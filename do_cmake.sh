--- conflicted
+++ resolved
@@ -42,11 +42,7 @@
 
 if type ccache > /dev/null 2>&1 ; then
     echo "enabling ccache"
-<<<<<<< HEAD
-    ARGS="$ARGS -DWITH_CCACHE=ON"
-=======
     ARGS+=" -DWITH_CCACHE=ON"
->>>>>>> f8781be9
 fi
 
 mkdir build
