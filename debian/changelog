--- conflicted
+++ resolved
@@ -1,64 +1,3 @@
-<<<<<<< HEAD
-ceph (12.2.7-1) stable; urgency=medium
-
-  * New upstream release
-
- -- Ceph Release Team <ceph-maintainers@ceph.com>  Mon, 16 Jul 2018 16:00:29 +0000
-
-ceph (12.2.6-1) stable; urgency=medium
-
-  * New upstream release
-
- -- Ceph Release Team <ceph-maintainers@ceph.com>  Mon, 09 Jul 2018 16:18:46 +0000
-
-ceph (12.2.5-1) stable; urgency=medium
-
-  * New upstream release
-
- -- Ceph Release Team <ceph-maintainers@ceph.com>  Mon, 23 Apr 2018 16:18:32 +0000
-
-ceph (12.2.4-1) stable; urgency=medium
-
-  * New upstream release
-
- -- Ceph Release Team <ceph-maintainers@ceph.com>  Mon, 26 Feb 2018 21:47:17 +0000
-
-ceph (12.2.3-1) stable; urgency=medium
-
-  * New upstream release
-
- -- Ceph Release Team <ceph-maintainers@ceph.com>  Mon, 19 Feb 2018 23:14:45 +0000
-
-ceph (12.2.2-1) stable; urgency=medium
-
-  * New upstream release
-
- -- Ceph Release Team <ceph-maintainers@ceph.com>  Thu, 30 Nov 2017 14:59:26 +0000
-
-ceph (12.2.1-1) stable; urgency=medium
-
-  * New upstream release
-
- -- Ceph Release Team <ceph-maintainers@ceph.com>  Tue, 26 Sep 2017 16:27:06 +0000
-
-ceph (12.2.0-1) stable; urgency=medium
-
-  * New upstream release
-
- -- Ceph Release Team <ceph-maintainers@ceph.com>  Mon, 28 Aug 2017 16:30:16 +0000
-
-ceph (12.1.4-1) stable; urgency=medium
-
-  * New upstream release
-
- -- Ceph Release Team <ceph-maintainers@ceph.com>  Tue, 15 Aug 2017 13:45:08 +0000
-
-ceph (12.1.3-1) stable; urgency=medium
-
-  * New upstream release
-
- -- Ceph Release Team <ceph-maintainers@ceph.com>  Thu, 10 Aug 2017 19:22:38 +0000
-=======
 ceph (14.2.9-1) stable; urgency=medium
 
   * New upstream release
@@ -136,7 +75,6 @@
   * New upstream release
 
  -- Ceph Release Team <ceph-maintainers@ceph.com>  Thu, 03 May 2018 17:57:32 +0000
->>>>>>> f8781be9
 
 ceph (12.1.2-1) stable; urgency=medium
 
