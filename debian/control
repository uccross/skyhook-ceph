--- conflicted
+++ resolved
@@ -26,11 +26,8 @@
                libbabeltrace-ctf-dev,
                libbabeltrace-dev,
                libblkid-dev (>= 2.17),
-<<<<<<< HEAD
-=======
                libcap-ng-dev,
                libcunit1-dev,
->>>>>>> 3ad2dfa4
                libcurl4-openssl-dev,
                libexpat1-dev,
                libfuse-dev,
@@ -60,7 +57,6 @@
                pkg-config,
                python (>= 2.7),
                python-all-dev,
-               python-coverage,
                python-cherrypy3,
 # Make-Check   python-jwt,
 # Make-Check   python-nose,
@@ -189,11 +185,7 @@
 Architecture: linux-any
 Depends: ceph-base (= ${binary:Version}),
          python-cherrypy3,
-<<<<<<< HEAD
-         python-jinja2,
-=======
          python-jwt,
->>>>>>> 3ad2dfa4
          python-openssl,
          python-pecan,
          python-bcrypt,
@@ -337,10 +329,6 @@
 Depends: ceph-base (= ${binary:Version}),
          ${misc:Depends},
          ${shlibs:Depends},
-<<<<<<< HEAD
-Recommends: ceph-common,
-=======
->>>>>>> 3ad2dfa4
 Replaces: ceph (<< 10), ceph-test (<< 12.2.2-14)
 Breaks: ceph (<< 10), ceph-test (<< 12.2.2-14)
 Description: monitor server for the ceph storage system
@@ -369,20 +357,11 @@
 Package: ceph-osd
 Architecture: linux-any
 Depends: ceph-base (= ${binary:Version}),
-<<<<<<< HEAD
-         parted,
-         lvm2,
-         ${misc:Depends},
-         ${python:Depends},
-         ${shlibs:Depends},
-Recommends: ceph-common (= ${binary:Version}),
-=======
          lvm2,
 	 sudo,
          ${misc:Depends},
          ${python:Depends},
          ${shlibs:Depends},
->>>>>>> 3ad2dfa4
 Replaces: ceph (<< 10), ceph-test (<< 12.2.2-14)
 Breaks: ceph (<< 10), ceph-test (<< 12.2.2-14)
 Description: OSD server for the ceph storage system
@@ -1158,26 +1137,6 @@
  CephFS file system client library.
 
 Package: python3-cephfs-dbg
-<<<<<<< HEAD
-Architecture: linux-any
-Section: debug
-Priority: extra
-Depends: python3-cephfs (= ${binary:Version}),
-         python3-dbg,
-         ${misc:Depends},
-Description: Python 3 libraries for the Ceph libcephfs library
- Ceph is a massively scalable, open-source, distributed
- storage system that runs on commodity hardware and delivers object,
- block and file system storage.
- .
- This package contains Python 3 libraries for interacting with Ceph's
- CephFS file system client library.
- .
- This package contains the debugging symbols for python3-cephfs.
-
-Package: python3-ceph-argparse
-=======
->>>>>>> 3ad2dfa4
 Architecture: linux-any
 Section: debug
 Priority: extra
