--- conflicted
+++ resolved
@@ -19,32 +19,6 @@
   runs = ["sh", "-c", "ci/scripts/download-test-data.sh"]
 }
 
-<<<<<<< HEAD
-# NOTE: done offline to speedup travis build time
-
-action "build ceph image" {
-  needs = "download test data"
-  uses = "actions/docker/cli@master"
-  args = "build -t popperized/ceph:luminous ci/docker"
-}
-
-action "registry login" {
-  needs = "build ceph image"
-  uses = "actions/docker/login@master"
-  secrets = ["DOCKER_USERNAME", "DOCKER_PASSWORD"]
-}
-
-action "push image" {
-  needs = "registry login"
-  uses = "actions/docker/cli@master"
-  args = "push popperized/ceph:luminous"
-}
-
-action "run tests" {
-  needs = "push image"
-#  needs = "download test data"
-  uses = "docker://popperized/ceph:luminous"
-=======
 # build an image with upstream ceph-mon/ceph-osd packages and add skyhook
 # runtime dependencies such as libarrow and libhdf5
 action "build ceph image" {
@@ -56,7 +30,6 @@
 action "run tests" {
   needs = "build ceph image"
   uses = "actions/docker/cli@master"
->>>>>>> 77404064
   runs = [
     "sh", "-c",
     "docker run --rm --volume $GITHUB_WORKSPACE:/ws --workdir=/ws --entrypoint=/ws/ci/scripts/run-skyhook-test.sh popperized/ceph:luminous"
