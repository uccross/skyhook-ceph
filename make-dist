#!/bin/sh -e

if [ ! -d .git ]; then
    echo "no .git present.  run this from the base dir of the git checkout."
    exit 1
fi

version=$1
[ -z "$version" ] && version=`git describe --match 'v*' | sed 's/^v//'`
outfile="ceph-$version"

echo "version $version"

# update submodules
echo "updating submodules..."
force=$(if git submodule usage 2>&1 | grep --quiet 'update.*--force'; then echo --force ; fi)
if ! git submodule sync || ! git submodule update $force --init --recursive; then
    echo "Error: could not initialize submodule projects"
    echo "  Network connectivity might be required."
    exit 1
fi

download_boost() {
    boost_version=$1
    shift
<<<<<<< HEAD
    boost_md5=$1
=======
    boost_sha256=$1
>>>>>>> f8781be9
    shift
    boost_version_underscore=$(echo $boost_version | sed 's/\./_/g')
    boost_fname=boost_${boost_version_underscore}.tar.bz2
    set +e
    while true; do
        url_base=$1
        shift
        if [ -z $url_base ]; then
            echo "Error: failed to download boost."
            exit
        fi
        url=$url_base/$boost_fname
        wget -c --no-verbose -O $boost_fname $url
        if [ $? != 0 -o ! -e $boost_fname ]; then
            echo "Download of $url failed"
<<<<<<< HEAD
        elif [ $(md5sum $boost_fname | awk '{print $1}') != $boost_md5 ]; then
            echo "Error: failed to download boost: MD5 mismatch."
=======
        elif [ $(sha256sum $boost_fname | awk '{print $1}') != $boost_sha256 ]; then
            echo "Error: failed to download boost: SHA256 mismatch."
>>>>>>> f8781be9
        else
            break
        fi
    done
    set -e
    tar xjf $boost_fname -C src \
        --exclude="$boost_version_underscore/libs/*/doc" \
        --exclude="$boost_version_underscore/libs/*/example" \
        --exclude="$boost_version_underscore/libs/*/examples" \
        --exclude="$boost_version_underscore/libs/*/meta" \
        --exclude="$boost_version_underscore/libs/*/test" \
        --exclude="$boost_version_underscore/tools/boostbook" \
        --exclude="$boost_version_underscore/tools/quickbook" \
        --exclude="$boost_version_underscore/tools/auto_index" \
        --exclude='doc' --exclude='more' --exclude='status'
    mv src/boost_${boost_version_underscore} src/boost
    tar cf ${outfile}.boost.tar ${outfile}/src/boost
    rm -rf src/boost
}

<<<<<<< HEAD
=======
build_dashboard_frontend() {
  CURR_DIR=`pwd`
  TEMP_DIR=`mktemp -d`

  $CURR_DIR/src/tools/setup-virtualenv.sh $TEMP_DIR
  $TEMP_DIR/bin/pip install nodeenv
  $TEMP_DIR/bin/nodeenv -p --node=10.13.0
  cd src/pybind/mgr/dashboard/frontend

  DEFAULT_LANG=`jq -r .config.locale package.json`
  if [ -z "$DASHBOARD_FRONTEND_LANGS" ]; then
    BUILD_TARGET=":${DEFAULT_LANG}"
  else
    if [ "$DASHBOARD_FRONTEND_LANGS" == "ALL" ]; then
      BUILD_TARGET=":*"
    else
      DASHBOARD_FRONTEND_LANGS_LIST=`echo "$DASHBOARD_FRONTEND_LANGS" | sed 's/ /,/g'`
      if [[ $DASHBOARD_FRONTEND_LANGS_LIST != *"${DEFAULT_LANG}"* ]]; then
        # default language must be always built
        DASHBOARD_FRONTEND_LANGS_LIST="${DASHBOARD_FRONTEND_LANGS},${DEFAULT_LANG}"
      fi
      BUILD_TARGET=":{${DASHBOARD_FRONTEND_LANGS_LIST}}"
    fi
  fi
  [ -z "$MAX_DASHBOARD_PARALLEL_BUILDS" ] && MAX_DASHBOARD_PARALLEL_BUILDS=2

  . $TEMP_DIR/bin/activate
  npm ci
  echo "Building ceph-dashboard frontend with build${BUILD_TARGET} script";
  # we need to use "-- --" because so that "--prod" survives accross all
  # scripts redirections inside package.json
  npx npm-run-all --print-label --parallel --max-parallel $MAX_DASHBOARD_PARALLEL_BUILDS "build${BUILD_TARGET} -- -- --prod"
  deactivate
  cd $CURR_DIR
  rm -rf $TEMP_DIR
  tar cf dashboard_frontend.tar $outfile/src/pybind/mgr/dashboard/frontend/dist
}

>>>>>>> f8781be9
# clean out old cruft...
echo "cleanup..."
rm -f $outfile*

# build new tarball
echo "building tarball..."
bin/git-archive-all.sh --prefix ceph-$version/ \
		       --verbose \
		       --ignore corpus \
		       $outfile.tar

# populate files with version strings
echo "including src/.git_version, ceph.spec"

(git rev-parse HEAD ; git describe) 2> /dev/null > src/.git_version

# if the version has '-' in it, it has a 'release' part,
# like vX.Y.Z-N-g<shortsha1>.  If it doesn't, it's just
# vX.Y.Z.  Handle both, and translate - to . for rpm
# naming rules (the - separates version and release).

if expr index $version '-' > /dev/null; then
	rpm_version=`echo $version | cut -d - -f 1-1`
	rpm_release=`echo $version | cut -d - -f 2- | sed 's/-/./'`
else
	rpm_version=$version
	rpm_release=0
fi

for spec in ceph.spec.in alpine/APKBUILD.in; do
    cat $spec |
        sed "s/@VERSION@/$rpm_version/g" |
        sed "s/@RPM_RELEASE@/$rpm_release/g" |
        sed "s/@TARBALL_BASENAME@/ceph-$version/g" > `echo $spec | sed 's/.in$//'`
done
ln -s . $outfile
tar cvf $outfile.version.tar $outfile/src/.git_version $outfile/ceph.spec $outfile/alpine/APKBUILD
# NOTE: If you change this version number make sure the package is available
# at the three URLs referenced below (may involve uploading to download.ceph.com)
<<<<<<< HEAD
boost_version=1.66.0
download_boost $boost_version b2dfbd6c717be4a7bb2d88018eaccf75 \
               https://dl.bintray.com/boostorg/release/$boost_version/source \
               https://downloads.sourceforge.net/project/boost/boost/$boost_version \
               https://download.ceph.com/qa
tar --concatenate -f $outfile.all.tar $outfile.version.tar
tar --concatenate -f $outfile.all.tar $outfile.boost.tar
tar --concatenate -f $outfile.all.tar $outfile.tar
=======
boost_version=1.72.0
download_boost $boost_version 59c9b274bc451cf91a9ba1dd2c7fdcaf5d60b1b3aa83f2c9fa143417cc660722 \
               https://dl.bintray.com/boostorg/release/$boost_version/source \
               https://downloads.sourceforge.net/project/boost/boost/$boost_version \
               https://download.ceph.com/qa

build_dashboard_frontend
tar --concatenate -f $outfile.all.tar $outfile.version.tar
tar --concatenate -f $outfile.all.tar $outfile.boost.tar
tar --concatenate -f $outfile.all.tar $outfile.tar
tar --concatenate -f $outfile.all.tar dashboard_frontend.tar
>>>>>>> f8781be9
mv $outfile.all.tar $outfile.tar
rm $outfile
rm -f $outfile.version.tar
rm -f $outfile.boost.tar

echo "compressing..."
bzip2 -9 $outfile.tar

echo "done."<|MERGE_RESOLUTION|>--- conflicted
+++ resolved
@@ -23,11 +23,7 @@
 download_boost() {
     boost_version=$1
     shift
-<<<<<<< HEAD
-    boost_md5=$1
-=======
     boost_sha256=$1
->>>>>>> f8781be9
     shift
     boost_version_underscore=$(echo $boost_version | sed 's/\./_/g')
     boost_fname=boost_${boost_version_underscore}.tar.bz2
@@ -43,13 +39,8 @@
         wget -c --no-verbose -O $boost_fname $url
         if [ $? != 0 -o ! -e $boost_fname ]; then
             echo "Download of $url failed"
-<<<<<<< HEAD
-        elif [ $(md5sum $boost_fname | awk '{print $1}') != $boost_md5 ]; then
-            echo "Error: failed to download boost: MD5 mismatch."
-=======
         elif [ $(sha256sum $boost_fname | awk '{print $1}') != $boost_sha256 ]; then
             echo "Error: failed to download boost: SHA256 mismatch."
->>>>>>> f8781be9
         else
             break
         fi
@@ -70,8 +61,6 @@
     rm -rf src/boost
 }
 
-<<<<<<< HEAD
-=======
 build_dashboard_frontend() {
   CURR_DIR=`pwd`
   TEMP_DIR=`mktemp -d`
@@ -110,7 +99,6 @@
   tar cf dashboard_frontend.tar $outfile/src/pybind/mgr/dashboard/frontend/dist
 }
 
->>>>>>> f8781be9
 # clean out old cruft...
 echo "cleanup..."
 rm -f $outfile*
@@ -140,6 +128,7 @@
 	rpm_release=0
 fi
 
+
 for spec in ceph.spec.in alpine/APKBUILD.in; do
     cat $spec |
         sed "s/@VERSION@/$rpm_version/g" |
@@ -150,16 +139,6 @@
 tar cvf $outfile.version.tar $outfile/src/.git_version $outfile/ceph.spec $outfile/alpine/APKBUILD
 # NOTE: If you change this version number make sure the package is available
 # at the three URLs referenced below (may involve uploading to download.ceph.com)
-<<<<<<< HEAD
-boost_version=1.66.0
-download_boost $boost_version b2dfbd6c717be4a7bb2d88018eaccf75 \
-               https://dl.bintray.com/boostorg/release/$boost_version/source \
-               https://downloads.sourceforge.net/project/boost/boost/$boost_version \
-               https://download.ceph.com/qa
-tar --concatenate -f $outfile.all.tar $outfile.version.tar
-tar --concatenate -f $outfile.all.tar $outfile.boost.tar
-tar --concatenate -f $outfile.all.tar $outfile.tar
-=======
 boost_version=1.72.0
 download_boost $boost_version 59c9b274bc451cf91a9ba1dd2c7fdcaf5d60b1b3aa83f2c9fa143417cc660722 \
                https://dl.bintray.com/boostorg/release/$boost_version/source \
@@ -171,7 +150,6 @@
 tar --concatenate -f $outfile.all.tar $outfile.boost.tar
 tar --concatenate -f $outfile.all.tar $outfile.tar
 tar --concatenate -f $outfile.all.tar dashboard_frontend.tar
->>>>>>> f8781be9
 mv $outfile.all.tar $outfile.tar
 rm $outfile
 rm -f $outfile.version.tar
