--- conflicted
+++ resolved
@@ -134,29 +134,17 @@
     ${b2} install)
   set(boost_root_dir "${CMAKE_BINARY_DIR}/boost")
   if(EXISTS "${PROJECT_SOURCE_DIR}/src/boost/bootstrap.sh")
-<<<<<<< HEAD
-    message(STATUS "boost already in src")
-    set(source_dir
-      SOURCE_DIR "${PROJECT_SOURCE_DIR}/src/boost")
-  elseif(version VERSION_GREATER 1.66)
-=======
     check_boost_version("${PROJECT_SOURCE_DIR}/src/boost" ${version})
     set(source_dir
       SOURCE_DIR "${PROJECT_SOURCE_DIR}/src/boost")
   elseif(version VERSION_GREATER 1.72)
->>>>>>> 3ad2dfa4
     message(FATAL_ERROR "Unknown BOOST_REQUESTED_VERSION: ${version}")
   else()
     message(STATUS "boost will be downloaded...")
     # NOTE: If you change this version number make sure the package is available
     # at the three URLs below (may involve uploading to download.ceph.com)
-<<<<<<< HEAD
-    set(boost_version 1.66.0)
-    set(boost_md5 b2dfbd6c717be4a7bb2d88018eaccf75)
-=======
     set(boost_version 1.72.0)
     set(boost_sha256 59c9b274bc451cf91a9ba1dd2c7fdcaf5d60b1b3aa83f2c9fa143417cc660722)
->>>>>>> 3ad2dfa4
     string(REPLACE "." "_" boost_version_underscore ${boost_version} )
     set(boost_url 
       https://dl.bintray.com/boostorg/release/${boost_version}/source/boost_${boost_version_underscore}.tar.bz2)
@@ -168,15 +156,8 @@
     endif()
     set(source_dir
       URL ${boost_url}
-<<<<<<< HEAD
-      URL_MD5 ${boost_md5})
-    if(CMAKE_VERSION VERSION_GREATER 3.1)
-      list(APPEND source_dir DOWNLOAD_NO_PROGRESS 1)
-    endif()
-=======
       URL_HASH SHA256=${boost_sha256}
       DOWNLOAD_NO_PROGRESS 1)
->>>>>>> 3ad2dfa4
   endif()
   # build all components in a single shot
   include(ExternalProject)
