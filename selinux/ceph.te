--- conflicted
+++ resolved
@@ -12,14 +12,6 @@
 	type urandom_device_t;
 	type setfiles_t;
 	type nvme_device_t;
-<<<<<<< HEAD
-	class sock_file unlink;
-	class lnk_file read;
-	class dir read;
-	class file { getattr read open };
-	class blk_file { getattr ioctl open read write };
-	class capability2 block_suspend;
-=======
 	type httpd_config_t;
 	class sock_file unlink;
 	class tcp_socket name_connect_t;
@@ -29,7 +21,6 @@
 	class blk_file { getattr ioctl open read write };
 	class capability2 block_suspend;
 	class process2 { nnp_transition nosuid_transition };
->>>>>>> f8781be9
 }
 
 ########################################
@@ -64,11 +55,7 @@
 allow ceph_t self:process { signal_perms };
 allow ceph_t self:fifo_file rw_fifo_file_perms;
 allow ceph_t self:unix_stream_socket create_stream_socket_perms;
-<<<<<<< HEAD
-allow ceph_t self:capability { setuid setgid dac_override };
-=======
 allow ceph_t self:capability { setuid setgid dac_override dac_read_search };
->>>>>>> f8781be9
 allow ceph_t self:capability2 block_suspend;
 
 manage_dirs_pattern(ceph_t, ceph_log_t, ceph_log_t)
@@ -119,11 +106,8 @@
 
 sysnet_dns_name_resolve(ceph_t)
 
-<<<<<<< HEAD
-=======
 udev_read_db(ceph_t)
 
->>>>>>> f8781be9
 allow ceph_t nvme_device_t:blk_file { getattr ioctl open read write };
 
 # basis for future security review
@@ -140,27 +124,21 @@
 storage_raw_rw_fixed_disk(ceph_t)
 files_manage_generic_locks(ceph_t)
 libs_exec_ldconfig(ceph_t)
-<<<<<<< HEAD
-=======
 fs_list_hugetlbfs(ceph_t)
 fs_list_tmpfs(ceph_t)
 fs_read_cgroup_files(ceph_t)
 fs_read_tmpfs_symlinks(ceph_t)
 fs_search_cgroup_dirs(ceph_t)
 ceph_read_lib_files(init_t)
->>>>>>> f8781be9
 
 allow ceph_t sysfs_t:dir read;
 allow ceph_t sysfs_t:file { read getattr open };
 allow ceph_t sysfs_t:lnk_file { read getattr };
-<<<<<<< HEAD
-=======
 
 allow ceph_t configfs_t:dir { add_name create getattr open read remove_name rmdir search write };
 allow ceph_t configfs_t:file { getattr open read write };
 allow ceph_t configfs_t:lnk_file { create getattr read unlink };
 
->>>>>>> f8781be9
 
 allow ceph_t random_device_t:chr_file getattr;
 allow ceph_t urandom_device_t:chr_file getattr;
