{
  "$schema": "http://json-schema.org/draft-04/schema#",
  "type": "object",
  "properties": {
    "epoch": {
      "description": "Scrub epoch",
      "type": "integer"
    },
    "inconsistents": {
      "type": "array",
      "items": {
        "type": "object",
        "properties": {
          "name": {
            "type": "string"
          },
          "nspace": {
            "type": "string"
          },
          "locator": {
            "type": "string"
          },
          "snap": {
            "oneOf": [
              {
                "type": "string",
                "enum": [
                  "head",
                  "snapdir"
                ]
              },
              {
                "type": "integer",
                "minimum": 0
              }
            ]
          },
          "errors": {
            "description": "Errors for this object's snap",
            "type": "array",
            "items": {
              "enum": [
                "snapset_missing",
                "snapset_corrupted",
                "info_missing",
                "info_corrupted",
                "snapset_error",
<<<<<<< HEAD
                "head_mismatch",
=======
>>>>>>> 3ad2dfa4
                "headless",
                "size_mismatch",
                "extra_clones",
                "clone_missing"
              ]
            },
            "minItems": 0,
            "uniqueItems": true
          },
          "missing": {
            "description": "List of missing clones if clone_missing error set",
            "type": "array",
            "items": {
              "type": "integer"
            }
          },
          "extra_clones": {
            "description": "List of extra clones if extra_clones error set",
            "type": "array",
            "items": {
              "type": "integer"
            }
          }
        },
        "required": [
          "name",
          "nspace",
          "locator",
          "snap",
          "errors"
        ]
      }
    }
  },
  "required": [
    "epoch",
    "inconsistents"
  ]
}<|MERGE_RESOLUTION|>--- conflicted
+++ resolved
@@ -45,10 +45,6 @@
                 "info_missing",
                 "info_corrupted",
                 "snapset_error",
-<<<<<<< HEAD
-                "head_mismatch",
-=======
->>>>>>> 3ad2dfa4
                 "headless",
                 "size_mismatch",
                 "extra_clones",
