--- conflicted
+++ resolved
@@ -91,12 +91,8 @@
                 "attr_value_mismatch",
                 "attr_name_mismatch",
                 "snapset_inconsistency",
-<<<<<<< HEAD
-                "hinfo_inconsistency"
-=======
                 "hinfo_inconsistency",
 		"size_too_large"
->>>>>>> 3ad2dfa4
               ]
             },
             "minItems": 0,
