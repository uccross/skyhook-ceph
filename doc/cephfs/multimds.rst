.. _cephfs-multimds:

Configuring multiple active MDS daemons
---------------------------------------

*Also known as: multi-mds, active-active MDS*

Each CephFS filesystem is configured for a single active MDS daemon
by default.  To scale metadata performance for large scale systems, you
may enable multiple active MDS daemons, which will share the metadata
workload with one another.

When should I use multiple active MDS daemons?
~~~~~~~~~~~~~~~~~~~~~~~~~~~~~~~~~~~~~~~~~~~~~~

You should configure multiple active MDS daemons when your metadata performance
is bottlenecked on the single MDS that runs by default.

Adding more daemons may not increase performance on all workloads.  Typically,
a single application running on a single client will not benefit from an
increased number of MDS daemons unless the application is doing a lot of
metadata operations in parallel.

Workloads that typically benefit from a larger number of active MDS daemons
are those with many clients, perhaps working on many separate directories.


Increasing the MDS active cluster size
~~~~~~~~~~~~~~~~~~~~~~~~~~~~~~~~~~~~~~

Each CephFS filesystem has a *max_mds* setting, which controls how many ranks
will be created.  The actual number of ranks in the filesystem will only be
increased if a spare daemon is available to take on the new rank. For example,
if there is only one MDS daemon running, and max_mds is set to two, no second
rank will be created. (Note that such a configuration is not Highly Available
(HA) because no standby is available to take over for a failed rank. The
cluster will complain via health warnings when configured this way.)

Set ``max_mds`` to the desired number of ranks.  In the following examples
the "fsmap" line of "ceph status" is shown to illustrate the expected
result of commands.

::

    # fsmap e5: 1/1/1 up {0=a=up:active}, 2 up:standby

    ceph fs set <fs_name> max_mds 2

    # fsmap e8: 2/2/2 up {0=a=up:active,1=c=up:creating}, 1 up:standby
    # fsmap e9: 2/2/2 up {0=a=up:active,1=c=up:active}, 1 up:standby

The newly created rank (1) will pass through the 'creating' state
and then enter this 'active state'.

Standby daemons
~~~~~~~~~~~~~~~

Even with multiple active MDS daemons, a highly available system **still
requires standby daemons** to take over if any of the servers running
an active daemon fail.

Consequently, the practical maximum of ``max_mds`` for highly available systems
is at most one less than the total number of MDS servers in your system.

To remain available in the event of multiple server failures, increase the
number of standby daemons in the system to match the number of server failures
you wish to withstand.

Decreasing the number of ranks
~~~~~~~~~~~~~~~~~~~~~~~~~~~~~~

Reducing the number of ranks is as simple as reducing ``max_mds``:

::
    
    # fsmap e9: 2/2/2 up {0=a=up:active,1=c=up:active}, 1 up:standby
<<<<<<< HEAD
    ceph fs set max_mds 1
    # fsmap e10: 2/2/1 up {0=a=up:active,1=c=up:active}, 1 up:standby

Note that we still have two active MDSs: the ranks still exist even though
we have decreased max_mds, because max_mds only restricts creation
of new ranks.

Next, use the ``ceph mds deactivate <role>`` command to remove the
unneeded rank:

::
=======
    ceph fs set <fs_name> max_mds 1
    # fsmap e10: 2/2/1 up {0=a=up:active,1=c=up:stopping}, 1 up:standby
    # fsmap e10: 2/2/1 up {0=a=up:active,1=c=up:stopping}, 1 up:standby
    ...
    # fsmap e10: 1/1/1 up {0=a=up:active}, 2 up:standby
>>>>>>> 3ad2dfa4

The cluster will automatically stop extra ranks incrementally until ``max_mds``
is reached.

See :doc:`/cephfs/administration` for more details which forms ``<role>`` can
take.

<<<<<<< HEAD
See :doc:`/cephfs/administration` for more details which forms ``<role>`` can
take.

The deactivated rank will first enter the stopping state for a period
of time while it hands off its share of the metadata to the remaining
active daemons.  This phase can take from seconds to minutes.  If the
MDS appears to be stuck in the stopping state then that should be investigated
as a possible bug.
=======
Note: stopped ranks will first enter the stopping state for a period of
time while it hands off its share of the metadata to the remaining active
daemons.  This phase can take from seconds to minutes.  If the MDS appears to
be stuck in the stopping state then that should be investigated as a possible
bug.
>>>>>>> 3ad2dfa4

If an MDS daemon crashes or is killed while in the ``up:stopping`` state, a
standby will take over and the cluster monitors will against try to stop
the daemon.

When a daemon finishes stopping, it will respawn itself and go back to being a
standby.


Manually pinning directory trees to a particular rank
~~~~~~~~~~~~~~~~~~~~~~~~~~~~~~~~~~~~~~~~~~~~~~~~~~~~~

In multiple active metadata server configurations, a balancer runs which works
to spread metadata load evenly across the cluster. This usually works well
enough for most users but sometimes it is desirable to override the dynamic
balancer with explicit mappings of metadata to particular ranks. This can allow
the administrator or users to evenly spread application load or limit impact of
users' metadata requests on the entire cluster.

The mechanism provided for this purpose is called an ``export pin``, an
extended attribute of directories. The name of this extended attribute is
``ceph.dir.pin``.  Users can set this attribute using standard commands:

::

    setfattr -n ceph.dir.pin -v 2 path/to/dir

The value of the extended attribute is the rank to assign the directory subtree
to. A default value of ``-1`` indicates the directory is not pinned.

A directory's export pin is inherited from its closest parent with a set export
pin.  In this way, setting the export pin on a directory affects all of its
children. However, the parents pin can be overridden by setting the child
directory's export pin. For example:

::

    mkdir -p a/b
    # "a" and "a/b" both start without an export pin set
    setfattr -n ceph.dir.pin -v 1 a/
    # a and b are now pinned to rank 1
    setfattr -n ceph.dir.pin -v 0 a/b
    # a/b is now pinned to rank 0 and a/ and the rest of its children are still pinned to rank 1
<|MERGE_RESOLUTION|>--- conflicted
+++ resolved
@@ -74,25 +74,11 @@
 ::
     
     # fsmap e9: 2/2/2 up {0=a=up:active,1=c=up:active}, 1 up:standby
-<<<<<<< HEAD
-    ceph fs set max_mds 1
-    # fsmap e10: 2/2/1 up {0=a=up:active,1=c=up:active}, 1 up:standby
-
-Note that we still have two active MDSs: the ranks still exist even though
-we have decreased max_mds, because max_mds only restricts creation
-of new ranks.
-
-Next, use the ``ceph mds deactivate <role>`` command to remove the
-unneeded rank:
-
-::
-=======
     ceph fs set <fs_name> max_mds 1
     # fsmap e10: 2/2/1 up {0=a=up:active,1=c=up:stopping}, 1 up:standby
     # fsmap e10: 2/2/1 up {0=a=up:active,1=c=up:stopping}, 1 up:standby
     ...
     # fsmap e10: 1/1/1 up {0=a=up:active}, 2 up:standby
->>>>>>> 3ad2dfa4
 
 The cluster will automatically stop extra ranks incrementally until ``max_mds``
 is reached.
@@ -100,22 +86,11 @@
 See :doc:`/cephfs/administration` for more details which forms ``<role>`` can
 take.
 
-<<<<<<< HEAD
-See :doc:`/cephfs/administration` for more details which forms ``<role>`` can
-take.
-
-The deactivated rank will first enter the stopping state for a period
-of time while it hands off its share of the metadata to the remaining
-active daemons.  This phase can take from seconds to minutes.  If the
-MDS appears to be stuck in the stopping state then that should be investigated
-as a possible bug.
-=======
 Note: stopped ranks will first enter the stopping state for a period of
 time while it hands off its share of the metadata to the remaining active
 daemons.  This phase can take from seconds to minutes.  If the MDS appears to
 be stuck in the stopping state then that should be investigated as a possible
 bug.
->>>>>>> 3ad2dfa4
 
 If an MDS daemon crashes or is killed while in the ``up:stopping`` state, a
 standby will take over and the cluster monitors will against try to stop
