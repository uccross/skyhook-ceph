--- conflicted
+++ resolved
@@ -21,11 +21,6 @@
 
 set(osd_srcs
   ceph-clsinfo.rst
-<<<<<<< HEAD
-  ceph-detect-init.rst
-  ceph-disk.rst
-=======
->>>>>>> f8781be9
   ceph-volume.rst
   ceph-volume-systemd.rst
   ceph-osd.rst
@@ -60,6 +55,7 @@
   list(APPEND man_srcs
 	ceph-rbdnamer.rst
 	rbd-mirror.rst
+	rbd-nbd.rst
 	rbd-replay-many.rst
 	rbd-replay-prep.rst
 	rbd-replay.rst
