Format-Specification: http://anonscm.debian.org/viewvc/dep/web/deps/dep5/copyright-format.xml?revision=279&view=markup
Name: ceph
Maintainer: Sage Weil <sage@newdream.net>
Source: http://ceph.com/

Files: *
Copyright: (c) 2004-2010 by Sage Weil <sage@newdream.net>
License: LGPL2.1 (see COPYING-LGPL2.1)

Files: doc/*
Copyright: (c) 2010-2012 New Dream Network and contributors
License: Creative Commons Attribution Share Alike 3.0 (CC-BY-SA-3.0)

Files: bin/git-archive-all.sh
License: GPL3

Files: src/mount/canonicalize.c
Copyright: Copyright (C) 1993 Rick Sladkey <jrs@world.std.com>
License: LGPL2 or later

Files: src/os/btrfs_ioctl.h
Copyright: Copyright (C) 2007 Oracle.  All rights reserved.
License: GPL2 (see COPYING-GPL2)

Files: src/include/ceph_hash.cc
Copyright: None
License: Public domain

Files: src/common/bloom_filter.hpp
Copyright: Copyright (C) 2000 Arash Partow <arash@partow.net>
License: Boost Software License, Version 1.0

Files: src/common/crc32c_intel*:
Copyright:
    Copyright 2012-2013 Intel Corporation All Rights Reserved.
License: BSD 3-clause

Files: src/common/sctp_crc32.c: 
Copyright:
    Copyright (c) 2001-2007, by Cisco Systems, Inc. All rights reserved.
    Copyright (c) 2004-2006 Intel Corporation - All Rights Reserved
License:
  Redistribution and use in source and binary forms, with or without
  modification, are permitted provided that the following conditions are met:
 
  a) Redistributions of source code must retain the above copyright notice,
    this list of conditions and the following disclaimer.
 
  b) Redistributions in binary form must reproduce the above copyright
     notice, this list of conditions and the following disclaimer in
    the documentation and/or other materials provided with the distribution.
 
  c) Neither the name of Cisco Systems, Inc. nor the names of its
     contributors may be used to endorse or promote products derived
     from this software without specific prior written permission.
 
  THIS SOFTWARE IS PROVIDED BY THE COPYRIGHT HOLDERS AND CONTRIBUTORS
  "AS IS" AND ANY EXPRESS OR IMPLIED WARRANTIES, INCLUDING, BUT NOT LIMITED TO,
  THE IMPLIED WARRANTIES OF MERCHANTABILITY AND FITNESS FOR A PARTICULAR PURPOSE
  ARE DISCLAIMED. IN NO EVENT SHALL THE COPYRIGHT OWNER OR CONTRIBUTORS BE
  LIABLE FOR ANY DIRECT, INDIRECT, INCIDENTAL, SPECIAL, EXEMPLARY, OR
  CONSEQUENTIAL DAMAGES (INCLUDING, BUT NOT LIMITED TO, PROCUREMENT OF
  SUBSTITUTE GOODS OR SERVICES; LOSS OF USE, DATA, OR PROFITS; OR BUSINESS
  INTERRUPTION) HOWEVER CAUSED AND ON ANY THEORY OF LIABILITY, WHETHER IN
  CONTRACT, STRICT LIABILITY, OR TORT (INCLUDING NEGLIGENCE OR OTHERWISE)
  ARISING IN ANY WAY OUT OF THE USE OF THIS SOFTWARE, EVEN IF ADVISED OF
  THE POSSIBILITY OF SUCH DAMAGE.

Files: src/json_spirit
Copyright:
	Copyright John W. Wilkinson 2007 - 2011
License:
  The MIT License

  Copyright (c) 2007 - 2010 John W. Wilkinson

  Permission is hereby granted, free of charge, to any person
  obtaining a copy of this software and associated documentation
  files (the "Software"), to deal in the Software without
  restriction, including without limitation the rights to use,
  copy, modify, merge, publish, distribute, sublicense, and/or sell
  copies of the Software, and to permit persons to whom the
  Software is furnished to do so, subject to the following
  conditions:

  The above copyright notice and this permission notice shall be
  included in all copies or substantial portions of the Software.

  THE SOFTWARE IS PROVIDED "AS IS", WITHOUT WARRANTY OF ANY KIND,
  EXPRESS OR IMPLIED, INCLUDING BUT NOT LIMITED TO THE WARRANTIES
  OF MERCHANTABILITY, FITNESS FOR A PARTICULAR PURPOSE AND
  NONINFRINGEMENT. IN NO EVENT SHALL THE AUTHORS OR COPYRIGHT
  HOLDERS BE LIABLE FOR ANY CLAIM, DAMAGES OR OTHER LIABILITY,
  WHETHER IN AN ACTION OF CONTRACT, TORT OR OTHERWISE, ARISING
  FROM, OUT OF OR IN CONNECTION WITH THE SOFTWARE OR THE USE OR
  OTHER DEALINGS IN THE SOFTWARE.

Files: src/osd/ErasureCodePluginJerasure/*.{c,h}
Copyright: Copyright (c) 2011, James S. Plank <plank@cs.utk.edu>
License:
  Redistribution and use in source and binary forms, with or without
  modification, are permitted provided that the following conditions
  are met:
  
   - Redistributions of source code must retain the above copyright
     notice, this list of conditions and the following disclaimer.
  
   - Redistributions in binary form must reproduce the above copyright
     notice, this list of conditions and the following disclaimer in
     the documentation and/or other materials provided with the
     distribution.
  
   - Neither the name of the University of Tennessee nor the names of its
     contributors may be used to endorse or promote products derived
     from this software without specific prior written permission.
  
  THIS SOFTWARE IS PROVIDED BY THE COPYRIGHT HOLDERS AND CONTRIBUTORS
  "AS IS" AND ANY EXPRESS OR IMPLIED WARRANTIES, INCLUDING, BUT NOT
  LIMITED TO, THE IMPLIED WARRANTIES OF MERCHANTABILITY AND FITNESS FOR
  A PARTICULAR PURPOSE ARE DISCLAIMED. IN NO EVENT SHALL THE COPYRIGHT
  HOLDER OR CONTRIBUTORS BE LIABLE FOR ANY DIRECT, INDIRECT,
  INCIDENTAL, SPECIAL, EXEMPLARY, OR CONSEQUENTIAL DAMAGES (INCLUDING,
  BUT NOT LIMITED TO, PROCUREMENT OF SUBSTITUTE GOODS OR SERVICES; LOSS
  OF USE, DATA, OR PROFITS; OR BUSINESS INTERRUPTION) HOWEVER CAUSED
  AND ON ANY THEORY OF LIABILITY, WHETHER IN CONTRACT, STRICT
  LIABILITY, OR TORT (INCLUDING NEGLIGENCE OR OTHERWISE) ARISING IN ANY
  WAY OUT OF THE USE OF THIS SOFTWARE, EVEN IF ADVISED OF THE
  POSSIBILITY OF SUCH DAMAGE.

Packaging:
    Copyright (C) 2004-2009 by Sage Weil <sage@newdream.net>
    Copyright (C) 2010 Canonical, Ltd.
    Licensed under LGPL-2.1

File: qa/workunits/erasure-code/jquery.js
  Copyright 2012 jQuery Foundation and other contributors
  Released under the MIT license
  http://jquery.org/license

Files: qa/workunits/erasure-code/jquery.{flot.categories,flot}.js
  Copyright (c) 2007-2014 IOLA and Ole Laursen.
  Licensed under the MIT license.

Files: src/include/timegm.h
  Copyright (C) Copyright Howard Hinnant
  Copyright (C) Copyright 2010-2011 Vicente J. Botet Escriba
<<<<<<< HEAD
  License: Boost Software License, Version 1.0
=======
  License: Boost Software License, Version 1.0

Files: src/pybind/mgr/diskprediction_local/models/*
Copyright: None
License: Public domain

Files: src/ceph-volume/plugin/zfs/*
Copyright: 2018, Willem Jan Withagen
License: BSD 3-clause
>>>>>>> 3ad2dfa4
<|MERGE_RESOLUTION|>--- conflicted
+++ resolved
@@ -144,9 +144,6 @@
 Files: src/include/timegm.h
   Copyright (C) Copyright Howard Hinnant
   Copyright (C) Copyright 2010-2011 Vicente J. Botet Escriba
-<<<<<<< HEAD
-  License: Boost Software License, Version 1.0
-=======
   License: Boost Software License, Version 1.0
 
 Files: src/pybind/mgr/diskprediction_local/models/*
@@ -156,4 +153,3 @@
 Files: src/ceph-volume/plugin/zfs/*
 Copyright: 2018, Willem Jan Withagen
 License: BSD 3-clause
->>>>>>> 3ad2dfa4
