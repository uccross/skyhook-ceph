cmake_minimum_required(VERSION 3.5.1)

<<<<<<< HEAD
project(ceph)
set(VERSION 12.2.7)
=======
project(ceph CXX C ASM)
set(VERSION 14.2.9)
>>>>>>> 3ad2dfa4

if(POLICY CMP0028)
  cmake_policy(SET CMP0028 NEW)
endif()
if(POLICY CMP0046)
  cmake_policy(SET CMP0046 NEW)
endif()
if(POLICY CMP0054)
  cmake_policy(SET CMP0054 NEW)
endif()
if(POLICY CMP0056)
  cmake_policy(SET CMP0056 NEW)
endif()
if(POLICY CMP0065)
  cmake_policy(SET CMP0065 NEW)
endif()
if(POLICY CMP0051)
  cmake_policy(SET CMP0051 NEW)
endif()
if(POLICY CMP0075)
  cmake_policy(SET CMP0075 NEW)
endif()
list(APPEND CMAKE_MODULE_PATH "${CMAKE_SOURCE_DIR}/cmake/modules/")

if(CMAKE_SYSTEM_NAME MATCHES "Linux")
  set(LINUX ON)
  FIND_PACKAGE(Threads)
elseif(CMAKE_SYSTEM_NAME MATCHES "FreeBSD")
  set(FREEBSD ON)
  FIND_PACKAGE(Threads)
endif(CMAKE_SYSTEM_NAME MATCHES "Linux")

if(CMAKE_CXX_COMPILER_ID STREQUAL GNU)
  if(CMAKE_CXX_COMPILER_VERSION VERSION_LESS 7)
    message(FATAL_ERROR "GCC 7+ required due to C++17 requirements")
  endif()
endif()

option(WITH_CCACHE "Build with ccache.")
if(WITH_CCACHE)
  find_program(CCACHE_FOUND ccache)
  if(CCACHE_FOUND)
    message(STATUS "Building with ccache: ${CCACHE_FOUND}, CCACHE_DIR=$ENV{CCACHE_DIR}")
    set_property(GLOBAL PROPERTY RULE_LAUNCH_COMPILE ccache)
    # ccache does not accelerate link (ld), but let it handle it. by passing it
    # along with cc to python's distutils, we are able to workaround
    # https://bugs.python.org/issue8027.
    set_property(GLOBAL PROPERTY RULE_LAUNCH_LINK ccache)
  else(CCACHE_FOUND)
    message(FATAL_ERROR "Can't find ccache. Is it installed?")
  endif(CCACHE_FOUND)
endif(WITH_CCACHE)

option(WITH_MANPAGE "Build man pages." ON)
if(WITH_MANPAGE)
  find_program(SPHINX_BUILD
    NAMES sphinx-build sphinx-build-3)
  if(NOT SPHINX_BUILD)
    message(FATAL_ERROR "Can't find sphinx-build.")
  endif(NOT SPHINX_BUILD)
endif(WITH_MANPAGE)

include_directories(
  ${PROJECT_BINARY_DIR}/src/include
  ${PROJECT_SOURCE_DIR}/src)

if(OFED_PREFIX)
  include_directories(SYSTEM ${OFED_PREFIX}/include)
  link_directories(${OFED_PREFIX}/lib)
endif()

if(FREEBSD)
  include_directories(SYSTEM /usr/local/include)
  link_directories(/usr/local/lib)
  list(APPEND CMAKE_REQUIRED_INCLUDES /usr/local/include)
endif(FREEBSD)

#Check Includes
include(CheckIncludeFiles)
include(CheckIncludeFileCXX)
include(CheckFunctionExists)

#put all the libs and binaries in one place
set(CMAKE_ARCHIVE_OUTPUT_DIRECTORY ${CMAKE_BINARY_DIR}/lib)
set(CMAKE_LIBRARY_OUTPUT_DIRECTORY ${CMAKE_BINARY_DIR}/lib)
set(CMAKE_RUNTIME_OUTPUT_DIRECTORY ${CMAKE_BINARY_DIR}/bin)


CHECK_FUNCTION_EXISTS(fallocate CEPH_HAVE_FALLOCATE)
CHECK_FUNCTION_EXISTS(posix_fadvise HAVE_POSIX_FADVISE)
CHECK_FUNCTION_EXISTS(posix_fallocate HAVE_POSIX_FALLOCATE)
CHECK_FUNCTION_EXISTS(syncfs HAVE_SYS_SYNCFS)
CHECK_FUNCTION_EXISTS(sync_file_range HAVE_SYNC_FILE_RANGE)
CHECK_FUNCTION_EXISTS(pwritev HAVE_PWRITEV)
CHECK_FUNCTION_EXISTS(splice CEPH_HAVE_SPLICE)
CHECK_FUNCTION_EXISTS(getgrouplist HAVE_GETGROUPLIST)
if(NOT APPLE)
  CHECK_FUNCTION_EXISTS(fdatasync HAVE_FDATASYNC)
endif()
CHECK_FUNCTION_EXISTS(strerror_r HAVE_Strerror_R)
CHECK_FUNCTION_EXISTS(name_to_handle_at HAVE_NAME_TO_HANDLE_AT)
CHECK_FUNCTION_EXISTS(pipe2 HAVE_PIPE2)
CHECK_FUNCTION_EXISTS(accept4 HAVE_ACCEPT4)

include(CMakePushCheckState)
cmake_push_check_state(RESET)
set(CMAKE_REQUIRED_LIBRARIES pthread)
CHECK_FUNCTION_EXISTS(pthread_spin_init HAVE_PTHREAD_SPINLOCK)
CHECK_FUNCTION_EXISTS(pthread_set_name_np HAVE_PTHREAD_SET_NAME_NP)
CHECK_FUNCTION_EXISTS(pthread_get_name_np HAVE_PTHREAD_GET_NAME_NP)
CHECK_FUNCTION_EXISTS(pthread_setname_np HAVE_PTHREAD_SETNAME_NP)
CHECK_FUNCTION_EXISTS(pthread_getname_np HAVE_PTHREAD_GETNAME_NP)
CHECK_FUNCTION_EXISTS(pthread_rwlockattr_setkind_np HAVE_PTHREAD_RWLOCKATTR_SETKIND_NP)
<<<<<<< HEAD
=======
cmake_pop_check_state()

>>>>>>> 3ad2dfa4
CHECK_FUNCTION_EXISTS(eventfd HAVE_EVENTFD)
CHECK_FUNCTION_EXISTS(getprogname HAVE_GETPROGNAME)

CHECK_INCLUDE_FILES("linux/types.h" HAVE_LINUX_TYPES_H)
CHECK_INCLUDE_FILES("linux/version.h" HAVE_LINUX_VERSION_H)
CHECK_INCLUDE_FILES("arpa/nameser_compat.h" HAVE_ARPA_NAMESER_COMPAT_H)
CHECK_INCLUDE_FILES("sys/mount.h" HAVE_SYS_MOUNT_H)
CHECK_INCLUDE_FILES("sys/param.h" HAVE_SYS_PARAM_H)
CHECK_INCLUDE_FILES("sys/types.h" HAVE_SYS_TYPES_H)
CHECK_INCLUDE_FILES("sys/vfs.h" HAVE_SYS_VFS_H)
CHECK_INCLUDE_FILES("sys/prctl.h" HAVE_SYS_PRCTL_H)
CHECK_INCLUDE_FILES("execinfo.h" HAVE_EXECINFO_H)
if(LINUX)
  CHECK_INCLUDE_FILES("sched.h" HAVE_SCHED)
endif(LINUX)
CHECK_INCLUDE_FILES("valgrind/helgrind.h" HAVE_VALGRIND_HELGRIND_H)

include(CheckTypeSize)
set(CMAKE_EXTRA_INCLUDE_FILES "linux/types.h")
CHECK_TYPE_SIZE(__be16 __BE16) 
CHECK_TYPE_SIZE(__be32 __BE32) 
CHECK_TYPE_SIZE(__be64 __BE64) 
CHECK_TYPE_SIZE(__le16 __LE16) 
CHECK_TYPE_SIZE(__le32 __LE32) 
CHECK_TYPE_SIZE(__le64 __LE64) 
CHECK_TYPE_SIZE(__u8 __U8) 
CHECK_TYPE_SIZE(__u16 __U16) 
CHECK_TYPE_SIZE(__u32 __U32) 
CHECK_TYPE_SIZE(__u64 __U64) 
CHECK_TYPE_SIZE(__s8 __S8) 
CHECK_TYPE_SIZE(__s16 __S16) 
CHECK_TYPE_SIZE(__s32 __S32) 
CHECK_TYPE_SIZE(__s64 __S64) 
unset(CMAKE_EXTRA_INCLUDE_FILES)

include(CheckSymbolExists)
CHECK_SYMBOL_EXISTS(res_nquery "resolv.h" HAVE_RES_NQUERY)
CHECK_SYMBOL_EXISTS(F_SETPIPE_SZ "linux/fcntl.h" CEPH_HAVE_SETPIPE_SZ)
CHECK_SYMBOL_EXISTS(__func__ "" HAVE_FUNC)
CHECK_SYMBOL_EXISTS(__PRETTY_FUNCTION__ "" HAVE_PRETTY_FUNC)
CHECK_SYMBOL_EXISTS(getentropy "unistd.h" HAVE_GETENTROPY)

include(CheckCXXSourceCompiles)
CHECK_CXX_SOURCE_COMPILES("
  #include <string.h>
  int main() { char x = *strerror_r(0, &x, sizeof(x)); return 0; }
  " STRERROR_R_CHAR_P)

include(CheckStructHasMember)
CHECK_STRUCT_HAS_MEMBER("struct stat" st_mtim.tv_nsec sys/stat.h
  HAVE_STAT_ST_MTIM_TV_NSEC LANGUAGE C)
CHECK_STRUCT_HAS_MEMBER("struct stat" st_mtimespec.tv_nsec sys/stat.h
  HAVE_STAT_ST_MTIMESPEC_TV_NSEC LANGUAGE C)

set(CEPH_MAN_DIR "share/man" CACHE STRING "Install location for man pages (relative to prefix).")

option(ENABLE_SHARED "build shared libraries" ON)
if(ENABLE_SHARED)
  set(CEPH_SHARED SHARED)
else(ENABLE_SHARED)
  set(CEPH_SHARED STATIC)
endif(ENABLE_SHARED)
set(CMAKE_POSITION_INDEPENDENT_CODE ${ENABLE_SHARED})

option(WITH_STATIC_LIBSTDCXX "Link against libstdc++ statically" OFF)
if(WITH_STATIC_LIBSTDCXX)
  if(CMAKE_COMPILER_IS_GNUCXX)
    set(static_linker_flags "-static-libstdc++ -static-libgcc")
    set(CMAKE_SHARED_LINKER_FLAGS "${CMAKE_SHARED_LINKER_FLAGS} ${static_linker_flags}")
    set(CMAKE_EXE_LINKER_FLAGS "${CMAKE_EXE_LINKER_FLAGS} ${static_linker_flags}")
    unset(static_linker_flags)
    set(GPERFTOOLS_USE_STATIC_LIBS TRUE)
  else()
    message(FATAL_ERROR "Please use GCC to enable WITH_STATIC_LIBSTDCXX")
  endif()
endif()
include(CheckCxxAtomic)
if(NOT HAVE_CXX11_ATOMIC)
  set(CMAKE_CXX_STANDARD_LIBRARIES
    "${CMAKE_CXX_STANDARD_LIBRARIES} ${LIBATOMIC_LINK_FLAGS}")
endif()

option(WITH_RDMA "Enable RDMA in async messenger" ON)
if(WITH_RDMA)
  find_package(verbs REQUIRED)
  set(HAVE_VERBS ${VERBS_FOUND})
  find_package(rdmacm REQUIRED)
  set(HAVE_RDMACM ${RDMACM_FOUND})
  set(HAVE_RDMA TRUE)
endif()

find_package(Backtrace)

# remote block storage
option(WITH_RBD "Remote block storage is here" ON)

if(LINUX)
  find_package(udev REQUIRED)
  set(HAVE_UDEV ${UDEV_FOUND})
  find_package(blkid REQUIRED)
  set(HAVE_BLKID ${BLKID_FOUND})
  if(WITH_RBD)
    find_package(genl REQUIRED)
    set(HAVE_GENL $GENL_FOUND)
  endif()
  find_package(keyutils REQUIRED)
  set(HAVE_KEYUTILS ${KEYUTILS_FOUND})
elseif(FREEBSD)
  set(HAVE_UDEV OFF)
  set(HAVE_LIBAIO OFF)
  set(HAVE_BLKID OFF)
  set(HAVE_GENL OFF)
  set(HAVE_KEYUTILS OFF)
else()
  set(HAVE_UDEV OFF)
  message(STATUS "Not using udev")
  set(HAVE_BLKID OFF)
  message(STATUS "Not using BLKID")
  set(HAVE_GENL OFF)
  message(STATUS "Not using GENL")
endif(LINUX)

option(WITH_OPENLDAP "OPENLDAP is here" ON)
if(WITH_OPENLDAP)
  find_package(OpenLdap REQUIRED)
  set(HAVE_OPENLDAP ${OPENLDAP_FOUND})
endif()

option(WITH_GSSAPI "GSSAPI/KRB5 is here" OFF)
if(WITH_GSSAPI)
  find_package(GSSApi REQUIRED)
  set(HAVE_GSSAPI ${GSSApi_FOUND})
endif()

option(WITH_FUSE "Fuse is here" ON)
if(WITH_FUSE)
  find_package(FUSE)
  set(HAVE_LIBFUSE ${FUSE_FOUND})
endif()

option(WITH_XFS "XFS is here" ON)
if(WITH_XFS)
  find_package(xfs)
  set(HAVE_LIBXFS ${XFS_FOUND})
endif()

option(WITH_ZFS "enable LibZFS if found" OFF)
if(WITH_ZFS)
  find_package(zfs)
  set(HAVE_LIBZFS ${ZFS_FOUND})
endif()

option(WITH_BLUESTORE "Bluestore OSD backend" ON)
if(WITH_BLUESTORE)
  if(LINUX)
    find_package(aio)
    set(HAVE_LIBAIO ${AIO_FOUND})
  elseif(FREEBSD)
    # POSIX AIO is integrated into FreeBSD kernel, and exposed by libc.
    set(HAVE_POSIXAIO ON)
  endif()
endif()

option(WITH_SPDK "Enable SPDK" OFF)
if(WITH_SPDK)
  if(NOT WITH_BLUESTORE)
    message(SEND_ERROR "Please enable WITH_BLUESTORE for using SPDK")
  endif()
  include(BuildSPDK)
  build_spdk()
  set(HAVE_SPDK TRUE)
endif(WITH_SPDK)

option(WITH_PMEM "Enable PMEM" OFF)
if(WITH_PMEM)
  set(HAVE_PMEM ON)
  if(NOT WITH_BLUESTORE)
    message(SEND_ERROR "Please enable WITH_BLUESTORE for using PMEM")
  endif()
endif()

if(WITH_BLUESTORE)
  if(NOT AIO_FOUND AND NOT HAVE_POSIXAIO AND NOT WITH_SPDK AND NOT WITH_PMEM)
    message(SEND_ERROR "WITH_BLUESTORE is ON, "
      "but none of the bluestore backends is enabled. "
      "Please install libaio, or enable WITH_SPDK or WITH_PMEM (experimental)")
  endif()
endif()

option(WITH_BLUEFS "libbluefs library" OFF)

option(WITH_QATZIP "Enable QATZIP" OFF)
if(WITH_QATZIP)
  find_package(qatzip REQUIRED)
  set(HAVE_QATZIP ${QATZIP_FOUND})
endif(WITH_QATZIP)

# needs mds and? XXX
option(WITH_LIBCEPHFS "libcephfs client library" ON)

# key-value store
option(WITH_KVS "Key value store is here" ON)

# KERNEL remote block storage
option(WITH_KRBD "Kernel Remote block storage is here" ON)

if(WITH_KRBD AND WITHOUT_RBD)
  message(FATAL_ERROR "Cannot have WITH_KRBD with WITH_RBD.")
endif()
if(LINUX)
  if(WITH_LIBCEPHFS OR WITH_KRBD)
    # keyutils is only used when talking to the Linux Kernel key store 
    find_package(keyutils REQUIRED)
    set(HAVE_KEYUTILS ${KEYUTILS_FOUND})
  endif()
endif()

option(WITH_LEVELDB "LevelDB is here" ON)
if(WITH_LEVELDB)
  if(LEVELDB_PREFIX)
    include_directories(SYSTEM ${LEVELDB_PREFIX}/include)
    link_directories(${LEVELDB_PREFIX}/lib)
  endif()
  find_package(leveldb REQUIRED)
  find_file(HAVE_LEVELDB_FILTER_POLICY leveldb/filter_policy.h PATHS ${LEVELDB_INCLUDE_DIR})
endif(WITH_LEVELDB)

find_package(snappy REQUIRED)

option(WITH_BROTLI "Brotli compression support" OFF)
if(WITH_BROTLI)
  set(HAVE_BROTLI TRUE)
endif()

option(WITH_LZ4 "LZ4 compression support" ON)
if(WITH_LZ4)
  find_package(LZ4 1.7 REQUIRED)
  set(HAVE_LZ4 ${LZ4_FOUND})
endif(WITH_LZ4)

option(WITH_CEPH_DEBUG_MUTEX "Use debug ceph::mutex with lockdep" OFF)

#if allocator is set on command line make sure it matches below strings
set(ALLOCATOR "" CACHE STRING
  "specify memory allocator to use. currently tcmalloc, tcmalloc_minimal, \
jemalloc, and libc is supported. if not specified, will try to find tcmalloc, \
and then jemalloc. If neither of then is found. use the one in libc.")
if(ALLOCATOR)
  if(${ALLOCATOR} MATCHES "tcmalloc(_minimal)?")
    find_package(gperftools REQUIRED)
    set(HAVE_LIBTCMALLOC ON)
  elseif(${ALLOCATOR} STREQUAL "jemalloc")
    find_package(JeMalloc REQUIRED)
    set(HAVE_JEMALLOC 1)
  elseif(NOT ALLOCATOR STREQUAL "libc")
    message(FATAL_ERROR "Unsupported allocator selected: ${ALLOCATOR}")
  endif()
else(ALLOCATOR)
  find_package(gperftools)
  set(HAVE_LIBTCMALLOC ${gperftools_FOUND})
  if(NOT gperftools_FOUND)
    find_package(JeMalloc)
  endif()
  if(gperftools_FOUND)
    set(ALLOCATOR tcmalloc)
  elseif(JeMalloc_FOUND)
    set(ALLOCATOR jemalloc)
  else()
    if(NOT FREEBSD)
      # FreeBSD already has jemalloc as its default allocator
      message(WARNING "tcmalloc and jemalloc not found, falling back to libc")
    endif()
    set(ALLOCATOR "libc")
  endif(gperftools_FOUND)
endif(ALLOCATOR)

if(HAVE_LIBTCMALLOC AND WITH_STATIC_LIBSTDCXX)
  set(EXE_LINKER_USE_PIE FALSE)
else()
  set(EXE_LINKER_USE_PIE ${ENABLE_SHARED})
endif()

find_package(CURL REQUIRED)
set(CMAKE_REQUIRED_INCLUDES ${CURL_INCLUDE_DIRS})
set(CMAKE_REQUIRED_LIBRARIES ${CURL_LIBRARIES})
CHECK_SYMBOL_EXISTS(curl_multi_wait curl/curl.h HAVE_CURL_MULTI_WAIT)

find_package(NSS REQUIRED)
find_package(NSPR REQUIRED)
find_package(OpenSSL REQUIRED)
# TODO: use NSS only for validation of the OpenSSL-based implementations
set(USE_NSS 1)
set(USE_OPENSSL 1)
set(CRYPTO_LIBS ${NSS_LIBRARIES} ${NSPR_LIBRARIES} OpenSSL::Crypto)

option(WITH_XIO "Enable XIO messaging" OFF)
if(WITH_XIO)
  find_package(xio REQUIRED)
  set(HAVE_XIO ${XIO_FOUND})
endif()

option(WITH_DPDK "Enable DPDK messaging" OFF)
if(WITH_DPDK)
  find_package(dpdk)
  if(NOT DPDK_FOUND AND NOT TARGET dpdk-ext)
    include(BuildDPDK)
    build_dpdk(${CMAKE_BINARY_DIR}/src/dpdk)
  endif()
  set(HAVE_DPDK TRUE)
endif()

option(WITH_BLKIN "Use blkin to emit LTTng tracepoints for Zipkin" OFF)
if(WITH_BLKIN)
  set(BLKIN_LIBRARIES blkin ${LTTNGUST_LIBRARIES} lttng-ust-fork)
  include_directories(SYSTEM src/blkin/blkin-lib)
endif(WITH_BLKIN)

option(WITH_BOOST_CONTEXT "Enable boost::asio stackful coroutines" ON)
if(WITH_BOOST_CONTEXT)
  set(HAVE_BOOST_CONTEXT ON)
endif()

#option for RGW
option(WITH_RADOSGW "Rados Gateway is enabled" ON)
option(WITH_RADOSGW_FCGI_FRONTEND "Rados Gateway's FCGI frontend is enabled" OFF)
option(WITH_RADOSGW_BEAST_FRONTEND "Rados Gateway's Beast frontend is enabled" ON)
option(WITH_RADOSGW_BEAST_OPENSSL "Rados Gateway's Beast frontend uses OpenSSL" ON)
option(WITH_RADOSGW_AMQP_ENDPOINT "Rados Gateway's pubsub support for AMQP push endpoint" ON)
option(WITH_RADOSGW_KAFKA_ENDPOINT "Rados Gateway's pubsub support for Kafka push endpoint" ON)

if(WITH_RADOSGW)
  find_package(EXPAT REQUIRED)
  if(WITH_RADOSGW_FCGI_FRONTEND)
    find_package(fcgi REQUIRED)
  endif()
  if(WITH_RADOSGW_BEAST_FRONTEND AND NOT WITH_BOOST_CONTEXT)
    message(WARNING "disabling WITH_RADOSGW_BEAST_FRONTEND, which depends on WITH_BOOST_CONTEXT")
    set(WITH_RADOSGW_BEAST_FRONTEND OFF)
  endif()
<<<<<<< HEAD
endif(WITH_RADOSGW)

=======
  find_package(OATH REQUIRED)

# https://curl.haxx.se/docs/install.html mentions the
# configure flags for various ssl backends
  execute_process(
    COMMAND
  "sh" "-c"
  "curl-config --configure | grep with-ssl"
  RESULT_VARIABLE NO_CURL_SSL_LINK
  ERROR_VARIABLE CURL_CONFIG_ERRORS
  )
  if (CURL_CONFIG_ERRORS)
    message(WARNING "unable to run curl-config; rgw cannot make ssl requests to external systems reliably")
  endif()
>>>>>>> 3ad2dfa4

  if (WITH_RADOSGW_BEAST_FRONTEND AND WITH_RADOSGW_BEAST_OPENSSL)
    find_package(OpenSSL REQUIRED)
  else()
    find_package(OpenSSL)
  endif()
<<<<<<< HEAD
# https://curl.haxx.se/docs/install.html mentions the
# configure flags for various ssl backends
  execute_process(
    COMMAND
  "sh" "-c"
  "curl-config --configure | grep with-ssl"
  RESULT_VARIABLE NO_CURL_SSL_LINK
  ERROR_VARIABLE CURL_CONFIG_ERRORS
  )
  if (CURL_CONFIG_ERRORS)
    message(WARNING "unable to run curl-config; rgw cannot make ssl requests to external systems reliably")
  endif()
  find_package(OpenSSL)
=======

>>>>>>> 3ad2dfa4
  if (OPENSSL_FOUND)
    if (NOT NO_CURL_SSL_LINK)
      message(STATUS "libcurl is linked with openssl: explicitly setting locks")
      set(WITH_CURL_OPENSSL ON)
    endif() # CURL_SSL_LINK
    execute_process(
      COMMAND
	"sh" "-c"
	"objdump -p ${OPENSSL_SSL_LIBRARY} | sed -n 's/^  SONAME  *//p'"
      OUTPUT_VARIABLE LIBSSL_SONAME
      ERROR_VARIABLE OBJDUMP_ERRORS
      RESULT_VARIABLE OBJDUMP_RESULTS
      OUTPUT_STRIP_TRAILING_WHITESPACE)
    if (OBJDUMP_RESULTS)
      message(FATAL_ERROR "can't run objdump: ${OBJDUMP_RESULTS}")
    endif()
    if (NOT OBJDUMP_ERRORS STREQUAL "")
      message(WARNING "message from objdump: ${OBJDUMP_ERRORS}")
    endif()
    execute_process(
      COMMAND
	"sh" "-c"
	"objdump -p ${OPENSSL_CRYPTO_LIBRARY} | sed -n 's/^  SONAME  *//p'"
      OUTPUT_VARIABLE LIBCRYPTO_SONAME
      ERROR_VARIABLE OBJDUMP_ERRORS
      RESULT_VARIABLE OBJDUMP_RESULTS
      OUTPUT_STRIP_TRAILING_WHITESPACE)
    if (OBJDUMP_RESULTS)
      message(FATAL_ERROR "can't run objdump: ${OBJDUMP_RESULTS}")
    endif()
    if (NOT OBJDUMP_ERRORS STREQUAL "")
      message(WARNING "message from objdump: ${OBJDUMP_ERRORS}")
    endif()
    message(STATUS "ssl soname: ${LIBSSL_SONAME}")
    message(STATUS "crypto soname: ${LIBCRYPTO_SONAME}")
  else()
    message(WARNING "ssl not found: rgw civetweb may fail to dlopen libssl libcrypto")
  endif()  # OPENSSL_FOUND
endif (WITH_RADOSGW)

#option for CephFS
option(WITH_CEPHFS "CephFS is enabled" ON)

#option for Mgr
option(WITH_MGR "ceph-mgr is enabled" ON)
if(WITH_MGR)
  # Please specify 3 or 3.[0-7] if you want to build with python3 support.
  # FindPyhonInterp and FindPythonLibs think they belong to different families.
  set(MGR_PYTHON_VERSION "2.7" CACHE
    STRING "minimal required version of python runtime for running mgr plugins. ")
  find_package(PythonInterp ${MGR_PYTHON_VERSION} REQUIRED)
  find_package(PythonLibs ${MGR_PYTHON_VERSION} REQUIRED)
  set(MGR_PYTHON_EXECUTABLE ${PYTHON_EXECUTABLE})
  set(MGR_PYTHON_LIBRARIES ${PYTHON_LIBRARIES})
  set(MGR_PYTHON_VERSION_MAJOR ${PYTHON_VERSION_MAJOR})
  set(MGR_PYTHON_VERSION_MINOR ${PYTHON_VERSION_MINOR})
  # Boost dependency check deferred to Boost section
endif(WITH_MGR)

option(WITH_THREAD_SAFE_RES_QUERY "res_query is thread safe" OFF)
if(WITH_THREAD_SAFE_RES_QUERY)
  set(HAVE_THREAD_SAFE_RES_QUERY 1 CACHE INTERNAL "Thread safe res_query supported.")
endif()

option(WITH_REENTRANT_STRSIGNAL "strsignal is reentrant" OFF)
if(WITH_REENTRANT_STRSIGNAL)
  set(HAVE_REENTRANT_STRSIGNAL 1 CACHE INTERNAL "Reentrant strsignal is supported.")
endif()

set(HAVE_LIBROCKSDB 1)

# -lz link into kv
find_package(ZLIB REQUIRED)

#option for EventTrace
option(WITH_EVENTTRACE "Event tracing support" OFF)

#option for LTTng
option(WITH_LTTNG "LTTng tracing is enabled" ON)
if(${WITH_LTTNG})
  find_package(LTTngUST REQUIRED)
  find_program(LTTNG_GEN_TP
    lttng-gen-tp)
  if(NOT LTTNG_GEN_TP)
    message(FATAL_ERROR "Can't find lttng-gen-tp.")
  endif()
endif(${WITH_LTTNG})

option(WITH_OSD_INSTRUMENT_FUNCTIONS OFF)

#option for Babeltrace
option(WITH_BABELTRACE "Babeltrace libraries are enabled" ON)
if(WITH_BABELTRACE)
  set(HAVE_BABELTRACE ON)
  find_package(babeltrace REQUIRED)
  set(HAVE_BABELTRACE_BABELTRACE_H ${BABELTRACE_FOUND})
  set(HAVE_BABELTRACE_CTF_EVENTS_H ${BABELTRACE_FOUND})
  set(HAVE_BABELTRACE_CTF_ITERATOR_H ${BABELTRACE_FOUND})
endif(WITH_BABELTRACE)

option(DEBUG_GATHER "C_Gather debugging is enabled" ON)
option(ENABLE_COVERAGE "Coverage is enabled" OFF)
option(PG_DEBUG_REFS "PG Ref debugging is enabled" OFF)

option(WITH_TESTS "enable the build of ceph-test package scripts/binaries" ON)
set(UNIT_TESTS_BUILT ${WITH_TESTS})
set(CEPH_TEST_TIMEOUT 3600 CACHE STRING 
  "Maximum time before a CTest gets killed" )

# fio
option(WITH_FIO "build with fio plugin enabled" OFF)
option(WITH_SYSTEM_FIO "require and build with system fio" OFF)
if(WITH_SYSTEM_FIO)
  find_package(fio REQUIRED)
elseif(WITH_FIO)
  set(FIO_INCLUDE_DIR ${CMAKE_BINARY_DIR}/src/fio)
  include(BuildFIO)
  build_fio()
endif()

if(LINUX)
  add_definitions(-D__linux__)
endif(LINUX)

# ASAN and friends
option(WITH_ASAN "build with ASAN" OFF)
if(WITH_ASAN)
  list(APPEND sanitizers "address")
endif()

option(WITH_ASAN_LEAK "explicitly enable ASAN leak detection" OFF)
if(WITH_ASAN_LEAK)
  list(APPEND sanitizers "leak")
endif()

option(WITH_TSAN "build with TSAN" OFF)
if(WITH_TSAN)
  list(APPEND sanitizers "thread")
endif()

option(WITH_UBSAN "build with UBSAN" OFF)
if(WITH_UBSAN)
  list(APPEND sanitizers "undefined-behavior")
endif()

if(sanitizers)
  find_package(Sanitizers REQUIRED ${sanitizers})
  set(CMAKE_C_FLAGS "${CMAKE_C_FLAGS} ${Sanitizers_COMPILE_OPTIONS}")
  set(CMAKE_CXX_FLAGS "${CMAKE_CXX_FLAGS} ${Sanitizers_COMPILE_OPTIONS}")
  set(CMAKE_EXE_LINKER_FLAGS "${CMAKE_EXE_LINKER_FLAGS} ${Sanitizers_COMPILE_OPTIONS}")
  set(CMAKE_SHARED_LINKER_FLAGS "${CMAKE_SHARED_LINKER_FLAGS} ${Sanitizers_COMPILE_OPTIONS}")
endif()

# Rocksdb
option(WITH_SYSTEM_ROCKSDB "require and build with system rocksdb" OFF)
if (WITH_SYSTEM_ROCKSDB)
  find_package(RocksDB 5.8 REQUIRED)
endif()

option(WITH_SEASTAR "Build seastar components")
set(HAVE_SEASTAR ${WITH_SEASTAR})

# Boost
option(WITH_SYSTEM_BOOST "require and build with system Boost" OFF)

# Boost::thread depends on Boost::atomic, so list it explicitly.
set(BOOST_COMPONENTS
  atomic chrono thread system regex random program_options date_time
  iostreams)
set(BOOST_HEADER_COMPONENTS container)

if(WITH_MGR)
  list(APPEND BOOST_COMPONENTS
    python${MGR_PYTHON_VERSION_MAJOR}${MGR_PYTHON_VERSION_MINOR})
endif()
if(WITH_BOOST_CONTEXT)
  list(APPEND BOOST_COMPONENTS context coroutine)
<<<<<<< HEAD
=======
endif()
if(WITH_SEASTAR)
  list(APPEND BOOST_COMPONENTS filesystem timer)
>>>>>>> 3ad2dfa4
endif()

set(Boost_USE_MULTITHREADED ON)
# require minimally the bundled version
if(WITH_SYSTEM_BOOST)
  if(ENABLE_SHARED)
    set(Boost_USE_STATIC_LIBS OFF)
  else()
    set(Boost_USE_STATIC_LIBS ON)
  endif()
<<<<<<< HEAD
  find_package(Boost 1.66 COMPONENTS ${BOOST_COMPONENTS} REQUIRED)
=======
  if(BOOST_ROOT AND CMAKE_LIBRARY_ARCHITECTURE)
    set(BOOST_LIBRARYDIR "${BOOST_ROOT}/lib/${CMAKE_LIBRARY_ARCHITECTURE}")
  endif()
  find_package(Boost 1.67 COMPONENTS ${BOOST_COMPONENTS} REQUIRED)
>>>>>>> 3ad2dfa4
else()
  set(BOOST_J 1 CACHE STRING
    "max jobs for Boost build") # override w/-DBOOST_J=<n>
  set(Boost_USE_STATIC_LIBS ON)
  include(BuildBoost)
<<<<<<< HEAD
  build_boost(1.66
=======
  build_boost(1.67
>>>>>>> 3ad2dfa4
    COMPONENTS ${BOOST_COMPONENTS} ${BOOST_HEADER_COMPONENTS})
endif()
include_directories(BEFORE SYSTEM ${Boost_INCLUDE_DIRS})
set(Boost_USE_MULTITHREADED ON)

# dashboard angular2 frontend
option(WITH_MGR_DASHBOARD_FRONTEND "Build the mgr/dashboard frontend using `npm`" ON)
option(WITH_SYSTEM_NPM "Assume that dashboard build tools already installed through packages" OFF)
if(WITH_SYSTEM_NPM)
  find_program(NPM npm)
  if(NOT NPM)
    message(FATAL_ERROR "Can't find npm.")
  endif()
endif()
set(DASHBOARD_FRONTEND_LANGS "" CACHE STRING
  "List of comma separated ceph-dashboard frontend languages to build. \
  Use value `ALL` to build all languages")

include_directories(SYSTEM ${PROJECT_BINARY_DIR}/include)

find_package(Threads REQUIRED)


option(WITH_SELINUX "build SELinux policy" OFF)
if(WITH_SELINUX)
  find_file(SELINUX_MAKEFILE selinux/devel/Makefile
    PATH /usr/share)
  if(NOT SELINUX_MAKEFILE)
    message(FATAL_ERROR "Can't find selinux's Makefile")
  endif()
  add_subdirectory(selinux)
endif(WITH_SELINUX)

# enables testing and creates Make check command
add_custom_target(tests
  COMMENT "Building tests")
enable_testing()
set(CMAKE_CTEST_COMMAND ctest)
add_custom_target(check
  COMMAND ${CMAKE_CTEST_COMMAND}
  DEPENDS tests)

add_subdirectory(src)

add_subdirectory(doc)
if(WITH_MANPAGE)
  add_subdirectory(man)
endif(WITH_MANPAGE)

option(WITH_SYSTEMD "install systemd target and service files" ON)
if(WITH_SYSTEMD)
  add_subdirectory(systemd)
endif()

if(LINUX)
  add_subdirectory(etc/sysctl)
endif()

<<<<<<< HEAD
=======
option(WITH_GRAFANA "install grafana dashboards" OFF)
if(WITH_GRAFANA)
  add_subdirectory(monitoring/grafana/dashboards)
endif()

>>>>>>> 3ad2dfa4
include(CTags)
option(CTAG_EXCLUDES "Exclude files/directories when running ctag.")
add_tags(ctags
  SRC_DIR src
  TAG_FILE tags
  EXCLUDE_OPTS ${CTAG_EXCLUDES}
  EXCLUDES "*.js" "*.css")
add_custom_target(tags DEPENDS ctags)<|MERGE_RESOLUTION|>--- conflicted
+++ resolved
@@ -1,12 +1,7 @@
 cmake_minimum_required(VERSION 3.5.1)
 
-<<<<<<< HEAD
-project(ceph)
-set(VERSION 12.2.7)
-=======
 project(ceph CXX C ASM)
 set(VERSION 14.2.9)
->>>>>>> 3ad2dfa4
 
 if(POLICY CMP0028)
   cmake_policy(SET CMP0028 NEW)
@@ -120,11 +115,8 @@
 CHECK_FUNCTION_EXISTS(pthread_setname_np HAVE_PTHREAD_SETNAME_NP)
 CHECK_FUNCTION_EXISTS(pthread_getname_np HAVE_PTHREAD_GETNAME_NP)
 CHECK_FUNCTION_EXISTS(pthread_rwlockattr_setkind_np HAVE_PTHREAD_RWLOCKATTR_SETKIND_NP)
-<<<<<<< HEAD
-=======
 cmake_pop_check_state()
 
->>>>>>> 3ad2dfa4
 CHECK_FUNCTION_EXISTS(eventfd HAVE_EVENTFD)
 CHECK_FUNCTION_EXISTS(getprogname HAVE_GETPROGNAME)
 
@@ -464,10 +456,6 @@
     message(WARNING "disabling WITH_RADOSGW_BEAST_FRONTEND, which depends on WITH_BOOST_CONTEXT")
     set(WITH_RADOSGW_BEAST_FRONTEND OFF)
   endif()
-<<<<<<< HEAD
-endif(WITH_RADOSGW)
-
-=======
   find_package(OATH REQUIRED)
 
 # https://curl.haxx.se/docs/install.html mentions the
@@ -482,30 +470,13 @@
   if (CURL_CONFIG_ERRORS)
     message(WARNING "unable to run curl-config; rgw cannot make ssl requests to external systems reliably")
   endif()
->>>>>>> 3ad2dfa4
 
   if (WITH_RADOSGW_BEAST_FRONTEND AND WITH_RADOSGW_BEAST_OPENSSL)
     find_package(OpenSSL REQUIRED)
   else()
     find_package(OpenSSL)
   endif()
-<<<<<<< HEAD
-# https://curl.haxx.se/docs/install.html mentions the
-# configure flags for various ssl backends
-  execute_process(
-    COMMAND
-  "sh" "-c"
-  "curl-config --configure | grep with-ssl"
-  RESULT_VARIABLE NO_CURL_SSL_LINK
-  ERROR_VARIABLE CURL_CONFIG_ERRORS
-  )
-  if (CURL_CONFIG_ERRORS)
-    message(WARNING "unable to run curl-config; rgw cannot make ssl requests to external systems reliably")
-  endif()
-  find_package(OpenSSL)
-=======
-
->>>>>>> 3ad2dfa4
+
   if (OPENSSL_FOUND)
     if (NOT NO_CURL_SSL_LINK)
       message(STATUS "libcurl is linked with openssl: explicitly setting locks")
@@ -683,12 +654,9 @@
 endif()
 if(WITH_BOOST_CONTEXT)
   list(APPEND BOOST_COMPONENTS context coroutine)
-<<<<<<< HEAD
-=======
 endif()
 if(WITH_SEASTAR)
   list(APPEND BOOST_COMPONENTS filesystem timer)
->>>>>>> 3ad2dfa4
 endif()
 
 set(Boost_USE_MULTITHREADED ON)
@@ -699,24 +667,16 @@
   else()
     set(Boost_USE_STATIC_LIBS ON)
   endif()
-<<<<<<< HEAD
-  find_package(Boost 1.66 COMPONENTS ${BOOST_COMPONENTS} REQUIRED)
-=======
   if(BOOST_ROOT AND CMAKE_LIBRARY_ARCHITECTURE)
     set(BOOST_LIBRARYDIR "${BOOST_ROOT}/lib/${CMAKE_LIBRARY_ARCHITECTURE}")
   endif()
   find_package(Boost 1.67 COMPONENTS ${BOOST_COMPONENTS} REQUIRED)
->>>>>>> 3ad2dfa4
 else()
   set(BOOST_J 1 CACHE STRING
     "max jobs for Boost build") # override w/-DBOOST_J=<n>
   set(Boost_USE_STATIC_LIBS ON)
   include(BuildBoost)
-<<<<<<< HEAD
-  build_boost(1.66
-=======
   build_boost(1.67
->>>>>>> 3ad2dfa4
     COMPONENTS ${BOOST_COMPONENTS} ${BOOST_HEADER_COMPONENTS})
 endif()
 include_directories(BEFORE SYSTEM ${Boost_INCLUDE_DIRS})
@@ -775,14 +735,11 @@
   add_subdirectory(etc/sysctl)
 endif()
 
-<<<<<<< HEAD
-=======
 option(WITH_GRAFANA "install grafana dashboards" OFF)
 if(WITH_GRAFANA)
   add_subdirectory(monitoring/grafana/dashboards)
 endif()
 
->>>>>>> 3ad2dfa4
 include(CTags)
 option(CTAG_EXCLUDES "Exclude files/directories when running ctag.")
 add_tags(ctags
