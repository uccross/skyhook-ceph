--- conflicted
+++ resolved
@@ -37,12 +37,9 @@
 	url = https://github.com/ceph/lua.git
 	branch = lua-5.3-ceph
 	ignore = dirty
-<<<<<<< HEAD
 [submodule "src/dpdk"]
 	path = src/dpdk
 	url = https://github.com/ceph/dpdk
-=======
->>>>>>> 3ad2dfa4
 [submodule "src/zstd"]
 	path = src/zstd
 	url = https://github.com/facebook/zstd
