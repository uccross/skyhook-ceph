--- conflicted
+++ resolved
@@ -4,31 +4,7 @@
 
 Component Technical Leads
 -------------------------
-<<<<<<< HEAD
-Core, RADOS     - Josh Durgin <jdurgin@redhat.com>
-RBD             - Jason Dillaman <dillaman@redhat.com>
-RBD (kernel)    - Ilya Dryomov <idryomov@redhat.com>
-RGW             - Yehuda Sadeh <yehuda@redhat.com>
-                  Matt Benjamin <mbenjami@redhat.com>
-CephFS          - Patrick Donnelly <pdonnell@redhat.com>
-CephFS (kernel) - Yan, Zheng <zyan@redhat.com>
-Deployment      - Alfredo Deza <adeza@redhat.com>
-Teuthology      - Zack Cerza <zack@redhat.com>
-Calamari        - Gregory Meno <gmeno@redhat.com>
-Chef Cookbook   - Guilhem Lettron <guilhem@lettron.fr>
-
-Release Manager
----------------
-Abhishek Lekshmanan <abhishek@suse.com>
-
-Backport Team
--------------
-Nathan Cutler <ncutler@suse.cz>
-Shinobu Kinjo <shinobu@redhat.com>
-Abhishek Lekshmanan <abhishek@suse.com>
-=======
 For a full list of CTLs and maintainers visit: http://ceph.com/team/
->>>>>>> 3ad2dfa4
 
 Contributors
 ------------
