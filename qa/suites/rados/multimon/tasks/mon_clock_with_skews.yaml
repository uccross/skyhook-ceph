tasks:
- install:
- exec:
    mon.b:
    - sudo systemctl stop chronyd.service || true
    - sudo systemctl stop systemd-timesync.service || true
    - sudo systemctl stop ntpd.service || true
    - sudo systemctl stop ntp.service || true
    - date -u -s @$(expr $(date -u +%s) + 2)
- ceph:
    wait-for-healthy: false
    log-whitelist:
    - .*clock.*skew.*
    - clocks not synchronized
    - overall HEALTH_
    - \(MON_CLOCK_SKEW\)
    - \(MGR_DOWN\)
<<<<<<< HEAD
    - \(PG_
    - No standby daemons available
=======
    - \(MON_DOWN\)
    - \(PG_
    - \(SLOW_OPS\)
    - No standby daemons available
    - slow request
>>>>>>> 3ad2dfa4
- mon_clock_skew_check:
    expect-skew: true<|MERGE_RESOLUTION|>--- conflicted
+++ resolved
@@ -15,15 +15,10 @@
     - overall HEALTH_
     - \(MON_CLOCK_SKEW\)
     - \(MGR_DOWN\)
-<<<<<<< HEAD
-    - \(PG_
-    - No standby daemons available
-=======
     - \(MON_DOWN\)
     - \(PG_
     - \(SLOW_OPS\)
     - No standby daemons available
     - slow request
->>>>>>> 3ad2dfa4
 - mon_clock_skew_check:
     expect-skew: true