--- conflicted
+++ resolved
@@ -10,20 +10,16 @@
 - ceph:
     wait-for-healthy: false
     log-whitelist:
+    - slow request
     - .*clock.*skew.*
     - clocks not synchronized
     - overall HEALTH_
     - \(MON_CLOCK_SKEW\)
     - \(MGR_DOWN\)
-<<<<<<< HEAD
-    - \(PG_
-    - No standby daemons available
-=======
     - \(MON_DOWN\)
     - \(PG_
     - \(SLOW_OPS\)
     - No standby daemons available
     - slow request
->>>>>>> f8781be9
 - mon_clock_skew_check:
     expect-skew: true