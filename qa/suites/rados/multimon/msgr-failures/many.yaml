--- conflicted
+++ resolved
@@ -2,12 +2,7 @@
   ceph:
     conf:
       global:
-<<<<<<< HEAD
-        ms inject socket failures: 500
-        mon mgr beacon grace: 90
-=======
         ms inject socket failures: 1000
         mon mgr beacon grace: 90
     log-whitelist:
-      - \(OSD_SLOW_PING_TIME
->>>>>>> f8781be9
+      - \(OSD_SLOW_PING_TIME