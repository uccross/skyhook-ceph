--- conflicted
+++ resolved
@@ -5,10 +5,7 @@
     - overall HEALTH_
     - \(PG_
     - \(MON_DOWN\)
-<<<<<<< HEAD
-=======
     - \(AUTH_BAD_CAPS\)
->>>>>>> f8781be9
 tasks:
 - workunit:
     clients:
