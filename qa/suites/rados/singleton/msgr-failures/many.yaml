overrides:
  ceph:
    conf:
      global:
<<<<<<< HEAD
        ms inject socket failures: 500
        mon mgr beacon grace: 90
      mgr:
        debug monc: 10
=======
        ms inject socket failures: 1000
        mon mgr beacon grace: 90
        mon client hunt interval max multiple: 2
      mgr:
        debug monc: 10
    log-whitelist:
      - \(OSD_SLOW_PING_TIME
>>>>>>> 3ad2dfa4
<|MERGE_RESOLUTION|>--- conflicted
+++ resolved
@@ -2,17 +2,10 @@
   ceph:
     conf:
       global:
-<<<<<<< HEAD
-        ms inject socket failures: 500
-        mon mgr beacon grace: 90
-      mgr:
-        debug monc: 10
-=======
         ms inject socket failures: 1000
         mon mgr beacon grace: 90
         mon client hunt interval max multiple: 2
       mgr:
         debug monc: 10
     log-whitelist:
-      - \(OSD_SLOW_PING_TIME
->>>>>>> 3ad2dfa4
+      - \(OSD_SLOW_PING_TIME