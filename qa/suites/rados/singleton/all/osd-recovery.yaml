--- conflicted
+++ resolved
@@ -21,11 +21,7 @@
       - \(PG_
       - \(OBJECT_DEGRADED\)
       - \(SLOW_OPS\)
-<<<<<<< HEAD
-      - \(REQUEST_SLOW\)
-=======
       - slow request
->>>>>>> f8781be9
     conf:
       osd:
         osd min pg log entries: 5
