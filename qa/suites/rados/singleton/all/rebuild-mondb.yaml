roles:
- - mon.a
  - mon.b
  - mon.c
  - mgr.x
  - osd.0
  - osd.1
  - osd.2
  - client.0
openstack:
  - volumes: # attached to each instance
      count: 3
      size: 10 # GB
tasks:
- install:
- ceph:
    log-whitelist:
      - no reply from
      - overall HEALTH_
      - \(MON_DOWN\)
<<<<<<< HEAD
=======
      - \(MGR_DOWN\)
>>>>>>> 3ad2dfa4
      - \(OSDMAP_FLAGS\)
      - \(OSD_
      - \(PG_
- full_sequential:
  - radosbench:
      clients: [client.0]
      time: 30
  - rebuild_mondb:
  - radosbench:
      clients: [client.0]
      time: 30<|MERGE_RESOLUTION|>--- conflicted
+++ resolved
@@ -18,10 +18,7 @@
       - no reply from
       - overall HEALTH_
       - \(MON_DOWN\)
-<<<<<<< HEAD
-=======
       - \(MGR_DOWN\)
->>>>>>> 3ad2dfa4
       - \(OSDMAP_FLAGS\)
       - \(OSD_
       - \(PG_
