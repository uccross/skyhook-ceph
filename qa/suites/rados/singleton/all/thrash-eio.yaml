--- conflicted
+++ resolved
@@ -26,12 +26,6 @@
     - objects unfound and apparently lost
     - overall HEALTH_
     - \(OSDMAP_FLAGS\)
-<<<<<<< HEAD
-    - \(REQUEST_SLOW\)
-    - \(PG_
-    - \(OBJECT_MISPLACED\)
-    - \(OSD_
-=======
     - \(SLOW_OPS\)
     - \(PG_
     - \(OBJECT_MISPLACED\)
@@ -39,7 +33,6 @@
     - \(OBJECT_
     - \(TOO_FEW_PGS\)
     - slow request
->>>>>>> 3ad2dfa4
 - thrashosds:
     op_delay: 30
     clean_interval: 120
