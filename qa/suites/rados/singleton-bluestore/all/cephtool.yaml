roles:
- - mon.a
  - mon.b
  - mon.c
  - mgr.x
  - osd.0
  - osd.1
  - osd.2
  - client.0
openstack:
  - volumes: # attached to each instance
      count: 3
      size: 10 # GB
tasks:
- install:
- ceph:
    log-whitelist:
    - but it is still running
    - had wrong client addr
    - had wrong cluster addr
    - must scrub before tier agent can activate
    - failsafe engaged, dropping updates
    - failsafe disengaged, no longer dropping updates
    - overall HEALTH_
    - \(OSDMAP_FLAGS\)
    - \(OSD_
    - \(PG_
    - \(SMALLER_PG_NUM\)
<<<<<<< HEAD
    - \(CACHE_POOL_NO_HIT_SET\)
    - erasure code profile property .ruleset-failure-domain. is no longer supported
=======
    - \(SMALLER_PGP_NUM\)
    - \(CACHE_POOL_NO_HIT_SET\)
>>>>>>> f8781be9
    - \(CACHE_POOL_NEAR_FULL\)
    - \(FS_WITH_FAILED_MDS\)
    - \(FS_DEGRADED\)
    - \(POOL_BACKFILLFULL\)
    - \(POOL_FULL\)
    - \(SMALLER_PGP_NUM\)
    - \(POOL_NEARFULL\)
    - \(POOL_APP_NOT_ENABLED\)
<<<<<<< HEAD
=======
    - \(AUTH_BAD_CAPS\)
>>>>>>> f8781be9
- workunit:
    clients:
      all:
        - cephtool
        - mon/pool_ops.sh<|MERGE_RESOLUTION|>--- conflicted
+++ resolved
@@ -26,13 +26,8 @@
     - \(OSD_
     - \(PG_
     - \(SMALLER_PG_NUM\)
-<<<<<<< HEAD
-    - \(CACHE_POOL_NO_HIT_SET\)
-    - erasure code profile property .ruleset-failure-domain. is no longer supported
-=======
     - \(SMALLER_PGP_NUM\)
     - \(CACHE_POOL_NO_HIT_SET\)
->>>>>>> f8781be9
     - \(CACHE_POOL_NEAR_FULL\)
     - \(FS_WITH_FAILED_MDS\)
     - \(FS_DEGRADED\)
@@ -41,10 +36,7 @@
     - \(SMALLER_PGP_NUM\)
     - \(POOL_NEARFULL\)
     - \(POOL_APP_NOT_ENABLED\)
-<<<<<<< HEAD
-=======
     - \(AUTH_BAD_CAPS\)
->>>>>>> f8781be9
 - workunit:
     clients:
       all:
