--- conflicted
+++ resolved
@@ -13,11 +13,8 @@
         debug refs: 5
       mon:
         mon osd crush smoke test: false
-<<<<<<< HEAD
-=======
       osd:
         osd fast shutdown: false
->>>>>>> f8781be9
     log-whitelist:
       - overall HEALTH_
 # valgrind is slow.. we might get PGs stuck peering etc
