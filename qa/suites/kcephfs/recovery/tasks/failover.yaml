--- conflicted
+++ resolved
@@ -3,13 +3,10 @@
     log-whitelist:
       - not responding, replacing
       - \(MDS_INSUFFICIENT_STANDBY\)
-<<<<<<< HEAD
-=======
       - \(MDS_ALL_DOWN\)
       - \(MDS_UP_LESS_THAN_MAX\)
->>>>>>> f8781be9
 tasks:
   - cephfs_test_runner:
       fail_on_skip: false
       modules:
-        - tasks.cephfs.test_failover+        - tasks.cephfs.test_failover
