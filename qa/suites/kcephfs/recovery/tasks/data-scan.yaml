--- conflicted
+++ resolved
@@ -11,10 +11,7 @@
       - Scrub error on inode
       - Metadata damage detected
       - inconsistent rstat on inode
-<<<<<<< HEAD
-=======
       - Error recovering journal
->>>>>>> f8781be9
 
 tasks:
   - cephfs_test_runner:
