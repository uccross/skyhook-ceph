--- conflicted
+++ resolved
@@ -11,10 +11,7 @@
       - Scrub error on inode
       - Metadata damage detected
       - inconsistent rstat on inode
-<<<<<<< HEAD
-=======
       - Error recovering journal
->>>>>>> 3ad2dfa4
 
 tasks:
   - cephfs_test_runner:
