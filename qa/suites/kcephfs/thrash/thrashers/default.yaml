overrides:
  ceph:
    log-whitelist:
<<<<<<< HEAD
    - but it is still running
    - objects unfound and apparently lost
=======
      - but it is still running
      - objects unfound and apparently lost
tasks:
>>>>>>> f8781be9
- thrashosds:<|MERGE_RESOLUTION|>--- conflicted
+++ resolved
@@ -1,12 +1,7 @@
 overrides:
   ceph:
     log-whitelist:
-<<<<<<< HEAD
-    - but it is still running
-    - objects unfound and apparently lost
-=======
       - but it is still running
       - objects unfound and apparently lost
 tasks:
->>>>>>> f8781be9
 - thrashosds: