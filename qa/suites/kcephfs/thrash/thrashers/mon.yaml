overrides:
  ceph:
    log-whitelist:
    - \(MON_DOWN\)
<<<<<<< HEAD
=======

>>>>>>> f8781be9
tasks:
- mon_thrash:
    revive_delay: 20
    thrash_delay: 1<|MERGE_RESOLUTION|>--- conflicted
+++ resolved
@@ -2,10 +2,7 @@
   ceph:
     log-whitelist:
     - \(MON_DOWN\)
-<<<<<<< HEAD
-=======
 
->>>>>>> f8781be9
 tasks:
 - mon_thrash:
     revive_delay: 20
