--- conflicted
+++ resolved
@@ -3,12 +3,6 @@
 - ceph:
     fs: ext4
     log-whitelist:
-<<<<<<< HEAD
-    - reached quota
-    - but it is still running
-    - objects unfound and apparently lost
-    - \(POOL_APP_NOT_ENABLED\)
-=======
       - overall HEALTH_
       - \(OSDMAP_FLAGS\)
       - \(OSD_
@@ -25,7 +19,6 @@
     conf:
       mon:
         mon warn on pool no app: false
->>>>>>> 3ad2dfa4
 - thrashosds:
     chance_pgnum_grow: 2
     chance_pgnum_shrink: 2
