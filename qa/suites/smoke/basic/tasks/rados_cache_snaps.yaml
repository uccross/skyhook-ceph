--- conflicted
+++ resolved
@@ -2,10 +2,6 @@
 - install: null
 - ceph:
     log-whitelist:
-<<<<<<< HEAD
-    - but it is still running
-    - objects unfound and apparently lost
-=======
       - overall HEALTH_
       - \(OSDMAP_FLAGS\)
       - \(OSD_
@@ -17,7 +13,6 @@
       - \(SLOW_OPS\)
       - \(TOO_FEW_PGS\)
       - slow request
->>>>>>> 3ad2dfa4
 - thrashosds:
     chance_pgnum_grow: 2
     chance_pgnum_shrink: 2
