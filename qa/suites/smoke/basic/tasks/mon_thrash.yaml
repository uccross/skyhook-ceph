--- conflicted
+++ resolved
@@ -2,9 +2,6 @@
   ceph:
     log-whitelist:
       - reached quota
-<<<<<<< HEAD
-      - \(POOL_APP_NOT_ENABLED\)
-=======
       - mons down
       - overall HEALTH_
       - \(OSDMAP_FLAGS\)
@@ -18,7 +15,6 @@
       - \(TOO_FEW_PGS\)
       - \(OSD_SLOW_PING_TIME
       - slow request
->>>>>>> f8781be9
     conf:
       global:
         ms inject delay max: 1
