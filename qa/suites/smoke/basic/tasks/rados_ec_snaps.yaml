--- conflicted
+++ resolved
@@ -3,10 +3,6 @@
 - ceph:
     fs: xfs
     log-whitelist:
-<<<<<<< HEAD
-    - but it is still running
-    - objects unfound and apparently lost
-=======
       - overall HEALTH_
       - \(OSDMAP_FLAGS\)
       - \(OSD_
@@ -18,7 +14,6 @@
       - \(SLOW_OPS\)
       - \(TOO_FEW_PGS\)
       - slow request
->>>>>>> f8781be9
 - thrashosds:
     chance_pgnum_grow: 3
     chance_pgnum_shrink: 2
