--- conflicted
+++ resolved
@@ -3,11 +3,8 @@
     log-whitelist:
       - not responding, replacing
       - \(MDS_INSUFFICIENT_STANDBY\)
-<<<<<<< HEAD
-=======
       - \(MDS_ALL_DOWN\)
       - \(MDS_UP_LESS_THAN_MAX\)
->>>>>>> f8781be9
   ceph-fuse:
     disabled: true
 tasks:
