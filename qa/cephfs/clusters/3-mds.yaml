--- conflicted
+++ resolved
@@ -2,12 +2,6 @@
 - [mon.a, mon.c, mgr.y, mds.a, osd.0, osd.1, osd.2, osd.3]
 - [mon.b, mgr.x, mds.b, mds.c, osd.4, osd.5, osd.6, osd.7]
 - [client.0, client.1]
-<<<<<<< HEAD
-openstack:
-- volumes: # attached to each instance
-    count: 4
-    size: 10 # GB
-=======
 overrides:
   ceph:
     max_mds: 3
@@ -19,5 +13,4 @@
     disk: 200 # GB
 log-rotate:
   ceph-mds: 10G
-  ceph-osd: 10G
->>>>>>> 3ad2dfa4
+  ceph-osd: 10G