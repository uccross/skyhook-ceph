--- conflicted
+++ resolved
@@ -1,12 +1,5 @@
 roles:
 - [mon.a, mgr.y, mds.a, osd.0, osd.1, osd.2, osd.3, client.0]
-<<<<<<< HEAD
-- [mon.b, mon.c, mgr.x, mds.a-s, osd.4, osd.5, osd.6, osd.7]
-openstack:
-- volumes: # attached to each instance
-    count: 4
-    size: 10 # GB
-=======
 - [mon.b, mon.c, mgr.x, mds.b, osd.4, osd.5, osd.6, osd.7]
 openstack:
 - volumes: # attached to each instance
@@ -14,7 +7,6 @@
     size: 30 # GB
 - machine:
     disk: 200 # GB
->>>>>>> 3ad2dfa4
 log-rotate:
   ceph-mds: 10G
   ceph-osd: 10G