"""
Workunit task -- Run ceph on sets of specific clients
"""
import logging
import pipes
import os
import re

from util import get_remote_for_role
from util.workunit import get_refspec_after_overrides

from teuthology import misc
from teuthology.config import config as teuth_config
from teuthology.orchestra.run import CommandFailedError
from teuthology.parallel import parallel
from teuthology.orchestra import run

log = logging.getLogger(__name__)

def task(ctx, config):
    """
    Run ceph on all workunits found under the specified path.

    For example::

        tasks:
        - ceph:
        - ceph-fuse: [client.0]
        - workunit:
            clients:
              client.0: [direct_io, xattrs.sh]
              client.1: [snaps]
            branch: foo

    You can also run a list of workunits on all clients:
        tasks:
        - ceph:
        - ceph-fuse:
        - workunit:
            tag: v0.47
            clients:
              all: [direct_io, xattrs.sh, snaps]

    If you have an "all" section it will run all the workunits
    on each client simultaneously, AFTER running any workunits specified
    for individual clients. (This prevents unintended simultaneous runs.)

    To customize tests, you can specify environment variables as a dict. You
    can also specify a time limit for each work unit (defaults to 3h):

        tasks:
        - ceph:
        - ceph-fuse:
        - workunit:
            sha1: 9b28948635b17165d17c1cf83d4a870bd138ddf6
            clients:
              all: [snaps]
            env:
              FOO: bar
              BAZ: quux
            timeout: 3h

    This task supports roles that include a ceph cluster, e.g.::

        tasks:
        - ceph:
        - workunit:
            clients:
              backup.client.0: [foo]
              client.1: [bar] # cluster is implicitly 'ceph'

    You can also specify an alternative top-level dir to 'qa/workunits', like
    'qa/standalone', with::

        tasks:
        - install:
        - workunit:
            basedir: qa/standalone
            clients:
              client.0:
                - test-ceph-helpers.sh

    :param ctx: Context
    :param config: Configuration
    """
    assert isinstance(config, dict)
    assert isinstance(config.get('clients'), dict), \
        'configuration must contain a dictionary of clients'

    overrides = ctx.config.get('overrides', {})
    refspec = get_refspec_after_overrides(config, overrides)
    timeout = config.get('timeout', '3h')
    cleanup = config.get('cleanup', True)

    log.info('Pulling workunits from ref %s', refspec)

    created_mountpoint = {}

    if config.get('env') is not None:
        assert isinstance(config['env'], dict), 'env must be a dictionary'
    clients = config['clients']

    # Create scratch dirs for any non-all workunits
    log.info('Making a separate scratch dir for every client...')
    for role in clients.keys():
        assert isinstance(role, basestring)
        if role == "all":
            continue

        assert 'client' in role
        created_mnt_dir = _make_scratch_dir(ctx, role, config.get('subdir'))
        created_mountpoint[role] = created_mnt_dir

    # Execute any non-all workunits
    log.info("timeout={}".format(timeout))
    log.info("cleanup={}".format(cleanup))
    with parallel() as p:
        for role, tests in clients.iteritems():
            if role != "all":
                p.spawn(_run_tests, ctx, refspec, role, tests,
                        config.get('env'),
                        basedir=config.get('basedir','qa/workunits'),
<<<<<<< HEAD
                        timeout=timeout)
=======
                        timeout=timeout,cleanup=cleanup)
>>>>>>> f8781be9

    if cleanup:
        # Clean up dirs from any non-all workunits
        for role, created in created_mountpoint.items():
            _delete_dir(ctx, role, created)

    # Execute any 'all' workunits
    if 'all' in clients:
        all_tasks = clients["all"]
        _spawn_on_all_clients(ctx, refspec, all_tasks, config.get('env'),
                              config.get('basedir', 'qa/workunits'),
<<<<<<< HEAD
                              config.get('subdir'), timeout=timeout)
=======
                              config.get('subdir'), timeout=timeout,
                              cleanup=cleanup)
>>>>>>> f8781be9


def _client_mountpoint(ctx, cluster, id_):
    """
    Returns the path to the expected mountpoint for workunits running
    on some kind of filesystem.
    """
    # for compatibility with tasks like ceph-fuse that aren't cluster-aware yet,
    # only include the cluster name in the dir if the cluster is not 'ceph'
    if cluster == 'ceph':
        dir_ = 'mnt.{0}'.format(id_)
    else:
        dir_ = 'mnt.{0}.{1}'.format(cluster, id_)
    return os.path.join(misc.get_testdir(ctx), dir_)


def _delete_dir(ctx, role, created_mountpoint):
    """
    Delete file used by this role, and delete the directory that this
    role appeared in.

    :param ctx: Context
    :param role: "role.#" where # is used for the role id.
    """
    cluster, _, id_ = misc.split_role(role)
    remote = get_remote_for_role(ctx, role)
    mnt = _client_mountpoint(ctx, cluster, id_)
    client = os.path.join(mnt, 'client.{id}'.format(id=id_))

    # Remove the directory inside the mount where the workunit ran
    remote.run(
        args=[
            'sudo',
            'rm',
            '-rf',
            '--',
            client,
        ],
    )
    log.info("Deleted dir {dir}".format(dir=client))

    # If the mount was an artificially created dir, delete that too
    if created_mountpoint:
        remote.run(
            args=[
                'rmdir',
                '--',
                mnt,
            ],
        )
        log.info("Deleted artificial mount point {dir}".format(dir=client))


def _make_scratch_dir(ctx, role, subdir):
    """
    Make scratch directories for this role.  This also makes the mount
    point if that directory does not exist.

    :param ctx: Context
    :param role: "role.#" where # is used for the role id.
    :param subdir: use this subdir (False if not used)
    """
    created_mountpoint = False
    cluster, _, id_ = misc.split_role(role)
    remote = get_remote_for_role(ctx, role)
    dir_owner = remote.user
    mnt = _client_mountpoint(ctx, cluster, id_)
    # if neither kclient nor ceph-fuse are required for a workunit,
    # mnt may not exist. Stat and create the directory if it doesn't.
    try:
        remote.run(
            args=[
                'stat',
                '--',
                mnt,
            ],
        )
        log.info('Did not need to create dir {dir}'.format(dir=mnt))
    except CommandFailedError:
        remote.run(
            args=[
                'mkdir',
                '--',
                mnt,
            ],
        )
        log.info('Created dir {dir}'.format(dir=mnt))
        created_mountpoint = True

    if not subdir:
        subdir = 'client.{id}'.format(id=id_)

    if created_mountpoint:
        remote.run(
            args=[
                'cd',
                '--',
                mnt,
                run.Raw('&&'),
                'mkdir',
                '--',
                subdir,
            ],
        )
    else:
        remote.run(
            args=[
                # cd first so this will fail if the mount point does
                # not exist; pure install -d will silently do the
                # wrong thing
                'cd',
                '--',
                mnt,
                run.Raw('&&'),
                'sudo',
                'install',
                '-d',
                '-m', '0755',
                '--owner={user}'.format(user=dir_owner),
                '--',
                subdir,
            ],
        )

    return created_mountpoint


<<<<<<< HEAD
def _spawn_on_all_clients(ctx, refspec, tests, env, basedir, subdir, timeout=None):
=======
def _spawn_on_all_clients(ctx, refspec, tests, env, basedir, subdir, timeout=None, cleanup=True):
>>>>>>> f8781be9
    """
    Make a scratch directory for each client in the cluster, and then for each
    test spawn _run_tests() for each role.

    See run_tests() for parameter documentation.
    """
    is_client = misc.is_type('client')
    client_remotes = {}
    created_mountpoint = {}
    for remote, roles_for_host in ctx.cluster.remotes.items():
        for role in roles_for_host:
            if is_client(role):
                client_remotes[role] = remote
                created_mountpoint[role] = _make_scratch_dir(ctx, role, subdir)

    for unit in tests:
        with parallel() as p:
            for role, remote in client_remotes.items():
                p.spawn(_run_tests, ctx, refspec, role, [unit], env,
                        basedir,
                        subdir,
                        timeout=timeout)

    # cleanup the generated client directories
    if cleanup:
        for role, _ in client_remotes.items():
            _delete_dir(ctx, role, created_mountpoint[role])


def _run_tests(ctx, refspec, role, tests, env, basedir,
<<<<<<< HEAD
               subdir=None, timeout=None):
=======
               subdir=None, timeout=None, cleanup=True):
>>>>>>> f8781be9
    """
    Run the individual test. Create a scratch directory and then extract the
    workunits from git. Make the executables, and then run the tests.
    Clean up (remove files created) after the tests are finished.

    :param ctx:     Context
    :param refspec: branch, sha1, or version tag used to identify this
                    build
    :param tests:   specific tests specified.
    :param env:     environment set in yaml file.  Could be None.
    :param subdir:  subdirectory set in yaml file.  Could be None
    :param timeout: If present, use the 'timeout' command on the remote host
                    to limit execution time. Must be specified by a number
                    followed by 's' for seconds, 'm' for minutes, 'h' for
                    hours, or 'd' for days. If '0' or anything that evaluates
                    to False is passed, the 'timeout' command is not used.
    """
    testdir = misc.get_testdir(ctx)
    assert isinstance(role, basestring)
    cluster, type_, id_ = misc.split_role(role)
    assert type_ == 'client'
    remote = get_remote_for_role(ctx, role)
    mnt = _client_mountpoint(ctx, cluster, id_)
    # subdir so we can remove and recreate this a lot without sudo
    if subdir is None:
        scratch_tmp = os.path.join(mnt, 'client.{id}'.format(id=id_), 'tmp')
    else:
        scratch_tmp = os.path.join(mnt, subdir)
    clonedir = '{tdir}/clone.{role}'.format(tdir=testdir, role=role)
    srcdir = '{cdir}/{basedir}'.format(cdir=clonedir,
                                       basedir=basedir)

    git_url = teuth_config.get_ceph_qa_suite_git_url()
    # if we are running an upgrade test, and ceph-ci does not have branches like
    # `jewel`, so should use ceph.git as an alternative.
    try:
        remote.run(logger=log.getChild(role),
                   args=refspec.clone(git_url, clonedir))
    except CommandFailedError:
        if git_url.endswith('/ceph-ci.git'):
            alt_git_url = git_url.replace('/ceph-ci.git', '/ceph.git')
        elif git_url.endswith('/ceph-ci'):
            alt_git_url = re.sub(r'/ceph-ci$', '/ceph.git', git_url)
        else:
            raise
        log.info(
            "failed to check out '%s' from %s; will also try in %s",
            refspec,
            git_url,
            alt_git_url,
        )
        remote.run(logger=log.getChild(role),
                   args=refspec.clone(alt_git_url, clonedir))
    remote.run(
        logger=log.getChild(role),
        args=[
            'cd', '--', srcdir,
            run.Raw('&&'),
            'if', 'test', '-e', 'Makefile', run.Raw(';'), 'then', 'make', run.Raw(';'), 'fi',
            run.Raw('&&'),
            'find', '-executable', '-type', 'f', '-printf', r'%P\0'.format(srcdir=srcdir),
            run.Raw('>{tdir}/workunits.list.{role}'.format(tdir=testdir, role=role)),
        ],
    )

    workunits_file = '{tdir}/workunits.list.{role}'.format(tdir=testdir, role=role)
    workunits = sorted(misc.get_file(remote, workunits_file).split('\0'))
    assert workunits

    try:
        assert isinstance(tests, list)
        for spec in tests:
            log.info('Running workunits matching %s on %s...', spec, role)
            prefix = '{spec}/'.format(spec=spec)
            to_run = [w for w in workunits if w == spec or w.startswith(prefix)]
            if not to_run:
                raise RuntimeError('Spec did not match any workunits: {spec!r}'.format(spec=spec))
            for workunit in to_run:
                log.info('Running workunit %s...', workunit)
                args = [
                    'mkdir', '-p', '--', scratch_tmp,
                    run.Raw('&&'),
                    'cd', '--', scratch_tmp,
                    run.Raw('&&'),
                    run.Raw('CEPH_CLI_TEST_DUP_COMMAND=1'),
                    run.Raw('CEPH_REF={ref}'.format(ref=refspec)),
                    run.Raw('TESTDIR="{tdir}"'.format(tdir=testdir)),
                    run.Raw('CEPH_ARGS="--cluster {0}"'.format(cluster)),
                    run.Raw('CEPH_ID="{id}"'.format(id=id_)),
                    run.Raw('PATH=$PATH:/usr/sbin'),
                    run.Raw('CEPH_BASE={dir}'.format(dir=clonedir)),
                    run.Raw('CEPH_ROOT={dir}'.format(dir=clonedir)),
                ]
                if env is not None:
                    for var, val in env.iteritems():
                        quoted_val = pipes.quote(val)
                        env_arg = '{var}={val}'.format(var=var, val=quoted_val)
                        args.append(run.Raw(env_arg))
                args.extend([
                    'adjust-ulimits',
                    'ceph-coverage',
                    '{tdir}/archive/coverage'.format(tdir=testdir)])
                if timeout and timeout != '0':
                    args.extend(['timeout', timeout])
                args.extend([
                    '{srcdir}/{workunit}'.format(
                        srcdir=srcdir,
                        workunit=workunit,
                    ),
                ])
                remote.run(
                    logger=log.getChild(role),
                    args=args,
                    label="workunit test {workunit}".format(workunit=workunit)
                )
                if cleanup:
                    args=['sudo', 'rm', '-rf', '--', scratch_tmp]
                    remote.run(logger=log.getChild(role), args=args, timeout=(60*60))
    finally:
        log.info('Stopping %s on %s...', tests, role)
        args=['sudo', 'rm', '-rf', '--', workunits_file, clonedir]
        # N.B. don't cleanup scratch_tmp! If the mount is broken then rm will hang.
        remote.run(
            logger=log.getChild(role),
            args=args,
        )<|MERGE_RESOLUTION|>--- conflicted
+++ resolved
@@ -120,11 +120,7 @@
                 p.spawn(_run_tests, ctx, refspec, role, tests,
                         config.get('env'),
                         basedir=config.get('basedir','qa/workunits'),
-<<<<<<< HEAD
-                        timeout=timeout)
-=======
                         timeout=timeout,cleanup=cleanup)
->>>>>>> f8781be9
 
     if cleanup:
         # Clean up dirs from any non-all workunits
@@ -136,12 +132,8 @@
         all_tasks = clients["all"]
         _spawn_on_all_clients(ctx, refspec, all_tasks, config.get('env'),
                               config.get('basedir', 'qa/workunits'),
-<<<<<<< HEAD
-                              config.get('subdir'), timeout=timeout)
-=======
                               config.get('subdir'), timeout=timeout,
                               cleanup=cleanup)
->>>>>>> f8781be9
 
 
 def _client_mountpoint(ctx, cluster, id_):
@@ -269,11 +261,7 @@
     return created_mountpoint
 
 
-<<<<<<< HEAD
-def _spawn_on_all_clients(ctx, refspec, tests, env, basedir, subdir, timeout=None):
-=======
 def _spawn_on_all_clients(ctx, refspec, tests, env, basedir, subdir, timeout=None, cleanup=True):
->>>>>>> f8781be9
     """
     Make a scratch directory for each client in the cluster, and then for each
     test spawn _run_tests() for each role.
@@ -304,11 +292,7 @@
 
 
 def _run_tests(ctx, refspec, role, tests, env, basedir,
-<<<<<<< HEAD
-               subdir=None, timeout=None):
-=======
                subdir=None, timeout=None, cleanup=True):
->>>>>>> f8781be9
     """
     Run the individual test. Create a scratch directory and then extract the
     workunits from git. Make the executables, and then run the tests.
