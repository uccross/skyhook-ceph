--- conflicted
+++ resolved
@@ -78,12 +78,8 @@
 def run_rbd_map(remote, image, iodepth):
     iodepth = max(iodepth, 128)  # RBD_QUEUE_DEPTH_DEFAULT
     out = StringIO.StringIO()
-<<<<<<< HEAD
-    remote.run(args=['sudo', 'rbd', 'map', '-o', 'queue_depth={}'.format(iodepth), image], stdout=out)
-=======
     remote.run(args=['sudo', 'rbd', 'device', 'map', '-o',
                      'queue_depth={}'.format(iodepth), image], stdout=out)
->>>>>>> f8781be9
     dev = out.getvalue().rstrip('\n')
     teuthology.sudo_write_file(
         remote,
