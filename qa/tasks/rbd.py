--- conflicted
+++ resolved
@@ -5,10 +5,7 @@
 import logging
 import os
 import tempfile
-<<<<<<< HEAD
-=======
 import sys
->>>>>>> f8781be9
 
 from cStringIO import StringIO
 from teuthology.orchestra import run
@@ -383,6 +380,7 @@
         exclude_list = properties.get('exclude')
         randomize = properties.get('randomize')
 
+
         (remote,) = ctx.cluster.only(role).remotes.keys()
 
         # Fetch the test script
@@ -425,6 +423,7 @@
         args = [
             '/usr/bin/sudo',
             'TESTDIR={tdir}'.format(tdir=testdir),
+            'URL_BASE={url}'.format(url=xfstests_url),
             'adjust-ulimits',
             'ceph-coverage',
             '{tdir}/archive/coverage'.format(tdir=testdir),
