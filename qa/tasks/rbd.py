--- conflicted
+++ resolved
@@ -5,10 +5,7 @@
 import logging
 import os
 import tempfile
-<<<<<<< HEAD
-=======
 import sys
->>>>>>> 3ad2dfa4
 
 from cStringIO import StringIO
 from teuthology.orchestra import run
