"""
Rgw admin testing against a running instance
"""
# The test cases in this file have been annotated for inventory.
# To extract the inventory (in csv format) use the command:
#
#   grep '^ *# TESTCASE' | sed 's/^ *# TESTCASE //'
#
# to run this standalone:
#	python qa/tasks/radosgw_admin.py [USER] HOSTNAME
#

import copy
import json
import logging
import time
import datetime
import Queue
<<<<<<< HEAD
import bunch
=======
>>>>>>> 3ad2dfa4

import sys

from cStringIO import StringIO

import boto.exception
import boto.s3.connection
import boto.s3.acl
from boto.utils import RequestHook

import httplib2

import util.rgw as rgw_utils

from util.rgw import rgwadmin, get_user_summary, get_user_successful_ops

log = logging.getLogger(__name__)

def usage_acc_findentry2(entries, user, add=True):
    for e in entries:
        if e['user'] == user:
            return e
    if not add:
            return None
    e = {'user': user, 'buckets': []}
    entries.append(e)
    return e
def usage_acc_findsum2(summaries, user, add=True):
    for e in summaries:
        if e['user'] == user:
            return e
    if not add:
        return None
    e = {'user': user, 'categories': [],
        'total': {'bytes_received': 0,
            'bytes_sent': 0, 'ops': 0, 'successful_ops': 0 }}
    summaries.append(e)
    return e
def usage_acc_update2(x, out, b_in, err):
    x['bytes_sent'] += b_in
    x['bytes_received'] += out
    x['ops'] += 1
    if not err:
        x['successful_ops'] += 1
def usage_acc_validate_fields(r, x, x2, what):
    q=[]
    for field in ['bytes_sent', 'bytes_received', 'ops', 'successful_ops']:
        try:
            if x2[field] < x[field]:
                q.append("field %s: %d < %d" % (field, x2[field], x[field]))
        except Exception as ex:
            r.append( "missing/bad field " + field + " in " + what + " " + str(ex))
            return
    if len(q) > 0:
        r.append("incomplete counts in " + what + ": " + ", ".join(q))
class usage_acc:
    def __init__(self):
        self.results = {'entries': [], 'summary': []}
    def findentry(self, user):
        return usage_acc_findentry2(self.results['entries'], user)
    def findsum(self, user):
        return usage_acc_findsum2(self.results['summary'], user)
    def e2b(self, e, bucket, add=True):
        for b in e['buckets']:
            if b['bucket'] == bucket:
                return b
        if not add:
                return None
        b = {'bucket': bucket, 'categories': []}
        e['buckets'].append(b)
        return b
    def c2x(self, c, cat, add=True):
        for x in c:
            if x['category'] == cat:
                return x
        if not add:
                return None
        x = {'bytes_received': 0, 'category': cat,
            'bytes_sent': 0, 'ops': 0, 'successful_ops': 0 }
        c.append(x)
        return x
    def update(self, c, cat, user, out, b_in, err):
        x = self.c2x(c, cat)
        usage_acc_update2(x, out, b_in, err)
        if not err and cat == 'create_bucket' and not x.has_key('owner'):
            x['owner'] = user
    def make_entry(self, cat, bucket, user, out, b_in, err):
        if cat == 'create_bucket' and err:
                return
        e = self.findentry(user)
        b = self.e2b(e, bucket)
        self.update(b['categories'], cat, user, out, b_in, err)
        s = self.findsum(user)
        x = self.c2x(s['categories'], cat)
        usage_acc_update2(x, out, b_in, err)
        x = s['total']
        usage_acc_update2(x, out, b_in, err)
    def generate_make_entry(self):
        return lambda cat,bucket,user,out,b_in,err: self.make_entry(cat, bucket, user, out, b_in, err)
    def get_usage(self):
        return self.results
    def compare_results(self, results):
        if not results.has_key('entries') or not results.has_key('summary'):
            return ['Missing entries or summary']
        r = []
        for e in self.results['entries']:
            try:
                e2 = usage_acc_findentry2(results['entries'], e['user'], False)
            except Exception as ex:
                r.append("malformed entry looking for user "
		    + e['user'] + " " + str(ex))
                break
            if e2 == None:
                r.append("missing entry for user " + e['user'])
                continue
            for b in e['buckets']:
                c = b['categories']
                if b['bucket'] == 'nosuchbucket':
                    print "got here"
                try:
                    b2 = self.e2b(e2, b['bucket'], False)
                    if b2 != None:
                            c2 = b2['categories']
                except Exception as ex:
                    r.append("malformed entry looking for bucket "
			+ b['bucket'] + " in user " + e['user'] + " " + str(ex))
                    break
                if b2 == None:
                    r.append("can't find bucket " + b['bucket']
			+ " in user " + e['user'])
                    continue
                for x in c:
                    try:
                        x2 = self.c2x(c2, x['category'], False)
                    except Exception as ex:
                        r.append("malformed entry looking for "
			    + x['category'] + " in bucket " + b['bucket']
			    + " user " + e['user'] + " " + str(ex))
                        break
                    usage_acc_validate_fields(r, x, x2, "entry: category "
			+ x['category'] + " bucket " + b['bucket']
			+ " in user " + e['user'])
        for s in self.results['summary']:
            c = s['categories']
            try:
                s2 = usage_acc_findsum2(results['summary'], s['user'], False)
            except Exception as ex:
                r.append("malformed summary looking for user " + e['user']
		    + " " + str(ex))
                break
            if s2 == None:
                r.append("missing summary for user " + e['user'] + " " + str(ex))
                continue
            try:
                c2 = s2['categories']
            except Exception as ex:
                r.append("malformed summary missing categories for user "
		    + e['user'] + " " + str(ex))
                break
            for x in c:
                try:
                    x2 = self.c2x(c2, x['category'], False)
                except Exception as ex:
                    r.append("malformed summary looking for "
			+ x['category'] + " user " + e['user'] + " " + str(ex))
                    break
                usage_acc_validate_fields(r, x, x2, "summary: category "
		    + x['category'] + " in user " + e['user'])
            x = s['total']
            try:
                x2 = s2['total']
            except Exception as ex:
                r.append("malformed summary looking for totals for user "
		    + e['user'] + " " + str(ex))
                break
            usage_acc_validate_fields(r, x, x2, "summary: totals for user" + e['user'])
        return r

def ignore_this_entry(cat, bucket, user, out, b_in, err):
    pass
class requestlog_queue():
    def __init__(self, add):
        self.q = Queue.Queue(1000)
        self.adder = add
    def handle_request_data(self, request, response, error=False):
        now = datetime.datetime.now()
	if error:
	    pass
	elif response.status < 200 or response.status >= 400:
	    error = True
<<<<<<< HEAD
        self.q.put(bunch.Bunch({'t': now, 'o': request, 'i': response, 'e': error}))
=======
        self.q.put({'t': now, 'o': request, 'i': response, 'e': error})
>>>>>>> 3ad2dfa4
    def clear(self):
        with self.q.mutex:
            self.q.queue.clear()
    def log_and_clear(self, cat, bucket, user, add_entry = None):
        while not self.q.empty():
            j = self.q.get()
	    bytes_out = 0
<<<<<<< HEAD
            if 'Content-Length' in j.o.headers:
		bytes_out = int(j.o.headers['Content-Length'])
            bytes_in = 0
            if 'content-length' in j.i.msg.dict:
		bytes_in = int(j.i.msg.dict['content-length'])
            log.info('RL: %s %s %s bytes_out=%d bytes_in=%d failed=%r'
		% (cat, bucket, user, bytes_out, bytes_in, j.e))
	    if add_entry == None:
		add_entry = self.adder
	    add_entry(cat, bucket, user, bytes_out, bytes_in, j.e)
=======
            if 'Content-Length' in j['o'].headers:
		bytes_out = int(j['o'].headers['Content-Length'])
            bytes_in = 0
            if 'content-length' in j['i'].msg.dict:
		bytes_in = int(j['i'].msg.dict['content-length'])
            log.info('RL: %s %s %s bytes_out=%d bytes_in=%d failed=%r'
		% (cat, bucket, user, bytes_out, bytes_in, j['e']))
	    if add_entry == None:
		add_entry = self.adder
	    add_entry(cat, bucket, user, bytes_out, bytes_in, j['e'])
>>>>>>> 3ad2dfa4

def create_presigned_url(conn, method, bucket_name, key_name, expiration):
    return conn.generate_url(expires_in=expiration,
        method=method,
        bucket=bucket_name,
        key=key_name,
        query_auth=True,
    )

def send_raw_http_request(conn, method, bucket_name, key_name, follow_redirects = False):
    url = create_presigned_url(conn, method, bucket_name, key_name, 3600)
    print url
    h = httplib2.Http()
    h.follow_redirects = follow_redirects
    return h.request(url, method)


def get_acl(key):
    """
    Helper function to get the xml acl from a key, ensuring that the xml
    version tag is removed from the acl response
    """
    raw_acl = key.get_xml_acl()

    def remove_version(string):
        return string.split(
            '<?xml version="1.0" encoding="UTF-8"?>'
        )[-1]

    def remove_newlines(string):
        return string.strip('\n')

    return remove_version(
        remove_newlines(raw_acl)
    )

def task(ctx, config):
    """
    Test radosgw-admin functionality against a running rgw instance.
    """
    global log

    assert ctx.rgw.config, \
        "radosgw_admin task needs a config passed from the rgw task"
    config = ctx.rgw.config
    log.debug('config is: %r', config)

    clients_from_config = config.keys()

    # choose first client as default
    client = clients_from_config[0]

    # once the client is chosen, pull the host name and  assigned port out of
    # the role_endpoints that were assigned by the rgw task
    endpoint = ctx.rgw.role_endpoints[client]

    ##
    user1='foo'
    user2='fud'
    subuser1='foo:foo1'
    subuser2='foo:foo2'
    display_name1='Foo'
    display_name2='Fud'
    email='foo@foo.com'
    email2='bar@bar.com'
    access_key='9te6NH5mcdcq0Tc5i8i1'
    secret_key='Ny4IOauQoL18Gp2zM7lC1vLmoawgqcYP/YGcWfXu'
    access_key2='p5YnriCv1nAtykxBrupQ'
    secret_key2='Q8Tk6Q/27hfbFSYdSkPtUqhqx1GgzvpXa4WARozh'
    swift_secret1='gpS2G9RREMrnbqlp29PP2D36kgPR1tm72n5fPYfL'
    swift_secret2='ri2VJQcKSYATOY6uaDUX7pxgkW+W1YmC6OCxPHwy'

    bucket_name='myfoo'
    bucket_name2='mybar'

    # connect to rgw
    connection = boto.s3.connection.S3Connection(
        aws_access_key_id=access_key,
        aws_secret_access_key=secret_key,
        is_secure=False,
        port=endpoint.port,
        host=endpoint.hostname,
        calling_format=boto.s3.connection.OrdinaryCallingFormat(),
        )
    connection2 = boto.s3.connection.S3Connection(
        aws_access_key_id=access_key2,
        aws_secret_access_key=secret_key2,
        is_secure=False,
        port=endpoint.port,
        host=endpoint.hostname,
        calling_format=boto.s3.connection.OrdinaryCallingFormat(),
        )

    acc = usage_acc()
    rl = requestlog_queue(acc.generate_make_entry())
    connection.set_request_hook(rl)
    connection2.set_request_hook(rl)

    # legend (test cases can be easily grep-ed out)
    # TESTCASE 'testname','object','method','operation','assertion'

    # TESTCASE 'usage-show0' 'usage' 'show' 'all usage' 'succeeds'
    (err, summary0) = rgwadmin(ctx, client, ['usage', 'show'], check_status=True)

    # TESTCASE 'info-nosuch','user','info','non-existent user','fails'
    (err, out) = rgwadmin(ctx, client, ['user', 'info', '--uid', user1])
    assert err

    # TESTCASE 'create-ok','user','create','w/all valid info','succeeds'
    (err, out) = rgwadmin(ctx, client, [
            'user', 'create',
            '--uid', user1,
            '--display-name', display_name1,
            '--email', email,
            '--access-key', access_key,
            '--secret', secret_key,
            '--max-buckets', '4'
            ],
            check_status=True)

    # TESTCASE 'duplicate email','user','create','existing user email','fails'
    (err, out) = rgwadmin(ctx, client, [
            'user', 'create',
            '--uid', user2,
            '--display-name', display_name2,
            '--email', email,
            ])
    assert err

    # TESTCASE 'info-existing','user','info','existing user','returns correct info'
    (err, out) = rgwadmin(ctx, client, ['user', 'info', '--uid', user1], check_status=True)
    assert out['user_id'] == user1
    assert out['email'] == email
    assert out['display_name'] == display_name1
    assert len(out['keys']) == 1
    assert out['keys'][0]['access_key'] == access_key
    assert out['keys'][0]['secret_key'] == secret_key
    assert not out['suspended']

    # TESTCASE 'suspend-ok','user','suspend','active user','succeeds'
    (err, out) = rgwadmin(ctx, client, ['user', 'suspend', '--uid', user1],
        check_status=True)

    # TESTCASE 'suspend-suspended','user','suspend','suspended user','succeeds w/advisory'
    (err, out) = rgwadmin(ctx, client, ['user', 'info', '--uid', user1], check_status=True)
    assert out['suspended']

    # TESTCASE 're-enable','user','enable','suspended user','succeeds'
    (err, out) = rgwadmin(ctx, client, ['user', 'enable', '--uid', user1], check_status=True)

    # TESTCASE 'info-re-enabled','user','info','re-enabled user','no longer suspended'
    (err, out) = rgwadmin(ctx, client, ['user', 'info', '--uid', user1], check_status=True)
    assert not out['suspended']

    # TESTCASE 'add-keys','key','create','w/valid info','succeeds'
    (err, out) = rgwadmin(ctx, client, [
            'key', 'create', '--uid', user1,
            '--access-key', access_key2, '--secret', secret_key2,
            ], check_status=True)

    # TESTCASE 'info-new-key','user','info','after key addition','returns all keys'
    (err, out) = rgwadmin(ctx, client, ['user', 'info', '--uid', user1],
        check_status=True)
    assert len(out['keys']) == 2
    assert out['keys'][0]['access_key'] == access_key2 or out['keys'][1]['access_key'] == access_key2
    assert out['keys'][0]['secret_key'] == secret_key2 or out['keys'][1]['secret_key'] == secret_key2

    # TESTCASE 'rm-key','key','rm','newly added key','succeeds, key is removed'
    (err, out) = rgwadmin(ctx, client, [
            'key', 'rm', '--uid', user1,
            '--access-key', access_key2,
            ], check_status=True)
    assert len(out['keys']) == 1
    assert out['keys'][0]['access_key'] == access_key
    assert out['keys'][0]['secret_key'] == secret_key

    # TESTCASE 'add-swift-key','key','create','swift key','succeeds'
    subuser_access = 'full'
    subuser_perm = 'full-control'

    (err, out) = rgwadmin(ctx, client, [
            'subuser', 'create', '--subuser', subuser1,
            '--access', subuser_access
            ], check_status=True)

    # TESTCASE 'add-swift-key','key','create','swift key','succeeds'
    (err, out) = rgwadmin(ctx, client, [
            'subuser', 'modify', '--subuser', subuser1,
            '--secret', swift_secret1,
            '--key-type', 'swift',
            ], check_status=True)

    # TESTCASE 'subuser-perm-mask', 'subuser', 'info', 'test subuser perm mask durability', 'succeeds'
    (err, out) = rgwadmin(ctx, client, ['user', 'info', '--uid', user1])

    assert out['subusers'][0]['permissions'] == subuser_perm

    # TESTCASE 'info-swift-key','user','info','after key addition','returns all keys'
    (err, out) = rgwadmin(ctx, client, ['user', 'info', '--uid', user1], check_status=True)
    assert len(out['swift_keys']) == 1
    assert out['swift_keys'][0]['user'] == subuser1
    assert out['swift_keys'][0]['secret_key'] == swift_secret1

    # TESTCASE 'add-swift-subuser','key','create','swift sub-user key','succeeds'
    (err, out) = rgwadmin(ctx, client, [
            'subuser', 'create', '--subuser', subuser2,
            '--secret', swift_secret2,
            '--key-type', 'swift',
            ], check_status=True)

    # TESTCASE 'info-swift-subuser','user','info','after key addition','returns all sub-users/keys'
    (err, out) = rgwadmin(ctx, client, ['user', 'info', '--uid', user1], check_status=True)
    assert len(out['swift_keys']) == 2
    assert out['swift_keys'][0]['user'] == subuser2 or out['swift_keys'][1]['user'] == subuser2
    assert out['swift_keys'][0]['secret_key'] == swift_secret2 or out['swift_keys'][1]['secret_key'] == swift_secret2

    # TESTCASE 'rm-swift-key1','key','rm','subuser','succeeds, one key is removed'
    (err, out) = rgwadmin(ctx, client, [
            'key', 'rm', '--subuser', subuser1,
            '--key-type', 'swift',
            ], check_status=True)
    assert len(out['swift_keys']) == 1

    # TESTCASE 'rm-subuser','subuser','rm','subuser','success, subuser is removed'
    (err, out) = rgwadmin(ctx, client, [
            'subuser', 'rm', '--subuser', subuser1,
            ], check_status=True)
    assert len(out['subusers']) == 1

    # TESTCASE 'rm-subuser-with-keys','subuser','rm','subuser','succeeds, second subser and key is removed'
    (err, out) = rgwadmin(ctx, client, [
            'subuser', 'rm', '--subuser', subuser2,
            '--key-type', 'swift', '--purge-keys',
            ], check_status=True)
    assert len(out['swift_keys']) == 0
    assert len(out['subusers']) == 0

    # TESTCASE 'bucket-stats','bucket','stats','no session/buckets','succeeds, empty list'
    (err, out) = rgwadmin(ctx, client, ['bucket', 'stats', '--uid', user1],
        check_status=True)
    assert len(out) == 0

    # TESTCASE 'bucket-stats2','bucket','stats','no buckets','succeeds, empty list'
    (err, out) = rgwadmin(ctx, client, ['bucket', 'list', '--uid', user1], check_status=True)
    assert len(out) == 0

    # create a first bucket
    bucket = connection.create_bucket(bucket_name)

    rl.log_and_clear("create_bucket", bucket_name, user1)

    # TESTCASE 'bucket-list','bucket','list','one bucket','succeeds, expected list'
    (err, out) = rgwadmin(ctx, client, ['bucket', 'list', '--uid', user1], check_status=True)
    assert len(out) == 1
    assert out[0] == bucket_name

    bucket_list = connection.get_all_buckets()
    assert len(bucket_list) == 1
    assert bucket_list[0].name == bucket_name

    rl.log_and_clear("list_buckets", '', user1)

    # TESTCASE 'bucket-list-all','bucket','list','all buckets','succeeds, expected list'
    (err, out) = rgwadmin(ctx, client, ['bucket', 'list'], check_status=True)
    assert len(out) >= 1
    assert bucket_name in out;

    # TESTCASE 'max-bucket-limit,'bucket','create','4 buckets','5th bucket fails due to max buckets == 4'
    bucket2 = connection.create_bucket(bucket_name + '2')
    rl.log_and_clear("create_bucket", bucket_name + '2', user1)
    bucket3 = connection.create_bucket(bucket_name + '3')
    rl.log_and_clear("create_bucket", bucket_name + '3', user1)
    bucket4 = connection.create_bucket(bucket_name + '4')
    rl.log_and_clear("create_bucket", bucket_name + '4', user1)
    # the 5th should fail.
    failed = False
    try:
        connection.create_bucket(bucket_name + '5')
    except Exception:
        failed = True
    assert failed
    rl.log_and_clear("create_bucket", bucket_name + '5', user1)

    # delete the buckets
    bucket2.delete()
    rl.log_and_clear("delete_bucket", bucket_name + '2', user1)
    bucket3.delete()
    rl.log_and_clear("delete_bucket", bucket_name + '3', user1)
    bucket4.delete()
    rl.log_and_clear("delete_bucket", bucket_name + '4', user1)

    # TESTCASE 'bucket-stats3','bucket','stats','new empty bucket','succeeds, empty list'
    (err, out) = rgwadmin(ctx, client, [
            'bucket', 'stats', '--bucket', bucket_name], check_status=True)
    assert out['owner'] == user1
    bucket_id = out['id']

    # TESTCASE 'bucket-stats4','bucket','stats','new empty bucket','succeeds, expected bucket ID'
    (err, out) = rgwadmin(ctx, client, ['bucket', 'stats', '--uid', user1], check_status=True)
    assert len(out) == 1
    assert out[0]['id'] == bucket_id    # does it return the same ID twice in a row?

    # use some space
    key = boto.s3.key.Key(bucket)
    key.set_contents_from_string('one')
    rl.log_and_clear("put_obj", bucket_name, user1)

    # TESTCASE 'bucket-stats5','bucket','stats','after creating key','succeeds, lists one non-empty object'
    (err, out) = rgwadmin(ctx, client, [
            'bucket', 'stats', '--bucket', bucket_name], check_status=True)
    assert out['id'] == bucket_id
    assert out['usage']['rgw.main']['num_objects'] == 1
    assert out['usage']['rgw.main']['size_kb'] > 0

    # reclaim it
    key.delete()
    rl.log_and_clear("delete_obj", bucket_name, user1)

    # TESTCASE 'bucket unlink', 'bucket', 'unlink', 'unlink bucket from user', 'fails', 'access denied error'
    (err, out) = rgwadmin(ctx, client,
        ['bucket', 'unlink', '--uid', user1, '--bucket', bucket_name],
        check_status=True)

    # create a second user to link the bucket to
    (err, out) = rgwadmin(ctx, client, [
            'user', 'create',
            '--uid', user2,
            '--display-name', display_name2,
            '--access-key', access_key2,
            '--secret', secret_key2,
            '--max-buckets', '1',
            ],
            check_status=True)

    # try creating an object with the first user before the bucket is relinked
    denied = False
    key = boto.s3.key.Key(bucket)

    try:
        key.set_contents_from_string('two')
    except boto.exception.S3ResponseError:
        denied = True

    assert not denied
    rl.log_and_clear("put_obj", bucket_name, user1)

    # delete the object
    key.delete()
    rl.log_and_clear("delete_obj", bucket_name, user1)

    # link the bucket to another user
    (err, out) = rgwadmin(ctx, client, ['metadata', 'get', 'bucket:{n}'.format(n=bucket_name)],
        check_status=True)

    bucket_data = out['data']
    assert bucket_data['bucket']['name'] == bucket_name

    bucket_id = bucket_data['bucket']['bucket_id']

    # link the bucket to another user
    (err, out) = rgwadmin(ctx, client, ['bucket', 'link', '--uid', user2, '--bucket', bucket_name, '--bucket-id', bucket_id],
        check_status=True)

    # try to remove user, should fail (has a linked bucket)
    (err, out) = rgwadmin(ctx, client, ['user', 'rm', '--uid', user2])
    assert err

    # TESTCASE 'bucket unlink', 'bucket', 'unlink', 'unlink bucket from user', 'succeeds, bucket unlinked'
    (err, out) = rgwadmin(ctx, client, ['bucket', 'unlink', '--uid', user2, '--bucket', bucket_name],
        check_status=True)

    # relink the bucket to the first user and delete the second user
    (err, out) = rgwadmin(ctx, client,
        ['bucket', 'link', '--uid', user1, '--bucket', bucket_name, '--bucket-id', bucket_id],
        check_status=True)

    (err, out) = rgwadmin(ctx, client, ['user', 'rm', '--uid', user2],
        check_status=True)

    # TESTCASE 'object-rm', 'object', 'rm', 'remove object', 'succeeds, object is removed'

    # upload an object
    object_name = 'four'
    key = boto.s3.key.Key(bucket, object_name)
    key.set_contents_from_string(object_name)
    rl.log_and_clear("put_obj", bucket_name, user1)

    # fetch it too (for usage stats presently)
    s = key.get_contents_as_string()
    rl.log_and_clear("get_obj", bucket_name, user1)
    assert s == object_name
    # list bucket too (for usage stats presently)
    keys = list(bucket.list())
    rl.log_and_clear("list_bucket", bucket_name, user1)
    assert len(keys) == 1
    assert keys[0].name == object_name

    # now delete it
    (err, out) = rgwadmin(ctx, client,
        ['object', 'rm', '--bucket', bucket_name, '--object', object_name],
        check_status=True)

    # TESTCASE 'bucket-stats6','bucket','stats','after deleting key','succeeds, lists one no objects'
    (err, out) = rgwadmin(ctx, client, [
            'bucket', 'stats', '--bucket', bucket_name],
            check_status=True)
    assert out['id'] == bucket_id
    assert out['usage']['rgw.main']['num_objects'] == 0

    # list log objects
    # TESTCASE 'log-list','log','list','after activity','succeeds, lists one no objects'
    (err, out) = rgwadmin(ctx, client, ['log', 'list'], check_status=True)
    assert len(out) > 0

    for obj in out:
        # TESTCASE 'log-show','log','show','after activity','returns expected info'
        if obj[:4] == 'meta' or obj[:4] == 'data' or obj[:18] == 'obj_delete_at_hint':
            continue

        (err, rgwlog) = rgwadmin(ctx, client, ['log', 'show', '--object', obj],
            check_status=True)
        assert len(rgwlog) > 0

        # exempt bucket_name2 from checking as it was only used for multi-region tests
        assert rgwlog['bucket'].find(bucket_name) == 0 or rgwlog['bucket'].find(bucket_name2) == 0
        assert rgwlog['bucket'] != bucket_name or rgwlog['bucket_id'] == bucket_id
        assert rgwlog['bucket_owner'] == user1 or rgwlog['bucket'] == bucket_name + '5' or rgwlog['bucket'] == bucket_name2
        for entry in rgwlog['log_entries']:
            log.debug('checking log entry: ', entry)
            assert entry['bucket'] == rgwlog['bucket']
            possible_buckets = [bucket_name + '5', bucket_name2]
            user = entry['user']
            assert user == user1 or user.endswith('system-user') or \
                rgwlog['bucket'] in possible_buckets

        # TESTCASE 'log-rm','log','rm','delete log objects','succeeds'
        (err, out) = rgwadmin(ctx, client, ['log', 'rm', '--object', obj],
            check_status=True)

    # TODO: show log by bucket+date

    # TESTCASE 'user-suspend2','user','suspend','existing user','succeeds'
    (err, out) = rgwadmin(ctx, client, ['user', 'suspend', '--uid', user1],
        check_status=True)

    # TESTCASE 'user-suspend3','user','suspend','suspended user','cannot write objects'
    denied = False
    try:
        key = boto.s3.key.Key(bucket)
        key.set_contents_from_string('five')
    except boto.exception.S3ResponseError as e:
        denied = True
        assert e.status == 403

    assert denied
    rl.log_and_clear("put_obj", bucket_name, user1)

    # TESTCASE 'user-renable2','user','enable','suspended user','succeeds'
    (err, out) = rgwadmin(ctx, client, ['user', 'enable', '--uid', user1],
        check_status=True)

    # TESTCASE 'user-renable3','user','enable','reenabled user','can write objects'
    key = boto.s3.key.Key(bucket)
    key.set_contents_from_string('six')
    rl.log_and_clear("put_obj", bucket_name, user1)

    # TESTCASE 'gc-list', 'gc', 'list', 'get list of objects ready for garbage collection'

    # create an object large enough to be split into multiple parts
    test_string = 'foo'*10000000

    big_key = boto.s3.key.Key(bucket)
    big_key.set_contents_from_string(test_string)
    rl.log_and_clear("put_obj", bucket_name, user1)

    # now delete the head
    big_key.delete()
    rl.log_and_clear("delete_obj", bucket_name, user1)

    # wait a bit to give the garbage collector time to cycle
    time.sleep(15)

    (err, out) = rgwadmin(ctx, client, ['gc', 'list'])

    assert len(out) > 0

    # TESTCASE 'gc-process', 'gc', 'process', 'manually collect garbage'
    (err, out) = rgwadmin(ctx, client, ['gc', 'process'], check_status=True)

    #confirm
    (err, out) = rgwadmin(ctx, client, ['gc', 'list'])

    assert len(out) == 0

    # TESTCASE 'rm-user-buckets','user','rm','existing user','fails, still has buckets'
    (err, out) = rgwadmin(ctx, client, ['user', 'rm', '--uid', user1])
    assert err

    # delete should fail because ``key`` still exists
    try:
        bucket.delete()
    except boto.exception.S3ResponseError as e:
        assert e.status == 409
    rl.log_and_clear("delete_bucket", bucket_name, user1)

    key.delete()
    rl.log_and_clear("delete_obj", bucket_name, user1)
    bucket.delete()
    rl.log_and_clear("delete_bucket", bucket_name, user1)

    # TESTCASE 'policy', 'bucket', 'policy', 'get bucket policy', 'returns S3 policy'
    bucket = connection.create_bucket(bucket_name)
    rl.log_and_clear("create_bucket", bucket_name, user1)

    # create an object
    key = boto.s3.key.Key(bucket)
    key.set_contents_from_string('seven')
    rl.log_and_clear("put_obj", bucket_name, user1)

    # should be private already but guarantee it
    key.set_acl('private')
    rl.log_and_clear("put_acls", bucket_name, user1)

    (err, out) = rgwadmin(ctx, client,
        ['policy', '--bucket', bucket.name, '--object', key.key],
        check_status=True, format='xml')

    acl = get_acl(key)
    rl.log_and_clear("get_acls", bucket_name, user1)

    assert acl == out.strip('\n')

    # add another grantee by making the object public read
    key.set_acl('public-read')
    rl.log_and_clear("put_acls", bucket_name, user1)

    (err, out) = rgwadmin(ctx, client,
        ['policy', '--bucket', bucket.name, '--object', key.key],
        check_status=True, format='xml')

    acl = get_acl(key)
    rl.log_and_clear("get_acls", bucket_name, user1)

    assert acl == out.strip('\n')

    # TESTCASE 'rm-bucket', 'bucket', 'rm', 'bucket with objects', 'succeeds'
    bucket = connection.create_bucket(bucket_name)
    rl.log_and_clear("create_bucket", bucket_name, user1)
    key_name = ['eight', 'nine', 'ten', 'eleven']
    for i in range(4):
        key = boto.s3.key.Key(bucket)
        key.set_contents_from_string(key_name[i])
    rl.log_and_clear("put_obj", bucket_name, user1)

    (err, out) = rgwadmin(ctx, client,
        ['bucket', 'rm', '--bucket', bucket_name, '--purge-objects'],
        check_status=True)

    # TESTCASE 'caps-add', 'caps', 'add', 'add user cap', 'succeeds'
    caps='user=read'
    (err, out) = rgwadmin(ctx, client, ['caps', 'add', '--uid', user1, '--caps', caps])

    assert out['caps'][0]['perm'] == 'read'

    # TESTCASE 'caps-rm', 'caps', 'rm', 'remove existing cap from user', 'succeeds'
    (err, out) = rgwadmin(ctx, client, ['caps', 'rm', '--uid', user1, '--caps', caps])

    assert not out['caps']

    # TESTCASE 'rm-user','user','rm','existing user','fails, still has buckets'
    bucket = connection.create_bucket(bucket_name)
    rl.log_and_clear("create_bucket", bucket_name, user1)
    key = boto.s3.key.Key(bucket)

    (err, out) = rgwadmin(ctx, client, ['user', 'rm', '--uid', user1])
    assert err

    # TESTCASE 'rm-user2', 'user', 'rm', 'user with data', 'succeeds'
    bucket = connection.create_bucket(bucket_name)
    rl.log_and_clear("create_bucket", bucket_name, user1)
    key = boto.s3.key.Key(bucket)
    key.set_contents_from_string('twelve')
    rl.log_and_clear("put_obj", bucket_name, user1)

    time.sleep(35)

    # need to wait for all usage data to get flushed, should take up to 30 seconds
    timestamp = time.time()
    while time.time() - timestamp <= (2 * 60):      # wait up to 20 minutes
        (err, out) = rgwadmin(ctx, client, ['usage', 'show', '--categories', 'delete_obj'])  # one of the operations we did is delete_obj, should be present.
        if get_user_successful_ops(out, user1) > 0:
            break
        time.sleep(1)

    assert time.time() - timestamp <= (20 * 60)

    # TESTCASE 'usage-show' 'usage' 'show' 'all usage' 'succeeds'
    (err, out) = rgwadmin(ctx, client, ['usage', 'show'], check_status=True)
    assert len(out['entries']) > 0
    assert len(out['summary']) > 0

    r = acc.compare_results(out)
    if len(r) != 0:
        sys.stderr.write(("\n".join(r))+"\n")
        assert(len(r) == 0)

    user_summary = get_user_summary(out, user1)

    total = user_summary['total']
    assert total['successful_ops'] > 0

    # TESTCASE 'usage-show2' 'usage' 'show' 'user usage' 'succeeds'
    (err, out) = rgwadmin(ctx, client, ['usage', 'show', '--uid', user1],
        check_status=True)
    assert len(out['entries']) > 0
    assert len(out['summary']) > 0
    user_summary = out['summary'][0]
    for entry in user_summary['categories']:
        assert entry['successful_ops'] > 0
    assert user_summary['user'] == user1

    # TESTCASE 'usage-show3' 'usage' 'show' 'user usage categories' 'succeeds'
    test_categories = ['create_bucket', 'put_obj', 'delete_obj', 'delete_bucket']
    for cat in test_categories:
        (err, out) = rgwadmin(ctx, client, ['usage', 'show', '--uid', user1, '--categories', cat],
            check_status=True)
        assert len(out['summary']) > 0
        user_summary = out['summary'][0]
        assert user_summary['user'] == user1
        assert len(user_summary['categories']) == 1
        entry = user_summary['categories'][0]
        assert entry['category'] == cat
        assert entry['successful_ops'] > 0

    # should be all through with connection. (anything using connection
    #  should be BEFORE the usage stuff above.)
    rl.log_and_clear("(before-close)", '-', '-', ignore_this_entry)
    connection.close()
    connection = None

    # the usage flush interval is 30 seconds, wait that much an then some
    # to make sure everything has been flushed
    time.sleep(35)

    # TESTCASE 'usage-trim' 'usage' 'trim' 'user usage' 'succeeds, usage removed'
    (err, out) = rgwadmin(ctx, client, ['usage', 'trim', '--uid', user1],
        check_status=True)
    (err, out) = rgwadmin(ctx, client, ['usage', 'show', '--uid', user1],
        check_status=True)
    assert len(out['entries']) == 0
    assert len(out['summary']) == 0

    (err, out) = rgwadmin(ctx, client,
        ['user', 'rm', '--uid', user1, '--purge-data' ],
        check_status=True)

    # TESTCASE 'rm-user3','user','rm','deleted user','fails'
    (err, out) = rgwadmin(ctx, client, ['user', 'info', '--uid', user1])
    assert err

    # TESTCASE 'zone-info', 'zone', 'get', 'get zone info', 'succeeds, has default placement rule'
    #

    (err, out) = rgwadmin(ctx, client, ['zone', 'get','--rgw-zone','default'])
    orig_placement_pools = len(out['placement_pools'])

    # removed this test, it is not correct to assume that zone has default placement, it really
    # depends on how we set it up before
    #
    # assert len(out) > 0
    # assert len(out['placement_pools']) == 1

    # default_rule = out['placement_pools'][0]
    # assert default_rule['key'] == 'default-placement'

    rule={'key': 'new-placement', 'val': {'data_pool': '.rgw.buckets.2', 'index_pool': '.rgw.buckets.index.2'}}

    out['placement_pools'].append(rule)

    (err, out) = rgwadmin(ctx, client, ['zone', 'set'],
        stdin=StringIO(json.dumps(out)),
        check_status=True)

    (err, out) = rgwadmin(ctx, client, ['zone', 'get'])
    assert len(out) > 0
    assert len(out['placement_pools']) == orig_placement_pools + 1

    zonecmd = ['zone', 'placement', 'rm',
	'--rgw-zone', 'default',
	'--placement-id', 'new-placement']

    (err, out) = rgwadmin(ctx, client, zonecmd, check_status=True)

    # TESTCASE 'zonegroup-info', 'zonegroup', 'get', 'get zonegroup info', 'succeeds'
    (err, out) = rgwadmin(ctx, client, ['zonegroup', 'get'], check_status=True)

import sys
from tasks.radosgw_admin import task
from teuthology.config import config
from teuthology.orchestra import cluster, remote
import argparse;

def main():
    if len(sys.argv) == 3:
	user = sys.argv[1] + "@"
	host = sys.argv[2]
    elif len(sys.argv) == 2:
        user = ""
	host = sys.argv[1]
    else:
        sys.stderr.write("usage: radosgw_admin.py [user] host\n")
	exit(1)
    client0 = remote.Remote(user + host)
    ctx = config
    ctx.cluster=cluster.Cluster(remotes=[(client0,
     [ 'ceph.client.rgw.%s' % (host),  ]),])

    ctx.rgw = argparse.Namespace()
    endpoints = {}
    endpoints['ceph.client.rgw.%s' % host] = (host, 80)
    ctx.rgw.role_endpoints = endpoints
    ctx.rgw.realm = None
    ctx.rgw.regions = {'region0': { 'api name': 'api1',
	    'is master': True, 'master zone': 'r0z0',
	    'zones': ['r0z0', 'r0z1'] }}
    ctx.rgw.config = {'ceph.client.rgw.%s' % host: {'system user': {'name': '%s-system-user' % host}}}
    task(config, None)
    exit()

if __name__ == '__main__':
    main()<|MERGE_RESOLUTION|>--- conflicted
+++ resolved
@@ -16,10 +16,6 @@
 import time
 import datetime
 import Queue
-<<<<<<< HEAD
-import bunch
-=======
->>>>>>> 3ad2dfa4
 
 import sys
 
@@ -210,11 +206,7 @@
 	    pass
 	elif response.status < 200 or response.status >= 400:
 	    error = True
-<<<<<<< HEAD
-        self.q.put(bunch.Bunch({'t': now, 'o': request, 'i': response, 'e': error}))
-=======
         self.q.put({'t': now, 'o': request, 'i': response, 'e': error})
->>>>>>> 3ad2dfa4
     def clear(self):
         with self.q.mutex:
             self.q.queue.clear()
@@ -222,18 +214,6 @@
         while not self.q.empty():
             j = self.q.get()
 	    bytes_out = 0
-<<<<<<< HEAD
-            if 'Content-Length' in j.o.headers:
-		bytes_out = int(j.o.headers['Content-Length'])
-            bytes_in = 0
-            if 'content-length' in j.i.msg.dict:
-		bytes_in = int(j.i.msg.dict['content-length'])
-            log.info('RL: %s %s %s bytes_out=%d bytes_in=%d failed=%r'
-		% (cat, bucket, user, bytes_out, bytes_in, j.e))
-	    if add_entry == None:
-		add_entry = self.adder
-	    add_entry(cat, bucket, user, bytes_out, bytes_in, j.e)
-=======
             if 'Content-Length' in j['o'].headers:
 		bytes_out = int(j['o'].headers['Content-Length'])
             bytes_in = 0
@@ -244,7 +224,6 @@
 	    if add_entry == None:
 		add_entry = self.adder
 	    add_entry(cat, bucket, user, bytes_out, bytes_in, j['e'])
->>>>>>> 3ad2dfa4
 
 def create_presigned_url(conn, method, bucket_name, key_name, expiration):
     return conn.generate_url(expires_in=expiration,
