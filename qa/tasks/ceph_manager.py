"""
ceph manager -- Thrasher and CephManager objects
"""
from cStringIO import StringIO
from functools import wraps
import contextlib
import random
import signal
import time
import gevent
import base64
import json
import logging
import threading
import traceback
import os
from teuthology import misc as teuthology
from tasks.scrub import Scrubber
from util.rados import cmd_erasure_code_profile
from util import get_remote
from teuthology.contextutil import safe_while
from teuthology.orchestra.remote import Remote
from teuthology.orchestra import run
from teuthology.exceptions import CommandFailedError

try:
    from subprocess import DEVNULL # py3k
except ImportError:
    DEVNULL = open(os.devnull, 'r+')

DEFAULT_CONF_PATH = '/etc/ceph/ceph.conf'

log = logging.getLogger(__name__)


def write_conf(ctx, conf_path=DEFAULT_CONF_PATH, cluster='ceph'):
    conf_fp = StringIO()
    ctx.ceph[cluster].conf.write(conf_fp)
    conf_fp.seek(0)
    writes = ctx.cluster.run(
        args=[
            'sudo', 'mkdir', '-p', '/etc/ceph', run.Raw('&&'),
            'sudo', 'chmod', '0755', '/etc/ceph', run.Raw('&&'),
            'sudo', 'python',
            '-c',
            ('import shutil, sys; '
             'shutil.copyfileobj(sys.stdin, file(sys.argv[1], "wb"))'),
            conf_path,
            run.Raw('&&'),
            'sudo', 'chmod', '0644', conf_path,
        ],
        stdin=run.PIPE,
        wait=False)
    teuthology.feed_many_stdins_and_close(conf_fp, writes)
    run.wait(writes)


def mount_osd_data(ctx, remote, cluster, osd):
    """
    Mount a remote OSD

    :param ctx: Context
    :param remote: Remote site
    :param cluster: name of ceph cluster
    :param osd: Osd name
    """
    log.debug('Mounting data for osd.{o} on {r}'.format(o=osd, r=remote))
    role = "{0}.osd.{1}".format(cluster, osd)
    alt_role = role if cluster != 'ceph' else "osd.{0}".format(osd)
    if remote in ctx.disk_config.remote_to_roles_to_dev:
        if alt_role in ctx.disk_config.remote_to_roles_to_dev[remote]:
            role = alt_role
        if role not in ctx.disk_config.remote_to_roles_to_dev[remote]:
            return
        dev = ctx.disk_config.remote_to_roles_to_dev[remote][role]
        mount_options = ctx.disk_config.\
            remote_to_roles_to_dev_mount_options[remote][role]
        fstype = ctx.disk_config.remote_to_roles_to_dev_fstype[remote][role]
        mnt = os.path.join('/var/lib/ceph/osd', '{0}-{1}'.format(cluster, osd))

        log.info('Mounting osd.{o}: dev: {n}, cluster: {c}'
                 'mountpoint: {p}, type: {t}, options: {v}'.format(
                     o=osd, n=remote.name, p=mnt, t=fstype, v=mount_options,
                     c=cluster))

        remote.run(
            args=[
                'sudo',
                'mount',
                '-t', fstype,
                '-o', ','.join(mount_options),
                dev,
                mnt,
            ]
            )


class Thrasher:
    """
    Object used to thrash Ceph
    """
    def __init__(self, manager, config, logger=None):
        self.ceph_manager = manager
        self.cluster = manager.cluster
        self.ceph_manager.wait_for_clean()
        osd_status = self.ceph_manager.get_osd_status()
        self.in_osds = osd_status['in']
        self.live_osds = osd_status['live']
        self.out_osds = osd_status['out']
        self.dead_osds = osd_status['dead']
        self.stopping = False
        self.logger = logger
        self.config = config
        self.revive_timeout = self.config.get("revive_timeout", 360)
        self.pools_to_fix_pgp_num = set()
        if self.config.get('powercycle'):
            self.revive_timeout += 120
        self.clean_wait = self.config.get('clean_wait', 0)
        self.minin = self.config.get("min_in", 4)
        self.chance_move_pg = self.config.get('chance_move_pg', 1.0)
        self.sighup_delay = self.config.get('sighup_delay')
        self.optrack_toggle_delay = self.config.get('optrack_toggle_delay')
        self.dump_ops_enable = self.config.get('dump_ops_enable')
        self.noscrub_toggle_delay = self.config.get('noscrub_toggle_delay')
        self.chance_thrash_cluster_full = self.config.get('chance_thrash_cluster_full', .05)
        self.chance_thrash_pg_upmap = self.config.get('chance_thrash_pg_upmap', 1.0)
        self.chance_thrash_pg_upmap_items = self.config.get('chance_thrash_pg_upmap', 1.0)
        self.random_eio = self.config.get('random_eio')
        self.chance_force_recovery = self.config.get('chance_force_recovery', 0.3)

        num_osds = self.in_osds + self.out_osds
        self.max_pgs = self.config.get("max_pgs_per_pool_osd", 1200) * len(num_osds)
        self.min_pgs = self.config.get("min_pgs_per_pool_osd", 1) * len(num_osds)
        if self.logger is not None:
            self.log = lambda x: self.logger.info(x)
        else:
            def tmp(x):
                """
                Implement log behavior
                """
                print x
            self.log = tmp
        if self.config is None:
            self.config = dict()
        # prevent monitor from auto-marking things out while thrasher runs
        # try both old and new tell syntax, in case we are testing old code
        self.saved_options = []
        # assuming that the default settings do not vary from one daemon to
        # another
        first_mon = teuthology.get_first_mon(manager.ctx, self.config).split('.')
        opts = [('mon', 'mon_osd_down_out_interval', 0)]
        for service, opt, new_value in opts:
            old_value = manager.get_config(first_mon[0],
                                           first_mon[1],
                                           opt)
            self.saved_options.append((service, opt, old_value))
            manager.inject_args(service, '*', opt, new_value)
        # initialize ceph_objectstore_tool property - must be done before
        # do_thrash is spawned - http://tracker.ceph.com/issues/18799
        if (self.config.get('powercycle') or
            not self.cmd_exists_on_osds("ceph-objectstore-tool") or
            self.config.get('disable_objectstore_tool_tests', False)):
            self.ceph_objectstore_tool = False
            if self.config.get('powercycle'):
                self.log("Unable to test ceph-objectstore-tool, "
                         "powercycle testing")
            else:
                self.log("Unable to test ceph-objectstore-tool, "
                         "not available on all OSD nodes")
        else:
            self.ceph_objectstore_tool = \
                self.config.get('ceph_objectstore_tool', True)
        # spawn do_thrash
        self.thread = gevent.spawn(self.do_thrash)
        if self.sighup_delay:
            self.sighup_thread = gevent.spawn(self.do_sighup)
        if self.optrack_toggle_delay:
            self.optrack_toggle_thread = gevent.spawn(self.do_optrack_toggle)
        if self.dump_ops_enable == "true":
            self.dump_ops_thread = gevent.spawn(self.do_dump_ops)
        if self.noscrub_toggle_delay:
            self.noscrub_toggle_thread = gevent.spawn(self.do_noscrub_toggle)

    def cmd_exists_on_osds(self, cmd):
        allremotes = self.ceph_manager.ctx.cluster.only(\
            teuthology.is_type('osd', self.cluster)).remotes.keys()
        allremotes = list(set(allremotes))
        for remote in allremotes:
            proc = remote.run(args=['type', cmd], wait=True,
                              check_status=False, stdout=StringIO(),
                              stderr=StringIO())
            if proc.exitstatus != 0:
                return False;
        return True;

    def kill_osd(self, osd=None, mark_down=False, mark_out=False):
        """
        :param osd: Osd to be killed.
        :mark_down: Mark down if true.
        :mark_out: Mark out if true.
        """
        if osd is None:
            osd = random.choice(self.live_osds)
        self.log("Killing osd %s, live_osds are %s" % (str(osd),
                                                       str(self.live_osds)))
        self.live_osds.remove(osd)
        self.dead_osds.append(osd)
        self.ceph_manager.kill_osd(osd)
        if mark_down:
            self.ceph_manager.mark_down_osd(osd)
        if mark_out and osd in self.in_osds:
            self.out_osd(osd)
        if self.ceph_objectstore_tool:
            self.log("Testing ceph-objectstore-tool on down osd")
            remote = self.ceph_manager.find_remote('osd', osd)
            FSPATH = self.ceph_manager.get_filepath()
            JPATH = os.path.join(FSPATH, "journal")
            exp_osd = imp_osd = osd
            exp_remote = imp_remote = remote
            # If an older osd is available we'll move a pg from there
            if (len(self.dead_osds) > 1 and
                    random.random() < self.chance_move_pg):
                exp_osd = random.choice(self.dead_osds[:-1])
                exp_remote = self.ceph_manager.find_remote('osd', exp_osd)
            if ('keyvaluestore_backend' in
                    self.ceph_manager.ctx.ceph[self.cluster].conf['osd']):
                prefix = ("sudo adjust-ulimits ceph-objectstore-tool "
                          "--data-path {fpath} --journal-path {jpath} "
                          "--type keyvaluestore "
                          "--log-file="
                          "/var/log/ceph/objectstore_tool.\\$pid.log ".
                          format(fpath=FSPATH, jpath=JPATH))
            else:
                prefix = ("sudo adjust-ulimits ceph-objectstore-tool "
                          "--data-path {fpath} --journal-path {jpath} "
                          "--log-file="
                          "/var/log/ceph/objectstore_tool.\\$pid.log ".
                          format(fpath=FSPATH, jpath=JPATH))
            cmd = (prefix + "--op list-pgs").format(id=exp_osd)

            # ceph-objectstore-tool might be temporarily absent during an 
            # upgrade - see http://tracker.ceph.com/issues/18014
            with safe_while(sleep=15, tries=40, action="type ceph-objectstore-tool") as proceed:
                while proceed():
                    proc = exp_remote.run(args=['type', 'ceph-objectstore-tool'], 
                               wait=True, check_status=False, stdout=StringIO(),
                               stderr=StringIO())
                    if proc.exitstatus == 0:
                        break
                    log.debug("ceph-objectstore-tool binary not present, trying again")

            # ceph-objectstore-tool might bogusly fail with "OSD has the store locked"
            # see http://tracker.ceph.com/issues/19556
            with safe_while(sleep=15, tries=40, action="ceph-objectstore-tool --op list-pgs") as proceed:
                while proceed():
                    proc = exp_remote.run(args=cmd, wait=True,
                                          check_status=False,
                                          stdout=StringIO(), stderr=StringIO())
                    if proc.exitstatus == 0:
                        break
                    elif proc.exitstatus == 1 and proc.stderr == "OSD has the store locked":
                        continue
                    else:
                        raise Exception("ceph-objectstore-tool: "
                                        "exp list-pgs failure with status {ret}".
                                        format(ret=proc.exitstatus))

            pgs = proc.stdout.getvalue().split('\n')[:-1]
            if len(pgs) == 0:
                self.log("No PGs found for osd.{osd}".format(osd=exp_osd))
                return
            pg = random.choice(pgs)
            exp_path = teuthology.get_testdir(self.ceph_manager.ctx)
            exp_path = os.path.join(exp_path, '{0}.data'.format(self.cluster))
            exp_path = os.path.join(exp_path,
                                    "exp.{pg}.{id}".format(
                                        pg=pg,
                                        id=exp_osd))
            # export
            # Can't use new export-remove op since this is part of upgrade testing
            cmd = prefix + "--op export --pgid {pg} --file {file}"
            cmd = cmd.format(id=exp_osd, pg=pg, file=exp_path)
            proc = exp_remote.run(args=cmd)
            if proc.exitstatus:
                raise Exception("ceph-objectstore-tool: "
                                "export failure with status {ret}".
                                format(ret=proc.exitstatus))
            # remove
            cmd = prefix + "--force --op remove --pgid {pg}"
            cmd = cmd.format(id=exp_osd, pg=pg)
            proc = exp_remote.run(args=cmd)
            if proc.exitstatus:
                raise Exception("ceph-objectstore-tool: "
                                "remove failure with status {ret}".
                                format(ret=proc.exitstatus))
            # If there are at least 2 dead osds we might move the pg
            if exp_osd != imp_osd:
                # If pg isn't already on this osd, then we will move it there
                cmd = (prefix + "--op list-pgs").format(id=imp_osd)
                proc = imp_remote.run(args=cmd, wait=True,
                                      check_status=False, stdout=StringIO())
                if proc.exitstatus:
                    raise Exception("ceph-objectstore-tool: "
                                    "imp list-pgs failure with status {ret}".
                                    format(ret=proc.exitstatus))
                pgs = proc.stdout.getvalue().split('\n')[:-1]
                if pg not in pgs:
                    self.log("Moving pg {pg} from osd.{fosd} to osd.{tosd}".
                             format(pg=pg, fosd=exp_osd, tosd=imp_osd))
                    if imp_remote != exp_remote:
                        # Copy export file to the other machine
                        self.log("Transfer export file from {srem} to {trem}".
                                 format(srem=exp_remote, trem=imp_remote))
                        tmpexport = Remote.get_file(exp_remote, exp_path)
                        Remote.put_file(imp_remote, tmpexport, exp_path)
                        os.remove(tmpexport)
                else:
                    # Can't move the pg after all
                    imp_osd = exp_osd
                    imp_remote = exp_remote
            # import
            cmd = (prefix + "--op import --file {file}")
            cmd = cmd.format(id=imp_osd, file=exp_path)
            proc = imp_remote.run(args=cmd, wait=True, check_status=False,
                                  stderr=StringIO())
            if proc.exitstatus == 1:
                bogosity = "The OSD you are using is older than the exported PG"
                if bogosity in proc.stderr.getvalue():
                    self.log("OSD older than exported PG"
                             "...ignored")
            elif proc.exitstatus == 10:
                self.log("Pool went away before processing an import"
                         "...ignored")
            elif proc.exitstatus == 11:
                self.log("Attempt to import an incompatible export"
                         "...ignored")
            elif proc.exitstatus == 12:
                # this should be safe to ignore because we only ever move 1
                # copy of the pg at a time, and merge is only initiated when
                # all replicas are peered and happy.  /me crosses fingers
                self.log("PG merged on target"
                         "...ignored")
            elif proc.exitstatus:
                raise Exception("ceph-objectstore-tool: "
                                "import failure with status {ret}".
                                format(ret=proc.exitstatus))
            cmd = "rm -f {file}".format(file=exp_path)
            exp_remote.run(args=cmd)
            if imp_remote != exp_remote:
                imp_remote.run(args=cmd)

            # apply low split settings to each pool
            for pool in self.ceph_manager.list_pools():
                no_sudo_prefix = prefix[5:]
                cmd = ("CEPH_ARGS='--filestore-merge-threshold 1 "
                       "--filestore-split-multiple 1' sudo -E "
                       + no_sudo_prefix + "--op apply-layout-settings --pool " + pool).format(id=osd)
                proc = remote.run(args=cmd, wait=True, check_status=False, stderr=StringIO())
                output = proc.stderr.getvalue()
                if 'Couldn\'t find pool' in output:
                    continue
                if proc.exitstatus:
                    raise Exception("ceph-objectstore-tool apply-layout-settings"
                                    " failed with {status}".format(status=proc.exitstatus))


    def blackhole_kill_osd(self, osd=None):
        """
        If all else fails, kill the osd.
        :param osd: Osd to be killed.
        """
        if osd is None:
            osd = random.choice(self.live_osds)
        self.log("Blackholing and then killing osd %s, live_osds are %s" %
                 (str(osd), str(self.live_osds)))
        self.live_osds.remove(osd)
        self.dead_osds.append(osd)
        self.ceph_manager.blackhole_kill_osd(osd)

    def revive_osd(self, osd=None, skip_admin_check=False):
        """
        Revive the osd.
        :param osd: Osd to be revived.
        """
        if osd is None:
            osd = random.choice(self.dead_osds)
        self.log("Reviving osd %s" % (str(osd),))
        self.ceph_manager.revive_osd(
            osd,
            self.revive_timeout,
            skip_admin_check=skip_admin_check)
        self.dead_osds.remove(osd)
        self.live_osds.append(osd)
        if self.random_eio > 0 and osd == self.rerrosd:
            self.ceph_manager.set_config(self.rerrosd,
                                         filestore_debug_random_read_err = self.random_eio)
            self.ceph_manager.set_config(self.rerrosd,
                                         bluestore_debug_random_read_err = self.random_eio)


    def out_osd(self, osd=None):
        """
        Mark the osd out
        :param osd: Osd to be marked.
        """
        if osd is None:
            osd = random.choice(self.in_osds)
        self.log("Removing osd %s, in_osds are: %s" %
                 (str(osd), str(self.in_osds)))
        self.ceph_manager.mark_out_osd(osd)
        self.in_osds.remove(osd)
        self.out_osds.append(osd)

    def in_osd(self, osd=None):
        """
        Mark the osd out
        :param osd: Osd to be marked.
        """
        if osd is None:
            osd = random.choice(self.out_osds)
        if osd in self.dead_osds:
            return self.revive_osd(osd)
        self.log("Adding osd %s" % (str(osd),))
        self.out_osds.remove(osd)
        self.in_osds.append(osd)
        self.ceph_manager.mark_in_osd(osd)
        self.log("Added osd %s" % (str(osd),))

    def reweight_osd_or_by_util(self, osd=None):
        """
        Reweight an osd that is in
        :param osd: Osd to be marked.
        """
        if osd is not None or random.choice([True, False]):
            if osd is None:
                osd = random.choice(self.in_osds)
            val = random.uniform(.1, 1.0)
            self.log("Reweighting osd %s to %s" % (str(osd), str(val)))
            self.ceph_manager.raw_cluster_cmd('osd', 'reweight',
                                              str(osd), str(val))
        else:
            # do it several times, the option space is large
            for i in range(5):
                options = {
                    'max_change': random.choice(['0.05', '1.0', '3.0']),
                    'overage': random.choice(['110', '1000']),
                    'type': random.choice([
                        'reweight-by-utilization',
                        'test-reweight-by-utilization']),
                }
                self.log("Reweighting by: %s"%(str(options),))
                self.ceph_manager.raw_cluster_cmd(
                    'osd',
                    options['type'],
                    options['overage'],
                    options['max_change'])

    def primary_affinity(self, osd=None):
        if osd is None:
            osd = random.choice(self.in_osds)
        if random.random() >= .5:
            pa = random.random()
        elif random.random() >= .5:
            pa = 1
        else:
            pa = 0
        self.log('Setting osd %s primary_affinity to %f' % (str(osd), pa))
        self.ceph_manager.raw_cluster_cmd('osd', 'primary-affinity',
                                          str(osd), str(pa))

    def thrash_cluster_full(self):
        """
        Set and unset cluster full condition
        """
        self.log('Setting full ratio to .001')
        self.ceph_manager.raw_cluster_cmd('osd', 'set-full-ratio', '.001')
        time.sleep(1)
        self.log('Setting full ratio back to .95')
        self.ceph_manager.raw_cluster_cmd('osd', 'set-full-ratio', '.95')

    def thrash_pg_upmap(self):
        """
        Install or remove random pg_upmap entries in OSDMap
        """
        from random import shuffle
        out = self.ceph_manager.raw_cluster_cmd('osd', 'dump', '-f', 'json-pretty')
        j = json.loads(out)
        self.log('j is %s' % j)
        try:
            if random.random() >= .3:
                pgs = self.ceph_manager.get_pg_stats()
                pg = random.choice(pgs)
                pgid = str(pg['pgid'])
                poolid = int(pgid.split('.')[0])
                sizes = [x['size'] for x in j['pools'] if x['pool'] == poolid]
                if len(sizes) == 0:
                    return
                n = sizes[0]
                osds = self.in_osds + self.out_osds
                shuffle(osds)
                osds = osds[0:n]
                self.log('Setting %s to %s' % (pgid, osds))
                cmd = ['osd', 'pg-upmap', pgid] + [str(x) for x in osds]
                self.log('cmd %s' % cmd)
                self.ceph_manager.raw_cluster_cmd(*cmd)
            else:
                m = j['pg_upmap']
                if len(m) > 0:
                    shuffle(m)
                    pg = m[0]['pgid']
                    self.log('Clearing pg_upmap on %s' % pg)
                    self.ceph_manager.raw_cluster_cmd(
                        'osd',
                        'rm-pg-upmap',
                        pg)
                else:
                    self.log('No pg_upmap entries; doing nothing')
        except CommandFailedError:
            self.log('Failed to rm-pg-upmap, ignoring')

    def thrash_pg_upmap_items(self):
        """
        Install or remove random pg_upmap_items entries in OSDMap
        """
        from random import shuffle
        out = self.ceph_manager.raw_cluster_cmd('osd', 'dump', '-f', 'json-pretty')
        j = json.loads(out)
        self.log('j is %s' % j)
        try:
            if random.random() >= .3:
                pgs = self.ceph_manager.get_pg_stats()
                pg = random.choice(pgs)
                pgid = str(pg['pgid'])
                poolid = int(pgid.split('.')[0])
                sizes = [x['size'] for x in j['pools'] if x['pool'] == poolid]
                if len(sizes) == 0:
                    return
                n = sizes[0]
                osds = self.in_osds + self.out_osds
                shuffle(osds)
                osds = osds[0:n*2]
                self.log('Setting %s to %s' % (pgid, osds))
                cmd = ['osd', 'pg-upmap-items', pgid] + [str(x) for x in osds]
                self.log('cmd %s' % cmd)
                self.ceph_manager.raw_cluster_cmd(*cmd)
            else:
                m = j['pg_upmap_items']
                if len(m) > 0:
                    shuffle(m)
                    pg = m[0]['pgid']
                    self.log('Clearing pg_upmap on %s' % pg)
                    self.ceph_manager.raw_cluster_cmd(
                        'osd',
                        'rm-pg-upmap-items',
                        pg)
                else:
                    self.log('No pg_upmap entries; doing nothing')
        except CommandFailedError:
            self.log('Failed to rm-pg-upmap-items, ignoring')

    def force_recovery(self):
        """
        Force recovery on some of PGs
        """
        backfill = random.random() >= 0.5
        j = self.ceph_manager.get_pgids_to_force(backfill)
        if j:
            try:
                if backfill:
                    self.ceph_manager.raw_cluster_cmd('pg', 'force-backfill', *j)
                else:
                    self.ceph_manager.raw_cluster_cmd('pg', 'force-recovery', *j)
            except CommandFailedError:
                self.log('Failed to force backfill|recovery, ignoring')


    def cancel_force_recovery(self):
        """
        Force recovery on some of PGs
        """
        backfill = random.random() >= 0.5
        j = self.ceph_manager.get_pgids_to_cancel_force(backfill)
        if j:
            try:
                if backfill:
                    self.ceph_manager.raw_cluster_cmd('pg', 'cancel-force-backfill', *j)
                else:
                    self.ceph_manager.raw_cluster_cmd('pg', 'cancel-force-recovery', *j)
            except CommandFailedError:
                self.log('Failed to force backfill|recovery, ignoring')

    def force_cancel_recovery(self):
        """
        Force or cancel forcing recovery
        """
        if random.random() >= 0.4:
           self.force_recovery()
        else:
           self.cancel_force_recovery()

    def all_up(self):
        """
        Make sure all osds are up and not out.
        """
        while len(self.dead_osds) > 0:
            self.log("reviving osd")
            self.revive_osd()
        while len(self.out_osds) > 0:
            self.log("inning osd")
            self.in_osd()

    def all_up_in(self):
        """
        Make sure all osds are up and fully in.
        """
        self.all_up();
        for osd in self.live_osds:
            self.ceph_manager.raw_cluster_cmd('osd', 'reweight',
                                              str(osd), str(1))
            self.ceph_manager.raw_cluster_cmd('osd', 'primary-affinity',
                                              str(osd), str(1))

    def do_join(self):
        """
        Break out of this Ceph loop
        """
        self.stopping = True
        self.thread.get()
        if self.sighup_delay:
            self.log("joining the do_sighup greenlet")
            self.sighup_thread.get()
        if self.optrack_toggle_delay:
            self.log("joining the do_optrack_toggle greenlet")
            self.optrack_toggle_thread.join()
        if self.dump_ops_enable == "true":
            self.log("joining the do_dump_ops greenlet")
            self.dump_ops_thread.join()
        if self.noscrub_toggle_delay:
            self.log("joining the do_noscrub_toggle greenlet")
            self.noscrub_toggle_thread.join()

    def grow_pool(self):
        """
        Increase the size of the pool
        """
        pool = self.ceph_manager.get_pool()
        orig_pg_num = self.ceph_manager.get_pool_pg_num(pool)
        self.log("Growing pool %s" % (pool,))
        if self.ceph_manager.expand_pool(pool,
                                         self.config.get('pool_grow_by', 10),
                                         self.max_pgs):
            self.pools_to_fix_pgp_num.add(pool)

    def shrink_pool(self):
        """
        Decrease the size of the pool
        """
        pool = self.ceph_manager.get_pool()
        orig_pg_num = self.ceph_manager.get_pool_pg_num(pool)
        self.log("Shrinking pool %s" % (pool,))
        if self.ceph_manager.contract_pool(
                pool,
                self.config.get('pool_shrink_by', 10),
                self.min_pgs):
            self.pools_to_fix_pgp_num.add(pool)

    def fix_pgp_num(self, pool=None):
        """
        Fix number of pgs in pool.
        """
        if pool is None:
            pool = self.ceph_manager.get_pool()
            force = False
        else:
            force = True
        self.log("fixing pg num pool %s" % (pool,))
        if self.ceph_manager.set_pool_pgpnum(pool, force):
            self.pools_to_fix_pgp_num.discard(pool)

    def test_pool_min_size(self):
        """
        Kill and revive all osds except one.
        """
        self.log("test_pool_min_size")
        self.all_up()
        self.ceph_manager.wait_for_recovery(
            timeout=self.config.get('timeout')
            )
        the_one = random.choice(self.in_osds)
        self.log("Killing everyone but %s", the_one)
        to_kill = filter(lambda x: x != the_one, self.in_osds)
        [self.kill_osd(i) for i in to_kill]
        [self.out_osd(i) for i in to_kill]
        time.sleep(self.config.get("test_pool_min_size_time", 10))
        self.log("Killing %s" % (the_one,))
        self.kill_osd(the_one)
        self.out_osd(the_one)
        self.log("Reviving everyone but %s" % (the_one,))
        [self.revive_osd(i) for i in to_kill]
        [self.in_osd(i) for i in to_kill]
        self.log("Revived everyone but %s" % (the_one,))
        self.log("Waiting for clean")
        self.ceph_manager.wait_for_recovery(
            timeout=self.config.get('timeout')
            )

    def inject_pause(self, conf_key, duration, check_after, should_be_down):
        """
        Pause injection testing. Check for osd being down when finished.
        """
        the_one = random.choice(self.live_osds)
        self.log("inject_pause on {osd}".format(osd=the_one))
        self.log(
            "Testing {key} pause injection for duration {duration}".format(
                key=conf_key,
                duration=duration
                ))
        self.log(
            "Checking after {after}, should_be_down={shouldbedown}".format(
                after=check_after,
                shouldbedown=should_be_down
                ))
        self.ceph_manager.set_config(the_one, **{conf_key: duration})
        if not should_be_down:
            return
        time.sleep(check_after)
        status = self.ceph_manager.get_osd_status()
        assert the_one in status['down']
        time.sleep(duration - check_after + 20)
        status = self.ceph_manager.get_osd_status()
        assert not the_one in status['down']

    def test_backfill_full(self):
        """
        Test backfills stopping when the replica fills up.

        First, use injectfull admin command to simulate a now full
        osd by setting it to 0 on all of the OSDs.

        Second, on a random subset, set
        osd_debug_skip_full_check_in_backfill_reservation to force
        the more complicated check in do_scan to be exercised.

        Then, verify that all backfillings stop.
        """
        self.log("injecting backfill full")
        for i in self.live_osds:
            self.ceph_manager.set_config(
                i,
                osd_debug_skip_full_check_in_backfill_reservation=
                random.choice(['false', 'true']))
            self.ceph_manager.osd_admin_socket(i, command=['injectfull', 'backfillfull'],
                                     check_status=True, timeout=30, stdout=DEVNULL)
        for i in range(30):
            status = self.ceph_manager.compile_pg_status()
            if 'backfilling' not in status.keys():
                break
            self.log(
                "waiting for {still_going} backfillings".format(
                    still_going=status.get('backfilling')))
            time.sleep(1)
        assert('backfilling' not in self.ceph_manager.compile_pg_status().keys())
        for i in self.live_osds:
            self.ceph_manager.set_config(
                i,
                osd_debug_skip_full_check_in_backfill_reservation='false')
            self.ceph_manager.osd_admin_socket(i, command=['injectfull', 'none'],
                                     check_status=True, timeout=30, stdout=DEVNULL)

    def test_map_discontinuity(self):
        """
        1) Allows the osds to recover
        2) kills an osd
        3) allows the remaining osds to recover
        4) waits for some time
        5) revives the osd
        This sequence should cause the revived osd to have to handle
        a map gap since the mons would have trimmed
        """
        while len(self.in_osds) < (self.minin + 1):
            self.in_osd()
        self.log("Waiting for recovery")
        self.ceph_manager.wait_for_all_osds_up(
            timeout=self.config.get('timeout')
            )
        # now we wait 20s for the pg status to change, if it takes longer,
        # the test *should* fail!
        time.sleep(20)
        self.ceph_manager.wait_for_clean(
            timeout=self.config.get('timeout')
            )

        # now we wait 20s for the backfill replicas to hear about the clean
        time.sleep(20)
        self.log("Recovered, killing an osd")
        self.kill_osd(mark_down=True, mark_out=True)
        self.log("Waiting for clean again")
        self.ceph_manager.wait_for_clean(
            timeout=self.config.get('timeout')
            )
        self.log("Waiting for trim")
        time.sleep(int(self.config.get("map_discontinuity_sleep_time", 40)))
        self.revive_osd()

    def choose_action(self):
        """
        Random action selector.
        """
        chance_down = self.config.get('chance_down', 0.4)
        chance_test_min_size = self.config.get('chance_test_min_size', 0)
        chance_test_backfill_full = \
            self.config.get('chance_test_backfill_full', 0)
        if isinstance(chance_down, int):
            chance_down = float(chance_down) / 100
        minin = self.minin
        minout = self.config.get("min_out", 0)
        minlive = self.config.get("min_live", 2)
        mindead = self.config.get("min_dead", 0)

        self.log('choose_action: min_in %d min_out '
                 '%d min_live %d min_dead %d' %
                 (minin, minout, minlive, mindead))
        actions = []
        if len(self.in_osds) > minin:
            actions.append((self.out_osd, 1.0,))
        if len(self.live_osds) > minlive and chance_down > 0:
            actions.append((self.kill_osd, chance_down,))
        if len(self.out_osds) > minout:
            actions.append((self.in_osd, 1.7,))
        if len(self.dead_osds) > mindead:
            actions.append((self.revive_osd, 1.0,))
        if self.config.get('thrash_primary_affinity', True):
            actions.append((self.primary_affinity, 1.0,))
        actions.append((self.reweight_osd_or_by_util,
                        self.config.get('reweight_osd', .5),))
        actions.append((self.grow_pool,
                        self.config.get('chance_pgnum_grow', 0),))
        actions.append((self.shrink_pool,
                        self.config.get('chance_pgnum_shrink', 0),))
        actions.append((self.fix_pgp_num,
                        self.config.get('chance_pgpnum_fix', 0),))
        actions.append((self.test_pool_min_size,
                        chance_test_min_size,))
        actions.append((self.test_backfill_full,
                        chance_test_backfill_full,))
        if self.chance_thrash_cluster_full > 0:
            actions.append((self.thrash_cluster_full, self.chance_thrash_cluster_full,))
        if self.chance_thrash_pg_upmap > 0:
            actions.append((self.thrash_pg_upmap, self.chance_thrash_pg_upmap,))
        if self.chance_thrash_pg_upmap_items > 0:
            actions.append((self.thrash_pg_upmap_items, self.chance_thrash_pg_upmap_items,))
        if self.chance_force_recovery > 0:
            actions.append((self.force_cancel_recovery, self.chance_force_recovery))

        for key in ['heartbeat_inject_failure', 'filestore_inject_stall']:
            for scenario in [
                (lambda:
                 self.inject_pause(key,
                                   self.config.get('pause_short', 3),
                                   0,
                                   False),
                 self.config.get('chance_inject_pause_short', 1),),
                (lambda:
                 self.inject_pause(key,
                                   self.config.get('pause_long', 80),
                                   self.config.get('pause_check_after', 70),
                                   True),
                 self.config.get('chance_inject_pause_long', 0),)]:
                actions.append(scenario)

        total = sum([y for (x, y) in actions])
        val = random.uniform(0, total)
        for (action, prob) in actions:
            if val < prob:
                return action
            val -= prob
        return None

    def log_exc(func):
        @wraps(func)
        def wrapper(self):
            try:
                return func(self)
            except:
                self.log(traceback.format_exc())
                raise
        return wrapper

    @log_exc
    def do_sighup(self):
        """
        Loops and sends signal.SIGHUP to a random live osd.

        Loop delay is controlled by the config value sighup_delay.
        """
        delay = float(self.sighup_delay)
        self.log("starting do_sighup with a delay of {0}".format(delay))
        while not self.stopping:
            osd = random.choice(self.live_osds)
            self.ceph_manager.signal_osd(osd, signal.SIGHUP, silent=True)
            time.sleep(delay)

    @log_exc
    def do_optrack_toggle(self):
        """
        Loops and toggle op tracking to all osds.

        Loop delay is controlled by the config value optrack_toggle_delay.
        """
        delay = float(self.optrack_toggle_delay)
        osd_state = "true"
        self.log("starting do_optrack_toggle with a delay of {0}".format(delay))
        while not self.stopping:
            if osd_state == "true":
                osd_state = "false"
            else:
                osd_state = "true"
            try:
                self.ceph_manager.inject_args('osd', '*',
                                              'osd_enable_op_tracker',
                                              osd_state)
            except CommandFailedError:
                self.log('Failed to tell all osds, ignoring')
            gevent.sleep(delay)

    @log_exc
    def do_dump_ops(self):
        """
        Loops and does op dumps on all osds
        """
        self.log("starting do_dump_ops")
        while not self.stopping:
            for osd in self.live_osds:
                # Ignore errors because live_osds is in flux
                self.ceph_manager.osd_admin_socket(osd, command=['dump_ops_in_flight'],
                                     check_status=False, timeout=30, stdout=DEVNULL)
                self.ceph_manager.osd_admin_socket(osd, command=['dump_blocked_ops'],
                                     check_status=False, timeout=30, stdout=DEVNULL)
                self.ceph_manager.osd_admin_socket(osd, command=['dump_historic_ops'],
                                     check_status=False, timeout=30, stdout=DEVNULL)
            gevent.sleep(0)

    @log_exc
    def do_noscrub_toggle(self):
        """
        Loops and toggle noscrub flags

        Loop delay is controlled by the config value noscrub_toggle_delay.
        """
        delay = float(self.noscrub_toggle_delay)
        scrub_state = "none"
        self.log("starting do_noscrub_toggle with a delay of {0}".format(delay))
        while not self.stopping:
            if scrub_state == "none":
                self.ceph_manager.raw_cluster_cmd('osd', 'set', 'noscrub')
                scrub_state = "noscrub"
            elif scrub_state == "noscrub":
                self.ceph_manager.raw_cluster_cmd('osd', 'set', 'nodeep-scrub')
                scrub_state = "both"
            elif scrub_state == "both":
                self.ceph_manager.raw_cluster_cmd('osd', 'unset', 'noscrub')
                scrub_state = "nodeep-scrub"
            else:
                self.ceph_manager.raw_cluster_cmd('osd', 'unset', 'nodeep-scrub')
                scrub_state = "none"
            gevent.sleep(delay)
        self.ceph_manager.raw_cluster_cmd('osd', 'unset', 'noscrub')
        self.ceph_manager.raw_cluster_cmd('osd', 'unset', 'nodeep-scrub')

    @log_exc
    def do_thrash(self):
        """
        Loop to select random actions to thrash ceph manager with.
        """
        cleanint = self.config.get("clean_interval", 60)
        scrubint = self.config.get("scrub_interval", -1)
        maxdead = self.config.get("max_dead", 0)
        delay = self.config.get("op_delay", 5)
        self.rerrosd = self.live_osds[0]
        if self.random_eio > 0:
            self.ceph_manager.inject_args('osd', self.rerrosd,
                                          'filestore_debug_random_read_err',
                                          self.random_eio)
            self.ceph_manager.inject_args('osd', self.rerrosd,
                                          'bluestore_debug_random_read_err',
                                          self.random_eio)
        self.log("starting do_thrash")
        while not self.stopping:
            to_log = [str(x) for x in ["in_osds: ", self.in_osds,
                                       "out_osds: ", self.out_osds,
                                       "dead_osds: ", self.dead_osds,
                                       "live_osds: ", self.live_osds]]
            self.log(" ".join(to_log))
            if random.uniform(0, 1) < (float(delay) / cleanint):
                while len(self.dead_osds) > maxdead:
                    self.revive_osd()
                for osd in self.in_osds:
                    self.ceph_manager.raw_cluster_cmd('osd', 'reweight',
                                                      str(osd), str(1))
                if random.uniform(0, 1) < float(
                        self.config.get('chance_test_map_discontinuity', 0)) \
                        and len(self.live_osds) > 5: # avoid m=2,k=2 stall, w/ some buffer for crush being picky
                    self.test_map_discontinuity()
                else:
                    self.ceph_manager.wait_for_recovery(
                        timeout=self.config.get('timeout')
                        )
                time.sleep(self.clean_wait)
                if scrubint > 0:
                    if random.uniform(0, 1) < (float(delay) / scrubint):
                        self.log('Scrubbing while thrashing being performed')
                        Scrubber(self.ceph_manager, self.config)
            self.choose_action()()
            time.sleep(delay)
        self.all_up()
        if self.random_eio > 0:
            self.ceph_manager.inject_args('osd', self.rerrosd,
                                          'filestore_debug_random_read_err', '0.0')
            self.ceph_manager.inject_args('osd', self.rerrosd,
                                          'bluestore_debug_random_read_err', '0.0')
        for pool in list(self.pools_to_fix_pgp_num):
            if self.ceph_manager.get_pool_pg_num(pool) > 0:
                self.fix_pgp_num(pool)
        self.pools_to_fix_pgp_num.clear()
        for service, opt, saved_value in self.saved_options:
            self.ceph_manager.inject_args(service, '*', opt, saved_value)
        self.saved_options = []
        self.all_up_in()


class ObjectStoreTool:

    def __init__(self, manager, pool, **kwargs):
        self.manager = manager
        self.pool = pool
        self.osd = kwargs.get('osd', None)
        self.object_name = kwargs.get('object_name', None)
        self.do_revive = kwargs.get('do_revive', True)
        if self.osd and self.pool and self.object_name:
            if self.osd == "primary":
                self.osd = self.manager.get_object_primary(self.pool,
                                                           self.object_name)
        assert self.osd
        if self.object_name:
            self.pgid = self.manager.get_object_pg_with_shard(self.pool,
                                                              self.object_name,
                                                              self.osd)
        self.remote = self.manager.ctx.\
            cluster.only('osd.{o}'.format(o=self.osd)).remotes.keys()[0]
        path = self.manager.get_filepath().format(id=self.osd)
        self.paths = ("--data-path {path} --journal-path {path}/journal".
                      format(path=path))

    def build_cmd(self, options, args, stdin):
        lines = []
        if self.object_name:
            lines.append("object=$(sudo adjust-ulimits ceph-objectstore-tool "
                         "{paths} --pgid {pgid} --op list |"
                         "grep '\"oid\":\"{name}\"')".
                         format(paths=self.paths,
                                pgid=self.pgid,
                                name=self.object_name))
            args = '"$object" ' + args
            options += " --pgid {pgid}".format(pgid=self.pgid)
        cmd = ("sudo adjust-ulimits ceph-objectstore-tool {paths} {options} {args}".
               format(paths=self.paths,
                      args=args,
                      options=options))
        if stdin:
            cmd = ("echo {payload} | base64 --decode | {cmd}".
                   format(payload=base64.encode(stdin),
                          cmd=cmd))
        lines.append(cmd)
        return "\n".join(lines)

    def run(self, options, args, stdin=None, stdout=None):
        if stdout is None:
            stdout = StringIO()
        self.manager.kill_osd(self.osd)
        cmd = self.build_cmd(options, args, stdin)
        self.manager.log(cmd)
        try:
            proc = self.remote.run(args=['bash', '-e', '-x', '-c', cmd],
                                   check_status=False,
                                   stdout=stdout,
                                   stderr=StringIO())
            proc.wait()
            if proc.exitstatus != 0:
                self.manager.log("failed with " + str(proc.exitstatus))
                error = proc.stdout.getvalue() + " " + proc.stderr.getvalue()
                raise Exception(error)
        finally:
            if self.do_revive:
                self.manager.revive_osd(self.osd)
                self.manager.wait_till_osd_is_up(self.osd, 300)


class CephManager:
    """
    Ceph manager object.
    Contains several local functions that form a bulk of this module.

    Note: this class has nothing to do with the Ceph daemon (ceph-mgr) of
    the same name.
    """

    REPLICATED_POOL = 1
    ERASURE_CODED_POOL = 3

    def __init__(self, controller, ctx=None, config=None, logger=None,
                 cluster='ceph'):
        self.lock = threading.RLock()
        self.ctx = ctx
        self.config = config
        self.controller = controller
        self.next_pool_id = 0
        self.cluster = cluster
        if (logger):
            self.log = lambda x: logger.info(x)
        else:
            def tmp(x):
                """
                implement log behavior.
                """
                print x
            self.log = tmp
        if self.config is None:
            self.config = dict()
        pools = self.list_pools()
        self.pools = {}
        for pool in pools:
            # we may race with a pool deletion; ignore failures here
            try:
                self.pools[pool] = self.get_pool_property(pool, 'pg_num')
            except CommandFailedError:
                self.log('Failed to get pg_num from pool %s, ignoring' % pool)

    def raw_cluster_cmd(self, *args):
        """
        Start ceph on a raw cluster.  Return count
        """
        testdir = teuthology.get_testdir(self.ctx)
        ceph_args = [
            'sudo',
            'adjust-ulimits',
            'ceph-coverage',
            '{tdir}/archive/coverage'.format(tdir=testdir),
            'timeout',
            '900',
            'ceph',
            '--cluster',
            self.cluster,
        ]
        ceph_args.extend(args)
        proc = self.controller.run(
            args=ceph_args,
            stdout=StringIO(),
            )
        return proc.stdout.getvalue()

    def raw_cluster_cmd_result(self, *args, **kwargs):
        """
        Start ceph on a cluster.  Return success or failure information.
        """
        testdir = teuthology.get_testdir(self.ctx)
        ceph_args = [
            'sudo',
            'adjust-ulimits',
            'ceph-coverage',
            '{tdir}/archive/coverage'.format(tdir=testdir),
            'timeout',
            '900',
            'ceph',
            '--cluster',
            self.cluster,
        ]
        ceph_args.extend(args)
        kwargs['args'] = ceph_args
        kwargs['check_status'] = False
        proc = self.controller.run(**kwargs)
        return proc.exitstatus

    def run_ceph_w(self, watch_channel=None):
        """
        Execute "ceph -w" in the background with stdout connected to a StringIO,
        and return the RemoteProcess.

        :param watch_channel: Specifies the channel to be watched. This can be
                              'cluster', 'audit', ...
        :type watch_channel: str
        """
        args = ["sudo",
                "daemon-helper",
                "kill",
                "ceph",
                '--cluster',
                self.cluster,
                "-w"]
        if watch_channel is not None:
            args.append("--watch-channel")
            args.append(watch_channel)
        return self.controller.run(args=args, wait=False, stdout=StringIO(), stdin=run.PIPE)

    def flush_pg_stats(self, osds, no_wait=None, wait_for_mon=300):
        """
        Flush pg stats from a list of OSD ids, ensuring they are reflected
        all the way to the monitor.  Luminous and later only.

        :param osds: list of OSDs to flush
        :param no_wait: list of OSDs not to wait for seq id. by default, we
                        wait for all specified osds, but some of them could be
                        moved out of osdmap, so we cannot get their updated
                        stat seq from monitor anymore. in that case, you need
                        to pass a blacklist.
        :param wait_for_mon: wait for mon to be synced with mgr. 0 to disable
                             it. (5 min by default)
        """
        seq = {osd: int(self.raw_cluster_cmd('tell', 'osd.%d' % osd, 'flush_pg_stats'))
               for osd in osds}
        if not wait_for_mon:
            return
        if no_wait is None:
            no_wait = []
        for osd, need in seq.iteritems():
            if osd in no_wait:
                continue
            got = 0
            while wait_for_mon > 0:
                got = int(self.raw_cluster_cmd('osd', 'last-stat-seq', 'osd.%d' % osd))
                self.log('need seq {need} got {got} for osd.{osd}'.format(
                    need=need, got=got, osd=osd))
                if got >= need:
                    break
                A_WHILE = 1
                time.sleep(A_WHILE)
                wait_for_mon -= A_WHILE
            else:
                raise Exception('timed out waiting for mon to be updated with '
                                'osd.{osd}: {got} < {need}'.
                                format(osd=osd, got=got, need=need))

    def flush_all_pg_stats(self):
        self.flush_pg_stats(range(len(self.get_osd_dump())))

    def do_rados(self, remote, cmd, check_status=True):
        """
        Execute a remote rados command.
        """
        testdir = teuthology.get_testdir(self.ctx)
        pre = [
            'adjust-ulimits',
            'ceph-coverage',
            '{tdir}/archive/coverage'.format(tdir=testdir),
            'rados',
            '--cluster',
            self.cluster,
            ]
        pre.extend(cmd)
        proc = remote.run(
            args=pre,
            wait=True,
            check_status=check_status
            )
        return proc

    def rados_write_objects(self, pool, num_objects, size,
                            timelimit, threads, cleanup=False):
        """
        Write rados objects
        Threads not used yet.
        """
        args = [
            '-p', pool,
            '--num-objects', num_objects,
            '-b', size,
            'bench', timelimit,
            'write'
            ]
        if not cleanup:
            args.append('--no-cleanup')
        return self.do_rados(self.controller, map(str, args))

    def do_put(self, pool, obj, fname, namespace=None):
        """
        Implement rados put operation
        """
        args = ['-p', pool]
        if namespace is not None:
            args += ['-N', namespace]
        args += [
            'put',
            obj,
            fname
        ]
        return self.do_rados(
            self.controller,
            args,
            check_status=False
        ).exitstatus

    def do_get(self, pool, obj, fname='/dev/null', namespace=None):
        """
        Implement rados get operation
        """
        args = ['-p', pool]
        if namespace is not None:
            args += ['-N', namespace]
        args += [
            'get',
            obj,
            fname
        ]
        return self.do_rados(
            self.controller,
            args,
            check_status=False
        ).exitstatus

    def do_rm(self, pool, obj, namespace=None):
        """
        Implement rados rm operation
        """
        args = ['-p', pool]
        if namespace is not None:
            args += ['-N', namespace]
        args += [
            'rm',
            obj
        ]
        return self.do_rados(
            self.controller,
            args,
            check_status=False
        ).exitstatus

    def osd_admin_socket(self, osd_id, command, check_status=True, timeout=0, stdout=None):
        if stdout is None:
            stdout = StringIO()
        return self.admin_socket('osd', osd_id, command, check_status, timeout, stdout)

    def find_remote(self, service_type, service_id):
        """
        Get the Remote for the host where a particular service runs.

        :param service_type: 'mds', 'osd', 'client'
        :param service_id: The second part of a role, e.g. '0' for
                           the role 'client.0'
        :return: a Remote instance for the host where the
                 requested role is placed
        """
        return get_remote(self.ctx, self.cluster,
                          service_type, service_id)

    def admin_socket(self, service_type, service_id,
                     command, check_status=True, timeout=0, stdout=None):
        """
        Remotely start up ceph specifying the admin socket
        :param command: a list of words to use as the command
                        to the admin socket
        """
        if stdout is None:
            stdout = StringIO()
        testdir = teuthology.get_testdir(self.ctx)
        remote = self.find_remote(service_type, service_id)
        args = [
            'sudo',
            'adjust-ulimits',
            'ceph-coverage',
            '{tdir}/archive/coverage'.format(tdir=testdir),
            'timeout',
            str(timeout),
            'ceph',
            '--cluster',
            self.cluster,
            '--admin-daemon',
            '/var/run/ceph/{cluster}-{type}.{id}.asok'.format(
                cluster=self.cluster,
                type=service_type,
                id=service_id),
            ]
        args.extend(command)
        return remote.run(
            args=args,
            stdout=stdout,
            wait=True,
            check_status=check_status
            )

    def objectstore_tool(self, pool, options, args, **kwargs):
        return ObjectStoreTool(self, pool, **kwargs).run(options, args)

    def get_pgid(self, pool, pgnum):
        """
        :param pool: pool name
        :param pgnum: pg number
        :returns: a string representing this pg.
        """
        poolnum = self.get_pool_num(pool)
        pg_str = "{poolnum}.{pgnum}".format(
            poolnum=poolnum,
            pgnum=pgnum)
        return pg_str

    def get_pg_replica(self, pool, pgnum):
        """
        get replica for pool, pgnum (e.g. (data, 0)->0
        """
        pg_str = self.get_pgid(pool, pgnum)
        output = self.raw_cluster_cmd("pg", "map", pg_str, '--format=json')
        j = json.loads('\n'.join(output.split('\n')[1:]))
        return int(j['acting'][-1])
        assert False

    def wait_for_pg_stats(func):
        # both osd_mon_report_interval and mgr_stats_period are 5 seconds
        # by default, and take the faulty injection in ms into consideration,
        # 12 seconds are more than enough
        delays = [1, 1, 2, 3, 5, 8, 13, 0]
        @wraps(func)
        def wrapper(self, *args, **kwargs):
            exc = None
            for delay in delays:
                try:
                    return func(self, *args, **kwargs)
                except AssertionError as e:
                    time.sleep(delay)
                    exc = e
            raise exc
        return wrapper

    def get_pg_primary(self, pool, pgnum):
        """
        get primary for pool, pgnum (e.g. (data, 0)->0
        """
        pg_str = self.get_pgid(pool, pgnum)
        output = self.raw_cluster_cmd("pg", "map", pg_str, '--format=json')
        j = json.loads('\n'.join(output.split('\n')[1:]))
        return int(j['acting'][0])
        assert False

    def get_pool_num(self, pool):
        """
        get number for pool (e.g., data -> 2)
        """
        return int(self.get_pool_dump(pool)['pool'])

    def list_pools(self):
        """
        list all pool names
        """
        osd_dump = self.get_osd_dump_json()
        self.log(osd_dump['pools'])
        return [str(i['pool_name']) for i in osd_dump['pools']]

    def clear_pools(self):
        """
        remove all pools
        """
        [self.remove_pool(i) for i in self.list_pools()]

    def kick_recovery_wq(self, osdnum):
        """
        Run kick_recovery_wq on cluster.
        """
        return self.raw_cluster_cmd(
            'tell', "osd.%d" % (int(osdnum),),
            'debug',
            'kick_recovery_wq',
            '0')

    def wait_run_admin_socket(self, service_type,
                              service_id, args=['version'], timeout=75, stdout=None):
        """
        If osd_admin_socket call succeeds, return.  Otherwise wait
        five seconds and try again.
        """
        if stdout is None:
            stdout = StringIO()
        tries = 0
        while True:
            proc = self.admin_socket(service_type, service_id,
                                     args, check_status=False, stdout=stdout)
            if proc.exitstatus is 0:
                return proc
            else:
                tries += 1
                if (tries * 5) > timeout:
                    raise Exception('timed out waiting for admin_socket '
                                    'to appear after {type}.{id} restart'.
                                    format(type=service_type,
                                           id=service_id))
                self.log("waiting on admin_socket for {type}-{id}, "
                         "{command}".format(type=service_type,
                                            id=service_id,
                                            command=args))
                time.sleep(5)

    def get_pool_dump(self, pool):
        """
        get the osd dump part of a pool
        """
        osd_dump = self.get_osd_dump_json()
        for i in osd_dump['pools']:
            if i['pool_name'] == pool:
                return i
        assert False

    def get_config(self, service_type, service_id, name):
        """
        :param node: like 'mon.a'
        :param name: the option name
        """
        proc = self.wait_run_admin_socket(service_type, service_id,
                                          ['config', 'show'])
        j = json.loads(proc.stdout.getvalue())
        return j[name]

    def inject_args(self, service_type, service_id, name, value):
        whom = '{0}.{1}'.format(service_type, service_id)
        if isinstance(value, bool):
            value = 'true' if value else 'false'
        opt_arg = '--{name}={value}'.format(name=name, value=value)
        self.raw_cluster_cmd('--', 'tell', whom, 'injectargs', opt_arg)

    def set_config(self, osdnum, **argdict):
        """
        :param osdnum: osd number
        :param argdict: dictionary containing values to set.
        """
        for k, v in argdict.iteritems():
            self.wait_run_admin_socket(
                'osd', osdnum,
                ['config', 'set', str(k), str(v)])

    def raw_cluster_status(self):
        """
        Get status from cluster
        """
        status = self.raw_cluster_cmd('status', '--format=json-pretty')
        return json.loads(status)

    def raw_osd_status(self):
        """
        Get osd status from cluster
        """
        return self.raw_cluster_cmd('osd', 'dump')

    def get_osd_status(self):
        """
        Get osd statuses sorted by states that the osds are in.
        """
        osd_lines = filter(
            lambda x: x.startswith('osd.') and (("up" in x) or ("down" in x)),
            self.raw_osd_status().split('\n'))
        self.log(osd_lines)
        in_osds = [int(i[4:].split()[0])
                   for i in filter(lambda x: " in " in x, osd_lines)]
        out_osds = [int(i[4:].split()[0])
                    for i in filter(lambda x: " out " in x, osd_lines)]
        up_osds = [int(i[4:].split()[0])
                   for i in filter(lambda x: " up " in x, osd_lines)]
        down_osds = [int(i[4:].split()[0])
                     for i in filter(lambda x: " down " in x, osd_lines)]
        dead_osds = [int(x.id_)
                     for x in filter(lambda x:
                                     not x.running(),
                                     self.ctx.daemons.
                                     iter_daemons_of_role('osd', self.cluster))]
        live_osds = [int(x.id_) for x in
                     filter(lambda x:
                            x.running(),
                            self.ctx.daemons.iter_daemons_of_role('osd',
                                                                  self.cluster))]
        return {'in': in_osds, 'out': out_osds, 'up': up_osds,
                'down': down_osds, 'dead': dead_osds, 'live': live_osds,
                'raw': osd_lines}

    def get_num_pgs(self):
        """
        Check cluster status for the number of pgs
        """
        status = self.raw_cluster_status()
        self.log(status)
        return status['pgmap']['num_pgs']

    def create_erasure_code_profile(self, profile_name, profile):
        """
        Create an erasure code profile name that can be used as a parameter
        when creating an erasure coded pool.
        """
        with self.lock:
            args = cmd_erasure_code_profile(profile_name, profile)
            self.raw_cluster_cmd(*args)

    def create_pool_with_unique_name(self, pg_num=16,
                                     erasure_code_profile_name=None,
                                     min_size=None,
                                     erasure_code_use_overwrites=False):
        """
        Create a pool named unique_pool_X where X is unique.
        """
        name = ""
        with self.lock:
            name = "unique_pool_%s" % (str(self.next_pool_id),)
            self.next_pool_id += 1
            self.create_pool(
                name,
                pg_num,
                erasure_code_profile_name=erasure_code_profile_name,
                min_size=min_size,
                erasure_code_use_overwrites=erasure_code_use_overwrites)
        return name

    @contextlib.contextmanager
    def pool(self, pool_name, pg_num=16, erasure_code_profile_name=None):
        self.create_pool(pool_name, pg_num, erasure_code_profile_name)
        yield
        self.remove_pool(pool_name)

    def create_pool(self, pool_name, pg_num=16,
                    erasure_code_profile_name=None,
                    min_size=None,
                    erasure_code_use_overwrites=False):
        """
        Create a pool named from the pool_name parameter.
        :param pool_name: name of the pool being created.
        :param pg_num: initial number of pgs.
        :param erasure_code_profile_name: if set and !None create an
                                          erasure coded pool using the profile
        :param erasure_code_use_overwrites: if true, allow overwrites
        """
        with self.lock:
            assert isinstance(pool_name, basestring)
            assert isinstance(pg_num, int)
            assert pool_name not in self.pools
            self.log("creating pool_name %s" % (pool_name,))
            if erasure_code_profile_name:
                self.raw_cluster_cmd('osd', 'pool', 'create',
                                     pool_name, str(pg_num), str(pg_num),
                                     'erasure', erasure_code_profile_name)
            else:
                self.raw_cluster_cmd('osd', 'pool', 'create',
                                     pool_name, str(pg_num))
            if min_size is not None:
                self.raw_cluster_cmd(
                    'osd', 'pool', 'set', pool_name,
                    'min_size',
                    str(min_size))
            if erasure_code_use_overwrites:
                self.raw_cluster_cmd(
                    'osd', 'pool', 'set', pool_name,
                    'allow_ec_overwrites',
                    'true')
            self.raw_cluster_cmd(
                'osd', 'pool', 'application', 'enable',
                pool_name, 'rados', '--yes-i-really-mean-it',
                run.Raw('||'), 'true')
            self.pools[pool_name] = pg_num
        time.sleep(1)

    def add_pool_snap(self, pool_name, snap_name):
        """
        Add pool snapshot
        :param pool_name: name of pool to snapshot
        :param snap_name: name of snapshot to take
        """
        self.raw_cluster_cmd('osd', 'pool', 'mksnap',
                             str(pool_name), str(snap_name))

    def remove_pool_snap(self, pool_name, snap_name):
        """
        Remove pool snapshot
        :param pool_name: name of pool to snapshot
        :param snap_name: name of snapshot to remove
        """
        self.raw_cluster_cmd('osd', 'pool', 'rmsnap',
                             str(pool_name), str(snap_name))

    def remove_pool(self, pool_name):
        """
        Remove the indicated pool
        :param pool_name: Pool to be removed
        """
        with self.lock:
            assert isinstance(pool_name, basestring)
            assert pool_name in self.pools
            self.log("removing pool_name %s" % (pool_name,))
            del self.pools[pool_name]
            self.raw_cluster_cmd('osd', 'pool', 'rm', pool_name, pool_name,
                                 "--yes-i-really-really-mean-it")

    def get_pool(self):
        """
        Pick a random pool
        """
        with self.lock:
            return random.choice(self.pools.keys())

    def get_pool_pg_num(self, pool_name):
        """
        Return the number of pgs in the pool specified.
        """
        with self.lock:
            assert isinstance(pool_name, basestring)
            if pool_name in self.pools:
                return self.pools[pool_name]
            return 0

    def get_pool_property(self, pool_name, prop):
        """
        :param pool_name: pool
        :param prop: property to be checked.
        :returns: property as an int value.
        """
        with self.lock:
            assert isinstance(pool_name, basestring)
            assert isinstance(prop, basestring)
            output = self.raw_cluster_cmd(
                'osd',
                'pool',
                'get',
                pool_name,
                prop)
            return int(output.split()[1])

    def set_pool_property(self, pool_name, prop, val):
        """
        :param pool_name: pool
        :param prop: property to be set.
        :param val: value to set.

        This routine retries if set operation fails.
        """
        with self.lock:
            assert isinstance(pool_name, basestring)
            assert isinstance(prop, basestring)
            assert isinstance(val, int)
            tries = 0
            while True:
                r = self.raw_cluster_cmd_result(
                    'osd',
                    'pool',
                    'set',
                    pool_name,
                    prop,
                    str(val))
                if r != 11:  # EAGAIN
                    break
                tries += 1
                if tries > 50:
                    raise Exception('timed out getting EAGAIN '
                                    'when setting pool property %s %s = %s' %
                                    (pool_name, prop, val))
                self.log('got EAGAIN setting pool property, '
                         'waiting a few seconds...')
                time.sleep(2)

    def expand_pool(self, pool_name, by, max_pgs):
        """
        Increase the number of pgs in a pool
        """
        with self.lock:
            assert isinstance(pool_name, basestring)
            assert isinstance(by, int)
            assert pool_name in self.pools
            if self.get_num_creating() > 0:
                return False
            if (self.pools[pool_name] + by) > max_pgs:
                return False
            self.log("increase pool size by %d" % (by,))
            new_pg_num = self.pools[pool_name] + by
            self.set_pool_property(pool_name, "pg_num", new_pg_num)
            self.pools[pool_name] = new_pg_num
            return True

    def contract_pool(self, pool_name, by, min_pgs):
        """
        Decrease the number of pgs in a pool
        """
        with self.lock:
            self.log('contract_pool %s by %s min %s' % (
                     pool_name, str(by), str(min_pgs)))
            assert isinstance(pool_name, basestring)
            assert isinstance(by, int)
            assert pool_name in self.pools
            if self.get_num_creating() > 0:
                self.log('too many creating')
                return False
            proj = self.pools[pool_name] - by
            if proj < min_pgs:
                self.log('would drop below min_pgs, proj %d, currently %d' % (proj,self.pools[pool_name],))
                return False
            self.log("decrease pool size by %d" % (by,))
            new_pg_num = self.pools[pool_name] - by
            self.set_pool_property(pool_name, "pg_num", new_pg_num)
            self.pools[pool_name] = new_pg_num
            return True

    def stop_pg_num_changes(self):
        """
        Reset all pg_num_targets back to pg_num, canceling splits and merges
        """
        self.log('Canceling any pending splits or merges...')
        osd_dump = self.get_osd_dump_json()
        for pool in osd_dump['pools']:
            if pool['pg_num'] != pool['pg_num_target']:
                self.log('Setting pool %s (%d) pg_num %d -> %d' %
                         (pool['pool_name'], pool['pool'],
                          pool['pg_num_target'],
                          pool['pg_num']))
                self.raw_cluster_cmd('osd', 'pool', 'set', pool['pool_name'],
                                     'pg_num', str(pool['pg_num']))

    def set_pool_pgpnum(self, pool_name, force):
        """
        Set pgpnum property of pool_name pool.
        """
        with self.lock:
            assert isinstance(pool_name, basestring)
            assert pool_name in self.pools
            if not force and self.get_num_creating() > 0:
                return False
            self.set_pool_property(pool_name, 'pgp_num', self.pools[pool_name])
            return True

    def list_pg_unfound(self, pgid):
        """
        return list of unfound pgs with the id specified
        """
        r = None
        offset = {}
        while True:
            out = self.raw_cluster_cmd('--', 'pg', pgid, 'list_unfound',
                                       json.dumps(offset))
            j = json.loads(out)
            if r is None:
                r = j
            else:
                r['objects'].extend(j['objects'])
            if not 'more' in j:
                break
            if j['more'] == 0:
                break
            offset = j['objects'][-1]['oid']
        if 'more' in r:
            del r['more']
        return r

    def get_pg_stats(self):
        """
        Dump the cluster and get pg stats
        """
        out = self.raw_cluster_cmd('pg', 'dump', '--format=json')
        j = json.loads('\n'.join(out.split('\n')[1:]))
        try:
            return j['pg_map']['pg_stats']
        except KeyError:
            return j['pg_stats']

    def get_pgids_to_force(self, backfill):
        """
        Return the randomized list of PGs that can have their recovery/backfill forced
        """
        j = self.get_pg_stats();
        pgids = []
        if backfill:
            wanted = ['degraded', 'backfilling', 'backfill_wait']
        else:
            wanted = ['recovering', 'degraded', 'recovery_wait']
        for pg in j:
            status = pg['state'].split('+')
            for t in wanted:
                if random.random() > 0.5 and not ('forced_backfill' in status or 'forced_recovery' in status) and t in status:
                    pgids.append(pg['pgid'])
                    break
        return pgids

    def get_pgids_to_cancel_force(self, backfill):
       """
       Return the randomized list of PGs whose recovery/backfill priority is forced
       """
       j = self.get_pg_stats();
       pgids = []
       if backfill:
           wanted = 'forced_backfill'
       else:
           wanted = 'forced_recovery'
       for pg in j:
           status = pg['state'].split('+')
           if wanted in status and random.random() > 0.5:
               pgids.append(pg['pgid'])
       return pgids

    def get_pgids_to_force(self, backfill):
        """
        Return the randomized list of PGs that can have their recovery/backfill forced
        """
        j = self.get_pg_stats();
        pgids = []
        if backfill:
            wanted = ['degraded', 'backfilling', 'backfill_wait']
        else:
            wanted = ['recovering', 'degraded', 'recovery_wait']
        for pg in j:
            status = pg['state'].split('+')
            for t in wanted:
                if random.random() > 0.5 and not ('forced_backfill' in status or 'forced_recovery' in status) and t in status:
                    pgids.append(pg['pgid'])
                    break
        return pgids

    def get_pgids_to_cancel_force(self, backfill):
       """
       Return the randomized list of PGs whose recovery/backfill priority is forced
       """
       j = self.get_pg_stats();
       pgids = []
       if backfill:
           wanted = 'forced_backfill'
       else:
           wanted = 'forced_recovery'
       for pg in j:
           status = pg['state'].split('+')
           if wanted in status and random.random() > 0.5:
               pgids.append(pg['pgid'])
       return pgids

    def compile_pg_status(self):
        """
        Return a histogram of pg state values
        """
        ret = {}
        j = self.get_pg_stats()
        for pg in j:
            for status in pg['state'].split('+'):
                if status not in ret:
                    ret[status] = 0
                ret[status] += 1
        return ret

    @wait_for_pg_stats
    def with_pg_state(self, pool, pgnum, check):
        pgstr = self.get_pgid(pool, pgnum)
        stats = self.get_single_pg_stats(pgstr)
        assert(check(stats['state']))

    @wait_for_pg_stats
    def with_pg(self, pool, pgnum, check):
        pgstr = self.get_pgid(pool, pgnum)
        stats = self.get_single_pg_stats(pgstr)
        return check(stats)

    def get_last_scrub_stamp(self, pool, pgnum):
        """
        Get the timestamp of the last scrub.
        """
        stats = self.get_single_pg_stats(self.get_pgid(pool, pgnum))
        return stats["last_scrub_stamp"]

    def do_pg_scrub(self, pool, pgnum, stype):
        """
        Scrub pg and wait for scrubbing to finish
        """
        init = self.get_last_scrub_stamp(pool, pgnum)
        RESEND_TIMEOUT = 120    # Must be a multiple of SLEEP_TIME
        FATAL_TIMEOUT = RESEND_TIMEOUT * 3
        SLEEP_TIME = 10
        timer = 0
        while init == self.get_last_scrub_stamp(pool, pgnum):
            assert timer < FATAL_TIMEOUT, "fatal timeout trying to " + stype
            self.log("waiting for scrub type %s" % (stype,))
            if (timer % RESEND_TIMEOUT) == 0:
                self.raw_cluster_cmd('pg', stype, self.get_pgid(pool, pgnum))
                # The first time in this loop is the actual request
                if timer != 0 and stype == "repair":
                    self.log("WARNING: Resubmitted a non-idempotent repair")
            time.sleep(SLEEP_TIME)
            timer += SLEEP_TIME

    def wait_snap_trimming_complete(self, pool):
        """
        Wait for snap trimming on pool to end
        """
        POLL_PERIOD = 10
        FATAL_TIMEOUT = 600
        start = time.time()
        poolnum = self.get_pool_num(pool)
        poolnumstr = "%s." % (poolnum,)
        while (True):
            now = time.time()
            if (now - start) > FATAL_TIMEOUT:
                assert (now - start) < FATAL_TIMEOUT, \
                    'failed to complete snap trimming before timeout'
            all_stats = self.get_pg_stats()
            trimming = False
            for pg in all_stats:
                if (poolnumstr in pg['pgid']) and ('snaptrim' in pg['state']):
                    self.log("pg {pg} in trimming, state: {state}".format(
                        pg=pg['pgid'],
                        state=pg['state']))
                    trimming = True
            if not trimming:
                break
            self.log("{pool} still trimming, waiting".format(pool=pool))
            time.sleep(POLL_PERIOD)

    def get_single_pg_stats(self, pgid):
        """
        Return pg for the pgid specified.
        """
        all_stats = self.get_pg_stats()

        for pg in all_stats:
            if pg['pgid'] == pgid:
                return pg

        return None

    def get_object_pg_with_shard(self, pool, name, osdid):
        """
        """
        pool_dump = self.get_pool_dump(pool)
        object_map = self.get_object_map(pool, name)
        if pool_dump["type"] == CephManager.ERASURE_CODED_POOL:
            shard = object_map['acting'].index(osdid)
            return "{pgid}s{shard}".format(pgid=object_map['pgid'],
                                           shard=shard)
        else:
            return object_map['pgid']

    def get_object_primary(self, pool, name):
        """
        """
        object_map = self.get_object_map(pool, name)
        return object_map['acting_primary']

    def get_object_map(self, pool, name):
        """
        osd map --format=json converted to a python object
        :returns: the python object
        """
        out = self.raw_cluster_cmd('--format=json', 'osd', 'map', pool, name)
        return json.loads('\n'.join(out.split('\n')[1:]))

    def get_osd_dump_json(self):
        """
        osd dump --format=json converted to a python object
        :returns: the python object
        """
        out = self.raw_cluster_cmd('osd', 'dump', '--format=json')
        return json.loads('\n'.join(out.split('\n')[1:]))

    def get_osd_dump(self):
        """
        Dump osds
        :returns: all osds
        """
        return self.get_osd_dump_json()['osds']

<<<<<<< HEAD
=======
    def get_osd_metadata(self):
        """
        osd metadata --format=json converted to a python object
        :returns: the python object containing osd metadata information
        """
        out = self.raw_cluster_cmd('osd', 'metadata', '--format=json')
        return json.loads('\n'.join(out.split('\n')[1:]))

>>>>>>> f8781be9
    def get_mgr_dump(self):
        out = self.raw_cluster_cmd('mgr', 'dump', '--format=json')
        return json.loads(out)

    def get_stuck_pgs(self, type_, threshold):
        """
        :returns: stuck pg information from the cluster
        """
        out = self.raw_cluster_cmd('pg', 'dump_stuck', type_, str(threshold),
                                   '--format=json')
        return json.loads(out).get('stuck_pg_stats',[])

    def get_num_unfound_objects(self):
        """
        Check cluster status to get the number of unfound objects
        """
        status = self.raw_cluster_status()
        self.log(status)
        return status['pgmap'].get('unfound_objects', 0)

    def get_num_creating(self):
        """
        Find the number of pgs in creating mode.
        """
        pgs = self.get_pg_stats()
        num = 0
        for pg in pgs:
            if 'creating' in pg['state']:
                num += 1
        return num

    def get_num_active_clean(self):
        """
        Find the number of active and clean pgs.
        """
        pgs = self.get_pg_stats()
        num = 0
        for pg in pgs:
            if (pg['state'].count('active') and
                    pg['state'].count('clean') and
                    not pg['state'].count('stale')):
                num += 1
        return num

    def get_num_active_recovered(self):
        """
        Find the number of active and recovered pgs.
        """
        pgs = self.get_pg_stats()
        num = 0
        for pg in pgs:
            if (pg['state'].count('active') and
                    not pg['state'].count('recover') and
                    not pg['state'].count('backfilling') and
                    not pg['state'].count('stale')):
                num += 1
        return num

    def get_is_making_recovery_progress(self):
        """
        Return whether there is recovery progress discernable in the
        raw cluster status
        """
        status = self.raw_cluster_status()
        kps = status['pgmap'].get('recovering_keys_per_sec', 0)
        bps = status['pgmap'].get('recovering_bytes_per_sec', 0)
        ops = status['pgmap'].get('recovering_objects_per_sec', 0)
        return kps > 0 or bps > 0 or ops > 0

    def get_num_active(self):
        """
        Find the number of active pgs.
        """
        pgs = self.get_pg_stats()
        num = 0
        for pg in pgs:
            if pg['state'].count('active') and not pg['state'].count('stale'):
                num += 1
        return num

    def get_num_down(self):
        """
        Find the number of pgs that are down.
        """
        pgs = self.get_pg_stats()
        num = 0
        for pg in pgs:
            if ((pg['state'].count('down') and not
                    pg['state'].count('stale')) or
                (pg['state'].count('incomplete') and not
                    pg['state'].count('stale'))):
                num += 1
        return num

    def get_num_active_down(self):
        """
        Find the number of pgs that are either active or down.
        """
        pgs = self.get_pg_stats()
        num = 0
        for pg in pgs:
            if ((pg['state'].count('active') and not
                    pg['state'].count('stale')) or
                (pg['state'].count('down') and not
                    pg['state'].count('stale')) or
                (pg['state'].count('incomplete') and not
                    pg['state'].count('stale'))):
                num += 1
        return num

    def is_clean(self):
        """
        True if all pgs are clean
        """
        return self.get_num_active_clean() == self.get_num_pgs()

    def is_recovered(self):
        """
        True if all pgs have recovered
        """
        return self.get_num_active_recovered() == self.get_num_pgs()

    def is_active_or_down(self):
        """
        True if all pgs are active or down
        """
        return self.get_num_active_down() == self.get_num_pgs()

    def wait_for_clean(self, timeout=1200):
        """
        Returns true when all pgs are clean.
        """
        self.log("waiting for clean")
        start = time.time()
        num_active_clean = self.get_num_active_clean()
        while not self.is_clean():
            if timeout is not None:
                if self.get_is_making_recovery_progress():
                    self.log("making progress, resetting timeout")
                    start = time.time()
                else:
                    self.log("no progress seen, keeping timeout for now")
                    if time.time() - start >= timeout:
                        self.log('dumping pgs')
                        out = self.raw_cluster_cmd('pg', 'dump')
                        self.log(out)
                        assert time.time() - start < timeout, \
                            'failed to become clean before timeout expired'
            cur_active_clean = self.get_num_active_clean()
            if cur_active_clean != num_active_clean:
                start = time.time()
                num_active_clean = cur_active_clean
            time.sleep(3)
        self.log("clean!")

    def are_all_osds_up(self):
        """
        Returns true if all osds are up.
        """
        x = self.get_osd_dump()
        return (len(x) == sum([(y['up'] > 0) for y in x]))

    def wait_for_all_osds_up(self, timeout=None):
        """
        When this exits, either the timeout has expired, or all
        osds are up.
        """
        self.log("waiting for all up")
        start = time.time()
        while not self.are_all_osds_up():
            if timeout is not None:
                assert time.time() - start < timeout, \
                    'timeout expired in wait_for_all_osds_up'
            time.sleep(3)
        self.log("all up!")

    def pool_exists(self, pool):
        if pool in self.list_pools():
            return True
        return False

    def wait_for_pool(self, pool, timeout=300):
        """
        Wait for a pool to exist
        """
        self.log('waiting for pool %s to exist' % pool)
        start = time.time()
        while not self.pool_exists(pool):
            if timeout is not None:
                assert time.time() - start < timeout, \
                    'timeout expired in wait_for_pool'
            time.sleep(3)

    def wait_for_pools(self, pools):
        for pool in pools:
            self.wait_for_pool(pool)

    def is_mgr_available(self):
        x = self.get_mgr_dump()
        return x.get('available', False)

    def wait_for_mgr_available(self, timeout=None):
        self.log("waiting for mgr available")
        start = time.time()
        while not self.is_mgr_available():
            if timeout is not None:
                assert time.time() - start < timeout, \
                    'timeout expired in wait_for_mgr_available'
            time.sleep(3)
        self.log("mgr available!")

    def wait_for_recovery(self, timeout=None):
        """
        Check peering. When this exists, we have recovered.
        """
        self.log("waiting for recovery to complete")
        start = time.time()
        num_active_recovered = self.get_num_active_recovered()
        while not self.is_recovered():
            now = time.time()
            if timeout is not None:
                if self.get_is_making_recovery_progress():
                    self.log("making progress, resetting timeout")
                    start = time.time()
                else:
                    self.log("no progress seen, keeping timeout for now")
                    if now - start >= timeout:
			if self.is_recovered():
			    break
                        self.log('dumping pgs')
                        out = self.raw_cluster_cmd('pg', 'dump')
                        self.log(out)
                        assert now - start < timeout, \
                            'failed to recover before timeout expired'
            cur_active_recovered = self.get_num_active_recovered()
            if cur_active_recovered != num_active_recovered:
                start = time.time()
                num_active_recovered = cur_active_recovered
            time.sleep(3)
        self.log("recovered!")

    def wait_for_active(self, timeout=None):
        """
        Check peering. When this exists, we are definitely active
        """
        self.log("waiting for peering to complete")
        start = time.time()
        num_active = self.get_num_active()
        while not self.is_active():
            if timeout is not None:
                if time.time() - start >= timeout:
                    self.log('dumping pgs')
                    out = self.raw_cluster_cmd('pg', 'dump')
                    self.log(out)
                    assert time.time() - start < timeout, \
                        'failed to recover before timeout expired'
            cur_active = self.get_num_active()
            if cur_active != num_active:
                start = time.time()
                num_active = cur_active
            time.sleep(3)
        self.log("active!")

    def wait_for_active_or_down(self, timeout=None):
        """
        Check peering. When this exists, we are definitely either
        active or down
        """
        self.log("waiting for peering to complete or become blocked")
        start = time.time()
        num_active_down = self.get_num_active_down()
        while not self.is_active_or_down():
            if timeout is not None:
                if time.time() - start >= timeout:
                    self.log('dumping pgs')
                    out = self.raw_cluster_cmd('pg', 'dump')
                    self.log(out)
                    assert time.time() - start < timeout, \
                        'failed to recover before timeout expired'
            cur_active_down = self.get_num_active_down()
            if cur_active_down != num_active_down:
                start = time.time()
                num_active_down = cur_active_down
            time.sleep(3)
        self.log("active or down!")

    def osd_is_up(self, osd):
        """
        Wrapper for osd check
        """
        osds = self.get_osd_dump()
        return osds[osd]['up'] > 0

    def wait_till_osd_is_up(self, osd, timeout=None):
        """
        Loop waiting for osd.
        """
        self.log('waiting for osd.%d to be up' % osd)
        start = time.time()
        while not self.osd_is_up(osd):
            if timeout is not None:
                assert time.time() - start < timeout, \
                    'osd.%d failed to come up before timeout expired' % osd
            time.sleep(3)
        self.log('osd.%d is up' % osd)

    def is_active(self):
        """
        Wrapper to check if all pgs are active
        """
        return self.get_num_active() == self.get_num_pgs()

    def wait_till_active(self, timeout=None):
        """
        Wait until all pgs are active.
        """
        self.log("waiting till active")
        start = time.time()
        while not self.is_active():
            if timeout is not None:
                if time.time() - start >= timeout:
                    self.log('dumping pgs')
                    out = self.raw_cluster_cmd('pg', 'dump')
                    self.log(out)
                    assert time.time() - start < timeout, \
                        'failed to become active before timeout expired'
            time.sleep(3)
        self.log("active!")

    def wait_till_pg_convergence(self, timeout=None):
        start = time.time()
        old_stats = None
        active_osds = [osd['osd'] for osd in self.get_osd_dump()
                       if osd['in'] and osd['up']]
        while True:
            # strictly speaking, no need to wait for mon. but due to the
            # "ms inject socket failures" setting, the osdmap could be delayed,
            # so mgr is likely to ignore the pg-stat messages with pgs serving
            # newly created pools which is not yet known by mgr. so, to make sure
            # the mgr is updated with the latest pg-stats, waiting for mon/mgr is
            # necessary.
            self.flush_pg_stats(active_osds)
            new_stats = dict((stat['pgid'], stat['state'])
                             for stat in self.get_pg_stats())
            if old_stats == new_stats:
                return old_stats
            if timeout is not None:
                assert time.time() - start < timeout, \
                    'failed to reach convergence before %d secs' % timeout
            old_stats = new_stats
            # longer than mgr_stats_period
            time.sleep(5 + 1)

    def mark_out_osd(self, osd):
        """
        Wrapper to mark osd out.
        """
        self.raw_cluster_cmd('osd', 'out', str(osd))

    def kill_osd(self, osd):
        """
        Kill osds by either power cycling (if indicated by the config)
        or by stopping.
        """
        if self.config.get('powercycle'):
            remote = self.find_remote('osd', osd)
            self.log('kill_osd on osd.{o} '
                     'doing powercycle of {s}'.format(o=osd, s=remote.name))
            self._assert_ipmi(remote)
            remote.console.power_off()
        elif self.config.get('bdev_inject_crash') and self.config.get('bdev_inject_crash_probability'):
            if random.uniform(0, 1) < self.config.get('bdev_inject_crash_probability', .5):
                self.inject_args(
                    'osd', osd,
                    'bdev-inject-crash', self.config.get('bdev_inject_crash'))
                try:
                    self.ctx.daemons.get_daemon('osd', osd, self.cluster).wait()
                except:
                    pass
                else:
                    raise RuntimeError('osd.%s did not fail' % osd)
            else:
                self.ctx.daemons.get_daemon('osd', osd, self.cluster).stop()
        else:
            self.ctx.daemons.get_daemon('osd', osd, self.cluster).stop()

    @staticmethod
    def _assert_ipmi(remote):
        assert remote.console.has_ipmi_credentials, (
            "powercycling requested but RemoteConsole is not "
            "initialized.  Check ipmi config.")

    def blackhole_kill_osd(self, osd):
        """
        Stop osd if nothing else works.
        """
        self.inject_args('osd', osd,
                         'objectstore-blackhole', True)
        time.sleep(2)
        self.ctx.daemons.get_daemon('osd', osd, self.cluster).stop()

    def revive_osd(self, osd, timeout=360, skip_admin_check=False):
        """
        Revive osds by either power cycling (if indicated by the config)
        or by restarting.
        """
        if self.config.get('powercycle'):
            remote = self.find_remote('osd', osd)
            self.log('kill_osd on osd.{o} doing powercycle of {s}'.
                     format(o=osd, s=remote.name))
            self._assert_ipmi(remote)
            remote.console.power_on()
            if not remote.console.check_status(300):
                raise Exception('Failed to revive osd.{o} via ipmi'.
                                format(o=osd))
            teuthology.reconnect(self.ctx, 60, [remote])
            mount_osd_data(self.ctx, remote, self.cluster, str(osd))
            self.make_admin_daemon_dir(remote)
            self.ctx.daemons.get_daemon('osd', osd, self.cluster).reset()
        self.ctx.daemons.get_daemon('osd', osd, self.cluster).restart()

        if not skip_admin_check:
            # wait for dump_ops_in_flight; this command doesn't appear
            # until after the signal handler is installed and it is safe
            # to stop the osd again without making valgrind leak checks
            # unhappy.  see #5924.
            self.wait_run_admin_socket('osd', osd,
                                       args=['dump_ops_in_flight'],
                                       timeout=timeout, stdout=DEVNULL)

    def mark_down_osd(self, osd):
        """
        Cluster command wrapper
        """
        self.raw_cluster_cmd('osd', 'down', str(osd))

    def mark_in_osd(self, osd):
        """
        Cluster command wrapper
        """
        self.raw_cluster_cmd('osd', 'in', str(osd))

    def signal_osd(self, osd, sig, silent=False):
        """
        Wrapper to local get_daemon call which sends the given
        signal to the given osd.
        """
        self.ctx.daemons.get_daemon('osd', osd,
                                    self.cluster).signal(sig, silent=silent)

    ## monitors
    def signal_mon(self, mon, sig, silent=False):
        """
        Wrapper to local get_daemon call
        """
        self.ctx.daemons.get_daemon('mon', mon,
                                    self.cluster).signal(sig, silent=silent)

    def kill_mon(self, mon):
        """
        Kill the monitor by either power cycling (if the config says so),
        or by doing a stop.
        """
        if self.config.get('powercycle'):
            remote = self.find_remote('mon', mon)
            self.log('kill_mon on mon.{m} doing powercycle of {s}'.
                     format(m=mon, s=remote.name))
            self._assert_ipmi(remote)
            remote.console.power_off()
        else:
            self.ctx.daemons.get_daemon('mon', mon, self.cluster).stop()

    def revive_mon(self, mon):
        """
        Restart by either power cycling (if the config says so),
        or by doing a normal restart.
        """
        if self.config.get('powercycle'):
            remote = self.find_remote('mon', mon)
            self.log('revive_mon on mon.{m} doing powercycle of {s}'.
                     format(m=mon, s=remote.name))
            self._assert_ipmi(remote)
            remote.console.power_on()
            self.make_admin_daemon_dir(remote)
        self.ctx.daemons.get_daemon('mon', mon, self.cluster).restart()

    def revive_mgr(self, mgr):
        """
        Restart by either power cycling (if the config says so),
        or by doing a normal restart.
        """
        if self.config.get('powercycle'):
            remote = self.find_remote('mgr', mgr)
            self.log('revive_mgr on mgr.{m} doing powercycle of {s}'.
                     format(m=mgr, s=remote.name))
            self._assert_ipmi(remote)
            remote.console.power_on()
            self.make_admin_daemon_dir(remote)
        self.ctx.daemons.get_daemon('mgr', mgr, self.cluster).restart()

    def get_mon_status(self, mon):
        """
        Extract all the monitor status information from the cluster
        """
        addr = self.ctx.ceph[self.cluster].mons['mon.%s' % mon]
        out = self.raw_cluster_cmd('-m', addr, 'mon_status')
        return json.loads(out)

    def get_mon_quorum(self):
        """
        Extract monitor quorum information from the cluster
        """
        out = self.raw_cluster_cmd('quorum_status')
        j = json.loads(out)
        self.log('quorum_status is %s' % out)
        return j['quorum']

    def wait_for_mon_quorum_size(self, size, timeout=300):
        """
        Loop until quorum size is reached.
        """
        self.log('waiting for quorum size %d' % size)
        start = time.time()
        while not len(self.get_mon_quorum()) == size:
            if timeout is not None:
                assert time.time() - start < timeout, \
                    ('failed to reach quorum size %d '
                     'before timeout expired' % size)
            time.sleep(3)
        self.log("quorum is size %d" % size)

    def get_mon_health(self, debug=False):
        """
        Extract all the monitor health information.
        """
        out = self.raw_cluster_cmd('health', '--format=json')
        if debug:
            self.log('health:\n{h}'.format(h=out))
        return json.loads(out)

    def get_filepath(self):
        """
        Return path to osd data with {id} needing to be replaced
        """
        return '/var/lib/ceph/osd/' + self.cluster + '-{id}'

    def make_admin_daemon_dir(self, remote):
        """
        Create /var/run/ceph directory on remote site.

        :param ctx: Context
        :param remote: Remote site
        """
        remote.run(args=['sudo',
                         'install', '-d', '-m0777', '--', '/var/run/ceph', ], )

    def get_service_task_status(self, service, status_key):
        """
        Return daemon task status for a given ceph service.

        :param service: ceph service (mds, osd, etc...)
        :param status_key: matching task status key
        """
        task_status = {}
        status = self.raw_cluster_status()
        try:
            for k,v in status['servicemap']['services'][service]['daemons'].items():
                ts = dict(v).get('task_status', None)
                if ts:
                    task_status[k] = ts[status_key]
        except KeyError: # catches missing service and status key
            return {}
        self.log(task_status)
        return task_status

def utility_task(name):
    """
    Generate ceph_manager subtask corresponding to ceph_manager
    method name
    """
    def task(ctx, config):
        if config is None:
            config = {}
        args = config.get('args', [])
        kwargs = config.get('kwargs', {})
        cluster = config.get('cluster', 'ceph')
        fn = getattr(ctx.managers[cluster], name)
        fn(*args, **kwargs)
    return task

revive_osd = utility_task("revive_osd")
revive_mon = utility_task("revive_mon")
kill_osd = utility_task("kill_osd")
kill_mon = utility_task("kill_mon")
create_pool = utility_task("create_pool")
remove_pool = utility_task("remove_pool")
wait_for_clean = utility_task("wait_for_clean")
flush_all_pg_stats = utility_task("flush_all_pg_stats")
set_pool_property = utility_task("set_pool_property")
do_pg_scrub = utility_task("do_pg_scrub")
wait_for_pool = utility_task("wait_for_pool")
wait_for_pools = utility_task("wait_for_pools")<|MERGE_RESOLUTION|>--- conflicted
+++ resolved
@@ -1891,40 +1891,6 @@
                pgids.append(pg['pgid'])
        return pgids
 
-    def get_pgids_to_force(self, backfill):
-        """
-        Return the randomized list of PGs that can have their recovery/backfill forced
-        """
-        j = self.get_pg_stats();
-        pgids = []
-        if backfill:
-            wanted = ['degraded', 'backfilling', 'backfill_wait']
-        else:
-            wanted = ['recovering', 'degraded', 'recovery_wait']
-        for pg in j:
-            status = pg['state'].split('+')
-            for t in wanted:
-                if random.random() > 0.5 and not ('forced_backfill' in status or 'forced_recovery' in status) and t in status:
-                    pgids.append(pg['pgid'])
-                    break
-        return pgids
-
-    def get_pgids_to_cancel_force(self, backfill):
-       """
-       Return the randomized list of PGs whose recovery/backfill priority is forced
-       """
-       j = self.get_pg_stats();
-       pgids = []
-       if backfill:
-           wanted = 'forced_backfill'
-       else:
-           wanted = 'forced_recovery'
-       for pg in j:
-           status = pg['state'].split('+')
-           if wanted in status and random.random() > 0.5:
-               pgids.append(pg['pgid'])
-       return pgids
-
     def compile_pg_status(self):
         """
         Return a histogram of pg state values
@@ -2057,8 +2023,6 @@
         """
         return self.get_osd_dump_json()['osds']
 
-<<<<<<< HEAD
-=======
     def get_osd_metadata(self):
         """
         osd metadata --format=json converted to a python object
@@ -2067,7 +2031,6 @@
         out = self.raw_cluster_cmd('osd', 'metadata', '--format=json')
         return json.loads('\n'.join(out.split('\n')[1:]))
 
->>>>>>> f8781be9
     def get_mgr_dump(self):
         out = self.raw_cluster_cmd('mgr', 'dump', '--format=json')
         return json.loads(out)
