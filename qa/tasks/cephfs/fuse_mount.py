--- conflicted
+++ resolved
@@ -265,11 +265,7 @@
                 run.Raw(';'),
                 'ps',
                 'auxf',
-<<<<<<< HEAD
-            ])
-=======
             ], timeout=(60*15))
->>>>>>> f8781be9
 
             # abort the fuse mount, killing all hung processes
             if self._fuse_conn:
@@ -457,8 +453,6 @@
         """
         return self.admin_socket(['mds_sessions'])['id']
 
-<<<<<<< HEAD
-=======
     def get_global_inst(self):
         """
         Look up the CephFS client instance for this mount
@@ -471,7 +465,6 @@
         """
         return self.addr
 
->>>>>>> f8781be9
     def get_client_pid(self):
         """
         return pid of ceph-fuse process
