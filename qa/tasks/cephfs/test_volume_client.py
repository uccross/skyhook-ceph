--- conflicted
+++ resolved
@@ -777,19 +777,11 @@
             "version": 2,
             "compat_version": 1,
             "dirty": False,
-<<<<<<< HEAD
-            "tenant_id": u"tenant1",
-            "volumes": {
-                "groupid/volumeid": {
-                    "dirty": False,
-                    "access_level": u"rw",
-=======
             "tenant_id": "tenant1",
             "volumes": {
                 "groupid/volumeid": {
                     "dirty": False,
                     "access_level": "rw"
->>>>>>> f8781be9
                 }
             }
         }
@@ -819,11 +811,7 @@
             "auths": {
                 "guest": {
                     "dirty": False,
-<<<<<<< HEAD
-                    "access_level": u"rw"
-=======
                     "access_level": "rw"
->>>>>>> f8781be9
                 }
             }
         }
@@ -979,8 +967,6 @@
             obj_data = obj_data
         )))
 
-<<<<<<< HEAD
-=======
     def test_put_object_versioned(self):
         vc_mount = self.mounts[1]
         vc_mount.umount_wait()
@@ -1041,7 +1027,6 @@
         self.assertEqual(expected_exception + ' raised', output)
 
 
->>>>>>> f8781be9
     def test_delete_object(self):
         vc_mount = self.mounts[1]
         vc_mount.umount_wait()
@@ -1090,11 +1075,7 @@
         mount_path = self._volume_client_python(vc_mount, dedent("""
             vp = VolumePath("{group_id}", "{volume_id}")
             create_result = vc.create_volume(vp, 1024*1024*10)
-<<<<<<< HEAD
-            print create_result['mount_path']
-=======
             print(create_result['mount_path'])
->>>>>>> f8781be9
         """.format(
             group_id=group_id,
             volume_id=volume_id
@@ -1133,11 +1114,7 @@
         mount_path = self._volume_client_python(vc_mount, dedent("""
             vp = VolumePath("{group_id}", "{volume_id}")
             create_result = vc.create_volume(vp, 1024*1024*10, namespace_isolated=False)
-<<<<<<< HEAD
-            print create_result['mount_path']
-=======
             print(create_result['mount_path'])
->>>>>>> f8781be9
         """.format(
             group_id=group_id,
             volume_id=volume_id
