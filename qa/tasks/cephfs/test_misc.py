--- conflicted
+++ resolved
@@ -6,11 +6,8 @@
 import errno
 import time
 import json
-<<<<<<< HEAD
-=======
 import logging
 import time
->>>>>>> 3ad2dfa4
 
 log = logging.getLogger(__name__)
 
@@ -256,31 +253,6 @@
         """
         self._setup()
         self.mount_a.kill()
-<<<<<<< HEAD
-        self.mount_a.kill_cleanup()
-
-        time.sleep(self.mds_session_autoclose * 1.5)
-        ls_data = self.fs.mds_asok(['session', 'ls'])
-        self.assert_session_count(1, ls_data)
-
-    def test_filtered_df(self):
-        pool_name = self.fs.get_data_pool_name()
-        raw_df = self.fs.get_pool_df(pool_name)
-        raw_avail = float(raw_df["max_avail"])
-        out = self.fs.mon_manager.raw_cluster_cmd('osd', 'pool', 'get',
-                                                  pool_name, 'size',
-                                                  '-f', 'json-pretty')
-        j = json.loads(out)
-        pool_size = int(j['size'])
-
-        proc = self.mount_a.run_shell(['df', '.'])
-        output = proc.stdout.getvalue()
-        fs_avail = output.split('\n')[1].split()[3]
-        fs_avail = float(fs_avail) * 1024
-
-        ratio = raw_avail / fs_avail
-        assert 0.9 < ratio < 1.1
-=======
         # Note: recall is subject to the timeout. The journal flush will
         # be delayed due to the client being dead.
         result = self._run_drop_cache_cmd(timeout=5)
@@ -318,5 +290,4 @@
         # MDS to wait wait for cap revoke.
         self.mount_a.kill_cleanup()
         self.mount_a.mount()
-        self.mount_a.wait_until_mounted()
->>>>>>> 3ad2dfa4
+        self.mount_a.wait_until_mounted()