import time
import json
import logging
from unittest import case
from tasks.ceph_test_case import CephTestCase
import os
import re
from StringIO import StringIO

from tasks.cephfs.fuse_mount import FuseMount

from teuthology.orchestra import run
from teuthology.orchestra.run import CommandFailedError


log = logging.getLogger(__name__)


def for_teuthology(f):
    """
    Decorator that adds an "is_for_teuthology" attribute to the wrapped function
    """
    f.is_for_teuthology = True
    return f


def needs_trimming(f):
    """
    Mark fn as requiring a client capable of trimming its cache (i.e. for ceph-fuse
    this means it needs to be able to run as root, currently)
    """
    f.needs_trimming = True
    return f


class CephFSTestCase(CephTestCase):
    """
    Test case for Ceph FS, requires caller to populate Filesystem and Mounts,
    into the fs, mount_a, mount_b class attributes (setting mount_b is optional)

    Handles resetting the cluster under test between tests.
    """

    # FIXME weird explicit naming
    mount_a = None
    mount_b = None
    recovery_mount = None

    # Declarative test requirements: subclasses should override these to indicate
    # their special needs.  If not met, tests will be skipped.
    CLIENTS_REQUIRED = 1
    MDSS_REQUIRED = 1
    REQUIRE_KCLIENT_REMOTE = False
    REQUIRE_ONE_CLIENT_REMOTE = False

    # Whether to create the default filesystem during setUp
    REQUIRE_FILESYSTEM = True

    # requires REQUIRE_FILESYSTEM = True
    REQUIRE_RECOVERY_FILESYSTEM = False

    LOAD_SETTINGS = []

    def setUp(self):
        super(CephFSTestCase, self).setUp()

        if len(self.mds_cluster.mds_ids) < self.MDSS_REQUIRED:
            raise case.SkipTest("Only have {0} MDSs, require {1}".format(
                len(self.mds_cluster.mds_ids), self.MDSS_REQUIRED
            ))

        if len(self.mounts) < self.CLIENTS_REQUIRED:
            raise case.SkipTest("Only have {0} clients, require {1}".format(
                len(self.mounts), self.CLIENTS_REQUIRED
            ))

        if self.REQUIRE_KCLIENT_REMOTE:
            if not isinstance(self.mounts[0], FuseMount) or not isinstance(self.mounts[1], FuseMount):
                # kclient kill() power cycles nodes, so requires clients to each be on
                # their own node
                if self.mounts[0].client_remote.hostname == self.mounts[1].client_remote.hostname:
                    raise case.SkipTest("kclient clients must be on separate nodes")

        if self.REQUIRE_ONE_CLIENT_REMOTE:
            if self.mounts[0].client_remote.hostname in self.mds_cluster.get_mds_hostnames():
                raise case.SkipTest("Require first client to be on separate server from MDSs")

        # Create friendly mount_a, mount_b attrs
        for i in range(0, self.CLIENTS_REQUIRED):
            setattr(self, "mount_{0}".format(chr(ord('a') + i)), self.mounts[i])

        self.mds_cluster.clear_firewall()

        # Unmount all clients, we are about to blow away the filesystem
        for mount in self.mounts:
            if mount.is_mounted():
                mount.umount_wait(force=True)

        # To avoid any issues with e.g. unlink bugs, we destroy and recreate
        # the filesystem rather than just doing a rm -rf of files
        self.mds_cluster.delete_all_filesystems()
        self.mds_cluster.mds_restart() # to reset any run-time configs, etc.
        self.fs = None # is now invalid!
        self.recovery_fs = None

        # In case anything is in the OSD blacklist list, clear it out.  This is to avoid
        # the OSD map changing in the background (due to blacklist expiry) while tests run.
        try:
            self.mds_cluster.mon_manager.raw_cluster_cmd("osd", "blacklist", "clear")
        except CommandFailedError:
            # Fallback for older Ceph cluster
            blacklist = json.loads(self.mds_cluster.mon_manager.raw_cluster_cmd("osd",
                                  "dump", "--format=json-pretty"))['blacklist']
            log.info("Removing {0} blacklist entries".format(len(blacklist)))
            for addr, blacklisted_at in blacklist.items():
                self.mds_cluster.mon_manager.raw_cluster_cmd("osd", "blacklist", "rm", addr)

        client_mount_ids = [m.client_id for m in self.mounts]
        # In case the test changes the IDs of clients, stash them so that we can
        # reset in tearDown
        self._original_client_ids = client_mount_ids
        log.info(client_mount_ids)

        # In case there were any extra auth identities around from a previous
        # test, delete them
        for entry in self.auth_list():
            ent_type, ent_id = entry['entity'].split(".")
            if ent_type == "client" and ent_id not in client_mount_ids and ent_id != "admin":
                self.mds_cluster.mon_manager.raw_cluster_cmd("auth", "del", entry['entity'])

        if self.REQUIRE_FILESYSTEM:
            self.fs = self.mds_cluster.newfs(create=True)
<<<<<<< HEAD
            self.fs.mds_restart()
=======
>>>>>>> f8781be9

            # In case some test messed with auth caps, reset them
            for client_id in client_mount_ids:
                self.mds_cluster.mon_manager.raw_cluster_cmd_result(
                    'auth', 'caps', "client.{0}".format(client_id),
                    'mds', 'allow',
                    'mon', 'allow r',
                    'osd', 'allow rw pool={0}'.format(self.fs.get_data_pool_name()))

            # wait for ranks to become active
            self.fs.wait_for_daemons()

            # Mount the requested number of clients
            for i in range(0, self.CLIENTS_REQUIRED):
                self.mounts[i].mount()
                self.mounts[i].wait_until_mounted()

        if self.REQUIRE_RECOVERY_FILESYSTEM:
            if not self.REQUIRE_FILESYSTEM:
                raise case.SkipTest("Recovery filesystem requires a primary filesystem as well")
            self.fs.mon_manager.raw_cluster_cmd('fs', 'flag', 'set',
                                                'enable_multiple', 'true',
                                                '--yes-i-really-mean-it')
            self.recovery_fs = self.mds_cluster.newfs(name="recovery_fs", create=False)
            self.recovery_fs.set_metadata_overlay(True)
            self.recovery_fs.set_data_pool_name(self.fs.get_data_pool_name())
            self.recovery_fs.create()
            self.recovery_fs.getinfo(refresh=True)
            self.recovery_fs.mds_restart()
            self.recovery_fs.wait_for_daemons()

        # Load an config settings of interest
        for setting in self.LOAD_SETTINGS:
            setattr(self, setting, float(self.fs.mds_asok(
                ['config', 'get', setting], self.mds_cluster.mds_ids[0]
            )[setting]))

        self.configs_set = set()

    def tearDown(self):
        super(CephFSTestCase, self).tearDown()

        self.mds_cluster.clear_firewall()
        for m in self.mounts:
            m.teardown()

        for i, m in enumerate(self.mounts):
            m.client_id = self._original_client_ids[i]

        for subsys, key in self.configs_set:
            self.mds_cluster.clear_ceph_conf(subsys, key)

    def set_conf(self, subsys, key, value):
        self.configs_set.add((subsys, key))
        self.mds_cluster.set_ceph_conf(subsys, key, value)

    def auth_list(self):
        """
        Convenience wrapper on "ceph auth ls"
        """
        return json.loads(self.mds_cluster.mon_manager.raw_cluster_cmd(
            "auth", "ls", "--format=json-pretty"
        ))['auth_dump']

    def assert_session_count(self, expected, ls_data=None, mds_id=None):
        if ls_data is None:
            ls_data = self.fs.mds_asok(['session', 'ls'], mds_id=mds_id)

        alive_count = len([s for s in ls_data if s['state'] != 'killing'])

        self.assertEqual(expected, alive_count, "Expected {0} sessions, found {1}".format(
            expected, alive_count
        ))

    def assert_session_state(self, client_id,  expected_state):
        self.assertEqual(
            self._session_by_id(
                self.fs.mds_asok(['session', 'ls'])).get(client_id, {'state': None})['state'],
            expected_state)

    def get_session_data(self, client_id):
        return self._session_by_id(client_id)

    def _session_list(self):
        ls_data = self.fs.mds_asok(['session', 'ls'])
        ls_data = [s for s in ls_data if s['state'] not in ['stale', 'closed']]
        return ls_data

    def get_session(self, client_id, session_ls=None):
        if session_ls is None:
            session_ls = self.fs.mds_asok(['session', 'ls'])

        return self._session_by_id(session_ls)[client_id]

    def _session_by_id(self, session_ls):
        return dict([(s['id'], s) for s in session_ls])

    def wait_until_evicted(self, client_id, timeout=30):
        def is_client_evicted():
            ls = self._session_list()
            for s in ls:
                if s['id'] == client_id:
                    return False
            return True
        self.wait_until_true(is_client_evicted, timeout)

    def wait_for_daemon_start(self, daemon_ids=None):
        """
        Wait until all the daemons appear in the FSMap, either assigned
        MDS ranks or in the list of standbys
        """
        def get_daemon_names():
            return [info['name'] for info in self.mds_cluster.status().get_all()]

        if daemon_ids is None:
            daemon_ids = self.mds_cluster.mds_ids

        try:
            self.wait_until_true(
                lambda: set(daemon_ids) & set(get_daemon_names()) == set(daemon_ids),
                timeout=30
            )
        except RuntimeError:
            log.warn("Timeout waiting for daemons {0}, while we have {1}".format(
                daemon_ids, get_daemon_names()
            ))
            raise

    def delete_mds_coredump(self, daemon_id):
        # delete coredump file, otherwise teuthology.internal.coredump will
        # catch it later and treat it as a failure.
        p = self.mds_cluster.mds_daemons[daemon_id].remote.run(args=[
            "sudo", "sysctl", "-n", "kernel.core_pattern"], stdout=StringIO())
        core_dir = os.path.dirname(p.stdout.getvalue().strip())
        if core_dir:  # Non-default core_pattern with a directory in it
            # We have seen a core_pattern that looks like it's from teuthology's coredump
            # task, so proceed to clear out the core file
            log.info("Clearing core from directory: {0}".format(core_dir))

            # Verify that we see the expected single coredump
            ls_proc = self.mds_cluster.mds_daemons[daemon_id].remote.run(args=[
                "cd", core_dir, run.Raw('&&'),
                "sudo", "ls", run.Raw('|'), "sudo", "xargs", "file"
            ], stdout=StringIO())
            cores = [l.partition(":")[0]
                     for l in ls_proc.stdout.getvalue().strip().split("\n")
                     if re.match(r'.*ceph-mds.* -i +{0}'.format(daemon_id), l)]

            log.info("Enumerated cores: {0}".format(cores))
            self.assertEqual(len(cores), 1)

            log.info("Found core file {0}, deleting it".format(cores[0]))

            self.mds_cluster.mds_daemons[daemon_id].remote.run(args=[
                "cd", core_dir, run.Raw('&&'), "sudo", "rm", "-f", cores[0]
            ])
        else:
            log.info("No core_pattern directory set, nothing to clear (internal.coredump not enabled?)")

    def _wait_subtrees(self, status, rank, test):
        timeout = 30
        pause = 2
        test = sorted(test)
        for i in range(timeout/pause):
            subtrees = self.fs.mds_asok(["get", "subtrees"], mds_id=status.get_rank(self.fs.id, rank)['name'])
            subtrees = filter(lambda s: s['dir']['path'].startswith('/'), subtrees)
            filtered = sorted([(s['dir']['path'], s['auth_first']) for s in subtrees])
            log.info("%s =?= %s", filtered, test)
            if filtered == test:
                # Confirm export_pin in output is correct:
                for s in subtrees:
                    self.assertTrue(s['export_pin'] == s['auth_first'])
                return subtrees
            time.sleep(pause)
        raise RuntimeError("rank {0} failed to reach desired subtree state", rank)<|MERGE_RESOLUTION|>--- conflicted
+++ resolved
@@ -52,6 +52,7 @@
     MDSS_REQUIRED = 1
     REQUIRE_KCLIENT_REMOTE = False
     REQUIRE_ONE_CLIENT_REMOTE = False
+    REQUIRE_MEMSTORE = False
 
     # Whether to create the default filesystem during setUp
     REQUIRE_FILESYSTEM = True
@@ -85,6 +86,13 @@
             if self.mounts[0].client_remote.hostname in self.mds_cluster.get_mds_hostnames():
                 raise case.SkipTest("Require first client to be on separate server from MDSs")
 
+        if self.REQUIRE_MEMSTORE:
+            objectstore = self.mds_cluster.get_config("osd_objectstore", "osd")
+            if objectstore != "memstore":
+                # You certainly *could* run this on a real OSD, but you don't want to sit
+                # here for hours waiting for the test to fill up a 1TB drive!
+                raise case.SkipTest("Require `memstore` OSD backend to simulate full drives")
+
         # Create friendly mount_a, mount_b attrs
         for i in range(0, self.CLIENTS_REQUIRED):
             setattr(self, "mount_{0}".format(chr(ord('a') + i)), self.mounts[i])
@@ -98,6 +106,8 @@
 
         # To avoid any issues with e.g. unlink bugs, we destroy and recreate
         # the filesystem rather than just doing a rm -rf of files
+        self.mds_cluster.mds_stop()
+        self.mds_cluster.mds_fail()
         self.mds_cluster.delete_all_filesystems()
         self.mds_cluster.mds_restart() # to reset any run-time configs, etc.
         self.fs = None # is now invalid!
@@ -130,10 +140,6 @@
 
         if self.REQUIRE_FILESYSTEM:
             self.fs = self.mds_cluster.newfs(create=True)
-<<<<<<< HEAD
-            self.fs.mds_restart()
-=======
->>>>>>> f8781be9
 
             # In case some test messed with auth caps, reset them
             for client_id in client_mount_ids:
