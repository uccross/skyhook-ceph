--- conflicted
+++ resolved
@@ -363,15 +363,9 @@
         if False:
             with self.assertRaises(CommandFailedError):
                 # Normal reset should fail when no objects are present, we'll use --force instead
-<<<<<<< HEAD
-                self.fs.journal_tool(["journal", "reset"])
-
-        self.fs.journal_tool(["journal", "reset", "--force"])
-=======
                 self.fs.journal_tool(["journal", "reset"], 0)
 
         self.fs.journal_tool(["journal", "reset", "--force"], 0)
->>>>>>> 3ad2dfa4
         self.fs.data_scan(["init"])
         self.fs.data_scan(["scan_extents", self.fs.get_data_pool_name()], worker_count=workers)
         self.fs.data_scan(["scan_inodes", self.fs.get_data_pool_name()], worker_count=workers)
