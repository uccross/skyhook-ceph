
"""
Test our tools for recovering metadata from the data pool
"""
import json

import logging
import os
import time
from textwrap import dedent
import traceback
from collections import namedtuple, defaultdict

from teuthology.orchestra.run import CommandFailedError
from tasks.cephfs.cephfs_test_case import CephFSTestCase, for_teuthology

log = logging.getLogger(__name__)


ValidationError = namedtuple("ValidationError", ["exception", "backtrace"])


class Workload(object):
    def __init__(self, filesystem, mount):
        self._mount = mount
        self._filesystem = filesystem
        self._initial_state = None

        # Accumulate backtraces for every failed validation, and return them.  Backtraces
        # are rather verbose, but we only see them when something breaks, and they
        # let us see which check failed without having to decorate each check with
        # a string
        self._errors = []

    def assert_equal(self, a, b):
        try:
            if a != b:
                raise AssertionError("{0} != {1}".format(a, b))
        except AssertionError as e:
            self._errors.append(
                ValidationError(e, traceback.format_exc(3))
            )

    def write(self):
        """
        Write the workload files to the mount
        """
        raise NotImplementedError()

    def validate(self):
        """
        Read from the mount and validate that the workload files are present (i.e. have
        survived or been reconstructed from the test scenario)
        """
        raise NotImplementedError()

    def damage(self):
        """
        Damage the filesystem pools in ways that will be interesting to recover from.  By
        default just wipe everything in the metadata pool
        """
        # Delete every object in the metadata pool
        objects = self._filesystem.rados(["ls"]).split("\n")
        for o in objects:
            self._filesystem.rados(["rm", o])

    def flush(self):
        """
        Called after client unmount, after write: flush whatever you want
        """
        self._filesystem.mds_asok(["flush", "journal"])


class SimpleWorkload(Workload):
    """
    Single file, single directory, check that it gets recovered and so does its size
    """
    def write(self):
        self._mount.run_shell(["mkdir", "subdir"])
        self._mount.write_n_mb("subdir/sixmegs", 6)
        self._initial_state = self._mount.stat("subdir/sixmegs")

    def validate(self):
        self._mount.run_shell(["ls", "subdir"])
        st = self._mount.stat("subdir/sixmegs")
        self.assert_equal(st['st_size'], self._initial_state['st_size'])
        return self._errors


class MovedFile(Workload):
    def write(self):
        # Create a file whose backtrace disagrees with his eventual position
        # in the metadata.  We will see that he gets reconstructed in his
        # original position according to his backtrace.
        self._mount.run_shell(["mkdir", "subdir_alpha"])
        self._mount.run_shell(["mkdir", "subdir_bravo"])
        self._mount.write_n_mb("subdir_alpha/sixmegs", 6)
        self._filesystem.mds_asok(["flush", "journal"])
        self._mount.run_shell(["mv", "subdir_alpha/sixmegs", "subdir_bravo/sixmegs"])
        self._initial_state = self._mount.stat("subdir_bravo/sixmegs")

    def flush(self):
        pass

    def validate(self):
        self.assert_equal(self._mount.ls(), ["subdir_alpha"])
        st = self._mount.stat("subdir_alpha/sixmegs")
        self.assert_equal(st['st_size'], self._initial_state['st_size'])
        return self._errors


class BacktracelessFile(Workload):
    def write(self):
        self._mount.run_shell(["mkdir", "subdir"])
        self._mount.write_n_mb("subdir/sixmegs", 6)
        self._initial_state = self._mount.stat("subdir/sixmegs")

    def flush(self):
        # Never flush metadata, so backtrace won't be written
        pass

    def validate(self):
        ino_name = "%x" % self._initial_state["st_ino"]

        # The inode should be linked into lost+found because we had no path for it
        self.assert_equal(self._mount.ls(), ["lost+found"])
        self.assert_equal(self._mount.ls("lost+found"), [ino_name])
        st = self._mount.stat("lost+found/{ino_name}".format(ino_name=ino_name))

        # We might not have got the name or path, but we should still get the size
        self.assert_equal(st['st_size'], self._initial_state['st_size'])

        return self._errors


class StripedStashedLayout(Workload):
    def __init__(self, fs, m):
        super(StripedStashedLayout, self).__init__(fs, m)

        # Nice small stripes so we can quickly do our writes+validates
        self.sc = 4
        self.ss = 65536
        self.os = 262144

        self.interesting_sizes = [
            # Exactly stripe_count objects will exist
            self.os * self.sc,
            # Fewer than stripe_count objects will exist
            self.os * self.sc / 2,
            self.os * (self.sc - 1) + self.os / 2,
            self.os * (self.sc - 1) + self.os / 2 - 1,
            self.os * (self.sc + 1) + self.os / 2,
            self.os * (self.sc + 1) + self.os / 2 + 1,
            # More than stripe_count objects will exist
            self.os * self.sc + self.os * self.sc / 2
        ]

    def write(self):
        # Create a dir with a striped layout set on it
        self._mount.run_shell(["mkdir", "stripey"])

        self._mount.setfattr("./stripey", "ceph.dir.layout",
             "stripe_unit={ss} stripe_count={sc} object_size={os} pool={pool}".format(
                 ss=self.ss, os=self.os, sc=self.sc,
                 pool=self._filesystem.get_data_pool_name()
             ))

        # Write files, then flush metadata so that its layout gets written into an xattr
        for i, n_bytes in enumerate(self.interesting_sizes):
            self._mount.write_test_pattern("stripey/flushed_file_{0}".format(i), n_bytes)
            # This is really just validating the validator
            self._mount.validate_test_pattern("stripey/flushed_file_{0}".format(i), n_bytes)
        self._filesystem.mds_asok(["flush", "journal"])

        # Write another file in the same way, but this time don't flush the metadata,
        # so that it won't have the layout xattr
        self._mount.write_test_pattern("stripey/unflushed_file", 1024 * 512)
        self._mount.validate_test_pattern("stripey/unflushed_file", 1024 * 512)

        self._initial_state = {
            "unflushed_ino": self._mount.path_to_ino("stripey/unflushed_file")
        }

    def flush(self):
        # Pass because we already selectively flushed during write
        pass

    def validate(self):
        # The first files should have been recovered into its original location
        # with the correct layout: read back correct data
        for i, n_bytes in enumerate(self.interesting_sizes):
            try:
                self._mount.validate_test_pattern("stripey/flushed_file_{0}".format(i), n_bytes)
            except CommandFailedError as e:
                self._errors.append(
                    ValidationError("File {0} (size {1}): {2}".format(i, n_bytes, e), traceback.format_exc(3))
                )

        # The unflushed file should have been recovered into lost+found without
        # the correct layout: read back junk
        ino_name = "%x" % self._initial_state["unflushed_ino"]
        self.assert_equal(self._mount.ls("lost+found"), [ino_name])
        try:
            self._mount.validate_test_pattern(os.path.join("lost+found", ino_name), 1024 * 512)
        except CommandFailedError:
            pass
        else:
            self._errors.append(
                ValidationError("Unexpectedly valid data in unflushed striped file", "")
            )

        return self._errors


class ManyFilesWorkload(Workload):
    def __init__(self, filesystem, mount, file_count):
        super(ManyFilesWorkload, self).__init__(filesystem, mount)
        self.file_count = file_count

    def write(self):
        self._mount.run_shell(["mkdir", "subdir"])
        for n in range(0, self.file_count):
            self._mount.write_test_pattern("subdir/{0}".format(n), 6 * 1024 * 1024)

    def validate(self):
        for n in range(0, self.file_count):
            try:
                self._mount.validate_test_pattern("subdir/{0}".format(n), 6 * 1024 * 1024)
            except CommandFailedError as e:
                self._errors.append(
                    ValidationError("File {0}: {1}".format(n, e), traceback.format_exc(3))
                )

        return self._errors


class MovedDir(Workload):
    def write(self):
        # Create a nested dir that we will then move.  Two files with two different
        # backtraces referring to the moved dir, claiming two different locations for
        # it.  We will see that only one backtrace wins and the dir ends up with
        # single linkage.
        self._mount.run_shell(["mkdir", "-p", "grandmother/parent"])
        self._mount.write_n_mb("grandmother/parent/orig_pos_file", 1)
        self._filesystem.mds_asok(["flush", "journal"])
        self._mount.run_shell(["mkdir", "grandfather"])
        self._mount.run_shell(["mv", "grandmother/parent", "grandfather"])
        self._mount.write_n_mb("grandfather/parent/new_pos_file", 2)
        self._filesystem.mds_asok(["flush", "journal"])

        self._initial_state = (
            self._mount.stat("grandfather/parent/orig_pos_file"),
            self._mount.stat("grandfather/parent/new_pos_file")
        )

    def validate(self):
        root_files = self._mount.ls()
        self.assert_equal(len(root_files), 1)
        self.assert_equal(root_files[0] in ["grandfather", "grandmother"], True)
        winner = root_files[0]
        st_opf = self._mount.stat("{0}/parent/orig_pos_file".format(winner))
        st_npf = self._mount.stat("{0}/parent/new_pos_file".format(winner))

        self.assert_equal(st_opf['st_size'], self._initial_state[0]['st_size'])
        self.assert_equal(st_npf['st_size'], self._initial_state[1]['st_size'])


class MissingZerothObject(Workload):
    def write(self):
        self._mount.run_shell(["mkdir", "subdir"])
        self._mount.write_n_mb("subdir/sixmegs", 6)
        self._initial_state = self._mount.stat("subdir/sixmegs")

    def damage(self):
        super(MissingZerothObject, self).damage()
        zeroth_id = "{0:x}.00000000".format(self._initial_state['st_ino'])
        self._filesystem.rados(["rm", zeroth_id], pool=self._filesystem.get_data_pool_name())

    def validate(self):
        st = self._mount.stat("lost+found/{0:x}".format(self._initial_state['st_ino']))
        self.assert_equal(st['st_size'], self._initial_state['st_size'])


class NonDefaultLayout(Workload):
    """
    Check that the reconstruction copes with files that have a different
    object size in their layout
    """
    def write(self):
        self._mount.run_shell(["touch", "datafile"])
        self._mount.setfattr("./datafile", "ceph.file.layout.object_size", "8388608")
        self._mount.run_shell(["dd", "if=/dev/urandom", "of=./datafile", "bs=1M", "count=32"])
        self._initial_state = self._mount.stat("datafile")

    def validate(self):
        # Check we got the layout reconstructed properly
        object_size = int(self._mount.getfattr(
            "./datafile", "ceph.file.layout.object_size"))
        self.assert_equal(object_size, 8388608)

        # Check we got the file size reconstructed properly
        st = self._mount.stat("datafile")
        self.assert_equal(st['st_size'], self._initial_state['st_size'])


class TestDataScan(CephFSTestCase):
    MDSS_REQUIRED = 2

    def is_marked_damaged(self, rank):
        mds_map = self.fs.get_mds_map()
        return rank in mds_map['damaged']

    def _rebuild_metadata(self, workload, workers=1):
        """
        That when all objects in metadata pool are removed, we can rebuild a metadata pool
        based on the contents of a data pool, and a client can see and read our files.
        """

        # First, inject some files

        workload.write()

        # Unmount the client and flush the journal: the tool should also cope with
        # situations where there is dirty metadata, but we'll test that separately
        self.mount_a.umount_wait()
        workload.flush()

        # Stop the MDS
        self.fs.mds_stop()
        self.fs.mds_fail()

        # After recovery, we need the MDS to not be strict about stats (in production these options
        # are off by default, but in QA we need to explicitly disable them)
        self.fs.set_ceph_conf('mds', 'mds verify scatter', False)
        self.fs.set_ceph_conf('mds', 'mds debug scatterstat', False)

        # Apply any data damage the workload wants
        workload.damage()

        # Reset the MDS map in case multiple ranks were in play: recovery procedure
        # only understands how to rebuild metadata under rank 0
        self.fs.mon_manager.raw_cluster_cmd('fs', 'reset', self.fs.name,
                '--yes-i-really-mean-it')

        self.fs.mds_restart()

        def get_state(mds_id):
            info = self.mds_cluster.get_mds_info(mds_id)
            return info['state'] if info is not None else None

        self.wait_until_true(lambda: self.is_marked_damaged(0), 60)
        for mds_id in self.fs.mds_ids:
            self.wait_until_equal(
                    lambda: get_state(mds_id),
                    "up:standby",
                    timeout=60)

        self.fs.table_tool([self.fs.name + ":0", "reset", "session"])
        self.fs.table_tool([self.fs.name + ":0", "reset", "snap"])
        self.fs.table_tool([self.fs.name + ":0", "reset", "inode"])

        # Run the recovery procedure
        if False:
            with self.assertRaises(CommandFailedError):
                # Normal reset should fail when no objects are present, we'll use --force instead
<<<<<<< HEAD
                self.fs.journal_tool(["journal", "reset"])

        self.fs.journal_tool(["journal", "reset", "--force"])
=======
                self.fs.journal_tool(["journal", "reset"], 0)

        self.fs.journal_tool(["journal", "reset", "--force"], 0)
>>>>>>> f8781be9
        self.fs.data_scan(["init"])
        self.fs.data_scan(["scan_extents", self.fs.get_data_pool_name()], worker_count=workers)
        self.fs.data_scan(["scan_inodes", self.fs.get_data_pool_name()], worker_count=workers)

        # Mark the MDS repaired
        self.fs.mon_manager.raw_cluster_cmd('mds', 'repaired', '0')

        # Start the MDS
        self.fs.mds_restart()
        self.fs.wait_for_daemons()
        log.info(str(self.mds_cluster.status()))

        # Mount a client
        self.mount_a.mount()
        self.mount_a.wait_until_mounted()

        # See that the files are present and correct
        errors = workload.validate()
        if errors:
            log.error("Validation errors found: {0}".format(len(errors)))
            for e in errors:
                log.error(e.exception)
                log.error(e.backtrace)
            raise AssertionError("Validation failed, first error: {0}\n{1}".format(
                errors[0].exception, errors[0].backtrace
            ))

    def test_rebuild_simple(self):
        self._rebuild_metadata(SimpleWorkload(self.fs, self.mount_a))

    def test_rebuild_moved_file(self):
        self._rebuild_metadata(MovedFile(self.fs, self.mount_a))

    def test_rebuild_backtraceless(self):
        self._rebuild_metadata(BacktracelessFile(self.fs, self.mount_a))

    def test_rebuild_moved_dir(self):
        self._rebuild_metadata(MovedDir(self.fs, self.mount_a))

    def test_rebuild_missing_zeroth(self):
        self._rebuild_metadata(MissingZerothObject(self.fs, self.mount_a))

    def test_rebuild_nondefault_layout(self):
        self._rebuild_metadata(NonDefaultLayout(self.fs, self.mount_a))

    def test_stashed_layout(self):
        self._rebuild_metadata(StripedStashedLayout(self.fs, self.mount_a))

    def _dirfrag_keys(self, object_id):
        keys_str = self.fs.rados(["listomapkeys", object_id])
        if keys_str:
            return keys_str.split("\n")
        else:
            return []

    def test_fragmented_injection(self):
        """
        That when injecting a dentry into a fragmented directory, we put it in the right fragment.
        """

        file_count = 100
        file_names = ["%s" % n for n in range(0, file_count)]

        # Create a directory of `file_count` files, each named after its
        # decimal number and containing the string of its decimal number
        self.mount_a.run_python(dedent("""
        import os
        path = os.path.join("{path}", "subdir")
        os.mkdir(path)
        for n in range(0, {file_count}):
            open(os.path.join(path, "%s" % n), 'w').write("%s" % n)
        """.format(
            path=self.mount_a.mountpoint,
            file_count=file_count
        )))

        dir_ino = self.mount_a.path_to_ino("subdir")

        # Only one MDS should be active!
        self.assertEqual(len(self.fs.get_active_names()), 1)

        # Ensure that one directory is fragmented
        mds_id = self.fs.get_active_names()[0]
        self.fs.mds_asok(["dirfrag", "split", "/subdir", "0/0", "1"], mds_id)

        # Flush journal and stop MDS
        self.mount_a.umount_wait()
        self.fs.mds_asok(["flush", "journal"], mds_id)
        self.fs.mds_stop()
        self.fs.mds_fail()

        # Pick a dentry and wipe out its key
        # Because I did a 1 bit split, I know one frag will be named <inode>.01000000
        frag_obj_id = "{0:x}.01000000".format(dir_ino)
        keys = self._dirfrag_keys(frag_obj_id)
        victim_key = keys[7]  # arbitrary choice
        log.info("victim_key={0}".format(victim_key))
        victim_dentry = victim_key.split("_head")[0]
        self.fs.rados(["rmomapkey", frag_obj_id, victim_key])

        # Start filesystem back up, observe that the file appears to be gone in an `ls`
        self.fs.mds_restart()
        self.fs.wait_for_daemons()
        self.mount_a.mount()
        self.mount_a.wait_until_mounted()
        files = self.mount_a.run_shell(["ls", "subdir/"]).stdout.getvalue().strip().split("\n")
        self.assertListEqual(sorted(files), sorted(list(set(file_names) - set([victim_dentry]))))

        # Stop the filesystem
        self.mount_a.umount_wait()
        self.fs.mds_stop()
        self.fs.mds_fail()

        # Run data-scan, observe that it inserts our dentry back into the correct fragment
        # by checking the omap now has the dentry's key again
        self.fs.data_scan(["scan_extents", self.fs.get_data_pool_name()])
        self.fs.data_scan(["scan_inodes", self.fs.get_data_pool_name()])
        self.assertIn(victim_key, self._dirfrag_keys(frag_obj_id))

        # Start the filesystem and check that the dentry we deleted is now once again visible
        # and points to the correct file data.
        self.fs.mds_restart()
        self.fs.wait_for_daemons()
        self.mount_a.mount()
        self.mount_a.wait_until_mounted()
        out = self.mount_a.run_shell(["cat", "subdir/{0}".format(victim_dentry)]).stdout.getvalue().strip()
        self.assertEqual(out, victim_dentry)

        # Finally, close the loop by checking our injected dentry survives a merge
        mds_id = self.fs.get_active_names()[0]
        self.mount_a.ls("subdir")  # Do an ls to ensure both frags are in cache so the merge will work
        self.fs.mds_asok(["dirfrag", "merge", "/subdir", "0/0"], mds_id)
        self.fs.mds_asok(["flush", "journal"], mds_id)
        frag_obj_id = "{0:x}.00000000".format(dir_ino)
        keys = self._dirfrag_keys(frag_obj_id)
        self.assertListEqual(sorted(keys), sorted(["%s_head" % f for f in file_names]))

    @for_teuthology
    def test_parallel_execution(self):
        self._rebuild_metadata(ManyFilesWorkload(self.fs, self.mount_a, 25), workers=7)

    def test_pg_files(self):
        """
        That the pg files command tells us which files are associated with
        a particular PG
        """
        file_count = 20
        self.mount_a.run_shell(["mkdir", "mydir"])
        self.mount_a.create_n_files("mydir/myfile", file_count)

        # Some files elsewhere in the system that we will ignore
        # to check that the tool is filtering properly
        self.mount_a.run_shell(["mkdir", "otherdir"])
        self.mount_a.create_n_files("otherdir/otherfile", file_count)

        pgs_to_files = defaultdict(list)
        # Rough (slow) reimplementation of the logic
        for i in range(0, file_count):
            file_path = "mydir/myfile_{0}".format(i)
            ino = self.mount_a.path_to_ino(file_path)
            obj = "{0:x}.{1:08x}".format(ino, 0)
            pgid = json.loads(self.fs.mon_manager.raw_cluster_cmd(
                "osd", "map", self.fs.get_data_pool_name(), obj,
                "--format=json-pretty"
            ))['pgid']
            pgs_to_files[pgid].append(file_path)
            log.info("{0}: {1}".format(file_path, pgid))

        pg_count = self.fs.pgs_per_fs_pool
        for pg_n in range(0, pg_count):
            pg_str = "{0}.{1}".format(self.fs.get_data_pool_id(), pg_n)
            out = self.fs.data_scan(["pg_files", "mydir", pg_str])
            lines = [l for l in out.split("\n") if l]
            log.info("{0}: {1}".format(pg_str, lines))
            self.assertSetEqual(set(lines), set(pgs_to_files[pg_str]))

    def test_rebuild_linkage(self):
        """
        The scan_links command fixes linkage errors
        """
        self.mount_a.run_shell(["mkdir", "testdir1"])
        self.mount_a.run_shell(["mkdir", "testdir2"])
        dir1_ino = self.mount_a.path_to_ino("testdir1")
        dir2_ino = self.mount_a.path_to_ino("testdir2")
        dirfrag1_oid = "{0:x}.00000000".format(dir1_ino)
        dirfrag2_oid = "{0:x}.00000000".format(dir2_ino)

        self.mount_a.run_shell(["touch", "testdir1/file1"])
        self.mount_a.run_shell(["ln", "testdir1/file1", "testdir1/link1"])
        self.mount_a.run_shell(["ln", "testdir1/file1", "testdir2/link2"])

        mds_id = self.fs.get_active_names()[0]
        self.fs.mds_asok(["flush", "journal"], mds_id)

        dirfrag1_keys = self._dirfrag_keys(dirfrag1_oid)

        # introduce duplicated primary link
        file1_key = "file1_head"
        self.assertIn(file1_key, dirfrag1_keys)
        file1_omap_data = self.fs.rados(["getomapval", dirfrag1_oid, file1_key, '-'])
        self.fs.rados(["setomapval", dirfrag2_oid, file1_key], stdin_data=file1_omap_data)
        self.assertIn(file1_key, self._dirfrag_keys(dirfrag2_oid))

        # remove a remote link, make inode link count incorrect
        link1_key = 'link1_head'
        self.assertIn(link1_key, dirfrag1_keys)
        self.fs.rados(["rmomapkey", dirfrag1_oid, link1_key])

        # increase good primary link's version
        self.mount_a.run_shell(["touch", "testdir1/file1"])
        self.mount_a.umount_wait()

        self.fs.mds_asok(["flush", "journal"], mds_id)
        self.fs.mds_stop()
        self.fs.mds_fail()

        # repair linkage errors
        self.fs.data_scan(["scan_links"])

        # primary link in testdir2 was deleted?
        self.assertNotIn(file1_key, self._dirfrag_keys(dirfrag2_oid))

        self.fs.mds_restart()
        self.fs.wait_for_daemons()

        self.mount_a.mount()
        self.mount_a.wait_until_mounted()

        # link count was adjusted?
        file1_nlink = self.mount_a.path_to_nlink("testdir1/file1")
        self.assertEqual(file1_nlink, 2)

    def test_rebuild_inotable(self):
        """
        The scan_links command repair inotables
        """
        self.fs.set_max_mds(2)
        self.fs.wait_for_daemons()

        active_mds_names = self.fs.get_active_names()
        mds0_id = active_mds_names[0]
        mds1_id = active_mds_names[1]

        self.mount_a.run_shell(["mkdir", "dir1"])
        dir_ino = self.mount_a.path_to_ino("dir1")
        self.mount_a.setfattr("dir1", "ceph.dir.pin", "1")
        # wait for subtree migration

        file_ino = 0;
        while True:
            time.sleep(1)
            # allocate an inode from mds.1
            self.mount_a.run_shell(["touch", "dir1/file1"])
            file_ino = self.mount_a.path_to_ino("dir1/file1")
            if file_ino >= (2 << 40):
                break
            self.mount_a.run_shell(["rm", "-f", "dir1/file1"])

        self.mount_a.umount_wait()

        self.fs.mds_asok(["flush", "journal"], mds0_id)
        self.fs.mds_asok(["flush", "journal"], mds1_id)
        self.mds_cluster.mds_stop()

        self.fs.rados(["rm", "mds0_inotable"])
        self.fs.rados(["rm", "mds1_inotable"])

        self.fs.data_scan(["scan_links", "--filesystem", self.fs.name])

        mds0_inotable = json.loads(self.fs.table_tool([self.fs.name + ":0", "show", "inode"]))
        self.assertGreaterEqual(
            mds0_inotable['0']['data']['inotable']['free'][0]['start'], dir_ino)

        mds1_inotable = json.loads(self.fs.table_tool([self.fs.name + ":1", "show", "inode"]))
        self.assertGreaterEqual(
            mds1_inotable['1']['data']['inotable']['free'][0]['start'], file_ino)

    def test_rebuild_snaptable(self):
        """
        The scan_links command repair snaptable
        """
        self.fs.set_allow_new_snaps(True)

        self.mount_a.run_shell(["mkdir", "dir1"])
        self.mount_a.run_shell(["mkdir", "dir1/.snap/s1"])
        self.mount_a.run_shell(["mkdir", "dir1/.snap/s2"])
        self.mount_a.run_shell(["rmdir", "dir1/.snap/s2"])

        self.mount_a.umount_wait()

        mds0_id = self.fs.get_active_names()[0]
        self.fs.mds_asok(["flush", "journal"], mds0_id)

        # wait for mds to update removed snaps
        time.sleep(10)

        old_snaptable = json.loads(self.fs.table_tool([self.fs.name + ":0", "show", "snap"]))
        # stamps may have minor difference
        for item in old_snaptable['snapserver']['snaps']:
            del item['stamp']

        self.fs.rados(["rm", "mds_snaptable"])
        self.fs.data_scan(["scan_links", "--filesystem", self.fs.name])

        new_snaptable = json.loads(self.fs.table_tool([self.fs.name + ":0", "show", "snap"]))
        for item in new_snaptable['snapserver']['snaps']:
            del item['stamp']
        self.assertGreaterEqual(
            new_snaptable['snapserver']['last_snap'], old_snaptable['snapserver']['last_snap'])
        self.assertEqual(
            new_snaptable['snapserver']['snaps'], old_snaptable['snapserver']['snaps'])<|MERGE_RESOLUTION|>--- conflicted
+++ resolved
@@ -318,12 +318,30 @@
 
         # First, inject some files
 
+        other_fs = other_pool + '-fs' if other_pool else None
         workload.write()
 
         # Unmount the client and flush the journal: the tool should also cope with
         # situations where there is dirty metadata, but we'll test that separately
         self.mount_a.umount_wait()
         workload.flush()
+
+        # Create the alternate pool if requested
+        if other_pool:
+            self.fs.rados(['mkpool', other_pool])
+            self.fs.mon_manager.raw_cluster_cmd('fs', 'flag', 'set',
+                                                'enable_multiple', 'true',
+                                                '--yes-i-really-mean-it')
+            self.fs.mon_manager.raw_cluster_cmd('fs', 'new', other_fs,
+                                                other_pool,
+                                                self.fs.get_data_pool_name(),
+                                                '--allow-dangerous-metadata-overlay')
+            self.fs.data_scan(['init', '--force-init', '--filesystem',
+                               other_fs, '--alternate-pool', other_pool])
+            self.fs.mon_manager.raw_cluster_cmd('-s')
+            self.fs.table_tool([other_fs + ":0", "reset", "session"])
+            self.fs.table_tool([other_fs + ":0", "reset", "snap"])
+            self.fs.table_tool([other_fs + ":0", "reset", "inode"])
 
         # Stop the MDS
         self.fs.mds_stop()
@@ -363,15 +381,9 @@
         if False:
             with self.assertRaises(CommandFailedError):
                 # Normal reset should fail when no objects are present, we'll use --force instead
-<<<<<<< HEAD
-                self.fs.journal_tool(["journal", "reset"])
-
-        self.fs.journal_tool(["journal", "reset", "--force"])
-=======
                 self.fs.journal_tool(["journal", "reset"], 0)
 
         self.fs.journal_tool(["journal", "reset", "--force"], 0)
->>>>>>> f8781be9
         self.fs.data_scan(["init"])
         self.fs.data_scan(["scan_extents", self.fs.get_data_pool_name()], worker_count=workers)
         self.fs.data_scan(["scan_inodes", self.fs.get_data_pool_name()], worker_count=workers)
@@ -382,6 +394,13 @@
         # Start the MDS
         self.fs.mds_restart()
         self.fs.wait_for_daemons()
+        if other_pool:
+            for mds_id in self.fs.mds_ids:
+                self.fs.mon_manager.raw_cluster_cmd('tell', "mds." + mds_id,
+                                                    'injectargs', '--debug-mds=20')
+                self.fs.mon_manager.raw_cluster_cmd('daemon', "mds." + mds_id,
+                                                    'scrub_path', '/',
+                                                    'recursive', 'repair')
         log.info(str(self.mds_cluster.status()))
 
         # Mount a client
@@ -420,7 +439,12 @@
     def test_stashed_layout(self):
         self._rebuild_metadata(StripedStashedLayout(self.fs, self.mount_a))
 
+    def test_rebuild_simple_altpool(self):
+        self._rebuild_metadata(SimpleWorkload(self.fs, self.mount_a), other_pool="recovery")
+
     def _dirfrag_keys(self, object_id):
+        self.other_pool = 'recovery'
+        self.other_fs = self.other_pool + '-fs'
         keys_str = self.fs.rados(["listomapkeys", object_id])
         if keys_str:
             return keys_str.split("\n")
@@ -431,6 +455,8 @@
         """
         That when injecting a dentry into a fragmented directory, we put it in the right fragment.
         """
+
+        self.fs.set_allow_dirfrags(True)
 
         file_count = 100
         file_names = ["%s" % n for n in range(0, file_count)]
