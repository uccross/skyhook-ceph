--- conflicted
+++ resolved
@@ -9,26 +9,6 @@
 class TestExports(CephFSTestCase):
     MDSS_REQUIRED = 2
     CLIENTS_REQUIRED = 2
-<<<<<<< HEAD
-
-    def _wait_subtrees(self, status, rank, test):
-        timeout = 30
-        pause = 2
-        test = sorted(test)
-        for i in range(timeout/pause):
-            subtrees = self.fs.mds_asok(["get", "subtrees"], mds_id=status.get_rank(self.fs.id, rank)['name'])
-            subtrees = filter(lambda s: s['dir']['path'].startswith('/'), subtrees)
-            filtered = sorted([(s['dir']['path'], s['auth_first']) for s in subtrees])
-            log.info("%s =?= %s", filtered, test)
-            if filtered == test:
-                # Confirm export_pin in output is correct:
-                for s in subtrees:
-                    self.assertTrue(s['export_pin'] == s['auth_first'])
-                return subtrees
-            time.sleep(pause)
-        raise RuntimeError("rank {0} failed to reach desired subtree state", rank)
-=======
->>>>>>> f8781be9
 
     def test_export_pin(self):
         self.fs.set_max_mds(2)
@@ -112,9 +92,6 @@
         else:
             self._wait_subtrees(status, 0, [('/1', 0), ('/1/4/5', 1), ('/a', 1), ('/aa/bb', 0)])
         self.mount_a.run_shell(["mv", "aa", "a/b/"])
-<<<<<<< HEAD
-        self._wait_subtrees(status, 0, [('/1', 0), ('/1/4/5', 1), ('/1/2/3', 2), ('/a', 1), ('/a/b/aa/bb', 0)])
-=======
         if (len(self.fs.get_active_names()) > 2):
             self._wait_subtrees(status, 0, [('/1', 0), ('/1/4/5', 1), ('/1/2/3', 2), ('/a', 1), ('/a/b/aa/bb', 0)])
         else:
@@ -161,7 +138,6 @@
         self.assertTrue(self.mount_a.getfattr("1/2", "ceph.dir.pin") == "0")
         if (len(self.fs.get_active_names()) > 2):
             self.assertTrue(self.mount_a.getfattr("1/2/3", "ceph.dir.pin") == "2")
->>>>>>> f8781be9
 
     def test_session_race(self):
         """
@@ -171,14 +147,8 @@
         """
 
         self.fs.set_max_mds(2)
-<<<<<<< HEAD
-        self.fs.wait_for_daemons()
-
-        status = self.fs.status()
-=======
         status = self.fs.wait_for_daemons()
 
->>>>>>> f8781be9
         rank1 = self.fs.get_rank(rank=1, status=status)
         name1 = 'mds.'+rank1['name']
 
