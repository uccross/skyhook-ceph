--- conflicted
+++ resolved
@@ -29,15 +29,8 @@
     for (client, cconf) in config.items():
         ctx.cluster.only(client).run(
             args=[
-<<<<<<< HEAD
-                'git',
-                'clone',
-                '--branch',
-                'ceph-luminous',
-=======
                 'git', 'clone',
                 '-b', cconf.get('force-branch', 'ceph-nautilus'),
->>>>>>> 3ad2dfa4
                 teuth_config.ceph_git_base_url + 'swift.git',
                 '{tdir}/swift'.format(tdir=testdir),
                 ],
