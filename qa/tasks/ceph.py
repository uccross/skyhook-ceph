--- conflicted
+++ resolved
@@ -409,13 +409,6 @@
 
         fs = Filesystem(ctx, name='cephfs', create=True,
                         ec_profile=config.get('cephfs_ec_profile', None))
-<<<<<<< HEAD
-
-        is_active_mds = lambda role: 'mds.' in role and not role.endswith('-s') and '-s-' not in role
-        all_roles = [item for remote_roles in mdss.remotes.values() for item in remote_roles]
-        num_active = len([r for r in all_roles if is_active_mds(r)])
-=======
->>>>>>> f8781be9
 
         max_mds = config.get('max_mds', 1)
         if max_mds > 1:
