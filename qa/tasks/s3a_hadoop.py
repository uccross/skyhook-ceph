--- conflicted
+++ resolved
@@ -87,13 +87,9 @@
     if hadoop_ver.startswith('2.8'):
         # test all ITtests but skip AWS test using public bucket landsat-pds
         # which is not available from within this test
-<<<<<<< HEAD
-        test_options = '-Dit.test=ITestS3A* -Dit.test=\!ITestS3AAWSCredentialsProvider* -Dparallel-tests -Dscale -Dfs.s3a.scale.test.huge.filesize=128M verify'
-=======
         test_options = '-Dit.test=ITestS3A* -Dparallel-tests -Dscale \
                         -Dfs.s3a.scale.test.timeout=1200 \
                         -Dfs.s3a.scale.test.huge.filesize=256M verify'
->>>>>>> f8781be9
     else:
         test_options = 'test -Dtest=S3a*,TestS3A*'
     try:
@@ -123,6 +119,70 @@
                     'dnsmasq'
                     ]
                 )
+
+
+def setup_dnsmasq(client, name):
+    """
+    Setup simple dnsmasq name eg: s3.ceph.com
+    Local RGW host can then be used with whatever name has been setup with.
+    """
+    resolv_conf = "nameserver 127.0.0.1\n"
+    dnsmasq_template = """address=/{name}/{ip_address}
+server=8.8.8.8
+server=8.8.4.4
+""".format(name=name, ip_address=client.ip_address)
+    dnsmasq_config_path = '/etc/dnsmasq.d/ceph'
+    # point resolv.conf to local dnsmasq
+    misc.sudo_write_file(
+        remote=client,
+        path='/etc/resolv.conf',
+        data=resolv_conf,
+    )
+    misc.sudo_write_file(
+        remote=client,
+        path=dnsmasq_config_path,
+        data=dnsmasq_template,
+    )
+    client.run(args=['cat', dnsmasq_config_path])
+    # restart dnsmasq
+    client.run(args=['sudo', 'systemctl', 'restart', 'dnsmasq'])
+    client.run(args=['sudo', 'systemctl', 'status', 'dnsmasq'])
+    time.sleep(5)
+    # verify dns name is set
+    client.run(args=['ping', '-c', '4', name])
+
+
+def fix_rgw_config(client, name):
+    """
+    Fix RGW config in ceph.conf, we need rgw dns name entry
+    and also modify the port to use :80 for s3a tests to work
+    """
+    rgw_dns_name = 'rgw dns name = {name}'.format(name=name)
+    ceph_conf_path = '/etc/ceph/ceph.conf'
+    # append rgw_dns_name
+    client.run(
+        args=[
+            'sudo',
+            'sed',
+            run.Raw('-i'),
+            run.Raw("'/client.rgw*/a {rgw_name}'".format(rgw_name=rgw_dns_name)),
+            ceph_conf_path
+
+        ]
+    )
+    # listen on port 80
+    client.run(
+        args=[
+            'sudo',
+            'sed',
+            run.Raw('-i'),
+            run.Raw('s/:8080/:80/'),
+            ceph_conf_path
+        ]
+    )
+    client.run(args=['cat', ceph_conf_path])
+    client.run(args=['sudo', 'systemctl', 'restart', 'ceph-radosgw.target'])
+    client.run(args=['sudo', 'systemctl', 'status', 'ceph-radosgw.target'])
 
 
 def setup_user_bucket(client, dns_name, access_key, secret_key, bucket_name, testdir):
