--- conflicted
+++ resolved
@@ -2,10 +2,6 @@
 
 ceph -s
 rados lspools
-<<<<<<< HEAD
-#lisr rbd images
-=======
->>>>>>> f8781be9
 rbd ls
 # check that the monitors work
 ceph osd set nodown
