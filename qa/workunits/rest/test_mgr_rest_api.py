--- conflicted
+++ resolved
@@ -72,14 +72,9 @@
     ('get',    '/request?page=0', {}),
     ('delete', '/request', {}),
     ('get',    '/request', {}),
-<<<<<<< HEAD
-    ('patch', '/pool/1', {'pg_num': 128}),
-    ('patch', '/pool/1', {'pgp_num': 128}),
-=======
     ('patch',  '/pool/1', {'pg_num': 128}),
     ('patch',  '/pool/1', {'pgp_num': 128}),
     ('get',    '/perf?daemon=.*', {}),
->>>>>>> f8781be9
 ]
 
 for method, endpoint, args in screenplay:
