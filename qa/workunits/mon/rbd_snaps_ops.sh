#!/usr/bin/env bash

# attempt to trigger #6047


cmd_no=0
expect()
{
  cmd_no=$(($cmd_no+1))
  cmd="$1"
  expected=$2
  echo "[$cmd_no] $cmd"
  eval  $cmd
  ret=$?
  if [[ $ret -ne $expected ]]; then
    echo "[$cmd_no] unexpected return '$ret', expected '$expected'"
    exit 1
  fi
}

ceph osd pool delete test test --yes-i-really-really-mean-it || true
expect 'ceph osd pool create test 256 256' 0
expect 'rbd --pool=test pool init' 0
expect 'ceph osd pool mksnap test snapshot' 0
expect 'ceph osd pool rmsnap test snapshot' 0

expect 'rbd --pool=test --rbd_validate_pool=false create --size=102400 image' 0
expect 'rbd --pool=test snap create image@snapshot' 22

expect 'ceph osd pool delete test test --yes-i-really-really-mean-it' 0
expect 'ceph osd pool create test 256 256' 0
expect 'rbd --pool=test pool init' 0
expect 'rbd --pool=test create --size=102400 image' 0
expect 'rbd --pool=test snap create image@snapshot' 0
expect 'rbd --pool=test snap ls image' 0
expect 'rbd --pool=test snap rm image@snapshot' 0

expect 'ceph osd pool mksnap test snapshot' 22

expect 'ceph osd pool delete test test --yes-i-really-really-mean-it' 0

# reproduce 7210 and expect it to be fixed
# basically create such a scenario where we end up deleting what used to
# be an unmanaged snapshot from a not-unmanaged pool

ceph osd pool delete test-foo test-foo --yes-i-really-really-mean-it || true
<<<<<<< HEAD
expect 'rados mkpool test-foo' 0
=======
expect 'ceph osd pool create test-foo 8' 0
>>>>>>> f8781be9
expect 'rbd pool init test-foo'
expect 'rbd --pool test-foo create --size 1024 image' 0
expect 'rbd --pool test-foo snap create image@snapshot' 0

ceph osd pool delete test-bar test-bar --yes-i-really-really-mean-it || true
<<<<<<< HEAD
expect 'rados mkpool test-bar' 0
=======
expect 'ceph osd pool create test-bar 8' 0
>>>>>>> f8781be9
expect 'rbd pool init test-bar'
expect 'rados cppool test-foo test-bar --yes-i-really-mean-it' 0
expect 'rbd --pool test-bar snap rm image@snapshot' 95
expect 'ceph osd pool delete test-foo test-foo --yes-i-really-really-mean-it' 0
expect 'ceph osd pool delete test-bar test-bar --yes-i-really-really-mean-it' 0


echo OK<|MERGE_RESOLUTION|>--- conflicted
+++ resolved
@@ -44,21 +44,13 @@
 # be an unmanaged snapshot from a not-unmanaged pool
 
 ceph osd pool delete test-foo test-foo --yes-i-really-really-mean-it || true
-<<<<<<< HEAD
-expect 'rados mkpool test-foo' 0
-=======
 expect 'ceph osd pool create test-foo 8' 0
->>>>>>> f8781be9
 expect 'rbd pool init test-foo'
 expect 'rbd --pool test-foo create --size 1024 image' 0
 expect 'rbd --pool test-foo snap create image@snapshot' 0
 
 ceph osd pool delete test-bar test-bar --yes-i-really-really-mean-it || true
-<<<<<<< HEAD
-expect 'rados mkpool test-bar' 0
-=======
 expect 'ceph osd pool create test-bar 8' 0
->>>>>>> f8781be9
 expect 'rbd pool init test-bar'
 expect 'rados cppool test-foo test-bar --yes-i-really-mean-it' 0
 expect 'rbd --pool test-bar snap rm image@snapshot' 95
