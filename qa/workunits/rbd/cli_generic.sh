--- conflicted
+++ resolved
@@ -143,11 +143,7 @@
     rbd rename bar bar2
     rbd rename bar2 foo2 2>&1 | grep exists
 
-<<<<<<< HEAD
-    rados mkpool rbd2
-=======
     ceph osd pool create rbd2 8
->>>>>>> f8781be9
     rbd pool init rbd2
     rbd create -p rbd2 -s 1 foo
     rbd rename rbd2/foo rbd2/bar
@@ -315,11 +311,7 @@
     remove_images
 
     ceph osd pool delete test test --yes-i-really-really-mean-it || true
-<<<<<<< HEAD
-    ceph osd pool create test 100
-=======
     ceph osd pool create test 32
->>>>>>> f8781be9
     rbd pool init test
     truncate -s 1 /tmp/empty /tmp/empty@snap
 
@@ -388,11 +380,7 @@
     rbd snap create test1@s1
     rbd snap protect test1@s1
 
-<<<<<<< HEAD
-    rados mkpool rbd2
-=======
     ceph osd pool create rbd2 8
->>>>>>> f8781be9
     rbd pool init rbd2
     rbd clone test1@s1 rbd2/clone
     rbd -p rbd2 ls | grep clone
