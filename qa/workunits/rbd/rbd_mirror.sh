#!/bin/sh -ex
#
# rbd_mirror.sh - test rbd-mirror daemon
#
# The scripts starts two ("local" and "remote") clusters using mstart.sh script,
# creates a temporary directory, used for cluster configs, daemon logs, admin
# socket, temporary files, and launches rbd-mirror daemon.
#

. $(dirname $0)/rbd_mirror_helpers.sh

setup

testlog "TEST: add image and test replay"
start_mirrors ${CLUSTER1}
image=test
create_image ${CLUSTER2} ${POOL} ${image}
set_image_meta ${CLUSTER2} ${POOL} ${image} "key1" "value1"
set_image_meta ${CLUSTER2} ${POOL} ${image} "key2" "value2"
wait_for_image_replay_started ${CLUSTER1} ${POOL} ${image}
write_image ${CLUSTER2} ${POOL} ${image} 100
wait_for_replay_complete ${CLUSTER1} ${CLUSTER2} ${POOL} ${image}
wait_for_status_in_pool_dir ${CLUSTER1} ${POOL} ${image} 'up+replaying' 'master_position'
if [ -z "${RBD_MIRROR_USE_RBD_MIRROR}" ]; then
  wait_for_status_in_pool_dir ${CLUSTER2} ${POOL} ${image} 'down+unknown'
fi
compare_images ${POOL} ${image}
compare_image_meta ${CLUSTER1} ${POOL} ${image} "key1" "value1"
compare_image_meta ${CLUSTER1} ${POOL} ${image} "key2" "value2"

testlog "TEST: stop mirror, add image, start mirror and test replay"
stop_mirrors ${CLUSTER1}
image1=test1
create_image ${CLUSTER2} ${POOL} ${image1}
write_image ${CLUSTER2} ${POOL} ${image1} 100
start_mirrors ${CLUSTER1}
wait_for_image_replay_started ${CLUSTER1} ${POOL} ${image1}
wait_for_replay_complete ${CLUSTER1} ${CLUSTER2} ${POOL} ${image1}
wait_for_status_in_pool_dir ${CLUSTER1} ${POOL} ${image1} 'up+replaying' 'master_position'
if [ -z "${RBD_MIRROR_USE_RBD_MIRROR}" ]; then
  wait_for_status_in_pool_dir ${CLUSTER2} ${POOL} ${image1} 'down+unknown'
fi
compare_images ${POOL} ${image1}

testlog "TEST: test the first image is replaying after restart"
write_image ${CLUSTER2} ${POOL} ${image} 100
wait_for_image_replay_started ${CLUSTER1} ${POOL} ${image}
wait_for_replay_complete ${CLUSTER1} ${CLUSTER2} ${POOL} ${image}
wait_for_status_in_pool_dir ${CLUSTER1} ${POOL} ${image} 'up+replaying' 'master_position'
compare_images ${POOL} ${image}

if [ -z "${RBD_MIRROR_USE_RBD_MIRROR}" ]; then
  testlog "TEST: stop/start/restart mirror via admin socket"
  all_admin_daemons ${CLUSTER1} rbd mirror stop
  wait_for_image_replay_stopped ${CLUSTER1} ${POOL} ${image}
  wait_for_image_replay_stopped ${CLUSTER1} ${POOL} ${image1}
  wait_for_status_in_pool_dir ${CLUSTER1} ${POOL} ${image} 'up+stopped'
  wait_for_status_in_pool_dir ${CLUSTER1} ${POOL} ${image1} 'up+stopped'

  all_admin_daemons ${CLUSTER1} rbd mirror start
  wait_for_image_replay_started ${CLUSTER1} ${POOL} ${image}
  wait_for_image_replay_started ${CLUSTER1} ${POOL} ${image1}
  wait_for_status_in_pool_dir ${CLUSTER1} ${POOL} ${image} 'up+replaying'
  wait_for_status_in_pool_dir ${CLUSTER1} ${POOL} ${image1} 'up+replaying'

  all_admin_daemons ${CLUSTER1} rbd mirror restart
  wait_for_image_replay_started ${CLUSTER1} ${POOL} ${image}
  wait_for_image_replay_started ${CLUSTER1} ${POOL} ${image1}
  wait_for_status_in_pool_dir ${CLUSTER1} ${POOL} ${image} 'up+replaying'
  wait_for_status_in_pool_dir ${CLUSTER1} ${POOL} ${image1} 'up+replaying'

  all_admin_daemons ${CLUSTER1} rbd mirror stop
  wait_for_image_replay_stopped ${CLUSTER1} ${POOL} ${image}
  wait_for_image_replay_stopped ${CLUSTER1} ${POOL} ${image1}
  wait_for_status_in_pool_dir ${CLUSTER1} ${POOL} ${image} 'up+stopped'
  wait_for_status_in_pool_dir ${CLUSTER1} ${POOL} ${image1} 'up+stopped'

  all_admin_daemons ${CLUSTER1} rbd mirror restart
  wait_for_image_replay_started ${CLUSTER1} ${POOL} ${image}
  wait_for_image_replay_started ${CLUSTER1} ${POOL} ${image1}
  wait_for_status_in_pool_dir ${CLUSTER1} ${POOL} ${image} 'up+replaying'
  wait_for_status_in_pool_dir ${CLUSTER1} ${POOL} ${image1} 'up+replaying'

  all_admin_daemons ${CLUSTER1} rbd mirror stop ${POOL} ${CLUSTER2}${PEER_CLUSTER_SUFFIX}
  wait_for_image_replay_stopped ${CLUSTER1} ${POOL} ${image}
  wait_for_image_replay_stopped ${CLUSTER1} ${POOL} ${image1}
  wait_for_status_in_pool_dir ${CLUSTER1} ${POOL} ${image} 'up+stopped'
  wait_for_status_in_pool_dir ${CLUSTER1} ${POOL} ${image1} 'up+stopped'

  admin_daemons ${CLUSTER1} rbd mirror start ${POOL}/${image}
  wait_for_image_replay_started ${CLUSTER1} ${POOL} ${image}
  wait_for_status_in_pool_dir ${CLUSTER1} ${POOL} ${image} 'up+replaying'

  all_admin_daemons ${CLUSTER1} rbd mirror start ${POOL} ${CLUSTER2}${PEER_CLUSTER_SUFFIX}
  wait_for_image_replay_started ${CLUSTER1} ${POOL} ${image1}
  wait_for_status_in_pool_dir ${CLUSTER1} ${POOL} ${image1} 'up+replaying'

  admin_daemons ${CLUSTER1} rbd mirror restart ${POOL}/${image}
  wait_for_image_replay_started ${CLUSTER1} ${POOL} ${image}
  wait_for_status_in_pool_dir ${CLUSTER1} ${POOL} ${image} 'up+replaying'

  all_admin_daemons ${CLUSTER1} rbd mirror restart ${POOL} ${CLUSTER2}${PEER_CLUSTER_SUFFIX}
  wait_for_image_replay_started ${CLUSTER1} ${POOL} ${image}
  wait_for_image_replay_started ${CLUSTER1} ${POOL} ${image1}

  all_admin_daemons ${CLUSTER1} rbd mirror stop ${POOL} ${CLUSTER2}${PEER_CLUSTER_SUFFIX}
  wait_for_image_replay_stopped ${CLUSTER1} ${POOL} ${image}
  wait_for_image_replay_stopped ${CLUSTER1} ${POOL} ${image1}
  wait_for_status_in_pool_dir ${CLUSTER1} ${POOL} ${image} 'up+stopped'
  wait_for_status_in_pool_dir ${CLUSTER1} ${POOL} ${image1} 'up+stopped'

  all_admin_daemons ${CLUSTER1} rbd mirror restart ${POOL} ${CLUSTER2}${PEER_CLUSTER_SUFFIX}
  wait_for_image_replay_started ${CLUSTER1} ${POOL} ${image}
  wait_for_image_replay_started ${CLUSTER1} ${POOL} ${image1}
  wait_for_status_in_pool_dir ${CLUSTER1} ${POOL} ${image} 'up+replaying'
  wait_for_status_in_pool_dir ${CLUSTER1} ${POOL} ${image1} 'up+replaying'

  flush ${CLUSTER1}
  all_admin_daemons ${CLUSTER1} rbd mirror status
fi

testlog "TEST: test image rename"
new_name="${image}_RENAMED"
rename_image ${CLUSTER2} ${POOL} ${image} ${new_name}
wait_for_image_replay_started ${CLUSTER1} ${POOL} ${new_name}
wait_for_status_in_pool_dir ${CLUSTER1} ${POOL} ${new_name} 'up+replaying'
admin_daemons ${CLUSTER1} rbd mirror status ${POOL}/${new_name}
admin_daemons ${CLUSTER1} rbd mirror restart ${POOL}/${new_name}
wait_for_image_replay_started ${CLUSTER1} ${POOL} ${new_name}
wait_for_status_in_pool_dir ${CLUSTER1} ${POOL} ${new_name} 'up+replaying'
rename_image ${CLUSTER2} ${POOL} ${new_name} ${image}
wait_for_image_replay_started ${CLUSTER1} ${POOL} ${image}

testlog "TEST: test trash move restore"
image_id=$(get_image_id ${CLUSTER2} ${POOL} ${image})
trash_move ${CLUSTER2} ${POOL} ${image}
wait_for_image_present ${CLUSTER1} ${POOL} ${image} 'deleted'
trash_restore ${CLUSTER2} ${POOL} ${image_id}
wait_for_image_replay_started ${CLUSTER1} ${POOL} ${image}

testlog "TEST: test image rename"
new_name="${image}_RENAMED"
rename_image ${CLUSTER2} ${POOL} ${image} ${new_name}
wait_for_image_replay_started ${CLUSTER1} ${POOL} ${new_name}
wait_for_status_in_pool_dir ${CLUSTER1} ${POOL} ${new_name} 'up+replaying'
admin_daemon ${CLUSTER1} rbd mirror status ${POOL}/${new_name}
admin_daemon ${CLUSTER1} rbd mirror restart ${POOL}/${new_name}
wait_for_image_replay_started ${CLUSTER1} ${POOL} ${new_name}
wait_for_status_in_pool_dir ${CLUSTER1} ${POOL} ${new_name} 'up+replaying'
rename_image ${CLUSTER2} ${POOL} ${new_name} ${image}
wait_for_image_replay_started ${CLUSTER1} ${POOL} ${image}

testlog "TEST: failover and failback"
start_mirrors ${CLUSTER2}

# demote and promote same cluster
demote_image ${CLUSTER2} ${POOL} ${image}
wait_for_image_replay_stopped ${CLUSTER1} ${POOL} ${image}
wait_for_status_in_pool_dir ${CLUSTER1} ${POOL} ${image} 'up+unknown'
wait_for_status_in_pool_dir ${CLUSTER2} ${POOL} ${image} 'up+unknown'
promote_image ${CLUSTER2} ${POOL} ${image}
wait_for_image_replay_started ${CLUSTER1} ${POOL} ${image}
write_image ${CLUSTER2} ${POOL} ${image} 100
wait_for_replay_complete ${CLUSTER1} ${CLUSTER2} ${POOL} ${image}
wait_for_status_in_pool_dir ${CLUSTER2} ${POOL} ${image} 'up+stopped'
wait_for_status_in_pool_dir ${CLUSTER1} ${POOL} ${image} 'up+replaying' 'master_position'
compare_images ${POOL} ${image}

# failover (unmodified)
demote_image ${CLUSTER2} ${POOL} ${image}
wait_for_image_replay_stopped ${CLUSTER1} ${POOL} ${image}
wait_for_status_in_pool_dir ${CLUSTER1} ${POOL} ${image} 'up+unknown'
wait_for_status_in_pool_dir ${CLUSTER2} ${POOL} ${image} 'up+unknown'
promote_image ${CLUSTER1} ${POOL} ${image}
wait_for_image_replay_started ${CLUSTER2} ${POOL} ${image}

# failback (unmodified)
demote_image ${CLUSTER1} ${POOL} ${image}
wait_for_image_replay_stopped ${CLUSTER2} ${POOL} ${image}
wait_for_status_in_pool_dir ${CLUSTER1} ${POOL} ${image} 'up+unknown'
wait_for_status_in_pool_dir ${CLUSTER2} ${POOL} ${image} 'up+unknown'
promote_image ${CLUSTER2} ${POOL} ${image}
wait_for_image_replay_started ${CLUSTER1} ${POOL} ${image}
wait_for_replay_complete ${CLUSTER1} ${CLUSTER2} ${POOL} ${image}
wait_for_status_in_pool_dir ${CLUSTER1} ${POOL} ${image} 'up+replaying' 'master_position'
wait_for_status_in_pool_dir ${CLUSTER2} ${POOL} ${image} 'up+stopped'
compare_images ${POOL} ${image}

# failover
demote_image ${CLUSTER2} ${POOL} ${image}
wait_for_image_replay_stopped ${CLUSTER1} ${POOL} ${image}
wait_for_status_in_pool_dir ${CLUSTER1} ${POOL} ${image} 'up+unknown'
wait_for_status_in_pool_dir ${CLUSTER2} ${POOL} ${image} 'up+unknown'
promote_image ${CLUSTER1} ${POOL} ${image}
wait_for_image_replay_started ${CLUSTER2} ${POOL} ${image}
write_image ${CLUSTER1} ${POOL} ${image} 100
wait_for_replay_complete ${CLUSTER2} ${CLUSTER1} ${POOL} ${image}
wait_for_status_in_pool_dir ${CLUSTER1} ${POOL} ${image} 'up+stopped'
wait_for_status_in_pool_dir ${CLUSTER2} ${POOL} ${image} 'up+replaying' 'master_position'
compare_images ${POOL} ${image}

# failback
demote_image ${CLUSTER1} ${POOL} ${image}
wait_for_image_replay_stopped ${CLUSTER2} ${POOL} ${image}
wait_for_status_in_pool_dir ${CLUSTER1} ${POOL} ${image} 'up+unknown'
wait_for_status_in_pool_dir ${CLUSTER2} ${POOL} ${image} 'up+unknown'
promote_image ${CLUSTER2} ${POOL} ${image}
wait_for_image_replay_started ${CLUSTER1} ${POOL} ${image}
write_image ${CLUSTER2} ${POOL} ${image} 100
wait_for_replay_complete ${CLUSTER1} ${CLUSTER2} ${POOL} ${image}
wait_for_status_in_pool_dir ${CLUSTER1} ${POOL} ${image} 'up+replaying' 'master_position'
wait_for_status_in_pool_dir ${CLUSTER2} ${POOL} ${image} 'up+stopped'
compare_images ${POOL} ${image}

# force promote
force_promote_image=test_force_promote
create_image ${CLUSTER2} ${POOL} ${force_promote_image}
write_image ${CLUSTER2} ${POOL} ${force_promote_image} 100
wait_for_image_replay_stopped ${CLUSTER2} ${POOL} ${force_promote_image}
wait_for_image_replay_started ${CLUSTER1} ${POOL} ${force_promote_image}
wait_for_replay_complete ${CLUSTER1} ${CLUSTER2} ${POOL} ${force_promote_image}
wait_for_status_in_pool_dir ${CLUSTER1} ${POOL} ${force_promote_image} 'up+replaying' 'master_position'
wait_for_status_in_pool_dir ${CLUSTER2} ${POOL} ${force_promote_image} 'up+stopped'
promote_image ${CLUSTER1} ${POOL} ${force_promote_image} '--force'
wait_for_image_replay_stopped ${CLUSTER1} ${POOL} ${force_promote_image}
wait_for_image_replay_stopped ${CLUSTER2} ${POOL} ${force_promote_image}
wait_for_status_in_pool_dir ${CLUSTER1} ${POOL} ${force_promote_image} 'up+stopped'
wait_for_status_in_pool_dir ${CLUSTER2} ${POOL} ${force_promote_image} 'up+stopped'
write_image ${CLUSTER1} ${POOL} ${force_promote_image} 100
write_image ${CLUSTER2} ${POOL} ${force_promote_image} 100

testlog "TEST: cloned images"
testlog " - default"
parent_image=test_parent
parent_snap=snap
create_image ${CLUSTER2} ${PARENT_POOL} ${parent_image}
write_image ${CLUSTER2} ${PARENT_POOL} ${parent_image} 100
create_snapshot ${CLUSTER2} ${PARENT_POOL} ${parent_image} ${parent_snap}
protect_snapshot ${CLUSTER2} ${PARENT_POOL} ${parent_image} ${parent_snap}

clone_image=test_clone
clone_image ${CLUSTER2} ${PARENT_POOL} ${parent_image} ${parent_snap} ${POOL} ${clone_image}
write_image ${CLUSTER2} ${POOL} ${clone_image} 100

enable_mirror ${CLUSTER2} ${PARENT_POOL} ${parent_image}
wait_for_image_replay_started ${CLUSTER1} ${PARENT_POOL} ${parent_image}
wait_for_replay_complete ${CLUSTER1} ${CLUSTER2} ${PARENT_POOL} ${parent_image}
wait_for_status_in_pool_dir ${CLUSTER1} ${PARENT_POOL} ${parent_image} 'up+replaying' 'master_position'
compare_images ${PARENT_POOL} ${parent_image}

wait_for_image_replay_started ${CLUSTER1} ${POOL} ${clone_image}
wait_for_replay_complete ${CLUSTER1} ${CLUSTER2} ${POOL} ${clone_image}
wait_for_status_in_pool_dir ${CLUSTER1} ${POOL} ${clone_image} 'up+replaying' 'master_position'
compare_images ${POOL} ${clone_image}

testlog " - clone v1"
clone_image ${CLUSTER1} ${PARENT_POOL} ${parent_image} ${parent_snap} ${POOL} ${clone_image}1

clone_image ${CLUSTER2} ${PARENT_POOL} ${parent_image} ${parent_snap} ${POOL} \
            ${clone_image}_v1 --rbd-default-clone-format 1
test $(get_clone_format ${CLUSTER2} ${POOL} ${clone_image}_v1) = 1
wait_for_image_replay_started ${CLUSTER1} ${POOL} ${clone_image}_v1
test $(get_clone_format ${CLUSTER1} ${POOL} ${clone_image}_v1) = 1

testlog " - clone v2"
parent_snap=snap_v2
create_snapshot ${CLUSTER2} ${PARENT_POOL} ${parent_image} ${parent_snap}
clone_image ${CLUSTER2} ${PARENT_POOL} ${parent_image} ${parent_snap} ${POOL} \
            ${clone_image}_v2 --rbd-default-clone-format 2
test $(get_clone_format ${CLUSTER2} ${POOL} ${clone_image}_v2) = 2
wait_for_image_replay_started ${CLUSTER1} ${POOL} ${clone_image}_v2
test $(get_clone_format ${CLUSTER1} ${POOL} ${clone_image}_v2) = 2

remove_snapshot ${CLUSTER2} ${PARENT_POOL} ${parent_image} ${parent_snap}
test_snap_moved_to_trash ${CLUSTER2} ${PARENT_POOL} ${parent_image} ${parent_snap}
wait_for_snap_moved_to_trash ${CLUSTER1} ${PARENT_POOL} ${parent_image} ${parent_snap}
remove_image_retry ${CLUSTER2} ${POOL} ${clone_image}_v2
wait_for_image_present ${CLUSTER1} ${POOL} ${clone_image}_v2 'deleted'
test_snap_removed_from_trash ${CLUSTER2} ${PARENT_POOL} ${parent_image} ${parent_snap}
wait_for_snap_removed_from_trash ${CLUSTER1} ${PARENT_POOL} ${parent_image} ${parent_snap}

testlog " - clone v2 non-primary"
create_snapshot ${CLUSTER2} ${PARENT_POOL} ${parent_image} ${parent_snap}
wait_for_snap_present ${CLUSTER1} ${PARENT_POOL} ${parent_image} ${parent_snap}
clone_image ${CLUSTER1} ${PARENT_POOL} ${parent_image} ${parent_snap} ${POOL} \
            ${clone_image}_v2 --rbd-default-clone-format 2
remove_snapshot ${CLUSTER2} ${PARENT_POOL} ${parent_image} ${parent_snap}
test_snap_removed_from_trash ${CLUSTER2} ${PARENT_POOL} ${parent_image} ${parent_snap}
wait_for_snap_moved_to_trash ${CLUSTER1} ${PARENT_POOL} ${parent_image} ${parent_snap}
remove_image_retry ${CLUSTER1} ${POOL} ${clone_image}_v2
wait_for_snap_removed_from_trash ${CLUSTER1} ${PARENT_POOL} ${parent_image} ${parent_snap}

testlog "TEST: data pool"
dp_image=test_data_pool
create_image ${CLUSTER2} ${POOL} ${dp_image} 128 --data-pool ${PARENT_POOL}
data_pool=$(get_image_data_pool ${CLUSTER2} ${POOL} ${dp_image})
test "${data_pool}" = "${PARENT_POOL}"
wait_for_image_replay_started ${CLUSTER1} ${POOL} ${dp_image}
data_pool=$(get_image_data_pool ${CLUSTER1} ${POOL} ${dp_image})
test "${data_pool}" = "${PARENT_POOL}"
create_snapshot ${CLUSTER2} ${POOL} ${dp_image} 'snap1'
write_image ${CLUSTER2} ${POOL} ${dp_image} 100
create_snapshot ${CLUSTER2} ${POOL} ${dp_image} 'snap2'
write_image ${CLUSTER2} ${POOL} ${dp_image} 100
wait_for_replay_complete ${CLUSTER1} ${CLUSTER2} ${POOL} ${dp_image}
wait_for_status_in_pool_dir ${CLUSTER1} ${POOL} ${dp_image} 'up+replaying' 'master_position'
compare_images ${POOL} ${dp_image}@snap1
compare_images ${POOL} ${dp_image}@snap2
compare_images ${POOL} ${dp_image}

testlog "TEST: data pool"
dp_image=test_data_pool
create_image ${CLUSTER2} ${POOL} ${dp_image} 128 --data-pool ${PARENT_POOL}
data_pool=$(get_image_data_pool ${CLUSTER2} ${POOL} ${dp_image})
test "${data_pool}" = "${PARENT_POOL}"
wait_for_image_replay_started ${CLUSTER1} ${POOL} ${dp_image}
data_pool=$(get_image_data_pool ${CLUSTER1} ${POOL} ${dp_image})
test "${data_pool}" = "${PARENT_POOL}"
create_snapshot ${CLUSTER2} ${POOL} ${dp_image} 'snap1'
write_image ${CLUSTER2} ${POOL} ${dp_image} 100
create_snapshot ${CLUSTER2} ${POOL} ${dp_image} 'snap2'
write_image ${CLUSTER2} ${POOL} ${dp_image} 100
wait_for_replay_complete ${CLUSTER1} ${CLUSTER2} ${POOL} ${dp_image}
wait_for_status_in_pool_dir ${CLUSTER1} ${POOL} ${dp_image} 'up+replaying' 'master_position'
compare_images ${POOL} ${dp_image}@snap1
compare_images ${POOL} ${dp_image}@snap2
compare_images ${POOL} ${dp_image}

testlog "TEST: disable mirroring / delete non-primary image"
image2=test2
image3=test3
image4=test4
image5=test5
for i in ${image2} ${image3} ${image4} ${image5}; do
  create_image ${CLUSTER2} ${POOL} ${i}
  write_image ${CLUSTER2} ${POOL} ${i} 100
  create_snapshot ${CLUSTER2} ${POOL} ${i} 'snap1'
  create_snapshot ${CLUSTER2} ${POOL} ${i} 'snap2'
  if [ "${i}" = "${image4}" ] || [ "${i}" = "${image5}" ]; then
    protect_snapshot ${CLUSTER2} ${POOL} ${i} 'snap1'
    protect_snapshot ${CLUSTER2} ${POOL} ${i} 'snap2'
  fi
  write_image ${CLUSTER2} ${POOL} ${i} 100
  wait_for_image_present ${CLUSTER1} ${POOL} ${i} 'present'
  wait_for_snap_present ${CLUSTER1} ${POOL} ${i} 'snap2'
done

set_pool_mirror_mode ${CLUSTER2} ${POOL} 'image'
for i in ${image2} ${image4}; do
  disable_mirror ${CLUSTER2} ${POOL} ${i}
done

unprotect_snapshot ${CLUSTER2} ${POOL} ${image5} 'snap1'
unprotect_snapshot ${CLUSTER2} ${POOL} ${image5} 'snap2'
for i in ${image3} ${image5}; do
  remove_snapshot ${CLUSTER2} ${POOL} ${i} 'snap1'
  remove_snapshot ${CLUSTER2} ${POOL} ${i} 'snap2'
  remove_image_retry ${CLUSTER2} ${POOL} ${i}
done

for i in ${image2} ${image3} ${image4} ${image5}; do
  wait_for_image_present ${CLUSTER1} ${POOL} ${i} 'deleted'
done

set_pool_mirror_mode ${CLUSTER2} ${POOL} 'pool'
for i in ${image2} ${image4}; do
  wait_for_image_present ${CLUSTER1} ${POOL} ${i} 'present'
  wait_for_snap_present ${CLUSTER1} ${POOL} ${i} 'snap2'
  wait_for_image_replay_started ${CLUSTER1} ${POOL} ${i}
  wait_for_replay_complete ${CLUSTER1} ${CLUSTER2} ${POOL} ${i}
  compare_images ${POOL} ${i}
done

testlog "TEST: remove mirroring pool"
pool=pool_to_remove
for cluster in ${CLUSTER1} ${CLUSTER2}; do
    CEPH_ARGS='' ceph --cluster ${cluster} osd pool create ${pool} 16 16
    CEPH_ARGS='' rbd --cluster ${cluster} pool init ${pool}
    rbd --cluster ${cluster} mirror pool enable ${pool} pool
done
rbd --cluster ${CLUSTER1} mirror pool peer add ${pool} ${CLUSTER2}
rbd --cluster ${CLUSTER2} mirror pool peer add ${pool} ${CLUSTER1}
rdp_image=test_remove_data_pool
create_image ${CLUSTER2} ${pool} ${image} 128
create_image ${CLUSTER2} ${POOL} ${rdp_image} 128 --data-pool ${pool}
write_image ${CLUSTER2} ${pool} ${image} 100
write_image ${CLUSTER2} ${POOL} ${rdp_image} 100
wait_for_replay_complete ${CLUSTER1} ${CLUSTER2} ${pool} ${image}
wait_for_status_in_pool_dir ${CLUSTER1} ${pool} ${image} 'up+replaying' 'master_position'
wait_for_replay_complete ${CLUSTER1} ${CLUSTER2} ${POOL} ${rdp_image}
wait_for_status_in_pool_dir ${CLUSTER1} ${POOL} ${rdp_image} 'up+replaying' 'master_position'
for cluster in ${CLUSTER1} ${CLUSTER2}; do
    CEPH_ARGS='' ceph --cluster ${cluster} osd pool rm ${pool} ${pool} --yes-i-really-really-mean-it
done
remove_image_retry ${CLUSTER2} ${POOL} ${rdp_image}
wait_for_image_present ${CLUSTER1} ${POOL} ${rdp_image} 'deleted'
for i in 0 1 2 4 8 8 8 8 16 16; do
    sleep $i
    admin_daemons "${CLUSTER2}" rbd mirror status ${pool}/${image} || break
done
admin_daemons "${CLUSTER2}" rbd mirror status ${pool}/${image} && false

testlog "TEST: snapshot rename"
snap_name='snap_rename'
create_snapshot ${CLUSTER2} ${POOL} ${image2} "${snap_name}_0"
for i in `seq 1 20`; do
  rename_snapshot ${CLUSTER2} ${POOL} ${image2} "${snap_name}_$(expr ${i} - 1)" "${snap_name}_${i}"
done
wait_for_snap_present ${CLUSTER1} ${POOL} ${image2} "${snap_name}_${i}"

testlog "TEST: disable mirror while daemon is stopped"
stop_mirrors ${CLUSTER1}
stop_mirrors ${CLUSTER2}
set_pool_mirror_mode ${CLUSTER2} ${POOL} 'image'
disable_mirror ${CLUSTER2} ${POOL} ${image}
if [ -z "${RBD_MIRROR_USE_RBD_MIRROR}" ]; then
  test_image_present ${CLUSTER1} ${POOL} ${image} 'present'
fi
start_mirrors ${CLUSTER1}
wait_for_image_present ${CLUSTER1} ${POOL} ${image} 'deleted'
set_pool_mirror_mode ${CLUSTER2} ${POOL} 'pool'
wait_for_image_present ${CLUSTER1} ${POOL} ${image} 'present'
wait_for_image_replay_started ${CLUSTER1} ${POOL} ${image}

testlog "TEST: simple image resync"
request_resync_image ${CLUSTER1} ${POOL} ${image} image_id
wait_for_image_present ${CLUSTER1} ${POOL} ${image} 'deleted' ${image_id}
wait_for_image_present ${CLUSTER1} ${POOL} ${image} 'present'
wait_for_image_replay_started ${CLUSTER1} ${POOL} ${image}
wait_for_status_in_pool_dir ${CLUSTER1} ${POOL} ${image} 'up+replaying' 'master_position'
compare_images ${POOL} ${image}

testlog "TEST: image resync while replayer is stopped"
<<<<<<< HEAD
admin_daemon ${CLUSTER1} rbd mirror stop ${POOL}/${image}
wait_for_image_replay_stopped ${CLUSTER1} ${POOL} ${image}
request_resync_image ${CLUSTER1} ${POOL} ${image} image_id
admin_daemon ${CLUSTER1} rbd mirror start ${POOL}/${image}
wait_for_image_present ${CLUSTER1} ${POOL} ${image} 'deleted' ${image_id}
admin_daemon ${CLUSTER1} rbd mirror start ${POOL}/${image}
wait_for_image_present ${CLUSTER1} ${POOL} ${image} 'present'
wait_for_image_replay_started ${CLUSTER1} ${POOL} ${image}
wait_for_status_in_pool_dir ${CLUSTER1} ${POOL} ${image} 'up+replaying' 'master_position'
compare_images ${POOL} ${image}
=======
if [ -z "${RBD_MIRROR_USE_RBD_MIRROR}" ]; then
  admin_daemons ${CLUSTER1} rbd mirror stop ${POOL}/${image}
  wait_for_image_replay_stopped ${CLUSTER1} ${POOL} ${image}
  request_resync_image ${CLUSTER1} ${POOL} ${image} image_id
  admin_daemons ${CLUSTER1} rbd mirror start ${POOL}/${image}
  wait_for_image_present ${CLUSTER1} ${POOL} ${image} 'deleted' ${image_id}
  admin_daemons ${CLUSTER1} rbd mirror start ${POOL}/${image}
  wait_for_image_present ${CLUSTER1} ${POOL} ${image} 'present'
  wait_for_image_replay_started ${CLUSTER1} ${POOL} ${image}
  wait_for_status_in_pool_dir ${CLUSTER1} ${POOL} ${image} 'up+replaying' 'master_position'
  compare_images ${POOL} ${image}
fi
>>>>>>> f8781be9

testlog "TEST: request image resync while daemon is offline"
stop_mirrors ${CLUSTER1}
request_resync_image ${CLUSTER1} ${POOL} ${image} image_id
start_mirrors ${CLUSTER1}
wait_for_image_present ${CLUSTER1} ${POOL} ${image} 'deleted' ${image_id}
wait_for_image_present ${CLUSTER1} ${POOL} ${image} 'present'
wait_for_image_replay_started ${CLUSTER1} ${POOL} ${image}
wait_for_status_in_pool_dir ${CLUSTER1} ${POOL} ${image} 'up+replaying' 'master_position'
compare_images ${POOL} ${image}

testlog "TEST: client disconnect"
image=laggy
create_image ${CLUSTER2} ${POOL} ${image} 128 --journal-object-size 64K
write_image ${CLUSTER2} ${POOL} ${image} 10

testlog " - replay stopped after disconnect"
wait_for_image_replay_started ${CLUSTER1} ${POOL} ${image}
wait_for_replay_complete ${CLUSTER1} ${CLUSTER2} ${POOL} ${image}
test -n "$(get_mirror_position ${CLUSTER2} ${POOL} ${image})"
disconnect_image ${CLUSTER2} ${POOL} ${image}
test -z "$(get_mirror_position ${CLUSTER2} ${POOL} ${image})"
wait_for_image_replay_stopped ${CLUSTER1} ${POOL} ${image}
wait_for_status_in_pool_dir ${CLUSTER1} ${POOL} ${image} 'up+error' 'disconnected'

testlog " - replay started after resync requested"
request_resync_image ${CLUSTER1} ${POOL} ${image} image_id
wait_for_image_present ${CLUSTER1} ${POOL} ${image} 'deleted' ${image_id}
wait_for_image_present ${CLUSTER1} ${POOL} ${image} 'present'
wait_for_image_replay_started ${CLUSTER1} ${POOL} ${image}
wait_for_replay_complete ${CLUSTER1} ${CLUSTER2} ${POOL} ${image}
test -n "$(get_mirror_position ${CLUSTER2} ${POOL} ${image})"
compare_images ${POOL} ${image}

testlog " - disconnected after max_concurrent_object_sets reached"
if [ -z "${RBD_MIRROR_USE_RBD_MIRROR}" ]; then
  admin_daemons ${CLUSTER1} rbd mirror stop ${POOL}/${image}
  wait_for_image_replay_stopped ${CLUSTER1} ${POOL} ${image}
  test -n "$(get_mirror_position ${CLUSTER2} ${POOL} ${image})"
  set_image_meta ${CLUSTER2} ${POOL} ${image} \
	         conf_rbd_journal_max_concurrent_object_sets 1
  write_image ${CLUSTER2} ${POOL} ${image} 20 16384
  write_image ${CLUSTER2} ${POOL} ${image} 20 16384
  test -z "$(get_mirror_position ${CLUSTER2} ${POOL} ${image})"
  set_image_meta ${CLUSTER2} ${POOL} ${image} \
	         conf_rbd_journal_max_concurrent_object_sets 0

  testlog " - replay is still stopped (disconnected) after restart"
  admin_daemons ${CLUSTER1} rbd mirror start ${POOL}/${image}
  wait_for_image_replay_stopped ${CLUSTER1} ${POOL} ${image}
  wait_for_status_in_pool_dir ${CLUSTER1} ${POOL} ${image} 'up+error' 'disconnected'
fi

testlog " - replay started after resync requested"
request_resync_image ${CLUSTER1} ${POOL} ${image} image_id
wait_for_image_present ${CLUSTER1} ${POOL} ${image} 'deleted' ${image_id}
wait_for_image_present ${CLUSTER1} ${POOL} ${image} 'present'
wait_for_image_replay_started ${CLUSTER1} ${POOL} ${image}
wait_for_replay_complete ${CLUSTER1} ${CLUSTER2} ${POOL} ${image}
test -n "$(get_mirror_position ${CLUSTER2} ${POOL} ${image})"
compare_images ${POOL} ${image}

testlog " - rbd_mirroring_resync_after_disconnect config option"
set_image_meta ${CLUSTER2} ${POOL} ${image} \
	       conf_rbd_mirroring_resync_after_disconnect true
wait_for_replay_complete ${CLUSTER1} ${CLUSTER2} ${POOL} ${image}
image_id=$(get_image_id ${CLUSTER1} ${POOL} ${image})
disconnect_image ${CLUSTER2} ${POOL} ${image}
wait_for_image_present ${CLUSTER1} ${POOL} ${image} 'deleted' ${image_id}
wait_for_image_present ${CLUSTER1} ${POOL} ${image} 'present'
wait_for_image_replay_started ${CLUSTER1} ${POOL} ${image}
wait_for_replay_complete ${CLUSTER1} ${CLUSTER2} ${POOL} ${image}
test -n "$(get_mirror_position ${CLUSTER2} ${POOL} ${image})"
compare_images ${POOL} ${image}
set_image_meta ${CLUSTER2} ${POOL} ${image} \
	       conf_rbd_mirroring_resync_after_disconnect false
wait_for_replay_complete ${CLUSTER1} ${CLUSTER2} ${POOL} ${image}
disconnect_image ${CLUSTER2} ${POOL} ${image}
test -z "$(get_mirror_position ${CLUSTER2} ${POOL} ${image})"
wait_for_image_replay_stopped ${CLUSTER1} ${POOL} ${image}
wait_for_status_in_pool_dir ${CLUSTER1} ${POOL} ${image} 'up+error' 'disconnected'

testlog "TEST: split-brain"
image=split-brain
create_image ${CLUSTER2} ${POOL} ${image}
wait_for_status_in_pool_dir ${CLUSTER1} ${POOL} ${image} 'up+replaying' 'master_position'
promote_image ${CLUSTER1} ${POOL} ${image} --force
wait_for_image_replay_stopped ${CLUSTER1} ${POOL} ${image}
wait_for_status_in_pool_dir ${CLUSTER1} ${POOL} ${image} 'up+stopped'
write_image ${CLUSTER1} ${POOL} ${image} 10
demote_image ${CLUSTER1} ${POOL} ${image}
wait_for_status_in_pool_dir ${CLUSTER1} ${POOL} ${image} 'up+error' 'split-brain'
request_resync_image ${CLUSTER1} ${POOL} ${image} image_id
wait_for_status_in_pool_dir ${CLUSTER1} ${POOL} ${image} 'up+replaying' 'master_position'

<<<<<<< HEAD
testlog "TEST: no blacklists"
CEPH_ARGS='--id admin' ceph --cluster ${CLUSTER1} osd blacklist ls 2>&1 | grep -q "listed 0 entries"
CEPH_ARGS='--id admin' ceph --cluster ${CLUSTER2} osd blacklist ls 2>&1 | grep -q "listed 0 entries"

echo OK
=======
if [ -z "${RBD_MIRROR_USE_RBD_MIRROR}" ]; then
  # teuthology will trash the daemon
  testlog "TEST: no blacklists"
  CEPH_ARGS='--id admin' ceph --cluster ${CLUSTER1} osd blacklist ls 2>&1 | grep -q "listed 0 entries"
  CEPH_ARGS='--id admin' ceph --cluster ${CLUSTER2} osd blacklist ls 2>&1 | grep -q "listed 0 entries"
fi
>>>>>>> f8781be9
<|MERGE_RESOLUTION|>--- conflicted
+++ resolved
@@ -136,18 +136,6 @@
 trash_move ${CLUSTER2} ${POOL} ${image}
 wait_for_image_present ${CLUSTER1} ${POOL} ${image} 'deleted'
 trash_restore ${CLUSTER2} ${POOL} ${image_id}
-wait_for_image_replay_started ${CLUSTER1} ${POOL} ${image}
-
-testlog "TEST: test image rename"
-new_name="${image}_RENAMED"
-rename_image ${CLUSTER2} ${POOL} ${image} ${new_name}
-wait_for_image_replay_started ${CLUSTER1} ${POOL} ${new_name}
-wait_for_status_in_pool_dir ${CLUSTER1} ${POOL} ${new_name} 'up+replaying'
-admin_daemon ${CLUSTER1} rbd mirror status ${POOL}/${new_name}
-admin_daemon ${CLUSTER1} rbd mirror restart ${POOL}/${new_name}
-wait_for_image_replay_started ${CLUSTER1} ${POOL} ${new_name}
-wait_for_status_in_pool_dir ${CLUSTER1} ${POOL} ${new_name} 'up+replaying'
-rename_image ${CLUSTER2} ${POOL} ${new_name} ${image}
 wait_for_image_replay_started ${CLUSTER1} ${POOL} ${image}
 
 testlog "TEST: failover and failback"
@@ -308,24 +296,6 @@
 compare_images ${POOL} ${dp_image}@snap2
 compare_images ${POOL} ${dp_image}
 
-testlog "TEST: data pool"
-dp_image=test_data_pool
-create_image ${CLUSTER2} ${POOL} ${dp_image} 128 --data-pool ${PARENT_POOL}
-data_pool=$(get_image_data_pool ${CLUSTER2} ${POOL} ${dp_image})
-test "${data_pool}" = "${PARENT_POOL}"
-wait_for_image_replay_started ${CLUSTER1} ${POOL} ${dp_image}
-data_pool=$(get_image_data_pool ${CLUSTER1} ${POOL} ${dp_image})
-test "${data_pool}" = "${PARENT_POOL}"
-create_snapshot ${CLUSTER2} ${POOL} ${dp_image} 'snap1'
-write_image ${CLUSTER2} ${POOL} ${dp_image} 100
-create_snapshot ${CLUSTER2} ${POOL} ${dp_image} 'snap2'
-write_image ${CLUSTER2} ${POOL} ${dp_image} 100
-wait_for_replay_complete ${CLUSTER1} ${CLUSTER2} ${POOL} ${dp_image}
-wait_for_status_in_pool_dir ${CLUSTER1} ${POOL} ${dp_image} 'up+replaying' 'master_position'
-compare_images ${POOL} ${dp_image}@snap1
-compare_images ${POOL} ${dp_image}@snap2
-compare_images ${POOL} ${dp_image}
-
 testlog "TEST: disable mirroring / delete non-primary image"
 image2=test2
 image3=test3
@@ -431,18 +401,6 @@
 compare_images ${POOL} ${image}
 
 testlog "TEST: image resync while replayer is stopped"
-<<<<<<< HEAD
-admin_daemon ${CLUSTER1} rbd mirror stop ${POOL}/${image}
-wait_for_image_replay_stopped ${CLUSTER1} ${POOL} ${image}
-request_resync_image ${CLUSTER1} ${POOL} ${image} image_id
-admin_daemon ${CLUSTER1} rbd mirror start ${POOL}/${image}
-wait_for_image_present ${CLUSTER1} ${POOL} ${image} 'deleted' ${image_id}
-admin_daemon ${CLUSTER1} rbd mirror start ${POOL}/${image}
-wait_for_image_present ${CLUSTER1} ${POOL} ${image} 'present'
-wait_for_image_replay_started ${CLUSTER1} ${POOL} ${image}
-wait_for_status_in_pool_dir ${CLUSTER1} ${POOL} ${image} 'up+replaying' 'master_position'
-compare_images ${POOL} ${image}
-=======
 if [ -z "${RBD_MIRROR_USE_RBD_MIRROR}" ]; then
   admin_daemons ${CLUSTER1} rbd mirror stop ${POOL}/${image}
   wait_for_image_replay_stopped ${CLUSTER1} ${POOL} ${image}
@@ -455,7 +413,6 @@
   wait_for_status_in_pool_dir ${CLUSTER1} ${POOL} ${image} 'up+replaying' 'master_position'
   compare_images ${POOL} ${image}
 fi
->>>>>>> f8781be9
 
 testlog "TEST: request image resync while daemon is offline"
 stop_mirrors ${CLUSTER1}
@@ -547,21 +504,14 @@
 wait_for_status_in_pool_dir ${CLUSTER1} ${POOL} ${image} 'up+stopped'
 write_image ${CLUSTER1} ${POOL} ${image} 10
 demote_image ${CLUSTER1} ${POOL} ${image}
+promote_image ${CLUSTER2} ${POOL} ${image}
 wait_for_status_in_pool_dir ${CLUSTER1} ${POOL} ${image} 'up+error' 'split-brain'
 request_resync_image ${CLUSTER1} ${POOL} ${image} image_id
 wait_for_status_in_pool_dir ${CLUSTER1} ${POOL} ${image} 'up+replaying' 'master_position'
 
-<<<<<<< HEAD
-testlog "TEST: no blacklists"
-CEPH_ARGS='--id admin' ceph --cluster ${CLUSTER1} osd blacklist ls 2>&1 | grep -q "listed 0 entries"
-CEPH_ARGS='--id admin' ceph --cluster ${CLUSTER2} osd blacklist ls 2>&1 | grep -q "listed 0 entries"
-
-echo OK
-=======
 if [ -z "${RBD_MIRROR_USE_RBD_MIRROR}" ]; then
   # teuthology will trash the daemon
   testlog "TEST: no blacklists"
   CEPH_ARGS='--id admin' ceph --cluster ${CLUSTER1} osd blacklist ls 2>&1 | grep -q "listed 0 entries"
   CEPH_ARGS='--id admin' ceph --cluster ${CLUSTER2} osd blacklist ls 2>&1 | grep -q "listed 0 entries"
-fi
->>>>>>> f8781be9
+fi