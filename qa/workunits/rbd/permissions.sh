#!/usr/bin/env bash
set -ex

IMAGE_FEATURES="layering,exclusive-lock,object-map,fast-diff"

clone_v2_enabled() {
    image_spec=$1
    rbd info $image_spec | grep "clone-parent"
}

create_pools() {
<<<<<<< HEAD
    ceph osd pool create images 100
    rbd pool init images
    ceph osd pool create volumes 100
=======
    ceph osd pool create images 32
    rbd pool init images
    ceph osd pool create volumes 32
>>>>>>> f8781be9
    rbd pool init volumes
}

delete_pools() {
    (ceph osd pool delete images images --yes-i-really-really-mean-it || true) >/dev/null 2>&1
    (ceph osd pool delete volumes volumes --yes-i-really-really-mean-it || true) >/dev/null 2>&1

}

recreate_pools() {
    delete_pools
    create_pools
}

delete_users() {
    (ceph auth del client.volumes || true) >/dev/null 2>&1
    (ceph auth del client.images || true) >/dev/null 2>&1

    (ceph auth del client.snap_none || true) >/dev/null 2>&1
    (ceph auth del client.snap_all || true) >/dev/null 2>&1
    (ceph auth del client.snap_pool || true) >/dev/null 2>&1
    (ceph auth del client.snap_profile_all || true) >/dev/null 2>&1
    (ceph auth del client.snap_profile_pool || true) >/dev/null 2>&1

    (ceph auth del client.mon_write || true) >/dev/null 2>&1
}

create_users() {
<<<<<<< HEAD
    ceph auth get-or-create client.volumes mon 'allow r' osd 'allow class-read object_prefix rbd_children, allow r class-read pool images, allow rwx pool volumes' >> $KEYRING
    ceph auth get-or-create client.images mon 'allow r' osd 'allow class-read object_prefix rbd_children, allow rwx pool images' >> $KEYRING
=======
    ceph auth get-or-create client.volumes \
	mon 'profile rbd' \
	osd 'profile rbd pool=volumes, profile rbd-read-only pool=images' \
	mgr 'profile rbd pool=volumes, profile rbd-read-only pool=images' >> $KEYRING
    ceph auth get-or-create client.images mon 'profile rbd' osd 'profile rbd pool=images' >> $KEYRING
>>>>>>> f8781be9

    ceph auth get-or-create client.snap_none mon 'allow r' >> $KEYRING
    ceph auth get-or-create client.snap_all mon 'allow r' osd 'allow w' >> $KEYRING
    ceph auth get-or-create client.snap_pool mon 'allow r' osd 'allow w pool=images' >> $KEYRING
    ceph auth get-or-create client.snap_profile_all mon 'allow r' osd 'profile rbd' >> $KEYRING
    ceph auth get-or-create client.snap_profile_pool mon 'allow r' osd 'profile rbd pool=images' >> $KEYRING

    ceph auth get-or-create client.mon_write mon 'allow *' >> $KEYRING
}

expect() {

  set +e

  local expected_ret=$1
  local ret

  shift
  cmd=$@

  eval $cmd
  ret=$?

  set -e

  if [[ $ret -ne $expected_ret ]]; then
    echo "ERROR: running \'$cmd\': expected $expected_ret got $ret"
    return 1
  fi

  return 0
}

test_images_access() {
    rbd -k $KEYRING --id images create --image-format 2 --image-feature $IMAGE_FEATURES -s 1 images/foo
    rbd -k $KEYRING --id images snap create images/foo@snap
    rbd -k $KEYRING --id images snap protect images/foo@snap
    rbd -k $KEYRING --id images snap unprotect images/foo@snap
    rbd -k $KEYRING --id images snap protect images/foo@snap
    rbd -k $KEYRING --id images export images/foo@snap - >/dev/null
    expect 16 rbd -k $KEYRING --id images snap rm images/foo@snap

    rbd -k $KEYRING --id volumes clone --image-feature $IMAGE_FEATURES images/foo@snap volumes/child

    if ! clone_v2_enabled images/foo; then
        expect 16 rbd -k $KEYRING --id images snap unprotect images/foo@snap
    fi

    expect 1 rbd -k $KEYRING --id volumes snap unprotect images/foo@snap
    expect 1 rbd -k $KEYRING --id images flatten volumes/child
    rbd -k $KEYRING --id volumes flatten volumes/child
    expect 1 rbd -k $KEYRING --id volumes snap unprotect images/foo@snap
    rbd -k $KEYRING --id images snap unprotect images/foo@snap

    expect 39 rbd -k $KEYRING --id images rm images/foo
    rbd -k $KEYRING --id images snap rm images/foo@snap
    rbd -k $KEYRING --id images rm images/foo
    rbd -k $KEYRING --id volumes rm volumes/child
}

test_volumes_access() {
    rbd -k $KEYRING --id images create --image-format 2 --image-feature $IMAGE_FEATURES -s 1 images/foo
    rbd -k $KEYRING --id images snap create images/foo@snap
    rbd -k $KEYRING --id images snap protect images/foo@snap

    # commands that work with read-only access
    rbd -k $KEYRING --id volumes info images/foo@snap
    rbd -k $KEYRING --id volumes snap ls images/foo
    rbd -k $KEYRING --id volumes export images/foo - >/dev/null
    rbd -k $KEYRING --id volumes cp images/foo volumes/foo_copy
    rbd -k $KEYRING --id volumes rm volumes/foo_copy
    rbd -k $KEYRING --id volumes children images/foo@snap
    rbd -k $KEYRING --id volumes lock list images/foo

    # commands that fail with read-only access
    expect 1 rbd -k $KEYRING --id volumes resize -s 2 images/foo --allow-shrink
    expect 1 rbd -k $KEYRING --id volumes snap create images/foo@2
    expect 1 rbd -k $KEYRING --id volumes snap rollback images/foo@snap
    expect 1 rbd -k $KEYRING --id volumes snap remove images/foo@snap
    expect 1 rbd -k $KEYRING --id volumes snap purge images/foo
    expect 1 rbd -k $KEYRING --id volumes snap unprotect images/foo@snap
    expect 1 rbd -k $KEYRING --id volumes flatten images/foo
    expect 1 rbd -k $KEYRING --id volumes lock add images/foo test
    expect 1 rbd -k $KEYRING --id volumes lock remove images/foo test locker
    expect 1 rbd -k $KEYRING --id volumes ls rbd

    # create clone and snapshot
    rbd -k $KEYRING --id volumes clone --image-feature $IMAGE_FEATURES images/foo@snap volumes/child
    rbd -k $KEYRING --id volumes snap create volumes/child@snap1
    rbd -k $KEYRING --id volumes snap protect volumes/child@snap1
    rbd -k $KEYRING --id volumes snap create volumes/child@snap2

    # make sure original snapshot stays protected
    if clone_v2_enabled images/foo; then
        rbd -k $KEYRING --id volumes flatten volumes/child
        rbd -k $KEYRING --id volumes snap rm volumes/child@snap2
        rbd -k $KEYRING --id volumes snap unprotect volumes/child@snap1
    else
        expect 16 rbd -k $KEYRING --id images snap unprotect images/foo@snap
        rbd -k $KEYRING --id volumes flatten volumes/child
        expect 16 rbd -k $KEYRING --id images snap unprotect images/foo@snap
        rbd -k $KEYRING --id volumes snap rm volumes/child@snap2
        expect 16 rbd -k $KEYRING --id images snap unprotect images/foo@snap
        expect 2 rbd -k $KEYRING --id volumes snap rm volumes/child@snap2
        rbd -k $KEYRING --id volumes snap unprotect volumes/child@snap1
        expect 16 rbd -k $KEYRING --id images snap unprotect images/foo@snap
    fi

    # clean up
    rbd -k $KEYRING --id volumes snap rm volumes/child@snap1
    rbd -k $KEYRING --id images snap unprotect images/foo@snap
    rbd -k $KEYRING --id images snap rm images/foo@snap
    rbd -k $KEYRING --id images rm images/foo
    rbd -k $KEYRING --id volumes rm volumes/child
}

create_self_managed_snapshot() {
  ID=$1
  POOL=$2

<<<<<<< HEAD
  cat << EOF | CEPH_KEYRING="$KEYRING" python
=======
  cat << EOF | CEPH_ARGS="-k $KEYRING" python
>>>>>>> f8781be9
import rados

cluster = rados.Rados(conffile="", rados_id="${ID}")
cluster.connect()
ioctx = cluster.open_ioctx("${POOL}")

snap_id = ioctx.create_self_managed_snap()
print ("Created snap id {}".format(snap_id))
EOF
}

remove_self_managed_snapshot() {
  ID=$1
  POOL=$2

<<<<<<< HEAD
  cat << EOF | CEPH_KEYRING="$KEYRING" python
=======
  cat << EOF | CEPH_ARGS="-k $KEYRING" python
>>>>>>> f8781be9
import rados

cluster1 = rados.Rados(conffile="", rados_id="mon_write")
cluster1.connect()
ioctx1 = cluster1.open_ioctx("${POOL}")

snap_id = ioctx1.create_self_managed_snap()
print ("Created snap id {}".format(snap_id))

cluster2 = rados.Rados(conffile="", rados_id="${ID}")
cluster2.connect()
ioctx2 = cluster2.open_ioctx("${POOL}")

ioctx2.remove_self_managed_snap(snap_id)
print ("Removed snap id {}".format(snap_id))
EOF
}

test_remove_self_managed_snapshots() {
    # Ensure users cannot create self-managed snapshots w/o permissions
    expect 1 create_self_managed_snapshot snap_none images
    expect 1 create_self_managed_snapshot snap_none volumes

    create_self_managed_snapshot snap_all images
    create_self_managed_snapshot snap_all volumes

    create_self_managed_snapshot snap_pool images
    expect 1 create_self_managed_snapshot snap_pool volumes

    create_self_managed_snapshot snap_profile_all images
    create_self_managed_snapshot snap_profile_all volumes

    create_self_managed_snapshot snap_profile_pool images
    expect 1 create_self_managed_snapshot snap_profile_pool volumes

    # Ensure users cannot delete self-managed snapshots w/o permissions
    expect 1 remove_self_managed_snapshot snap_none images
    expect 1 remove_self_managed_snapshot snap_none volumes

    remove_self_managed_snapshot snap_all images
    remove_self_managed_snapshot snap_all volumes

    remove_self_managed_snapshot snap_pool images
    expect 1 remove_self_managed_snapshot snap_pool volumes

    remove_self_managed_snapshot snap_profile_all images
    remove_self_managed_snapshot snap_profile_all volumes

    remove_self_managed_snapshot snap_profile_pool images
    expect 1 remove_self_managed_snapshot snap_profile_pool volumes
}

<<<<<<< HEAD
=======
test_rbd_support() {
    # read-only commands should work on both pools
    ceph -k $KEYRING --id volumes rbd perf image stats volumes
    ceph -k $KEYRING --id volumes rbd perf image stats images

    # read/write commands should only work on 'volumes'
    rbd -k $KEYRING --id volumes create --image-format 2 --image-feature $IMAGE_FEATURES -s 1 volumes/foo
    ceph -k $KEYRING --id volumes rbd task add remove volumes/foo
    expect 13 ceph -k $KEYRING --id volumes rbd task add remove images/foo
}

>>>>>>> f8781be9
cleanup() {
    rm -f $KEYRING
}

KEYRING=$(mktemp)
trap cleanup EXIT ERR HUP INT QUIT

delete_users
create_users

recreate_pools
test_images_access

recreate_pools
test_volumes_access

test_remove_self_managed_snapshots

<<<<<<< HEAD
=======
test_rbd_support

>>>>>>> f8781be9
delete_pools
delete_users

echo OK
exit 0<|MERGE_RESOLUTION|>--- conflicted
+++ resolved
@@ -9,15 +9,9 @@
 }
 
 create_pools() {
-<<<<<<< HEAD
-    ceph osd pool create images 100
-    rbd pool init images
-    ceph osd pool create volumes 100
-=======
     ceph osd pool create images 32
     rbd pool init images
     ceph osd pool create volumes 32
->>>>>>> f8781be9
     rbd pool init volumes
 }
 
@@ -46,16 +40,11 @@
 }
 
 create_users() {
-<<<<<<< HEAD
-    ceph auth get-or-create client.volumes mon 'allow r' osd 'allow class-read object_prefix rbd_children, allow r class-read pool images, allow rwx pool volumes' >> $KEYRING
-    ceph auth get-or-create client.images mon 'allow r' osd 'allow class-read object_prefix rbd_children, allow rwx pool images' >> $KEYRING
-=======
     ceph auth get-or-create client.volumes \
 	mon 'profile rbd' \
 	osd 'profile rbd pool=volumes, profile rbd-read-only pool=images' \
 	mgr 'profile rbd pool=volumes, profile rbd-read-only pool=images' >> $KEYRING
     ceph auth get-or-create client.images mon 'profile rbd' osd 'profile rbd pool=images' >> $KEYRING
->>>>>>> f8781be9
 
     ceph auth get-or-create client.snap_none mon 'allow r' >> $KEYRING
     ceph auth get-or-create client.snap_all mon 'allow r' osd 'allow w' >> $KEYRING
@@ -176,11 +165,7 @@
   ID=$1
   POOL=$2
 
-<<<<<<< HEAD
-  cat << EOF | CEPH_KEYRING="$KEYRING" python
-=======
   cat << EOF | CEPH_ARGS="-k $KEYRING" python
->>>>>>> f8781be9
 import rados
 
 cluster = rados.Rados(conffile="", rados_id="${ID}")
@@ -196,11 +181,7 @@
   ID=$1
   POOL=$2
 
-<<<<<<< HEAD
-  cat << EOF | CEPH_KEYRING="$KEYRING" python
-=======
   cat << EOF | CEPH_ARGS="-k $KEYRING" python
->>>>>>> f8781be9
 import rados
 
 cluster1 = rados.Rados(conffile="", rados_id="mon_write")
@@ -253,8 +234,6 @@
     expect 1 remove_self_managed_snapshot snap_profile_pool volumes
 }
 
-<<<<<<< HEAD
-=======
 test_rbd_support() {
     # read-only commands should work on both pools
     ceph -k $KEYRING --id volumes rbd perf image stats volumes
@@ -266,7 +245,6 @@
     expect 13 ceph -k $KEYRING --id volumes rbd task add remove images/foo
 }
 
->>>>>>> f8781be9
 cleanup() {
     rm -f $KEYRING
 }
@@ -285,11 +263,8 @@
 
 test_remove_self_managed_snapshots
 
-<<<<<<< HEAD
-=======
 test_rbd_support
 
->>>>>>> f8781be9
 delete_pools
 delete_users
 
