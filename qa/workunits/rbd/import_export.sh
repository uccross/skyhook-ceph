--- conflicted
+++ resolved
@@ -139,11 +139,7 @@
     rbd import --stripe-count 1000 --stripe-unit 4096 ${TMPDIR}/img testimg
     rbd export --export-format 2 testimg ${TMPDIR}/img_v2
     rbd import --export-format 2 ${TMPDIR}/img_v2 testimg_import
-<<<<<<< HEAD
-    rbd info testimg_import|grep "stripe unit"|grep -Ei '(4 KiB|4K|4096)'
-=======
     rbd info testimg_import|grep "stripe unit"|grep -Ei '(4 KiB|4096)'
->>>>>>> f8781be9
     rbd info testimg_import|grep "stripe count"|awk '{print $3}'|grep 1000
 
     rm ${TMPDIR}/img_v2
@@ -188,11 +184,7 @@
 # 1M sparse, 1M data
 rbd rm sparse1 || true
 rbd import $RBD_CREATE_ARGS --order 20 ${TMPDIR}/sparse1
-<<<<<<< HEAD
-rbd ls -l | grep sparse1 | grep -Ei '(2 MiB|2M|2048k)'
-=======
 rbd ls -l | grep sparse1 | grep -Ei '(2 MiB|2048k)'
->>>>>>> f8781be9
 [ $tiered -eq 1 -o "$(objects sparse1)" = '1' ]
 
 # export, compare contents and on-disk size
@@ -204,11 +196,7 @@
 # 1M data, 1M sparse
 rbd rm sparse2 || true
 rbd import $RBD_CREATE_ARGS --order 20 ${TMPDIR}/sparse2
-<<<<<<< HEAD
-rbd ls -l | grep sparse2 | grep -Ei '(2 MiB|2M|2048k)'
-=======
 rbd ls -l | grep sparse2 | grep -Ei '(2 MiB|2048k)'
->>>>>>> f8781be9
 [ $tiered -eq 1 -o "$(objects sparse2)" = '0' ]
 rbd export sparse2 ${TMPDIR}/sparse2.out
 compare_files_and_ondisk_sizes ${TMPDIR}/sparse2 ${TMPDIR}/sparse2.out
@@ -219,11 +207,7 @@
 truncate ${TMPDIR}/sparse1 -s 10M
 # import from stdin just for fun, verify still sparse
 rbd import $RBD_CREATE_ARGS --order 20 - sparse1 < ${TMPDIR}/sparse1
-<<<<<<< HEAD
-rbd ls -l | grep sparse1 | grep -Ei '(10 MiB|10M|10240k)'
-=======
 rbd ls -l | grep sparse1 | grep -Ei '(10 MiB|10240k)'
->>>>>>> f8781be9
 [ $tiered -eq 1 -o "$(objects sparse1)" = '1' ]
 rbd export sparse1 ${TMPDIR}/sparse1.out
 compare_files_and_ondisk_sizes ${TMPDIR}/sparse1 ${TMPDIR}/sparse1.out
@@ -234,11 +218,7 @@
 dd if=/dev/urandom bs=2M count=1 of=${TMPDIR}/sparse2 oflag=append conv=notrunc
 # again from stding
 rbd import $RBD_CREATE_ARGS --order 20 - sparse2 < ${TMPDIR}/sparse2
-<<<<<<< HEAD
-rbd ls -l | grep sparse2 | grep -Ei '(4 MiB|4M|4096k)'
-=======
 rbd ls -l | grep sparse2 | grep -Ei '(4 MiB|4096k)'
->>>>>>> f8781be9
 [ $tiered -eq 1 -o "$(objects sparse2)" = '0 2 3' ]
 rbd export sparse2 ${TMPDIR}/sparse2.out
 compare_files_and_ondisk_sizes ${TMPDIR}/sparse2 ${TMPDIR}/sparse2.out
