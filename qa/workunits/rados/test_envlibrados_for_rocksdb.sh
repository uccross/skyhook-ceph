--- conflicted
+++ resolved
@@ -67,9 +67,6 @@
 
 # compile code
 cd rocksdb
-<<<<<<< HEAD
-make env_librados_test ROCKSDB_USE_LIBRADOS=1 DISABLE_WARNING_AS_ERROR=1 -j8
-=======
 if type cmake3 > /dev/null 2>&1 ; then
     CMAKE=cmake3
 else
@@ -77,7 +74,6 @@
 fi
 mkdir build && cd build && ${CMAKE} -DWITH_LIBRADOS=ON -DWITH_SNAPPY=ON -DWITH_GFLAGS=OFF -DFAIL_ON_WARNINGS=OFF ..
 make rocksdb_env_librados_test -j8
->>>>>>> 3ad2dfa4
 
 echo "Copy ceph.conf"
 # prepare ceph.conf
