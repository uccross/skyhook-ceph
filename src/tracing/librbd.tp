#include "tracing/tracing-common.h"
#include "include/rbd/librbd.h"
#include "include/int_types.h"

TRACEPOINT_EVENT(librbd, read_enter,
    TP_ARGS(
        void*, imagectx,
        const char*, name,
        const char*, snap_name,
        char, read_only,
        uint64_t, offset,
        uint64_t, length),
    TP_FIELDS(
        ctf_integer_hex(void*, imagectx, imagectx)
        ctf_string(name, name)
        ctf_string(snap_name, snap_name)
        ctf_integer(char, read_only, read_only)
        ctf_integer(uint64_t, offset, offset)
        ctf_integer(uint64_t, length, length)
    )
)

TRACEPOINT_EVENT(librbd, read2_enter,
    TP_ARGS(
        void*, imagectx,
        const char*, name,
        const char*, snap_name,
        char, read_only,
        uint64_t, offset,
        uint64_t, length,
	int, op_flags),
    TP_FIELDS(
        ctf_integer_hex(void*, imagectx, imagectx)
        ctf_string(name, name)
        ctf_string(snap_name, snap_name)
        ctf_integer(char, read_only, read_only)
        ctf_integer(uint64_t, offset, offset)
        ctf_integer(uint64_t, length, length)
        ctf_integer(int, op_flags, op_flags)
    )
)
TRACEPOINT_EVENT(librbd, read_exit,
    TP_ARGS(
        ssize_t, retval),
    TP_FIELDS(
        ctf_integer(ssize_t, retval, retval)
    )
)

TRACEPOINT_EVENT(librbd, read_iterate_enter,
    TP_ARGS(
        void*, imagectx,
        const char*, name,
        const char*, snap_name,
        char, read_only,
        uint64_t, offset,
        uint64_t, length),
    TP_FIELDS(
        ctf_integer_hex(void*, imagectx, imagectx)
        ctf_string(name, name)
        ctf_string(snap_name, snap_name)
        ctf_integer(char, read_only, read_only)
        ctf_integer(uint64_t, offset, offset)
        ctf_integer(uint64_t, length, length)
    )
)

TRACEPOINT_EVENT(librbd, read_iterate_exit,
    TP_ARGS(
        int64_t, retval),
    TP_FIELDS(
        ctf_integer(int64_t, retval, retval)
    )
)

TRACEPOINT_EVENT(librbd, read_iterate2_enter,
    TP_ARGS(
        void*, imagectx,
        const char*, name,
        const char*, snap_name,
        char, read_only,
        uint64_t, offset,
        uint64_t, length),
    TP_FIELDS(
        ctf_integer_hex(void*, imagectx, imagectx)
        ctf_string(name, name)
        ctf_string(snap_name, snap_name)
        ctf_integer(char, read_only, read_only)
        ctf_integer(uint64_t, offset, offset)
        ctf_integer(uint64_t, length, length)
    )
)

TRACEPOINT_EVENT(librbd, read_iterate2_exit,
    TP_ARGS(
        int, retval),
    TP_FIELDS(
        ctf_integer(int, retval, retval)
    )
)

TRACEPOINT_EVENT(librbd, write_enter,
    TP_ARGS(
        void*, imagectx,
        const char*, name,
        const char*, snap_name,
        char, read_only,
        uint64_t, off,
        size_t, len,
        const char*, buf),
    TP_FIELDS(
        ctf_integer_hex(void*, imagectx, imagectx)
        ctf_string(name, name)
        ctf_string(snap_name, snap_name)
        ctf_integer(char, read_only, read_only)
        ctf_integer(uint64_t, off, off)
        ceph_ctf_sequence(unsigned char, buf, buf, size_t, len)
    )
)

TRACEPOINT_EVENT(librbd, write2_enter,
    TP_ARGS(
        void*, imagectx,
        const char*, name,
        const char*, snap_name,
        char, read_only,
        uint64_t, off,
        size_t, len,
        const char*, buf,
	int, op_flags),
    TP_FIELDS(
        ctf_integer_hex(void*, imagectx, imagectx)
        ctf_string(name, name)
        ctf_string(snap_name, snap_name)
        ctf_integer(char, read_only, read_only)
        ctf_integer(uint64_t, off, off)
        ceph_ctf_sequence(unsigned char, buf, buf, size_t, len)
        ctf_integer(int, op_flags, op_flags)
    )
)


TRACEPOINT_EVENT(librbd, write_exit,
    TP_ARGS(
        ssize_t, retval),
    TP_FIELDS(
        ctf_integer(ssize_t, retval, retval)
    )
)

TRACEPOINT_EVENT(librbd, open_image_enter,
    TP_ARGS(
        void*, imagectx,
        const char*, name,
        const char*, id,
        const char*, snap_name,
        int, read_only),
    TP_FIELDS(
        ctf_integer_hex(void*, imagectx, imagectx)
        ctf_string(name, name)
        ctf_string(id, id)
        ctf_string(snap_name, snap_name)
        ctf_integer(uint8_t, read_only, read_only ? 1 : 0)
    )
)

TRACEPOINT_EVENT(librbd, open_image_exit,
    TP_ARGS(
        int, retval),
    TP_FIELDS(
        ctf_integer(int, retval, retval)
    )
)

TRACEPOINT_EVENT(librbd, writesame_enter,
    TP_ARGS(
        void*, imagectx,
        const char*, name,
        const char*, snap_name,
        char, read_only,
        uint64_t, off,
        size_t, len,
        const char*, buf,
	size_t, data_len,
	int, op_flags),
    TP_FIELDS(
        ctf_integer_hex(void*, imagectx, imagectx)
        ctf_string(name, name)
        ctf_string(snap_name, snap_name)
        ctf_integer(char, read_only, read_only)
        ctf_integer(uint64_t, off, off)
        ctf_integer(size_t, len, len)
        ctf_integer(size_t, data_len, data_len)
        ceph_ctf_sequence(unsigned char, buf, buf, size_t, data_len)
        ctf_integer(int, op_flags, op_flags)
    )
)

TRACEPOINT_EVENT(librbd, writesame_exit,
    TP_ARGS(
        ssize_t, retval),
    TP_FIELDS(
        ctf_integer(ssize_t, retval, retval)
    )
)

TRACEPOINT_EVENT(librbd, compare_and_write_enter,
    TP_ARGS(
        void*, imagectx,
        const char*, name,
        const char*, snap_name,
        char, read_only,
        uint64_t, off,
        size_t, len,
        const char*, cmp_buf,
        const char*, buf,
	int, op_flags),
    TP_FIELDS(
        ctf_integer_hex(void*, imagectx, imagectx)
        ctf_string(name, name)
        ctf_string(snap_name, snap_name)
        ctf_integer(char, read_only, read_only)
        ctf_integer(uint64_t, off, off)
        ceph_ctf_sequence(unsigned char, cmp_buf, cmp_buf, size_t, len)
        ceph_ctf_sequence(unsigned char, buf, buf, size_t, len)
        ctf_integer(int, op_flags, op_flags)
    )
)

TRACEPOINT_EVENT(librbd, compare_and_write_exit,
    TP_ARGS(
        ssize_t, retval),
    TP_FIELDS(
        ctf_integer(ssize_t, retval, retval)
    )
)

TRACEPOINT_EVENT(librbd, open_image_by_id_enter,
    TP_ARGS(
        void*, imagectx,
        const char*, id,
        const char*, snap_name,
        int, read_only),
    TP_FIELDS(
        ctf_integer_hex(void*, imagectx, imagectx)
        ctf_string(id, id)
        ctf_string(snap_name, snap_name)
        ctf_integer(uint8_t, read_only, read_only ? 1 : 0)
    )
)

TRACEPOINT_EVENT(librbd, open_image_by_id_exit,
    TP_ARGS(
        int, retval),
    TP_FIELDS(
        ctf_integer(int, retval, retval)
    )
)

TRACEPOINT_EVENT(librbd, aio_open_image_enter,
    TP_ARGS(
        void*, imagectx,
        const char*, name,
        const char*, id,
        const char*, snap_name,
        int, read_only,
        const void*, completion),
    TP_FIELDS(
        ctf_integer_hex(void*, imagectx, imagectx)
        ctf_string(name, name)
        ctf_string(id, id)
        ctf_string(snap_name, snap_name)
        ctf_integer(uint8_t, read_only, read_only ? 1 : 0)
        ctf_integer_hex(const void*, completion, completion)
    )
)

TRACEPOINT_EVENT(librbd, aio_open_image_exit,
    TP_ARGS(
        int, retval),
    TP_FIELDS(
        ctf_integer(int, retval, retval)
    )
)

TRACEPOINT_EVENT(librbd, aio_open_image_by_id_enter,
    TP_ARGS(
        void*, imagectx,
        const char*, id,
        const char*, snap_name,
        int, read_only,
        const void*, completion),
    TP_FIELDS(
        ctf_integer_hex(void*, imagectx, imagectx)
        ctf_string(id, id)
        ctf_string(snap_name, snap_name)
        ctf_integer(uint8_t, read_only, read_only ? 1 : 0)
        ctf_integer_hex(const void*, completion, completion)
    )
)

TRACEPOINT_EVENT(librbd, aio_open_image_by_id_exit,
    TP_ARGS(
        int, retval),
    TP_FIELDS(
        ctf_integer(int, retval, retval)
    )
)

TRACEPOINT_EVENT(librbd, close_image_enter,
    TP_ARGS(
        void*, imagectx,
        const char*, name,
        const char*, id),
    TP_FIELDS(
        ctf_integer_hex(void*, imagectx, imagectx)
        ctf_string(name, name)
        ctf_string(id, id)
    )
)

TRACEPOINT_EVENT(librbd, close_image_exit,
    TP_ARGS(
	int, retval),
    TP_FIELDS(
	ctf_integer(int, retval, retval))
)

TRACEPOINT_EVENT(librbd, aio_close_image_enter,
    TP_ARGS(
        void*, imagectx,
        const char*, name,
        const char*, id,
        const void*, completion),
    TP_FIELDS(
        ctf_integer_hex(void*, imagectx, imagectx)
        ctf_string(name, name)
        ctf_string(id, id)
        ctf_integer_hex(const void*, completion, completion)
    )
)

TRACEPOINT_EVENT(librbd, aio_close_image_exit,
    TP_ARGS(
	int, retval),
    TP_FIELDS(
	ctf_integer(int, retval, retval))
)

TRACEPOINT_EVENT(librbd, list_enter,
    TP_ARGS(
        const char*, pool_name,
        int64_t, id),
    TP_FIELDS(
        ctf_string(pool_name, pool_name)
        ctf_integer(int64_t, id, id)
    )
)

TRACEPOINT_EVENT(librbd, list_entry,
    TP_ARGS(
        const char*, name),
    TP_FIELDS(
        ctf_string(name, name)
    )
)

TRACEPOINT_EVENT(librbd, list_exit,
    TP_ARGS(
        int, retval,
        int, size),
    TP_FIELDS(
        ctf_integer(int, retval, retval)
        ctf_integer(size_t, size, size)
    )
)

TRACEPOINT_EVENT(librbd, create_enter,
    TP_ARGS(
        const char*, pool_name,
        int64_t, id,
        const char*, imgname,
        uint64_t, size,
        int, order),
    TP_FIELDS(
        ctf_string(pool_name, pool_name)
        ctf_integer(int64_t, id, id)
        ctf_string(imgname, imgname)
        ctf_integer(uint64_t, size, size)
        ctf_integer(int, order, order)
    )
)

TRACEPOINT_EVENT(librbd, create_exit,
    TP_ARGS(
        int, retval,
        int, order),
    TP_FIELDS(
        ctf_integer(int, retval, retval)
        ctf_integer(int, order, order)
    )
)

TRACEPOINT_EVENT(librbd, create2_enter,
    TP_ARGS(
        const char*, pool_name,
        int64_t, id,
        const char*, imgname,
        uint64_t, size,
        uint64_t, features,
        int, order),
    TP_FIELDS(
        ctf_string(pool_name, pool_name)
        ctf_integer(int64_t, id, id)
        ctf_string(imgname, imgname)
        ctf_integer(uint64_t, size, size)
        ctf_integer(uint64_t, features, features)
        ctf_integer(int, order, order)
    )
)

TRACEPOINT_EVENT(librbd, create2_exit,
    TP_ARGS(
        int, retval,
        int, order),
    TP_FIELDS(
        ctf_integer(int, retval, retval)
        ctf_integer(int, order, order)
    )
)

TRACEPOINT_EVENT(librbd, create3_enter,
    TP_ARGS(
        const char*, pool_name,
        int64_t, id,
        const char*, imgname,
        uint64_t, size,
        uint64_t, features,
        int, order,
        uint64_t, stripe_unit,
        uint64_t, stripe_count),
    TP_FIELDS(
        ctf_string(pool_name, pool_name)
        ctf_integer(int64_t, id, id)
        ctf_string(imgname, imgname)
        ctf_integer(uint64_t, size, size)
        ctf_integer(uint64_t, features, features)
        ctf_integer(int, order, order)
        ctf_integer(uint64_t, stripe_unit, stripe_unit)
        ctf_integer(uint64_t, stripe_count, stripe_count)
    )
)

TRACEPOINT_EVENT(librbd, create3_exit,
    TP_ARGS(
        int, retval,
        int, order),
    TP_FIELDS(
        ctf_integer(int, retval, retval)
        ctf_integer(int, order, order)
    )
)

TRACEPOINT_EVENT(librbd, create4_enter,
    TP_ARGS(
        const char*, pool_name,
        int64_t, id,
        const char*, imgname,
        uint64_t, size,
        void*, opts),
    TP_FIELDS(
        ctf_string(pool_name, pool_name)
        ctf_integer(int64_t, id, id)
        ctf_string(imgname, imgname)
        ctf_integer_hex(void*, opts, opts)
    )
)

TRACEPOINT_EVENT(librbd, create4_exit,
    TP_ARGS(
        int, retval),
    TP_FIELDS(
        ctf_integer(int, retval, retval)
    )
)

TRACEPOINT_EVENT(librbd, remove_enter,
    TP_ARGS(
        const char*, pool_name,
        int64_t, id,
        const char*, imgname),
    TP_FIELDS(
        ctf_string(pool_name, pool_name)
        ctf_integer(int64_t, id, id)
        ctf_string(imgname, imgname)
    )
)

TRACEPOINT_EVENT(librbd, remove_exit,
    TP_ARGS(
        int, retval),
    TP_FIELDS(
        ctf_integer(int, retval, retval)
    )
)

TRACEPOINT_EVENT(librbd, trash_move_enter,
    TP_ARGS(
        const char*, pool_name,
        int64_t, id,
        const char*, imgname),
    TP_FIELDS(
        ctf_string(pool_name, pool_name)
        ctf_integer(int64_t, id, id)
        ctf_string(imgname, imgname)
    )
)

TRACEPOINT_EVENT(librbd, trash_move_exit,
    TP_ARGS(
        int, retval),
    TP_FIELDS(
        ctf_integer(int, retval, retval)
    )
)

TRACEPOINT_EVENT(librbd, trash_list_enter,
    TP_ARGS(
        const char*, pool_name,
        int64_t, id),
    TP_FIELDS(
        ctf_string(pool_name, pool_name)
        ctf_integer(int64_t, id, id)
    )
)

TRACEPOINT_EVENT(librbd, trash_list_entry,
    TP_ARGS(
        const char*, id),
    TP_FIELDS(
        ctf_string(id, id)
    )
)

TRACEPOINT_EVENT(librbd, trash_list_exit,
    TP_ARGS(
        int, retval,
        int, size),
    TP_FIELDS(
        ctf_integer(int, retval, retval)
        ctf_integer(size_t, size, size)
    )
)

TRACEPOINT_EVENT(librbd, trash_purge_enter,
    TP_ARGS(
        const char*, pool_name,
        int64_t, id,
        time_t, expire_ts,
        float, threshold),
    TP_FIELDS(
        ctf_string(pool_name, pool_name)
        ctf_integer(int64_t, id, id)
        ceph_ctf_time_t(expire_ts, expire_ts)
        ctf_float(float, threshold, threshold)
    )
)

TRACEPOINT_EVENT(librbd, trash_purge_exit,
    TP_ARGS(int, retval),
    TP_FIELDS(
        ctf_integer(int, retval, retval)
    )
)

TRACEPOINT_EVENT(librbd, trash_remove_enter,
    TP_ARGS(
        const char*, pool_name,
        int64_t, id,
        const char*, imgid,
        uint8_t, force),
    TP_FIELDS(
        ctf_string(pool_name, pool_name)
        ctf_integer(int64_t, id, id)
        ctf_string(imgid, imgid)
        ctf_integer(uint8_t, force, force)
    )
)

TRACEPOINT_EVENT(librbd, trash_remove_exit,
    TP_ARGS(
        int, retval),
    TP_FIELDS(
        ctf_integer(int, retval, retval)
    )
)

TRACEPOINT_EVENT(librbd, trash_undelete_enter,
    TP_ARGS(
        const char*, pool_name,
        int64_t, id,
        const char*, imgid,
        const char*, imgnewname),
    TP_FIELDS(
        ctf_string(pool_name, pool_name)
        ctf_integer(int64_t, id, id)
        ctf_string(imgid, imgid)
        ctf_string(imgnewname, imgnewname)
    )
)

TRACEPOINT_EVENT(librbd, trash_undelete_exit,
    TP_ARGS(
        int, retval),
    TP_FIELDS(
        ctf_integer(int, retval, retval)
    )
)

TRACEPOINT_EVENT(librbd, aio_write_enter,
    TP_ARGS(
        void*, imagectx,
        const char*, name,
        const char*, snap_name,
        char, read_only,
        uint64_t, off,
        size_t, len,
        const char*, buf,
        const void*, completion),
    TP_FIELDS(
        ctf_integer_hex(void*, imagectx, imagectx)
        ctf_string(name, name)
        ctf_string(snap_name, snap_name)
        ctf_integer(char, read_only, read_only)
        ctf_integer(uint64_t, off, off)
        ctf_integer(size_t, len, len)
        ceph_ctf_sequence(unsigned char, buf, buf, size_t, len)
        ctf_integer_hex(const void*, completion, completion)
    )
)

TRACEPOINT_EVENT(librbd, aio_write2_enter,
    TP_ARGS(
        void*, imagectx,
        const char*, name,
        const char*, snap_name,
        char, read_only,
        uint64_t, off,
        size_t, len,
        const char*, buf,
        const void*, completion,
	int, op_flags),
    TP_FIELDS(
        ctf_integer_hex(void*, imagectx, imagectx)
        ctf_string(name, name)
        ctf_string(snap_name, snap_name)
        ctf_integer(char, read_only, read_only)
        ctf_integer(uint64_t, off, off)
        ctf_integer(size_t, len, len)
        ceph_ctf_sequence(unsigned char, buf, buf, size_t, len)
        ctf_integer_hex(const void*, completion, completion)
        ctf_integer(int, op_flags, op_flags)
    )
)
TRACEPOINT_EVENT(librbd, aio_write_exit,
    TP_ARGS(
        int, retval),
    TP_FIELDS(
        ctf_integer(int, retval, retval)
    )
)

TRACEPOINT_EVENT(librbd, aio_read_enter,
    TP_ARGS(
        void*, imagectx,
        const char*, name,
        const char*, snap_name,
        char, read_only,
        uint64_t, offset,
        uint64_t, length,
        const char*, buf,
        const void*, completion),
    TP_FIELDS(
        ctf_integer_hex(void*, imagectx, imagectx)
        ctf_string(name, name)
        ctf_string(snap_name, snap_name)
        ctf_integer(char, read_only, read_only)
        ctf_integer(uint64_t, offset, offset)
        ctf_integer(uint64_t, length, length)
        ctf_integer_hex(const void*, completion, completion)
    )
)

TRACEPOINT_EVENT(librbd, aio_read2_enter,
    TP_ARGS(
        void*, imagectx,
        const char*, name,
        const char*, snap_name,
        char, read_only,
        uint64_t, offset,
        uint64_t, length,
        const char*, buf,
        const void*, completion,
	int, op_flags),
    TP_FIELDS(
        ctf_integer_hex(void*, imagectx, imagectx)
        ctf_string(name, name)
        ctf_string(snap_name, snap_name)
        ctf_integer(char, read_only, read_only)
        ctf_integer(uint64_t, offset, offset)
        ctf_integer(uint64_t, length, length)
        ctf_integer_hex(const void*, completion, completion)
        ctf_integer(int, op_flags, op_flags)
    )
)


TRACEPOINT_EVENT(librbd, aio_read_exit,
    TP_ARGS(
        int, retval),
    TP_FIELDS(
        ctf_integer(int, retval, retval)
    )
)

TRACEPOINT_EVENT(librbd, aio_discard_enter,
    TP_ARGS(
        void*, imagectx,
        const char*, name,
        const char*, snap_name,
        char, read_only,
        uint64_t, off,
        uint64_t, len,
        void*, completion),
    TP_FIELDS(
        ctf_integer_hex(void*, imagectx, imagectx)
        ctf_string(name, name)
        ctf_string(snap_name, snap_name)
        ctf_integer(char, read_only, read_only)
        ctf_integer(uint64_t, off, off)
        ctf_integer(uint64_t, len, len)
        ctf_integer_hex(void*, completion, completion)
    )
)

TRACEPOINT_EVENT(librbd, aio_discard_exit,
    TP_ARGS(
        int, retval),
    TP_FIELDS(
        ctf_integer(int, retval, retval)
    )
)

TRACEPOINT_EVENT(librbd, invalidate_cache_enter,
    TP_ARGS(
        void*, imagectx,
        const char*, name,
        const char*, snap_name,
        char, read_only),
    TP_FIELDS(
        ctf_integer_hex(void*, imagectx, imagectx)
        ctf_string(name, name)
        ctf_string(snap_name, snap_name)
        ctf_integer(char, read_only, read_only)
    )
)

TRACEPOINT_EVENT(librbd, invalidate_cache_exit,
    TP_ARGS(
        int, retval),
    TP_FIELDS(
        ctf_integer(int, retval, retval)
    )
)

TRACEPOINT_EVENT(librbd, poll_io_events_enter,
    TP_ARGS(
        void*, imagectx,
        int, numcomp),
    TP_FIELDS(
        ctf_integer_hex(void*, imagectx, imagectx)
        ctf_integer(int, numcomp, numcomp)
    )
)

TRACEPOINT_EVENT(librbd, poll_io_events_exit,
    TP_ARGS(
        int, retval),
    TP_FIELDS(
        ctf_integer(int, retval, retval)
    )
)
TRACEPOINT_EVENT(librbd, metadata_get_enter,
    TP_ARGS(
        void*, imagectx,
        const char*, key),
    TP_FIELDS(
        ctf_integer_hex(void*, imagectx, imagectx)
        ctf_string(key, key)
    )
)

TRACEPOINT_EVENT(librbd, metadata_get_exit,
    TP_ARGS(
        int, retval,
        const char*, key,
        const char*, value),
    TP_FIELDS(
        ctf_integer(int, retval, retval)
        ctf_string(key, key)
        ctf_string(value, value)
    )
)

TRACEPOINT_EVENT(librbd, metadata_set_enter,
    TP_ARGS(
        void*, imagectx,
        const char*, key,
        const char*, value),
    TP_FIELDS(
        ctf_integer_hex(void*, imagectx, imagectx)
        ctf_string(key, key)
        ctf_string(value, value)
    )
)

TRACEPOINT_EVENT(librbd, metadata_set_exit,
    TP_ARGS(
        int, retval),
    TP_FIELDS(
        ctf_integer(int, retval, retval)
    )
)

TRACEPOINT_EVENT(librbd, metadata_remove_enter,
    TP_ARGS(
        void*, imagectx,
        const char*, key),
    TP_FIELDS(
        ctf_integer_hex(void*, imagectx, imagectx)
        ctf_string(key, key)
    )
)

TRACEPOINT_EVENT(librbd, metadata_remove_exit,
    TP_ARGS(
        int, retval),
    TP_FIELDS(
        ctf_integer(int, retval, retval)
    )
)

TRACEPOINT_EVENT(librbd, metadata_list_enter,
    TP_ARGS(
        void*, imagectx),
    TP_FIELDS(
        ctf_integer_hex(void*, imagectx, imagectx)
    )
)

TRACEPOINT_EVENT(librbd, metadata_list_entry,
    TP_ARGS(
        const char*, key,
        const char*, value),
    TP_FIELDS(
        ctf_string(key, key)
        ctf_string(value, value)
    )
)

TRACEPOINT_EVENT(librbd, metadata_list_exit,
    TP_ARGS(
        int, retval),
    TP_FIELDS(
        ctf_integer(int, retval, retval)
    )
)

TRACEPOINT_EVENT(librbd, flush_enter,
    TP_ARGS(
        void*, imagectx,
        const char*, name,
        const char*, snap_name,
        char, read_only),
    TP_FIELDS(
        ctf_integer_hex(void*, imagectx, imagectx)
        ctf_string(name, name)
        ctf_string(snap_name, snap_name)
        ctf_integer(char, read_only, read_only)
    )
)

TRACEPOINT_EVENT(librbd, flush_exit,
    TP_ARGS(
        int, retval),
    TP_FIELDS(
        ctf_integer(int, retval, retval)
    )
)

TRACEPOINT_EVENT(librbd, aio_flush_enter,
    TP_ARGS(
        void*, imagectx,
        const char*, name,
        const char*, snap_name,
        char, read_only,
        const void*, completion),
    TP_FIELDS(
        ctf_integer_hex(void*, imagectx, imagectx)
        ctf_string(name, name)
        ctf_string(snap_name, snap_name)
        ctf_integer(char, read_only, read_only)
        ctf_integer_hex(const void*, completion, completion)
    )
)

TRACEPOINT_EVENT(librbd, aio_flush_exit,
    TP_ARGS(
        int, retval),
    TP_FIELDS(
        ctf_integer(int, retval, retval)
    )
)

TRACEPOINT_EVENT(librbd, copy_enter,
    TP_ARGS(
        void*, src_imagectx,
        const char*, src_name,
        const char*, src_snap_name,
        char, src_read_only,
        const char*, dst_pool_name,
        uint64_t, dst_id,
        const char*, dst_name),
    TP_FIELDS(
        ctf_integer_hex(void*, src_imagectx, src_imagectx)
        ctf_string(src_name, src_name)
        ctf_string(src_snap_name, src_snap_name)
        ctf_integer(char, src_read_only, src_read_only)
        ctf_string(dst_pool_name, dst_pool_name)
        ctf_integer(uint64_t, dst_id, dst_id)
        ctf_string(dst_name, dst_name)
    )
)

TRACEPOINT_EVENT(librbd, copy_exit,
    TP_ARGS(
        int, retval),
    TP_FIELDS(
        ctf_integer(int, retval, retval)
    )
)

TRACEPOINT_EVENT(librbd, copy2_enter,
    TP_ARGS(
        void*, src_imagectx,
        const char*, src_name,
        const char*, src_snap_name,
        char, src_read_only,
        void*, dst_imagectx,
        const char*, dst_name,
        const char*, dst_snap_name,
        char, dst_read_only),
    TP_FIELDS(
        ctf_integer_hex(void*, src_imagectx, src_imagectx)
        ctf_string(src_name, src_name)
        ctf_string(src_snap_name, src_snap_name)
        ctf_integer(char, src_read_only, src_read_only)
        ctf_integer_hex(void*, dst_imagectx, dst_imagectx)
        ctf_string(dst_name, dst_name)
        ctf_string(dst_snap_name, dst_snap_name)
        ctf_integer(char, dst_read_only, dst_read_only)
    )
)

TRACEPOINT_EVENT(librbd, copy2_exit,
    TP_ARGS(
        int, retval),
    TP_FIELDS(
        ctf_integer(int, retval, retval)
    )
)

TRACEPOINT_EVENT(librbd, copy3_enter,
    TP_ARGS(
        void*, src_imagectx,
        const char*, src_name,
        const char*, src_snap_name,
        char, src_read_only,
        const char*, dst_pool_name,
        uint64_t, dst_id,
        const char*, dst_name,
        void*, opts),
    TP_FIELDS(
        ctf_integer_hex(void*, src_imagectx, src_imagectx)
        ctf_string(src_name, src_name)
        ctf_string(src_snap_name, src_snap_name)
        ctf_integer(char, src_read_only, src_read_only)
        ctf_string(dst_pool_name, dst_pool_name)
        ctf_integer(uint64_t, dst_id, dst_id)
        ctf_string(dst_name, dst_name)
        ctf_integer_hex(void*, opts, opts)
    )
)

TRACEPOINT_EVENT(librbd, copy3_exit,
    TP_ARGS(
        int, retval),
    TP_FIELDS(
        ctf_integer(int, retval, retval)
    )
)

TRACEPOINT_EVENT(librbd, copy4_enter,
    TP_ARGS(
        void*, src_imagectx,
        const char*, src_name,
        const char*, src_snap_name,
        char, src_read_only,
        const char*, dst_pool_name,
        uint64_t, dst_id,
        const char*, dst_name,
        void*, opts,
        size_t, sparse_size),
    TP_FIELDS(
        ctf_integer_hex(void*, src_imagectx, src_imagectx)
        ctf_string(src_name, src_name)
        ctf_string(src_snap_name, src_snap_name)
        ctf_integer(char, src_read_only, src_read_only)
        ctf_string(dst_pool_name, dst_pool_name)
        ctf_integer(uint64_t, dst_id, dst_id)
        ctf_string(dst_name, dst_name)
        ctf_integer_hex(void*, opts, opts)
        ctf_integer(size_t, sparse_size, sparse_size)
    )
)

TRACEPOINT_EVENT(librbd, copy4_exit,
    TP_ARGS(
        int, retval),
    TP_FIELDS(
        ctf_integer(int, retval, retval)
    )
)

TRACEPOINT_EVENT(librbd, deep_copy_enter,
    TP_ARGS(
        void*, src_imagectx,
        const char*, src_name,
        const char*, src_snap_name,
        char, src_read_only,
        const char*, dst_pool_name,
        uint64_t, dst_id,
        const char*, dst_name,
        void*, opts),
    TP_FIELDS(
        ctf_integer_hex(void*, src_imagectx, src_imagectx)
        ctf_string(src_name, src_name)
        ctf_string(src_snap_name, src_snap_name)
        ctf_integer(char, src_read_only, src_read_only)
        ctf_string(dst_pool_name, dst_pool_name)
        ctf_integer(uint64_t, dst_id, dst_id)
        ctf_string(dst_name, dst_name)
        ctf_integer_hex(void*, opts, opts)
    )
)

TRACEPOINT_EVENT(librbd, deep_copy_exit,
    TP_ARGS(
        int, retval),
    TP_FIELDS(
        ctf_integer(int, retval, retval)
    )
)

TRACEPOINT_EVENT(librbd, resize_enter,
    TP_ARGS(
        void*, imagectx,
        const char*, name,
        const char*, snap_name,
        char, read_only,
        uint64_t, size),
    TP_FIELDS(
        ctf_integer_hex(void*, imagectx, imagectx)
        ctf_string(name, name)
        ctf_string(snap_name, snap_name)
        ctf_integer(char, read_only, read_only)
        ctf_integer(uint64_t, size, size)
    )
)

TRACEPOINT_EVENT(librbd, resize_exit,
    TP_ARGS(
        int, retval),
    TP_FIELDS(
        ctf_integer(int, retval, retval)
    )
)

TRACEPOINT_EVENT(librbd, rename_enter,
    TP_ARGS(
        const char*, pool_name,
        uint64_t, id,
        const char*, srcname,
        const char*, dstname),
    TP_FIELDS(
        ctf_string(pool_name, pool_name)
        ctf_integer(uint64_t, id, id)
        ctf_string(srcname, srcname)
        ctf_string(dstname, dstname)
    )
)

TRACEPOINT_EVENT(librbd, rename_exit,
    TP_ARGS(
        int, retval),
    TP_FIELDS(
        ctf_integer(int, retval, retval)
    )
)

TRACEPOINT_EVENT(librbd, migration_prepare_enter,
    TP_ARGS(
        const char*, pool_name,
        uint64_t, id,
        const char*, image_name,
        const char*, dest_pool_name,
        uint64_t, dest_id,
        const char*, dest_image_name,
        void*, opts),
    TP_FIELDS(
        ctf_string(pool_name, pool_name)
        ctf_integer(uint64_t, id, id)
        ctf_string(image_name, image_name)
        ctf_string(dest_pool_name, dest_pool_name)
        ctf_integer(uint64_t, dest_id, dest_id)
        ctf_string(dest_image_name, dest_image_name)
        ctf_integer_hex(void*, opts, opts)
    )
)

TRACEPOINT_EVENT(librbd, migration_prepare_exit,
    TP_ARGS(
        int, retval),
    TP_FIELDS(
        ctf_integer(int, retval, retval)
    )
)

TRACEPOINT_EVENT(librbd, migration_execute_enter,
    TP_ARGS(
        const char*, pool_name,
        int64_t, pool_id,
        const char*, image_name),
    TP_FIELDS(
        ctf_string(pool_name, pool_name)
        ctf_integer(int64_t, pool_id, pool_id)
        ctf_string(image_name, image_name)
    )
)

TRACEPOINT_EVENT(librbd, migration_execute_exit,
    TP_ARGS(
        int, retval),
    TP_FIELDS(
        ctf_integer(int, retval, retval)
    )
)

TRACEPOINT_EVENT(librbd, migration_abort_enter,
    TP_ARGS(
        const char*, pool_name,
        int64_t, pool_id,
        const char*, image_name),
    TP_FIELDS(
        ctf_string(pool_name, pool_name)
        ctf_integer(int64_t, pool_id, pool_id)
        ctf_string(image_name, image_name)
    )
)

TRACEPOINT_EVENT(librbd, migration_abort_exit,
    TP_ARGS(
        int, retval),
    TP_FIELDS(
        ctf_integer(int, retval, retval)
    )
)

TRACEPOINT_EVENT(librbd, migration_commit_enter,
    TP_ARGS(
        const char*, pool_name,
        int64_t, pool_id,
        const char*, image_name),
    TP_FIELDS(
        ctf_string(pool_name, pool_name)
        ctf_integer(int64_t, pool_id, pool_id)
        ctf_string(image_name, image_name)
    )
)

TRACEPOINT_EVENT(librbd, migration_commit_exit,
    TP_ARGS(
        int, retval),
    TP_FIELDS(
        ctf_integer(int, retval, retval)
    )
)

TRACEPOINT_EVENT(librbd, migration_status_enter,
    TP_ARGS(
        const char*, pool_name,
        int64_t, pool_id,
        const char*, image_name),
    TP_FIELDS(
        ctf_string(pool_name, pool_name)
        ctf_integer(int64_t, pool_id, pool_id)
        ctf_string(image_name, image_name)
    )
)

TRACEPOINT_EVENT(librbd, migration_status_exit,
    TP_ARGS(
        int, retval),
    TP_FIELDS(
        ctf_integer(int, retval, retval)
    )
)

TRACEPOINT_EVENT(librbd, discard_enter,
    TP_ARGS(
        void*, imagectx,
        const char*, name,
        const char*, snap_name,
        char, read_only,
        uint64_t, off,
        uint64_t, len),
    TP_FIELDS(
        ctf_integer_hex(void*, imagectx, imagectx)
        ctf_string(name, name)
        ctf_string(snap_name, snap_name)
        ctf_integer(char, read_only, read_only)
        ctf_integer(uint64_t, off, off)
        ctf_integer(uint64_t, len, len)
    )
)

TRACEPOINT_EVENT(librbd, discard_exit,
    TP_ARGS(
        int, retval),
    TP_FIELDS(
        ctf_integer(int, retval, retval)
    )
)

TRACEPOINT_EVENT(librbd, aio_is_complete_enter,
    TP_ARGS(
        rbd_completion_t, completion),
    TP_FIELDS(
        ctf_integer_hex(rbd_completion_t, completion, completion)
    )
)

TRACEPOINT_EVENT(librbd, aio_is_complete_exit,
    TP_ARGS(
        int, retval),
    TP_FIELDS(
        ctf_integer(int, retval, retval)
    )
)

TRACEPOINT_EVENT(librbd, aio_get_return_value_enter,
    TP_ARGS(
        rbd_completion_t, completion),
    TP_FIELDS(
        ctf_integer_hex(rbd_completion_t, completion, completion)
    )
)

TRACEPOINT_EVENT(librbd, aio_get_return_value_exit,
    TP_ARGS(
        ssize_t, retval),
    TP_FIELDS(
        ctf_integer(ssize_t, retval, retval)
    )
)

TRACEPOINT_EVENT(librbd, aio_wait_for_complete_enter,
    TP_ARGS(
        rbd_completion_t, completion),
    TP_FIELDS(
        ctf_integer_hex(rbd_completion_t, completion, completion)
    )
)

TRACEPOINT_EVENT(librbd, aio_wait_for_complete_exit,
    TP_ARGS(
        int, retval),
    TP_FIELDS(
        ctf_integer(int, retval, retval)
    )
)

TRACEPOINT_EVENT(librbd, aio_complete_enter,
    TP_ARGS(
        rbd_completion_t, completion,
        ssize_t, rval),
    TP_FIELDS(
        ctf_integer_hex(rbd_completion_t, completion, completion)
        ctf_integer(ssize_t, rval, rval)
    )
)

TRACEPOINT_EVENT(librbd, aio_complete_exit,
    TP_ARGS(),
    TP_FIELDS()
)

TRACEPOINT_EVENT(librbd, aio_writesame_enter,
    TP_ARGS(
        void*, imagectx,
        const char*, name,
        const char*, snap_name,
        char, read_only,
        uint64_t, off,
        size_t, len,
        const char*, buf,
        size_t, data_len,
        const void*, completion,
	int, op_flags),
    TP_FIELDS(
        ctf_integer_hex(void*, imagectx, imagectx)
        ctf_string(name, name)
        ctf_string(snap_name, snap_name)
        ctf_integer(char, read_only, read_only)
        ctf_integer(uint64_t, off, off)
        ctf_integer(size_t, len, len)
        ctf_integer(size_t, data_len, data_len)
        ceph_ctf_sequence(unsigned char, buf, buf, size_t, data_len)
        ctf_integer_hex(const void*, completion, completion)
        ctf_integer(int, op_flags, op_flags)
    )
)

TRACEPOINT_EVENT(librbd, aio_writesame_exit,
    TP_ARGS(
        ssize_t, retval),
    TP_FIELDS(
        ctf_integer(ssize_t, retval, retval)
    )
)

TRACEPOINT_EVENT(librbd, aio_compare_and_write_enter,
    TP_ARGS(
        void*, imagectx,
        const char*, name,
        const char*, snap_name,
        char, read_only,
        uint64_t, off,
        size_t, len,
        const char*, cmp_buf,
        const char*, buf,
        const void*, completion,
	      int, op_flags),
    TP_FIELDS(
        ctf_integer_hex(void*, imagectx, imagectx)
        ctf_string(name, name)
        ctf_string(snap_name, snap_name)
        ctf_integer(char, read_only, read_only)
        ctf_integer(uint64_t, off, off)
        ctf_integer(size_t, len, len)
        ceph_ctf_sequence(unsigned char, cmp_buf, cmp_buf, size_t, len)
        ceph_ctf_sequence(unsigned char, buf, buf, size_t, len)
        ctf_integer_hex(const void*, completion, completion)
        ctf_integer(int, op_flags, op_flags)
    )
)
TRACEPOINT_EVENT(librbd, aio_compare_and_write_exit,
    TP_ARGS(
        int, retval),
    TP_FIELDS(
        ctf_integer(int, retval, retval)
    )
)


TRACEPOINT_EVENT(librbd, clone_enter,
    TP_ARGS(
        const char*, parent_pool_name,
        uint64_t, parent_id,
        const char*, parent_name,
        const char*, parent_snap_name,
        const char*, child_pool_name,
        uint64_t, child_id,
        const char*, child_name,
        uint64_t, features),
    TP_FIELDS(
        ctf_string(parent_pool_name, parent_pool_name)
        ctf_integer(uint64_t, parent_id, parent_id)
        ctf_string(parent_name, parent_name)
        ctf_string(parent_snap_name, parent_snap_name)
        ctf_string(child_pool_name, child_pool_name)
        ctf_integer(uint64_t, child_id, child_id)
        ctf_string(child_name, child_name)
        ctf_integer(uint64_t, features, features)
    )
)

TRACEPOINT_EVENT(librbd, clone_exit,
    TP_ARGS(
        int, retval,
        int, order),
    TP_FIELDS(
        ctf_integer(int, retval, retval)
        ctf_integer(int, order, order)
    )
)

TRACEPOINT_EVENT(librbd, clone2_enter,
    TP_ARGS(
        const char*, parent_pool_name,
        uint64_t, parent_id,
        const char*, parent_name,
        const char*, parent_snap_name,
        const char*, child_pool_name,
        uint64_t, child_id,
        const char*, child_name,
        uint64_t, features,
        uint64_t, stripe_unit,
        int, stripe_count),
    TP_FIELDS(
        ctf_string(parent_pool_name, parent_pool_name)
        ctf_integer(uint64_t, parent_id, parent_id)
        ctf_string(parent_name, parent_name)
        ctf_string(parent_snap_name, parent_snap_name)
        ctf_string(child_pool_name, child_pool_name)
        ctf_integer(uint64_t, child_id, child_id)
        ctf_string(child_name, child_name)
        ctf_integer(uint64_t, features, features)
        ctf_integer(uint64_t, stripe_unit, stripe_unit)
        ctf_integer(int, stripe_count, stripe_count)
    )
)

TRACEPOINT_EVENT(librbd, clone2_exit,
    TP_ARGS(
        int, retval,
        int, order),
    TP_FIELDS(
        ctf_integer(int, retval, retval)
        ctf_integer(int, order, order)
    )
)

TRACEPOINT_EVENT(librbd, clone3_enter,
    TP_ARGS(
        const char*, parent_pool_name,
        uint64_t, parent_id,
        const char*, parent_name,
        const char*, parent_snap_name,
        const char*, child_pool_name,
        uint64_t, child_id,
        const char*, child_name,
	void*, opts),
    TP_FIELDS(
        ctf_string(parent_pool_name, parent_pool_name)
        ctf_integer(uint64_t, parent_id, parent_id)
        ctf_string(parent_name, parent_name)
        ctf_string(parent_snap_name, parent_snap_name)
        ctf_string(child_pool_name, child_pool_name)
        ctf_integer(uint64_t, child_id, child_id)
        ctf_string(child_name, child_name)
	ctf_integer_hex(void*, opts, opts)
    )
)

TRACEPOINT_EVENT(librbd, clone3_exit,
    TP_ARGS(
        int, retval),
    TP_FIELDS(
        ctf_integer(int, retval, retval)
    )
)

TRACEPOINT_EVENT(librbd, flatten_enter,
    TP_ARGS(
        void*, imagectx,
        const char*, name,
        const char*, id),
    TP_FIELDS(
        ctf_integer_hex(void*, imagectx, imagectx)
        ctf_string(name, name)
        ctf_string(id, id)
    )
)

TRACEPOINT_EVENT(librbd, flatten_exit,
    TP_ARGS(
        int, retval),
    TP_FIELDS(
        ctf_integer(int, retval, retval)
    )
)

TRACEPOINT_EVENT(librbd, sparsify_enter,
    TP_ARGS(
        void*, imagectx,
        const char*, name,
        size_t, sparse_size,
        const char*, id),
    TP_FIELDS(
        ctf_integer_hex(void*, imagectx, imagectx)
        ctf_string(name, name)
        ctf_integer(size_t, sparse_size, sparse_size)
        ctf_string(id, id)
    )
)

TRACEPOINT_EVENT(librbd, sparsify_exit,
    TP_ARGS(
        int, retval),
    TP_FIELDS(
        ctf_integer(int, retval, retval)
    )
)

TRACEPOINT_EVENT(librbd, snap_create_enter,
    TP_ARGS(
        void*, imagectx,
        const char*, name,
        const char*, snap_name,
        char, read_only,
        const char*, create_snap_name),
    TP_FIELDS(
        ctf_integer_hex(void*, imagectx, imagectx)
        ctf_string(name, name)
        ctf_string(snap_name, snap_name)
        ctf_integer(char, read_only, read_only)
        ctf_string(create_snap_name, create_snap_name)
    )
)

TRACEPOINT_EVENT(librbd, snap_create_exit,
    TP_ARGS(
        int, retval),
    TP_FIELDS(
        ctf_integer(int, retval, retval)
    )
)

TRACEPOINT_EVENT(librbd, snap_remove_enter,
    TP_ARGS(
        void*, imagectx,
        const char*, name,
        const char*, snap_name,
        char, read_only,
        const char*, remove_snap_name),
    TP_FIELDS(
        ctf_integer_hex(void*, imagectx, imagectx)
        ctf_string(name, name)
        ctf_string(snap_name, snap_name)
        ctf_integer(char, read_only, read_only)
        ctf_string(remove_snap_name, remove_snap_name)
    )
)

TRACEPOINT_EVENT(librbd, snap_remove_exit,
    TP_ARGS(
        int, retval),
    TP_FIELDS(
        ctf_integer(int, retval, retval)
    )
)

TRACEPOINT_EVENT(librbd, snap_remove2_enter,
    TP_ARGS(
        void*, imagectx,
        const char*, name,
        const char*, snap_name,
        char, read_only,
        const char*, remove_snap_name,
	uint32_t, flags),
    TP_FIELDS(
        ctf_integer_hex(void*, imagectx, imagectx)
        ctf_string(name, name)
        ctf_string(snap_name, snap_name)
        ctf_integer(char, read_only, read_only)
        ctf_string(remove_snap_name, remove_snap_name)
	ctf_integer(uint32_t, flags, flags)
    )
)

TRACEPOINT_EVENT(librbd, snap_remove2_exit,
    TP_ARGS(
        int, retval),
    TP_FIELDS(
        ctf_integer(int, retval, retval)
    )
)

TRACEPOINT_EVENT(librbd, snap_rollback_enter,
    TP_ARGS(
        void*, imagectx,
        const char*, name,
        const char*, snap_name,
        char, read_only,
        const char*, rollback_snap_name),
    TP_FIELDS(
        ctf_integer_hex(void*, imagectx, imagectx)
        ctf_string(name, name)
        ctf_string(snap_name, snap_name)
        ctf_integer(char, read_only, read_only)
        ctf_string(rollback_snap_name, rollback_snap_name)
    )
)

TRACEPOINT_EVENT(librbd, snap_rollback_exit,
    TP_ARGS(
        int, retval),
    TP_FIELDS(
        ctf_integer(int, retval, retval)
    )
)

TRACEPOINT_EVENT(librbd, snap_rename_enter,
    TP_ARGS(
        void*, imagectx,
        const char*, name,
        const char*, snap_name,
        char, read_only,
        const char*, src_snap_name,
        const char*, dst_snap_name),
    TP_FIELDS(
        ctf_integer_hex(void*, imagectx, imagectx)
        ctf_string(name, name)
        ctf_string(snap_name, snap_name)
        ctf_integer(char, read_only, read_only)
        ctf_string(src_snap_name, src_snap_name)
        ctf_string(dst_snap_name, dst_snap_name)
    )
)

TRACEPOINT_EVENT(librbd, snap_rename_exit,
    TP_ARGS(
        int, retval),
    TP_FIELDS(
        ctf_integer(int, retval, retval)
    )
)

TRACEPOINT_EVENT(librbd, snap_list_enter,
    TP_ARGS(
        void*, imagectx,
        const char*, name,
        const char*, snap_name,
        char, read_only,
        void*, snaps),
    TP_FIELDS(
        ctf_integer_hex(void*, imagectx, imagectx)
        ctf_string(name, name)
        ctf_string(snap_name, snap_name)
        ctf_integer(char, read_only, read_only)
        ctf_integer_hex(void*, snaps, snaps)
    )
)

TRACEPOINT_EVENT(librbd, snap_list_entry,
    TP_ARGS(
        uint64_t, id,
        uint64_t, size,
        const char*, name),
    TP_FIELDS(
        ctf_integer(uint64_t, id, id)
        ctf_integer(uint64_t, size, size)
        ctf_string(name, name)
    )
)

TRACEPOINT_EVENT(librbd, snap_list_exit,
    TP_ARGS(
        int, retval,
        int, max_snaps),
    TP_FIELDS(
        ctf_integer(int, retval, retval)
        ctf_integer(int, max_snaps, max_snaps)
    )
)

TRACEPOINT_EVENT(librbd, snap_list_end_enter,
    TP_ARGS(
        void*, snaps),
    TP_FIELDS(
        ctf_integer_hex(void*, snaps, snaps)
    )
)

TRACEPOINT_EVENT(librbd, snap_list_end_exit,
    TP_ARGS(),
    TP_FIELDS()
)

TRACEPOINT_EVENT(librbd, snap_protect_enter,
    TP_ARGS(
        void*, imagectx,
        const char*, name,
        const char*, snap_name,
        char, read_only,
        const char*, protect_snap_name),
    TP_FIELDS(
        ctf_integer_hex(void*, imagectx, imagectx)
        ctf_string(name, name)
        ctf_string(snap_name, snap_name)
        ctf_integer(char, read_only, read_only)
        ctf_string(protect_snap_name, protect_snap_name)
    )
)

TRACEPOINT_EVENT(librbd, snap_protect_exit,
    TP_ARGS(
        int, retval),
    TP_FIELDS(
        ctf_integer(int, retval, retval)
    )
)

TRACEPOINT_EVENT(librbd, snap_unprotect_enter,
    TP_ARGS(
        void*, imagectx,
        const char*, name,
        const char*, snap_name,
        char, read_only,
        const char*, unprotect_snap_name),
    TP_FIELDS(
        ctf_integer_hex(void*, imagectx, imagectx)
        ctf_string(name, name)
        ctf_string(snap_name, snap_name)
        ctf_integer(char, read_only, read_only)
        ctf_string(unprotect_snap_name, unprotect_snap_name)
    )
)

TRACEPOINT_EVENT(librbd, snap_unprotect_exit,
    TP_ARGS(
        int, retval),
    TP_FIELDS(
        ctf_integer(int, retval, retval)
    )
)

TRACEPOINT_EVENT(librbd, snap_is_protected_enter,
    TP_ARGS(
        void*, imagectx,
        const char*, name,
        const char*, snap_name,
        char, read_only,
        const char*, is_protected_snap_name),
    TP_FIELDS(
        ctf_integer_hex(void*, imagectx, imagectx)
        ctf_string(name, name)
        ctf_string(snap_name, snap_name)
        ctf_integer(char, read_only, read_only)
        ctf_string(is_protected_snap_name, is_protected_snap_name)
    )
)

TRACEPOINT_EVENT(librbd, snap_is_protected_exit,
    TP_ARGS(
        int, retval,
        int, is_protected),
    TP_FIELDS(
        ctf_integer(int, retval, retval)
        ctf_integer(int, is_protected, is_protected)
    )
)

TRACEPOINT_EVENT(librbd, snap_exists_enter,
    TP_ARGS(
        void*, imagectx,
        const char*, name,
        const char*, snap_name,
        char, read_only,
        const char*, snap_name_to_check),
    TP_FIELDS(
        ctf_integer_hex(void*, imagectx, imagectx)
        ctf_string(name, name)
        ctf_string(snap_name, snap_name)
        ctf_integer(char, read_only, read_only)
        ctf_string(snap_name_to_check, snap_name_to_check)
    )
)

TRACEPOINT_EVENT(librbd, snap_exists_exit,
    TP_ARGS(
        int, retval,
        int, exists),
    TP_FIELDS(
        ctf_integer(int, retval, retval)
        ctf_integer(int, exists, exists)
    )
)

TRACEPOINT_EVENT(librbd, snap_get_timestamp_enter,
    TP_ARGS(
        void*, imagectx,
        const char*, name),
    TP_FIELDS(
        ctf_integer_hex(void*, imagectx, imagectx)
        ctf_string(name, name)
    )    
)

TRACEPOINT_EVENT(librbd, snap_get_timestamp_exit,
    TP_ARGS(
        int, retval),
	TP_FIELDS(
        ctf_integer(int, retval, retval)
    )
)

TRACEPOINT_EVENT(librbd, snap_get_limit_enter,
    TP_ARGS(
        void*, imagectx,
        const char*, name),
    TP_FIELDS(
        ctf_integer_hex(void*, imagectx, imagectx)
        ctf_string(name, name)
    )
)

TRACEPOINT_EVENT(librbd, snap_get_limit_exit,
    TP_ARGS(
        int, retval,
        uint64_t, limit),
    TP_FIELDS(
        ctf_integer(int, retval, retval)
        ctf_integer(uint64_t, limit, limit)
    )
)

TRACEPOINT_EVENT(librbd, snap_set_limit_enter,
    TP_ARGS(
        void*,imagectx,
	const char*, name,
        const int, limit),
    TP_FIELDS(
        ctf_integer_hex(void*, imagectx, imagectx)
	ctf_string(name, name)
        ctf_integer(int, limit, limit)
    )
)

TRACEPOINT_EVENT(librbd, snap_set_limit_exit,
    TP_ARGS(
        int, retval),
    TP_FIELDS(
        ctf_integer(int, retval, retval)
    )
)

TRACEPOINT_EVENT(librbd, snap_set_enter,
    TP_ARGS(
        void*, imagectx,
        const char*, name,
        const char*, snap_name,
        char, read_only,
        const char*, set_snap_name),
    TP_FIELDS(
        ctf_integer_hex(void*, imagectx, imagectx)
        ctf_string(name, name)
        ctf_string(snap_name, snap_name)
        ctf_integer(char, read_only, read_only)
        ctf_string(set_snap_name, set_snap_name)
    )
)

TRACEPOINT_EVENT(librbd, snap_set_exit,
    TP_ARGS(
        int, retval),
    TP_FIELDS(
        ctf_integer(int, retval, retval)
    )
)

TRACEPOINT_EVENT(librbd, list_children_enter,
    TP_ARGS(
        void*, imagectx,
        const char*, name,
        const char*, snap_name,
        char, read_only),
    TP_FIELDS(
        ctf_integer_hex(void*, imagectx, imagectx)
        ctf_string(name, name)
        ctf_string(snap_name, snap_name)
        ctf_integer(char, read_only, read_only)
    )
)

TRACEPOINT_EVENT(librbd, list_children_entry,
    TP_ARGS(
        const char*, pool,
        const char*, image),
    TP_FIELDS(
        ctf_string(pool, pool)
        ctf_string(image, image)
    )
)

TRACEPOINT_EVENT(librbd, list_children_exit,
    TP_ARGS(
        ssize_t, retval),
    TP_FIELDS(
        ctf_integer(ssize_t, retval, retval)
    )
)

TRACEPOINT_EVENT(librbd, list_lockers_enter,
    TP_ARGS(
        void*, imagectx,
        const char*, name,
        const char*, snap_name,
        char, read_only),
    TP_FIELDS(
        ctf_integer_hex(void*, imagectx, imagectx)
        ctf_string(name, name)
        ctf_string(snap_name, snap_name)
        ctf_integer(char, read_only, read_only)
    )
)

TRACEPOINT_EVENT(librbd, list_lockers_entry,
    TP_ARGS(
        const char*, client,
        const char*, cookie,
        const char*, address),
    TP_FIELDS(
        ctf_string(client, client)
        ctf_string(cookie, cookie)
        ctf_string(address, address)
    )
)

TRACEPOINT_EVENT(librbd, list_lockers_exit,
    TP_ARGS(
        ssize_t, retval),
    TP_FIELDS(
        ctf_integer(ssize_t, retval, retval)
    )
)

TRACEPOINT_EVENT(librbd, lock_exclusive_enter,
    TP_ARGS(
        void*, imagectx,
        const char*, name,
        const char*, snap_name,
        char, read_only,
        const char*, cookie),
    TP_FIELDS(
        ctf_integer_hex(void*, imagectx, imagectx)
        ctf_string(name, name)
        ctf_string(snap_name, snap_name)
        ctf_integer(char, read_only, read_only)
        ceph_ctf_string(cookie, cookie)
    )
)

TRACEPOINT_EVENT(librbd, lock_exclusive_exit,
    TP_ARGS(
        int, retval),
    TP_FIELDS(
        ctf_integer(int, retval, retval)
    )
)

TRACEPOINT_EVENT(librbd, lock_shared_enter,
    TP_ARGS(
        void*, imagectx,
        const char*, name,
        const char*, snap_name,
        char, read_only,
        const char*, cookie,
        const char*, tag),
    TP_FIELDS(
        ctf_integer_hex(void*, imagectx, imagectx)
        ctf_string(name, name)
        ctf_string(snap_name, snap_name)
        ctf_integer(char, read_only, read_only)
        ceph_ctf_string(cookie, cookie)
        ceph_ctf_string(tag, tag)
    )
)

TRACEPOINT_EVENT(librbd, lock_shared_exit,
    TP_ARGS(
        int, retval),
    TP_FIELDS(
        ctf_integer(int, retval, retval)
    )
)

TRACEPOINT_EVENT(librbd, unlock_enter,
    TP_ARGS(
        void*, imagectx,
        const char*, name,
        const char*, snap_name,
        char, read_only,
        const char*, cookie),
    TP_FIELDS(
        ctf_integer_hex(void*, imagectx, imagectx)
        ctf_string(name, name)
        ctf_string(snap_name, snap_name)
        ctf_integer(char, read_only, read_only)
        ceph_ctf_string(cookie, cookie)
    )
)

TRACEPOINT_EVENT(librbd, unlock_exit,
    TP_ARGS(
        int, retval),
    TP_FIELDS(
        ctf_integer(int, retval, retval)
    )
)

TRACEPOINT_EVENT(librbd, break_lock_enter,
    TP_ARGS(
        void*, imagectx,
        const char*, name,
        const char*, snap_name,
        char, read_only,
        const char*, client,
        const char*, cookie),
    TP_FIELDS(
        ctf_integer_hex(void*, imagectx, imagectx)
        ctf_string(name, name)
        ctf_string(snap_name, snap_name)
        ctf_integer(char, read_only, read_only)
        ceph_ctf_string(client, client)
        ceph_ctf_string(cookie, cookie)
    )
)

TRACEPOINT_EVENT(librbd, break_lock_exit,
    TP_ARGS(
        int, retval),
    TP_FIELDS(
        ctf_integer(int, retval, retval)
    )
)

TRACEPOINT_EVENT(librbd, diff_iterate_enter,
    TP_ARGS(
        void*, imagectx,
        const char*, name,
        const char*, snap_name,
        char, read_only,
        const char*, from_snap_name,
        uint64_t, offset,
        uint64_t, length,
        char, include_parent,
        char, whole_object),
    TP_FIELDS(
        ctf_integer_hex(void*, imagectx, imagectx)
        ctf_string(name, name)
        ctf_string(snap_name, snap_name)
        ctf_integer(char, read_only, read_only)
        ctf_string(from_snap_name, from_snap_name)
        ctf_integer(uint64_t, offset, offset)
        ctf_integer(uint64_t, length, length)
        ctf_integer(char, include_parent, include_parent)
        ctf_integer(char, whole_object, whole_object)
    )
)

TRACEPOINT_EVENT(librbd, diff_iterate_exit,
    TP_ARGS(
        int, retval),
    TP_FIELDS(
        ctf_integer(int, retval, retval)
    )
)

TRACEPOINT_EVENT(librbd, get_parent_info_enter,
    TP_ARGS(
        void*, imagectx,
        const char*, name,
        const char*, snap_name,
        char, read_only),
    TP_FIELDS(
        ctf_integer_hex(void*, imagectx, imagectx)
        ctf_string(name, name)
        ctf_string(snap_name, snap_name)
        ctf_integer(char, read_only, read_only)
    )
)

TRACEPOINT_EVENT(librbd, get_parent_info_exit,
    TP_ARGS(
        int, retval,
        const char*, parent_pool_name,
        const char*, parent_name,
        const char*, parent_id,
        const char*, parent_snap_name),
    TP_FIELDS(
        ctf_integer(int, retval, retval)
        ceph_ctf_string(parent_pool_name, parent_pool_name)
        ceph_ctf_string(parent_name, parent_name)
        ceph_ctf_string(parent_id, parent_id)
        ceph_ctf_string(parent_snap_name, parent_snap_name)
    )
)

TRACEPOINT_EVENT(librbd, get_overlap_enter,
    TP_ARGS(
        void*, imagectx,
        const char*, name,
        const char*, snap_name,
        char, read_only),
    TP_FIELDS(
        ctf_integer_hex(void*, imagectx, imagectx)
        ctf_string(name, name)
        ctf_string(snap_name, snap_name)
        ctf_integer(char, read_only, read_only)
    )
)

TRACEPOINT_EVENT(librbd, get_overlap_exit,
    TP_ARGS(
        int, retval,
        uint64_t, overlap),
    TP_FIELDS(
        ctf_integer(int, retval, retval)
        ctf_integer(uint64_t, overlap, overlap)
    )
)

TRACEPOINT_EVENT(librbd, get_stripe_unit_enter,
    TP_ARGS(
        void*, imagectx,
        const char*, name,
        const char*, snap_name,
        char, read_only),
    TP_FIELDS(
        ctf_integer_hex(void*, imagectx, imagectx)
        ctf_string(name, name)
        ctf_string(snap_name, snap_name)
        ctf_integer(char, read_only, read_only)
    )
)

TRACEPOINT_EVENT(librbd, get_stripe_unit_exit,
    TP_ARGS(
        int, retval,
        uint64_t, stripe_unit),
    TP_FIELDS(
        ctf_integer(int, retval, retval)
        ctf_integer(uint64_t, stripe_unit, stripe_unit)
    )
)

TRACEPOINT_EVENT(librbd, get_stripe_count_enter,
    TP_ARGS(
        void*, imagectx,
        const char*, name,
        const char*, snap_name,
        char, read_only),
    TP_FIELDS(
        ctf_integer_hex(void*, imagectx, imagectx)
        ctf_string(name, name)
        ctf_string(snap_name, snap_name)
        ctf_integer(char, read_only, read_only)
    )
)

TRACEPOINT_EVENT(librbd, get_stripe_count_exit,
    TP_ARGS(
        int, retval,
        uint64_t, stripe_count),
    TP_FIELDS(
        ctf_integer(int, retval, retval)
        ctf_integer(uint64_t, stripe_count, stripe_count)
    )
)

TRACEPOINT_EVENT(librbd, get_create_timestamp_enter,
    TP_ARGS(
        void*, imagectx,
        const char*, name,
        char, read_only),
    TP_FIELDS(
        ctf_integer_hex(void*, imagectx, imagectx)
        ctf_string(name, name)
        ctf_integer(char, read_only, read_only)
    )
)

TRACEPOINT_EVENT(librbd, get_create_timestamp_exit,
    TP_ARGS(
        int, retval,
        struct timespec*, timestamp),
    TP_FIELDS(
        ctf_integer(int, retval, retval)
        ctf_integer(uint64_t, timestamp, timestamp->tv_sec)
    )
)

TRACEPOINT_EVENT(librbd, get_access_timestamp_enter,
    TP_ARGS(
        void*, imagectx,
        const char*, name,
        char, read_only),
    TP_FIELDS(
        ctf_integer_hex(void*, imagectx, imagectx)
        ctf_string(name, name)
        ctf_integer(char, read_only, read_only)
    )
)

TRACEPOINT_EVENT(librbd, get_access_timestamp_exit,
    TP_ARGS(
        int, retval,
        struct timespec*, timestamp),
    TP_FIELDS(
        ctf_integer(int, retval, retval)
        ctf_integer(uint64_t, timestamp, timestamp->tv_sec)
    )
)

TRACEPOINT_EVENT(librbd, get_modify_timestamp_enter,
    TP_ARGS(
        void*, imagectx,
        const char*, name,
        char, read_only),
    TP_FIELDS(
        ctf_integer_hex(void*, imagectx, imagectx)
        ctf_string(name, name)
        ctf_integer(char, read_only, read_only)
    )
)

TRACEPOINT_EVENT(librbd, get_modify_timestamp_exit,
    TP_ARGS(
        int, retval,
        struct timespec*, timestamp),
    TP_FIELDS(
        ctf_integer(int, retval, retval)
        ctf_integer(uint64_t, timestamp, timestamp->tv_sec)
    )
)


TRACEPOINT_EVENT(librbd, get_features_enter,
    TP_ARGS(
        void*, imagectx,
        const char*, name,
        const char*, snap_name,
        char, read_only),
    TP_FIELDS(
        ctf_integer_hex(void*, imagectx, imagectx)
        ctf_string(name, name)
        ctf_string(snap_name, snap_name)
        ctf_integer(char, read_only, read_only)
    )
)

TRACEPOINT_EVENT(librbd, get_features_exit,
    TP_ARGS(
        int, retval,
        uint64_t, features),
    TP_FIELDS(
        ctf_integer(int, retval, retval)
        ctf_integer(uint64_t, features, features)
    )
)

TRACEPOINT_EVENT(librbd, update_features_enter,
    TP_ARGS(
        void*, imagectx,
        uint64_t, features,
        char, enabled),
    TP_FIELDS(
        ctf_integer_hex(void*, imagectx, imagectx)
        ctf_integer(uint64_t, features, features)
	ctf_integer(char, enabled, enabled)
    )
)

TRACEPOINT_EVENT(librbd, update_features_exit,
    TP_ARGS(
        int, retval),
    TP_FIELDS(
        ctf_integer(int, retval, retval)
    )
)

TRACEPOINT_EVENT(librbd, get_size_enter,
    TP_ARGS(
        void*, imagectx,
        const char*, name,
        const char*, snap_name,
        char, read_only),
    TP_FIELDS(
        ctf_integer_hex(void*, imagectx, imagectx)
        ctf_string(name, name)
        ctf_string(snap_name, snap_name)
        ctf_integer(char, read_only, read_only)
    )
)

TRACEPOINT_EVENT(librbd, get_size_exit,
    TP_ARGS(
        int, retval,
        uint64_t, size),
    TP_FIELDS(
        ctf_integer(int, retval, retval)
        ctf_integer(uint64_t, size, size)
    )
)

TRACEPOINT_EVENT(librbd, get_old_format_enter,
    TP_ARGS(
        void*, imagectx,
        const char*, name,
        const char*, snap_name,
        char, read_only),
    TP_FIELDS(
        ctf_integer_hex(void*, imagectx, imagectx)
        ctf_string(name, name)
        ctf_string(snap_name, snap_name)
        ctf_integer(char, read_only, read_only)
    )
)

TRACEPOINT_EVENT(librbd, get_old_format_exit,
    TP_ARGS(
        int, retval,
        uint64_t, old_format),
    TP_FIELDS(
        ctf_integer(int, retval, retval)
        ctf_integer(uint64_t, old_format, old_format)
    )
)

TRACEPOINT_EVENT(librbd, get_flags_enter,
    TP_ARGS(
        void*, imagectx),
    TP_FIELDS(
      ctf_integer_hex(void*, imagectx, imagectx)
    )
)

TRACEPOINT_EVENT(librbd, get_flags_exit,
    TP_ARGS(
        void*, imagectx,
        int, retval,
        uint64_t, flags),
    TP_FIELDS(
      ctf_integer_hex(void*, imagectx, imagectx)
      ctf_integer(int, retval, retval)
      ctf_integer(uint64_t, flags, flags)
    )
)

TRACEPOINT_EVENT(librbd, set_image_notification_enter,
    TP_ARGS(
        void*, imagectx,
        int, fd,
        int, type),
    TP_FIELDS(
      ctf_integer_hex(void*, imagectx, imagectx)
      ctf_integer(int, fd, fd)
      ctf_integer(int, type, type)
    )
)

TRACEPOINT_EVENT(librbd, set_image_notification_exit,
    TP_ARGS(
        void*, imagectx,
        int, retval),
    TP_FIELDS(
      ctf_integer_hex(void*, imagectx, imagectx)
      ctf_integer(int, retval, retval)
    )
)

TRACEPOINT_EVENT(librbd, is_exclusive_lock_owner_enter,
    TP_ARGS(
        void*, imagectx),
    TP_FIELDS(
      ctf_integer_hex(void*, imagectx, imagectx)
    )
)

TRACEPOINT_EVENT(librbd, is_exclusive_lock_owner_exit,
    TP_ARGS(
        void*, imagectx,
        int, retval,
        char, is_owner),
    TP_FIELDS(
      ctf_integer_hex(void*, imagectx, imagectx)
      ctf_integer(int, retval, retval)
      ctf_integer(char, is_owner, is_owner)
    )
)

TRACEPOINT_EVENT(librbd, lock_acquire_enter,
    TP_ARGS(
        void*, imagectx,
        int, lock_mode),
    TP_FIELDS(
      ctf_integer_hex(void*, imagectx, imagectx)
      ctf_integer(int, lock_mode, lock_mode)
    )
)

TRACEPOINT_EVENT(librbd, lock_acquire_exit,
    TP_ARGS(
        void*, imagectx,
        int, retval),
    TP_FIELDS(
      ctf_integer_hex(void*, imagectx, imagectx)
      ctf_integer(int, retval, retval)
    )
)

TRACEPOINT_EVENT(librbd, lock_release_enter,
    TP_ARGS(
        void*, imagectx),
    TP_FIELDS(
      ctf_integer_hex(void*, imagectx, imagectx)
    )
)

TRACEPOINT_EVENT(librbd, lock_release_exit,
    TP_ARGS(
        void*, imagectx,
        int, retval),
    TP_FIELDS(
      ctf_integer_hex(void*, imagectx, imagectx)
      ctf_integer(int, retval, retval)
    )
)

TRACEPOINT_EVENT(librbd, lock_get_owners_enter,
    TP_ARGS(
        void*, imagectx),
    TP_FIELDS(
        ctf_integer_hex(void*, imagectx, imagectx)
    )
)

TRACEPOINT_EVENT(librbd, lock_get_owners_exit,
    TP_ARGS(
        void*, imagectx,
        int, retval),
    TP_FIELDS(
        ctf_integer_hex(void*, imagectx, imagectx)
        ctf_integer(int, retval, retval)
    )
)

TRACEPOINT_EVENT(librbd, lock_break_enter,
    TP_ARGS(
        void*, imagectx,
        int, lock_mode,
	const char*, lock_owner),
    TP_FIELDS(
        ctf_integer_hex(void*, imagectx, imagectx)
        ctf_integer(int, lock_mode, lock_mode)
        ctf_string(lock_owner, lock_owner)
    )
)

TRACEPOINT_EVENT(librbd, lock_break_exit,
    TP_ARGS(
        void*, imagectx,
        int, retval),
    TP_FIELDS(
        ctf_integer_hex(void*, imagectx, imagectx)
        ctf_integer(int, retval, retval)
    )
)

TRACEPOINT_EVENT(librbd, stat_enter,
    TP_ARGS(
        void*, imagectx,
        const char*, name,
        const char*, snap_name,
        char, read_only),
    TP_FIELDS(
        ctf_integer_hex(void*, imagectx, imagectx)
        ctf_string(name, name)
        ctf_string(snap_name, snap_name)
        ctf_integer(char, read_only, read_only)
    )
)

TRACEPOINT_EVENT(librbd, stat_exit,
    TP_ARGS(
        int, retval,
        rbd_image_info_t*, info),
    TP_FIELDS(
        ctf_integer(int, retval, retval)
        ctf_integer(uint64_t, size, info->size)
        ctf_integer(uint64_t, obj_size, info->obj_size)
        ctf_integer(uint64_t, num_objs, info->num_objs)
        ctf_integer(int, order, info->order)
        ctf_array_text(char, block_name_prefix, info->block_name_prefix, RBD_MAX_BLOCK_NAME_SIZE)
        ctf_integer(int64_t, parent_pool, info->parent_pool)
        ctf_array_text(char, parent_name, info->parent_name, RBD_MAX_IMAGE_NAME_SIZE)
    )
)

<<<<<<< HEAD
=======
TRACEPOINT_EVENT(librbd, group_create_enter,
    TP_ARGS(
        const char*, pool_name,
        int64_t, id,
        const char*, groupname),
    TP_FIELDS(
        ctf_string(pool_name, pool_name)
        ctf_integer(int64_t, id, id)
        ctf_string(groupname, groupname)
    )
)

TRACEPOINT_EVENT(librbd, group_create_exit,
    TP_ARGS(
        int, retval),
    TP_FIELDS(
        ctf_integer(int, retval, retval)
    )
)

TRACEPOINT_EVENT(librbd, group_remove_enter,
    TP_ARGS(
        const char*, pool_name,
        int64_t, id,
        const char*, groupname),
    TP_FIELDS(
        ctf_string(pool_name, pool_name)
        ctf_integer(int64_t, id, id)
        ctf_string(groupname, groupname)
    )
)

TRACEPOINT_EVENT(librbd, group_remove_exit,
    TP_ARGS(
        int, retval),
    TP_FIELDS(
        ctf_integer(int, retval, retval)
    )
)

TRACEPOINT_EVENT(librbd, group_rename_enter,
    TP_ARGS(
        const char*, pool_name,
        int64_t, id,
        const char*, groupname,
        const char*, destgroupname),
    TP_FIELDS(
        ctf_string(pool_name, pool_name)
        ctf_integer(int64_t, id, id)
        ctf_string(groupname, groupname)
        ctf_string(destgroupname, destgroupname)
    )
)

TRACEPOINT_EVENT(librbd, group_rename_exit,
    TP_ARGS(
        int, retval),
    TP_FIELDS(
        ctf_integer(int, retval, retval)
    )
)

TRACEPOINT_EVENT(librbd, group_list_enter,
    TP_ARGS(
        const char*, pool_name,
        int64_t, id),
    TP_FIELDS(
        ctf_string(pool_name, pool_name)
        ctf_integer(int64_t, id, id)
    )
)

TRACEPOINT_EVENT(librbd, group_list_entry,
    TP_ARGS(
        const char*, name),
    TP_FIELDS(
        ctf_string(name, name)
    )
)

TRACEPOINT_EVENT(librbd, group_list_exit,
    TP_ARGS(
        int, retval),
    TP_FIELDS(
        ctf_integer(int, retval, retval)
    )
)

>>>>>>> 3ad2dfa4
TRACEPOINT_EVENT(librbd, update_watch_enter,
    TP_ARGS(
        void*, imagectx,
        void*, watchctx),
    TP_FIELDS(
        ctf_integer_hex(void*, imagctx, imagectx)
        ctf_integer_hex(void*, watchctx, watchctx)
    )
)

TRACEPOINT_EVENT(librbd, update_watch_exit,
    TP_ARGS(
        int, retval,
        uint64_t, handle),
    TP_FIELDS(
        ctf_integer(int, retval, retval)
        ctf_integer(uint64_t, handle, handle)
    )
)

TRACEPOINT_EVENT(librbd, update_unwatch_enter,
    TP_ARGS(
        void*, imagectx,
        uint64_t, handle),
    TP_FIELDS(
        ctf_integer_hex(void*, imagctx, imagectx)
        ctf_integer(uint64_t, handle, handle)
    )
)

TRACEPOINT_EVENT(librbd, update_unwatch_exit,
    TP_ARGS(
        int, retval),
    TP_FIELDS(
        ctf_integer(int, retval, retval)
    )
<<<<<<< HEAD
=======
)

TRACEPOINT_EVENT(librbd, snap_get_namespace_type_enter,
    TP_ARGS(
        void*, imagectx,
        const char*, name),
    TP_FIELDS(
        ctf_integer_hex(void*, imagectx, imagectx)
        ctf_string(name, name)
    )
)

TRACEPOINT_EVENT(librbd, snap_get_namespace_type_exit,
    TP_ARGS(
        int, retval),
	TP_FIELDS(
        ctf_integer(int, retval, retval)
    )
)

TRACEPOINT_EVENT(librbd, snap_get_group_namespace_enter,
    TP_ARGS(
        void*, imagectx,
        const char*, name),
    TP_FIELDS(
        ctf_integer_hex(void*, imagectx, imagectx)
        ctf_string(name, name)
    )
)

TRACEPOINT_EVENT(librbd, snap_get_group_namespace_exit,
    TP_ARGS(
        int, retval),
	TP_FIELDS(
        ctf_integer(int, retval, retval)
    )
)

TRACEPOINT_EVENT(librbd, group_image_add_enter,
    TP_ARGS(
        const char*, pool_name,
        int64_t, id,
        const char*, group_name,
        const char*, image_pool_name,
        int64_t, image_id,
        const char*, image_name),
    TP_FIELDS(
        ctf_string(pool_name, pool_name)
        ctf_integer(int64_t, id, id)
        ctf_string(group_name, group_name)
        ctf_string(image_pool_name, image_pool_name)
        ctf_integer(int64_t, image_id, image_id)
        ctf_string(image_name, image_name)
    )
)

TRACEPOINT_EVENT(librbd, group_image_add_exit,
    TP_ARGS(
        int, retval),
    TP_FIELDS(
        ctf_integer(int, retval, retval)
    )
)

TRACEPOINT_EVENT(librbd, group_image_remove_enter,
    TP_ARGS(
        const char*, pool_name,
        int64_t, id,
        const char*, group_name,
        const char*, image_pool_name,
        int64_t, image_id,
        const char*, image_name),
    TP_FIELDS(
        ctf_string(pool_name, pool_name)
        ctf_integer(int64_t, id, id)
        ctf_string(group_name, group_name)
        ctf_string(image_pool_name, image_pool_name)
        ctf_integer(int64_t, image_id, image_id)
        ctf_string(image_name, image_name)
    )
)

TRACEPOINT_EVENT(librbd, group_image_remove_exit,
    TP_ARGS(
        int, retval),
    TP_FIELDS(
        ctf_integer(int, retval, retval)
    )
)

TRACEPOINT_EVENT(librbd, group_image_remove_by_id_enter,
    TP_ARGS(
        const char*, pool_name,
        int64_t, id,
        const char*, group_name,
        const char*, image_pool_name,
        int64_t, image_ioctx_id,
        const char*, image_id),
    TP_FIELDS(
        ctf_string(pool_name, pool_name)
        ctf_integer(int64_t, id, id)
        ctf_string(group_name, group_name)
        ctf_string(image_pool_name, image_pool_name)
        ctf_integer(int64_t, image_ioctx_id, image_ioctx_id)
        ctf_string(image_id, image_id)
    )
)

TRACEPOINT_EVENT(librbd, group_image_remove_by_id_exit,
    TP_ARGS(
        int, retval),
    TP_FIELDS(
        ctf_integer(int, retval, retval)
    )
)

TRACEPOINT_EVENT(librbd, group_image_list_enter,
    TP_ARGS(
        const char*, pool_name,
        int64_t, id,
        const char*, group_name),
    TP_FIELDS(
        ctf_string(pool_name, pool_name)
        ctf_integer(int64_t, id, id)
        ctf_string(group_name, group_name)
    )
)

TRACEPOINT_EVENT(librbd, group_image_list_exit,
    TP_ARGS(
	    int, retval),
    TP_FIELDS(
        ctf_integer(int, retval, retval)
    )
)

TRACEPOINT_EVENT(librbd, image_get_group_enter,
    TP_ARGS(
        const char*, image_name),
    TP_FIELDS(
        ctf_string(image_name, image_name)
    )
)

TRACEPOINT_EVENT(librbd, image_get_group_exit,
    TP_ARGS(
	    int, retval),
    TP_FIELDS(
        ctf_integer(int, retval, retval)
    )
)

TRACEPOINT_EVENT(librbd, group_snap_create_enter,
    TP_ARGS(
        const char*, pool_name,
        int64_t, id,
        const char*, group_name,
        const char*, snap_name),
    TP_FIELDS(
        ctf_string(pool_name, pool_name)
        ctf_integer(int64_t, id, id)
        ctf_string(group_name, group_name)
        ctf_string(snap_name, snap_name)
    )
)

TRACEPOINT_EVENT(librbd, group_snap_create_exit,
    TP_ARGS(
	    int, retval),
    TP_FIELDS(
        ctf_integer(int, retval, retval)
    )
)

TRACEPOINT_EVENT(librbd, group_snap_remove_enter,
    TP_ARGS(
        const char*, pool_name,
        int64_t, id,
        const char*, group_name,
        const char*, snap_name),
    TP_FIELDS(
        ctf_string(pool_name, pool_name)
        ctf_integer(int64_t, id, id)
        ctf_string(group_name, group_name)
        ctf_string(snap_name, snap_name)
    )
)

TRACEPOINT_EVENT(librbd, group_snap_remove_exit,
    TP_ARGS(
	    int, retval),
    TP_FIELDS(
        ctf_integer(int, retval, retval)
    )
)

TRACEPOINT_EVENT(librbd, group_snap_rename_enter,
    TP_ARGS(
        const char*, pool_name,
        int64_t, id,
        const char*, group_name,
        const char*, old_snap_name,
        const char*, new_snap_name),
    TP_FIELDS(
        ctf_string(pool_name, pool_name)
        ctf_integer(int64_t, id, id)
        ctf_string(group_name, group_name)
        ctf_string(old_snap_name, old_snap_name)
        ctf_string(new_snap_name, new_snap_name)
    )
)

TRACEPOINT_EVENT(librbd, group_snap_rename_exit,
    TP_ARGS(
	    int, retval),
    TP_FIELDS(
        ctf_integer(int, retval, retval)
    )
)

TRACEPOINT_EVENT(librbd, group_snap_list_enter,
    TP_ARGS(
        const char*, pool_name,
        int64_t, id,
        const char*, group_name),
    TP_FIELDS(
        ctf_string(pool_name, pool_name)
        ctf_integer(int64_t, id, id)
        ctf_string(group_name, group_name)
    )
)

TRACEPOINT_EVENT(librbd, group_snap_list_exit,
    TP_ARGS(
	    int, retval),
    TP_FIELDS(
        ctf_integer(int, retval, retval)
    )
)

TRACEPOINT_EVENT(librbd, group_snap_rollback_enter,
    TP_ARGS(
        const char*, pool_name,
        int64_t, id,
        const char*, group_name,
        const char*, snap_name),
    TP_FIELDS(
        ctf_string(pool_name, pool_name)
        ctf_integer(int64_t, id, id)
        ctf_string(group_name, group_name)
        ctf_string(snap_name, snap_name)
    )
)

TRACEPOINT_EVENT(librbd, group_snap_rollback_exit,
    TP_ARGS(
        int, retval),
    TP_FIELDS(
        ctf_integer(int, retval, retval)
    )
)

TRACEPOINT_EVENT(librbd, list_watchers_enter,
    TP_ARGS(
        void*, imagectx,
        const char*, name,
        const char*, snap_name,
        char, read_only),
    TP_FIELDS(
        ctf_integer_hex(void*, imagectx, imagectx)
        ctf_string(name, name)
        ctf_string(snap_name, snap_name)
        ctf_integer(char, read_only, read_only)
    )
)

TRACEPOINT_EVENT(librbd, list_watchers_entry,
    TP_ARGS(
        const char*, addr,
        int64_t, id,
        uint64_t, cookie),
    TP_FIELDS(
        ctf_string(addr, addr)
        ctf_integer(int64_t, id, id)
        ctf_integer(uint64_t, cookie, cookie)
    )
)

TRACEPOINT_EVENT(librbd, list_watchers_exit,
    TP_ARGS(
        int, retval,
        size_t, num_watchers),
    TP_FIELDS(
        ctf_integer(int, retval, retval)
        ctf_integer(size_t, num_watchers, num_watchers)
    )
>>>>>>> 3ad2dfa4
)<|MERGE_RESOLUTION|>--- conflicted
+++ resolved
@@ -2509,8 +2509,6 @@
     )
 )
 
-<<<<<<< HEAD
-=======
 TRACEPOINT_EVENT(librbd, group_create_enter,
     TP_ARGS(
         const char*, pool_name,
@@ -2599,7 +2597,6 @@
     )
 )
 
->>>>>>> 3ad2dfa4
 TRACEPOINT_EVENT(librbd, update_watch_enter,
     TP_ARGS(
         void*, imagectx,
@@ -2636,8 +2633,6 @@
     TP_FIELDS(
         ctf_integer(int, retval, retval)
     )
-<<<<<<< HEAD
-=======
 )
 
 TRACEPOINT_EVENT(librbd, snap_get_namespace_type_enter,
@@ -2934,5 +2929,4 @@
         ctf_integer(int, retval, retval)
         ctf_integer(size_t, num_watchers, num_watchers)
     )
->>>>>>> 3ad2dfa4
 )