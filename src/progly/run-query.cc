/*
* Copyright (C) 2018 The Regents of the University of California
* All Rights Reserved
*
* This library can redistribute it and/or modify under the terms
* of the GNU Lesser General Public License Version 2.1 as published
* by the Free Software Foundation.
*
*/

#include <fstream>
#include <boost/program_options.hpp>
#include "query.h"

namespace po = boost::program_options;

<<<<<<< HEAD
int main(int argc, char **argv) {
    std::string pool;
    unsigned    num_objs;
    unsigned    start_obj;
    std::string oid_prefix;
    int         wthreads;
    bool        build_index;
    bool        transform_db;
    std::string logfile;
    int         qdepth;
    std::string dir;
    std::string conf;

    // user/client input, trimmed and encoded to skyhook structs for query_op
    // defaults set below via boost::program_options
    bool        index_read;
    bool        index_create;
    bool        mem_constrain;
    bool        text_index_ignore_stopwords;
    int         index_plan_type;
    int         trans_format_type;
    std::string trans_format_str;
    std::string text_index_delims;
    std::string db_schema_name;
    std::string table_name;
    std::string data_schema;
    std::string query_schema;
    std::string index_schema;
    std::string index2_schema;
    std::string query_preds;
    std::string index_preds;
    std::string index2_preds;
    std::string index_cols;
    std::string index2_cols;

    // set based upon program_options
    int  index_type  = Tables::SIT_IDX_UNK;
    int  index2_type = Tables::SIT_IDX_UNK;
    bool fastpath    = false;
    bool idx_unique  = false;

    // print csv header
    bool header      = false;

    // example options
    int example_counter;
    int example_function_id;

    // HEP options
    std::string dataset_name;
    std::string file_name;
    std::string tree_name;
    int subpartitions;

    // format type of result set returned to query.cc driver
    int resformat = SkyFormatType::SFT_FLATBUF_FLEX_ROW;

    // program final output format type
    std::string output_format;

    // help menu messages for select and project
    std::string project_help_msg("Provide column names as csv list");
    std::string query_index_help_msg(
        "Execute query via index lookup. Use in conjunction with -- select  and --use-cls flags."
    );

    std::string ops_help_msg(
        " where 'op' is one of: lt, gt, eq, neq, leq,"                   \
        " geq, like, in, between, logical_and, logical_or, logical_not," \
        " logical_nor, logical_xor, bitwise_and, bitwise_or"
    );

    std::stringstream ss;
    ss.str(std::string());
    ss << "<"
       << "colname" << Tables::PRED_DELIM_INNER
       << "op"      << Tables::PRED_DELIM_INNER
       << "value"   << Tables::PRED_DELIM_OUTER
       << "colname" << Tables::PRED_DELIM_INNER
       << "op"      << Tables::PRED_DELIM_INNER
       << "value"   << Tables::PRED_DELIM_OUTER
       << "...>"    << ops_help_msg;
    std::string select_help_msg = ss.str();

    std::string data_schema_format_help_msg("NOTE: schema format is: \"col_num  col_type (as SkyDataType enum)  col_is_key col_is_nullable  col_name; col_num col_type ...;\"");
    std::string data_schema_example(
        "0 3 1 0 ORDERKEY ; 1 3 0 1 PARTKEY ; 2 3 0 1 SUPPKEY ; 3 3 1 0 LINENUMBER ; "           \
        "4 12 0 1 QUANTITY ; 5 13 0 1 EXTENDEDPRICE ; 6 12 0 1 DISCOUNT ; 7 13 0 1 TAX ; "       \
        "8 9 0 1 RETURNFLAG ; 9 9 0 1 LINESTATUS ; 10 14 0 1 SHIPDATE ; 11 14 0 1 COMMITDATE ; " \
        "12 14 0 1 RECEIPTDATE ; 13 15 0 1 SHIPINSTRUCT ; 14 15 0 1 SHIPMODE ; 15 15 0 1 COMMENT"
    );

    std::string create_index_help_msg(
        "To create index on RIDs only, specify '"
        + Tables::RID_INDEX
        + "', else specify "
        + project_help_msg
        + ", currently only supports unique indexes over integral columns, with max number of cols = "
        + std::to_string(Tables::MAX_INDEX_COLS)
    );

    po::options_description gen_opts("General options");
    gen_opts.add_options()
        ("help,h", "show help message")
        ("pool", po::value<std::string>(&pool)->required(), "pool")
        ("num-objs", po::value<unsigned>(&num_objs)->required(), "num objects")
        ("start-obj", po::value<unsigned>(&start_obj)->default_value(0), "start object (for transform operation")
        ("subpartitions", po::value<int>(&subpartitions)->default_value(-1), "maximum num of subpartitions of object names e.g. obj.243.0 and obj.243.1 is one object that has subpartitions=2")
        ("use-cls", po::bool_switch(&use_cls)->default_value(false), "use cls")
        ("quiet,q", po::bool_switch(&quiet)->default_value(false), "quiet")
        ("query", po::value<std::string>(&query)->default_value("flatbuf"), "query name")
        ("wthreads", po::value<int>(&wthreads)->default_value(1), "num threads")
        ("qdepth", po::value<int>(&qdepth)->default_value(1), "queue depth")
        ("build-index", po::bool_switch(&build_index)->default_value(false), "build index")
        ("use-index", po::bool_switch(&use_index)->default_value(false), "use index")
        ("old-projection", po::bool_switch(&old_projection)->default_value(false), "use older projection method")
        ("index-batch-size", po::value<uint32_t>(&index_batch_size)->default_value(1000), "index (read/write) batch size")
        ("extra-row-cost", po::value<uint64_t>(&extra_row_cost)->default_value(0), "extra row cost")
        ("log-file", po::value<std::string>(&logfile)->default_value(""), "log file")
        ("dir", po::value<std::string>(&dir)->default_value("fwd"), "direction")
        ("conf", po::value<std::string>(&conf)->default_value(""), "path to ceph.conf")
        ("transform-db", po::bool_switch(&transform_db)->default_value(false), "transform DB")
        // query parameters (old)
        ("extended-price", po::value<double>(&extended_price)->default_value(0.0), "extended price")
        ("order-key", po::value<int>(&order_key)->default_value(0.0), "order key")
        ("line-number", po::value<int>(&line_number)->default_value(0.0), "line number")
        ("ship-date-low", po::value<int>(&ship_date_low)->default_value(-9999), "ship date low")
        ("ship-date-high", po::value<int>(&ship_date_high)->default_value(-9999), "ship date high")
        ("discount-low", po::value<double>(&discount_low)->default_value(-9999.0), "discount low")
        ("discount-high", po::value<double>(&discount_high)->default_value(-9999.0), "discount high")
        ("quantity", po::value<double>(&quantity)->default_value(0.0), "quantity")
        ("comment_regex", po::value<std::string>(&comment_regex)->default_value(""), "comment_regex")
        // query parameters (new) flatbufs
        ("table-name", po::value<std::string>(&table_name)->default_value("None"), "Table name")
        ("db-schema-name", po::value<std::string>(&db_schema_name)->default_value(Tables::DBSCHEMA_NAME_DEFAULT), "Database schema name")
        ("data-schema", po::value<std::string>(&data_schema)->default_value(data_schema_example), data_schema_format_help_msg.c_str())
        ("index-create", po::bool_switch(&index_create)->default_value(false), create_index_help_msg.c_str())
        ("index-read", po::bool_switch(&index_read)->default_value(false), "Use the index for query")
        ("mem-constrain", po::bool_switch(&mem_constrain)->default_value(false), "Read/process data structs one at a time within object")
        ("index-cols", po::value<std::string>(&index_cols)->default_value(""), project_help_msg.c_str())
        ("index2-cols", po::value<std::string>(&index2_cols)->default_value(""), project_help_msg.c_str())
        ("project", po::value<std::string>(&project_cols)->default_value(Tables::PROJECT_DEFAULT), project_help_msg.c_str())
        ("index-preds", po::value<std::string>(&index_preds)->default_value(""), select_help_msg.c_str())
        ("index2-preds", po::value<std::string>(&index2_preds)->default_value(""), select_help_msg.c_str())
        ("select", po::value<std::string>(&query_preds)->default_value(Tables::SELECT_DEFAULT), select_help_msg.c_str())
        ("index-delims", po::value<std::string>(&text_index_delims)->default_value(""), "Use delim for text indexes (def=whitespace")
        ("index-ignore-stopwords", po::bool_switch(&text_index_ignore_stopwords)->default_value(false), "Ignore stopwords when building text index. (def=false)")
        ("index-plan-type", po::value<int>(&index_plan_type)->default_value(Tables::SIP_IDX_STANDARD), "If 2 indexes, for intersection plan use '2', for union plan use '3' (def='1')")
        ("runstats", po::bool_switch(&runstats)->default_value(false), "Run statistics on the specified table name")
        ("transform-format-type", po::value<std::string>(&trans_format_str)->default_value("flatbuffer"), "Destination format type ")
        ("verbose", po::bool_switch(&print_verbose)->default_value(false), "Print detailed record metadata.")
        ("header", po::bool_switch(&header)->default_value(false), "Print row header (i.e., row schema")
        ("limit", po::value<long long int>(&row_limit)->default_value(Tables::ROW_LIMIT_DEFAULT), "SQL limit option, limit num_rows of result set")
        ("result-format", po::value<int>(&resformat)->default_value((int)SkyFormatType::SFT_FLATBUF_FLEX_ROW), "SkyFormatType (enum) of processed results (def=SFT_FLATBUF_FLEX_ROW")
        ("output-format", po::value<std::string>(&output_format)->default_value("SFT_CSV"), "Final output format type enum SkyFormatType (def=csv)")
        ("example-counter", po::value<int>(&example_counter)->default_value(100), "Loop counter for example function")
        ("example-function-id", po::value<int>(&example_function_id)->default_value(1), "CLS function identifier for example function")
        ("oid-prefix", po::value<std::string>(&oid_prefix)->default_value("obj"), "Prefix to enumerated object ids (names) (def=obj)")
        ("dataset", po::value<std::string>(&dataset_name)->default_value(""), "For HEP data. Not implemented yet.  (def=\"\")")
        ("file", po::value<std::string>(&file_name)->default_value(""), "For HEP data. Not implemented yet.  (def=\"\")")
        ("tree", po::value<std::string>(&tree_name)->default_value(""), "For HEP data. Not implemented yet.  (def=\"\")")
    ;

    po::options_description all_opts("Allowed options");
    all_opts.add(gen_opts);
    po::variables_map vm;
    po::store(po::parse_command_line(argc, argv, all_opts), vm);

    if (vm.count("help")) {
      std::cout << all_opts << std::endl;
      return 1;
    }

    po::notify(vm);

    assert(num_objs > 0);
    assert(wthreads > 0);
    assert(qdepth   > 0);

    // connect to rados
    librados::Rados cluster;
    cluster.init(NULL);

    if (conf.empty()) { cluster.conf_read_file(NULL);         }
    else              { cluster.conf_read_file(conf.c_str()); }

    int ret = cluster.connect();
    checkret(ret, 0);

    // open pool
    librados::IoCtx ioctx;
    ret = cluster.ioctx_create(pool.c_str(), ioctx);
    checkret(ret, 0);
    timings.reserve(num_objs);

    // create list of objs to access.
    // start_obj defaults to zero, but start_obj and num_objs can be used to
    // operate on subset ranges of all objects for ops like tranforms or
    // indexing, stats, etc.
    for (unsigned int i = start_obj; i < start_obj+num_objs; i++) {
        if (subpartitions >= 0) {
            for (int j = 0; j < subpartitions; j++) {
                const std::string oid = (
                      oid_prefix
                    + "." + table_name
                    + "." + std::to_string(i)
                    + "." + std::to_string(j)
                );

                target_objects.push_back(oid);
            }
        }

        else {
            const std::string oid = oid_prefix + "." + table_name + "." + std::to_string(i);
=======
int main(int argc, char **argv)
{
  std::string pool;
  unsigned num_objs;
  unsigned start_obj;
  std::string oid_prefix;
  int wthreads;
  bool build_index;
  bool transform_db;
  std::string logfile;
  int qdepth;
  std::string dir;
  std::string conf;

  // user/client input, trimmed and encoded to skyhook structs for query_op
  // defaults set below via boost::program_options
  bool index_read;
  bool index_create;
  bool mem_constrain;
  bool text_index_ignore_stopwords;
  bool lock_op;
  int index_plan_type;
  int trans_format_type;
  std::string trans_format_str;
  std::string text_index_delims;
  std::string db_schema_name;
  std::string table_name;
  std::string data_schema;
  std::string query_schema;
  std::string index_schema;
  std::string index2_schema;
  std::string query_preds;
  std::string index_preds;
  std::string index2_preds;
  std::string index_cols;
  std::string index2_cols;
  bool lock_obj_free;
  bool lock_obj_init;
  bool lock_obj_get;
  bool lock_obj_acquire;
  bool lock_obj_create;

  // set based upon program_options
  int index_type = Tables::SIT_IDX_UNK;
  int index2_type = Tables::SIT_IDX_UNK;
  bool fastpath = false;
  bool idx_unique = false;
  bool header = false;  // print csv header

  // example options
  int example_counter;
  int example_function_id;

  // HEP options
  std::string dataset_name;
  std::string file_name;
  std::string tree_name;
  int subpartitions;

  // format type of result set returned to query.cc driver
  int resformat = SkyFormatType::SFT_FLATBUF_FLEX_ROW;

  // program final output format type
  std::string output_format;

  // help menu messages for select and project
  std::string query_index_help_msg("Execute query via index lookup. Use " \
        "in conjunction with -- select  and --use-cls flags.");
  std::string project_help_msg("Provide column names as csv list");

  std::string ops_help_msg(" where 'op' is one of: lt, gt, eq, neq, leq, " \
        "geq, like, in, between, logical_and, logical_or, logical_not, " \
        " logical_nor, logical_xor, bitwise_and, bitwise_or");

  std::stringstream ss;
  ss.str(std::string());
  ss << "<"
     << "colname" << Tables::PRED_DELIM_INNER
     << "op" << Tables::PRED_DELIM_INNER
     << "value" << Tables::PRED_DELIM_OUTER
     << "colname" << Tables::PRED_DELIM_INNER
     << "op" << Tables::PRED_DELIM_INNER
     << "value" << Tables::PRED_DELIM_OUTER
     << "...>" << ops_help_msg;
  std::string select_help_msg = ss.str();

  std::string data_schema_format_help_msg("NOTE: schema format is: \"col_num  col_type (as SkyDataType enum)  col_is_key col_is_nullable  col_name; col_num col_type ...;\"");
  std::string data_schema_example("0 3 1 0 ORDERKEY ; 1 3 0 1 PARTKEY ; 2 3 0 1 SUPPKEY ; 3 3 1 0 LINENUMBER ; 4 12 0 1 QUANTITY ; 5 13 0 1 EXTENDEDPRICE ; 6 12 0 1 DISCOUNT ; 7 13 0 1 TAX ; 8 9 0 1 RETURNFLAG ; 9 9 0 1 LINESTATUS ; 10 14 0 1 SHIPDATE ; 11 14 0 1 COMMITDATE ; 12 14 0 1 RECEIPTDATE ; 13 15 0 1 SHIPINSTRUCT ; 14 15 0 1 SHIPMODE ; 15 15 0 1 COMMENT");

  std::string create_index_help_msg("To create index on RIDs only, specify '" +
        Tables::RID_INDEX + "', else specify " + project_help_msg +
        ", currently only supports unique indexes over integral columns, with"
        " max number of cols = " + std::to_string(Tables::MAX_INDEX_COLS));

  po::options_description gen_opts("General options");
  gen_opts.add_options()
    ("help,h", "show help message")
    ("pool", po::value<std::string>(&pool)->required(), "pool")
    ("num-objs", po::value<unsigned>(&num_objs)->required(), "num objects")
    ("start-obj", po::value<unsigned>(&start_obj)->default_value(0), "start object (for transform operation")
    ("subpartitions", po::value<int>(&subpartitions)->default_value(-1), "maximum num of subpartitions of object names e.g. obj.243.0 and obj.243.1 is one object that has subpartitions=2")
    ("use-cls", po::bool_switch(&use_cls)->default_value(false), "use cls")
    ("quiet,q", po::bool_switch(&quiet)->default_value(false), "quiet")
    ("query", po::value<std::string>(&query)->default_value("flatbuf"), "query name")
    ("wthreads", po::value<int>(&wthreads)->default_value(1), "num threads")
    ("qdepth", po::value<int>(&qdepth)->default_value(1), "queue depth")
    ("build-index", po::bool_switch(&build_index)->default_value(false), "build index")
    ("use-index", po::bool_switch(&use_index)->default_value(false), "use index")
    ("old-projection", po::bool_switch(&old_projection)->default_value(false), "use older projection method")
    ("index-batch-size", po::value<uint32_t>(&index_batch_size)->default_value(1000), "index (read/write) batch size")
    ("extra-row-cost", po::value<uint64_t>(&extra_row_cost)->default_value(0), "extra row cost")
    ("log-file", po::value<std::string>(&logfile)->default_value(""), "log file")
    ("dir", po::value<std::string>(&dir)->default_value("fwd"), "direction")
    ("conf", po::value<std::string>(&conf)->default_value(""), "path to ceph.conf")
    ("transform-db", po::bool_switch(&transform_db)->default_value(false), "transform DB")
    // query parameters (old)
    ("extended-price", po::value<double>(&extended_price)->default_value(0.0), "extended price")
    ("order-key", po::value<int>(&order_key)->default_value(0.0), "order key")
    ("line-number", po::value<int>(&line_number)->default_value(0.0), "line number")
    ("ship-date-low", po::value<int>(&ship_date_low)->default_value(-9999), "ship date low")
    ("ship-date-high", po::value<int>(&ship_date_high)->default_value(-9999), "ship date high")
    ("discount-low", po::value<double>(&discount_low)->default_value(-9999.0), "discount low")
    ("discount-high", po::value<double>(&discount_high)->default_value(-9999.0), "discount high")
    ("quantity", po::value<double>(&quantity)->default_value(0.0), "quantity")
    ("comment_regex", po::value<std::string>(&comment_regex)->default_value(""), "comment_regex")
    // query parameters (new) flatbufs
    ("table-name", po::value<std::string>(&table_name)->default_value("None"), "Table name")
    ("db-schema-name", po::value<std::string>(&db_schema_name)->default_value(Tables::DBSCHEMA_NAME_DEFAULT), "Database schema name")
    ("data-schema", po::value<std::string>(&data_schema)->default_value(data_schema_example), data_schema_format_help_msg.c_str())
    ("index-create", po::bool_switch(&index_create)->default_value(false), create_index_help_msg.c_str())
    ("index-read", po::bool_switch(&index_read)->default_value(false), "Use the index for query")
    ("mem-constrain", po::bool_switch(&mem_constrain)->default_value(false), "Read/process data structs one at a time within object")
    ("index-cols", po::value<std::string>(&index_cols)->default_value(""), project_help_msg.c_str())
    ("index2-cols", po::value<std::string>(&index2_cols)->default_value(""), project_help_msg.c_str())
    ("project", po::value<std::string>(&project_cols)->default_value(Tables::PROJECT_DEFAULT), project_help_msg.c_str())
    ("index-preds", po::value<std::string>(&index_preds)->default_value(""), select_help_msg.c_str())
    ("index2-preds", po::value<std::string>(&index2_preds)->default_value(""), select_help_msg.c_str())
    ("select", po::value<std::string>(&query_preds)->default_value(Tables::SELECT_DEFAULT), select_help_msg.c_str())
    ("index-delims", po::value<std::string>(&text_index_delims)->default_value(""), "Use delim for text indexes (def=whitespace")
    ("index-ignore-stopwords", po::bool_switch(&text_index_ignore_stopwords)->default_value(false), "Ignore stopwords when building text index. (def=false)")
    ("index-plan-type", po::value<int>(&index_plan_type)->default_value(Tables::SIP_IDX_STANDARD), "If 2 indexes, for intersection plan use '2', for union plan use '3' (def='1')")
    ("runstats", po::bool_switch(&runstats)->default_value(false), "Run statistics on the specified table name")
    ("transform-format-type", po::value<std::string>(&trans_format_str)->default_value("flatbuffer"), "Destination format type ")
    ("verbose", po::bool_switch(&print_verbose)->default_value(false), "Print detailed record metadata.")
    ("header", po::bool_switch(&header)->default_value(false), "Print row header (i.e., row schema")
    ("limit", po::value<long long int>(&row_limit)->default_value(Tables::ROW_LIMIT_DEFAULT), "SQL limit option, limit num_rows of result set")
    ("result-format", po::value<int>(&resformat)->default_value((int)SkyFormatType::SFT_FLATBUF_FLEX_ROW), "SkyFormatType (enum) of processed results (def=SFT_FLATBUF_FLEX_ROW")
    ("output-format", po::value<std::string>(&output_format)->default_value("SFT_CSV"), "Final output format type enum SkyFormatType (def=csv)")
    ("example-counter", po::value<int>(&example_counter)->default_value(100), "Loop counter for example function")
    ("example-function-id", po::value<int>(&example_function_id)->default_value(1), "CLS function identifier for example function")
    ("oid-prefix", po::value<std::string>(&oid_prefix)->default_value("obj"), "Prefix to enumerated object ids (names) (def=obj)")
    ("dataset", po::value<std::string>(&dataset_name)->default_value(""), "For HEP data. Not implemented yet.  (def=\"\")")
    ("file", po::value<std::string>(&file_name)->default_value(""), "For HEP data. Not implemented yet.  (def=\"\")")
    ("tree", po::value<std::string>(&tree_name)->default_value(""), "For HEP data. Not implemented yet.  (def=\"\")")
    ("lock-obj-free", po::bool_switch(&lock_obj_free)->default_value(false), "Initialise lock objects")
    ("lock-obj-init", po::bool_switch(&lock_obj_init)->default_value(false), "Initialise table groups")
    ("lock-op", po::bool_switch(&lock_op)->default_value(false), "Use lock mechanism")
    ("lock-obj-get", po::bool_switch(&lock_obj_get)->default_value(false), "Get table values")
    ("lock-obj-acquire", po::bool_switch(&lock_obj_acquire)->default_value(false), "Get table values")
    ("lock-obj-create", po::bool_switch(&lock_obj_create)->default_value(false), "Create Lock obj")
 ;

  po::options_description all_opts("Allowed options");
  all_opts.add(gen_opts);
  po::variables_map vm;
  po::store(po::parse_command_line(argc, argv, all_opts), vm);
  if (vm.count("help")) {
    std::cout << all_opts << std::endl;
    return 1;
  }
  po::notify(vm);

  assert(num_objs > 0);
  assert(wthreads > 0);
  assert(qdepth > 0);

  // connect to rados
  librados::Rados cluster;
  cluster.init(NULL);
  if (conf.empty()) {
    cluster.conf_read_file(NULL);
  }
  else {
    cluster.conf_read_file(conf.c_str());
  }
  int ret = cluster.connect();
  checkret(ret, 0);

  // open pool
  librados::IoCtx ioctx;
  ret = cluster.ioctx_create(pool.c_str(), ioctx);
  checkret(ret, 0);
  timings.reserve(num_objs);

  // create list of objs to access.
  // start_obj defaults to zero, but start_obj and num_objs can be used to
  // operate on subset ranges of all objects for ops like tranforms or
  // indexing, stats, etc.
  for (unsigned int i = start_obj; i < start_obj+num_objs; i++) {
    if (subpartitions >= 0) {
        for (int j = 0; j < subpartitions; j++) {
            const std::string oid = oid_prefix + "." + table_name + "." + std::to_string(i) + "." + std::to_string(j);
>>>>>>> c30c84a4
            target_objects.push_back(oid);
        }
    }

    if      (dir == "bwd") { /* initial order */ }
    else if (dir == "fwd") { std::reverse(std::begin(target_objects), std::end(target_objects));        }
    else if (dir == "rnd") { std::random_shuffle(std::begin(target_objects), std::end(target_objects)); }
    else                   { assert(0); }

    // build index for query "d"
    if (build_index) {
        std::vector<std::thread> threads;

        for (int i = 0; i < wthreads; i++) {
            auto ioctx = new librados::IoCtx;
            int ret    = cluster.ioctx_create(pool.c_str(), *ioctx);

            checkret(ret, 0);
            threads.push_back(std::thread(worker_build_index, ioctx));
        }

        for (auto& thread : threads) { thread.join(); }

        return 0;
    }

    /*
     * sanity check queries against provided parameters
     */
    if (query == "a") {
        assert(!use_index); // not supported
        assert(extended_price != 0.0);

        std::cout << "select count(*) from lineitem where l_extendedprice > "
                  << extended_price
                  << std::endl;
    }

    else if (query == "b") {
        assert(!use_index); // not supported
        assert(extended_price != 0.0);

        std::cout << "select * from lineitem where l_extendedprice > "
                  << extended_price
                  << std::endl;
    }

    else if (query == "c") {
        assert(!use_index); // not supported
        assert(extended_price != 0.0);

        std::cout << "select * from lineitem where l_extendedprice = "
                  << extended_price
                  << std::endl;
    }

    else if (query == "d") {
        if (use_index) { assert(use_cls); }

        assert(order_key != 0);
        assert(line_number != 0);

        std::cout << "select * from lineitem"
                  << " where l_orderkey = " << order_key
                  << " and l_linenumber = " << line_number
                  << std::endl;
    }

    else if (query == "e") {
        // not supported
        assert(!use_index);
        assert(ship_date_low  != -9999);
        assert(ship_date_high != -9999);
        assert(discount_low   != -9999.0);
        assert(discount_high  != -9999.0);
        assert(quantity       != 0.0);

        std::cout << "select * from lineitem"
                  << " where l_shipdate >= " << ship_date_low
                  << " and l_shipdate < "    << ship_date_high
                  << " and l_discount > "    << discount_low
                  << " and l_discount < "    << discount_high
                  << " and l_quantity < "    << quantity
                  << std::endl;
    }

    else if (query == "f") {
        assert(!use_index); // not supported
        assert(comment_regex != "");

        std::cout << "select * from lineitem"
                  << " where l_comment ilike '%" << comment_regex << "%'"
                  << std::endl;
    }

    else if (query == "fastpath") {   // no processing required
        // not supported
        assert(!use_index);

        // not supported
        assert(!old_projection);

        std::cout << "select * from lineitem" << std::endl;
    }

    else if (query == "flatbuf") {
        // verify and prep client input
        using namespace Tables;

        // clean input
        boost::trim(db_schema_name);
        boost::trim(table_name);
        boost::trim(data_schema);
        boost::trim(index_cols);
        boost::trim(index2_cols);
        boost::trim(project_cols);
        boost::trim(query_preds);
        boost::trim(index_preds);
        boost::trim(index2_preds);
        boost::trim(text_index_delims);
        boost::trim(trans_format_str);

        // standardize naming as uppercase
        boost::to_upper(db_schema_name);
        boost::to_upper(table_name);
        boost::to_upper(index_cols);
        boost::to_upper(index2_cols);
        boost::to_upper(project_cols);
        boost::to_upper(trans_format_str);

        // current minimum required info for formulating IO requests.
        assert (!db_schema_name.empty());
        assert (!table_name.empty());
        assert (!data_schema.empty());

        // verify compatible index/stats options
        if (index_create or index_read) {
            assert (!index_cols.empty());
            assert (use_cls);
        }

        if (runstats) {
            assert (use_cls);
        }


        // Get the destination object type for the transform operation
        std::cout << "[DEBUG] Tansform Format Str: " << trans_format_str << std::endl;
        if      (trans_format_str == "FLATBUFFER") { trans_format_type = SFT_FLATBUF_FLEX_ROW; }
        else if (trans_format_str ==      "ARROW") { trans_format_type = SFT_ARROW;            }
        else { assert(0); }


        // verify desired result format is supported
        std::cout << "[DEBUG] Result Format: " << resformat << std::endl;
        switch (resformat) {
            case SFT_ARROW:
                std::cout << "[DEBUG]\t SFT_ARROW" << std::endl;
                break;

            case SFT_FLATBUF_FLEX_ROW:
                std::cout << "[DEBUG]\t SFT_FLATBUF_FLEX_ROW" << std::endl;
                break;

            default:
                assert (SkyFormatTypeNotImplemented==0);
        }

        // verify desired program output format is supported
        std::cout << "[DEBUG] Output Format: " << output_format << std::endl;
        switch (sky_format_type_from_string(output_format)) {
            case SFT_CSV:
                std::cout << "[DEBUG]\t (SFT: " << SFT_CSV << ")" << std::endl;
                break;

            case SFT_PG_BINARY:
                std::cout << "[DEBUG]\t (SFT: " << SFT_PG_BINARY << ")" << std::endl;
                break;

            case SFT_PYARROW_BINARY:
                std::cout << "[DEBUG]\t (SFT: " << SFT_PYARROW_BINARY << ")" << std::endl;
                break;

            default:
                assert (SkyFormatTypeNotImplemented==0);
        }

        // below we convert user input to skyhook structures for error checking,
        // to be encoded into query_op or index_op structs.

        // verify and set:
        // - the table schema, needed to create other preds/schemas
        // - the index schemas (idx and idx2)
        // - the query predicates
        sky_tbl_schema  = schemaFromString(data_schema);
        sky_idx_schema  = schemaFromColNames(sky_tbl_schema, index_cols);
        sky_idx2_schema = schemaFromColNames(sky_tbl_schema, index2_cols);
        sky_qry_preds   = predsFromString(sky_tbl_schema, query_preds);

        /*
         *  TODO: remove, used for debugging typed preds
         *  for (auto p:sky_qry_preds) cerr << p->toString();
         *   cerr << endl;
         */

        // verify and set the index predicates
        sky_idx_preds  = predsFromString(sky_tbl_schema, index_preds);
        sky_idx2_preds = predsFromString(sky_tbl_schema, index2_preds);

        // verify and set the query schema, check for select *
        std::cout << "[DEBUG] Using Schema: " << data_schema << std::endl;
        if (project_cols == PROJECT_DEFAULT) {
            for (auto it = sky_tbl_schema.begin(); it != sky_tbl_schema.end(); ++it) {
                // deep copy
                col_info ci(*it);
                sky_qry_schema.push_back(ci);
            }

            // if project all cols and there are no selection preds, set fastpath
            bool should_set_fastpath = (
                    sky_qry_preds.size()  == 0
                and sky_idx_preds.size()  == 0
                and sky_idx2_preds.size() == 0
            );

            if (should_set_fastpath) { fastpath = true; }
        }

        else {
            if (hasAggPreds(sky_qry_preds)) {
                for (auto it = sky_qry_preds.begin(); it != sky_qry_preds.end(); ++it) {
                    PredicateBase* p = *it;

                    if (p->isGlobalAgg()) {
                        // build col info for agg pred type, append to query schema
                        std::string op_str   = skyOpTypeToString(p->opType());
                        int agg_idx          = AGG_COL_IDX.at(op_str);
                        int agg_val_type     = p->colType();
                        bool is_key          = false;
                        bool nullable        = false;
                        std::string agg_name = skyOpTypeToString(p->opType());

                        const struct col_info ci(agg_idx, agg_val_type, is_key, nullable, agg_name);
                        sky_qry_schema.push_back(ci);
                    }
                }
            }

            else {
                sky_qry_schema = schemaFromColNames(sky_tbl_schema, project_cols);
            }
        }

        // set the index type
        if (!index_cols.empty()) {
            // const value for colname=RID
            if (index_cols == RID_INDEX) {
                index_type = SIT_IDX_RID;
            }

            else if (sky_idx_schema.size() == 1 and sky_idx_schema.at(0).type == SDT_STRING) {
                // txt indexes are 1 string col
                index_type = SIT_IDX_TXT;
            }

            else {
                index_type = SIT_IDX_REC;
            }
        }

        // set the index2 type
        if (!index2_cols.empty()) {
            // const value for colname=RID
            if (index2_cols == RID_INDEX) {
                index2_type = SIT_IDX_RID;
            }

            else if (sky_idx2_schema.size() == 1 and sky_idx2_schema.at(0).type == SDT_STRING) {
                // txt indexes are 1 string col
                index2_type = SIT_IDX_TXT;
            }

            else {
                index2_type = SIT_IDX_REC;
            }
        }

        if (index_type == SIT_IDX_UNK or index2_type == SIT_IDX_UNK) {
            index_plan_type = SIP_IDX_STANDARD;
        }

        assert (
               (index_plan_type == SIP_IDX_STANDARD)
            or (index_plan_type == SIP_IDX_INTERSECTION)
            or (index_plan_type == SIP_IDX_UNION)
        );

        // verify index predicates: op type supported and if all index
        // predicate cols are in the specified index.
        if (index_read) {
            if (sky_idx_preds.size() > MAX_INDEX_COLS) {
                assert (BuildSkyIndexUnsupportedNumCols == 0);
            }

            for (unsigned int i = 0; i < sky_idx_preds.size(); i++) {
                switch (sky_idx_preds[i]->opType()) {
                    case SOT_gt:
                    case SOT_lt:
                    case SOT_eq:
                    case SOT_leq:
                    case SOT_geq:
                        break;  // all ok, supported index ops

                    default:
                        cerr << "Only >, <, =, <=, >= predicates currently "
                             << "supported for Skyhook indexes"
                             << std::endl;
                        assert (SkyIndexUnsupportedOpType == 0);
                }

                // verify index pred cols are all in the index schema
                bool found = false;
                for (unsigned j = 0; j < sky_idx_schema.size() and !found; j++) {
                    found |= (sky_idx_schema[j].idx == sky_idx_preds[i]->colIdx());
                }

                if (!found) {
                    cerr << "Index predicate cols are not all present in the "
                         << "specified index:(" << index_cols << ")"
                         << std::endl;
                    assert (SkyIndexColNotPresent == 0);
                }
            }

            if (sky_idx2_preds.size() > MAX_INDEX_COLS) {
                assert (BuildSkyIndexUnsupportedNumCols == 0);
            }

            for (unsigned int i = 0; i < sky_idx2_preds.size(); i++) {
                switch (sky_idx2_preds[i]->opType()) {
                    // all ok, supported index ops
                    case SOT_gt:
                    case SOT_lt:
                    case SOT_eq:
                    case SOT_leq:
                    case SOT_geq:
                        break;

                    default:
                        cerr << "Only >, <, =, <=, >= predicates currently "
                             << "supported for Skyhook indexes"
                             << std::endl;
                        assert (SkyIndexUnsupportedOpType == 0);
                }

                // verify index pred cols are all in the index schema
                bool found = false;
                for (unsigned j = 0; j < sky_idx2_schema.size() and !found; j++) {
                    found |= (sky_idx2_schema[j].idx == sky_idx2_preds[i]->colIdx());
                }

                if (!found) {
                    cerr << "Index predicate cols are not all present in the "
                         << "specified index:(" << index2_cols << ")"
                         << std::endl;
                    assert (SkyIndexColNotPresent == 0);
                }
            }
        }

        // verify index types are integral/string and check col idx bounds
        if (index_create) {
            if (index_type == SIT_IDX_TXT) {
                // enforce TXT indexes are 1 column
                if (sky_idx_schema.size() > 1) {
                    assert (BuildSkyIndexUnsupportedNumCols == 0);
                }
            }

            if (sky_idx_schema.size() > MAX_INDEX_COLS) {
                assert (BuildSkyIndexUnsupportedNumCols == 0);
            }

            for (auto it = sky_idx_schema.begin(); it != sky_idx_schema.end(); ++it) {
                col_info ci = *it;

                // txt indexes only string cols
                if (index_type == SIT_IDX_TXT) {
                    if (ci.type != SDT_STRING) {
                        assert (BuildSkyIndexUnsupportedColType == 0);
                    }
                }

                else if (index_type == SIT_IDX_REC or index_type == SIT_IDX_RID) {
                    if (ci.type < SDT_INT8 or ci.type > SDT_BOOL) {
                        assert (BuildSkyIndexUnsupportedColType == 0);
                    }
                }

                if (ci.idx <= AGG_COL_LAST and ci.idx != RID_COL_INDEX) {
                    assert (BuildSkyIndexUnsupportedAggCol == 0);
                }

                if (ci.idx > static_cast<int>(sky_tbl_schema.size())) {
                    assert (BuildSkyIndexColIndexOOB == 0);
                }
            }

            // check for index uniqueness, only used for build index,
            // not read index so we do not check the index2 here.
            idx_unique = true;
            if (index_type == SIT_IDX_REC or index_type == SIT_IDX_TXT) {

                for (auto it = sky_tbl_schema.begin(); it != sky_tbl_schema.end(); ++it) {
                    if (it->is_key) {
                        bool keycol_present = false;

                        for (auto it2 = sky_idx_schema.begin(); it2 != sky_idx_schema.end(); ++it2) {
                            if (it->idx==it2->idx) keycol_present = true;
                        }

                        idx_unique &= keycol_present;
                    }

                    if (!idx_unique) { break; }
                }
            }
        }

        // set all of the flatbuf info for our query op.
        qop_fastpath            = fastpath;
        qop_index_read          = index_read;
        qop_mem_constrain       = mem_constrain;
        qop_index_type          = index_type;
        qop_index2_type         = index2_type;
        qop_index_plan_type     = index_plan_type;
        qop_index_batch_size    = index_batch_size;
        qop_db_schema_name      = db_schema_name;
        qop_table_name          = table_name;
        qop_data_schema         = schemaToString(sky_tbl_schema);
        qop_query_schema        = schemaToString(sky_qry_schema);
        qop_index_schema        = schemaToString(sky_idx_schema);
        qop_index2_schema       = schemaToString(sky_idx2_schema);
        qop_query_preds         = predsToString(sky_qry_preds, sky_tbl_schema);
        qop_index_preds         = predsToString(sky_idx_preds, sky_tbl_schema);
        qop_index2_preds        = predsToString(sky_idx2_preds, sky_tbl_schema);
        qop_result_format       = resformat;
        idx_op_idx_unique       = idx_unique;
        idx_op_batch_size       = index_batch_size;
        idx_op_idx_type         = index_type;
        idx_op_idx_schema       = schemaToString(sky_idx_schema);
        idx_op_ignore_stopwords = text_index_ignore_stopwords;
        idx_op_text_delims      = text_index_delims;
        trans_op_format_type    = trans_format_type;

        // other processing info
        skyhook_output_format   = sky_format_type_from_string(output_format);

        // binary fstream always requires binary header
        print_header = skyhook_output_format == SFT_PG_BINARY ? true : header;
    }

    /*
      add input error checking here as needed, and
      convert user input to query.h defined values,
      and any other setup needed before encoding the function params
    */
    else if (query == "example") {
        assert (example_counter     >= 0);
        assert (example_function_id >= 0);

        // set client-local output value from user provided boost options
        print_header = header;

        // total result counter from all objs that count using our cls function.
        result_count = example_counter * num_objs;
        cout << "Expect total count " << result_count
             << " from all objects executing example cls method."
             << std::endl;

        // set example op params from user provided boost options
        expl_func_counter = example_counter;
        expl_func_id      = example_function_id;

    }

    /*
      add input error checking here as needed, and
      convert user input to query.h defined values,
      and any other setup needed before encoding the function params
    */
    else if (query == "wasm") {
        assert (example_counter     >= 0);
        assert (example_function_id >= 0);

        // set client-local output value from user provided boost options
        print_header = header;

        // total result counter from all objs that count using our cls function.
        result_count = example_counter * num_objs;
        cout << "Expect total count " << result_count
             << " from all objects executing example cls method."
             << std::endl;

        // set example op params from user provided boost options
        expl_func_counter = example_counter;
        expl_func_id      = example_function_id;
    }

    else if (query == "hep") {
        // verify input params and set HEP op vals.
        using namespace Tables;

        boost::trim(dataset_name);
        boost::trim(file_name);
        boost::trim(tree_name);
        boost::trim(data_schema);
        boost::trim(project_cols);

        boost::to_upper(dataset_name);
        boost::to_upper(file_name);
        boost::to_upper(tree_name);
        boost::to_upper(data_schema);
        boost::to_upper(project_cols);

        assert (!data_schema.empty());
        assert (!project_cols.empty());

        // convert to skyhook structs
        sky_tbl_schema = schemaFromString(data_schema);

        if (project_cols == PROJECT_DEFAULT) {
            sky_qry_schema = schemaFromString(data_schema);
        }
        else {
            sky_qry_schema = schemaFromColNames(sky_tbl_schema, project_cols);
        }

        sky_qry_preds = predsFromString(sky_tbl_schema, query_preds);

        // if selection preds, and project all cols, then set fastpath
        fastpath = false;
        if (sky_qry_preds.size() == 0) {
            fastpath = true;

            if (project_cols != PROJECT_DEFAULT) {
                // also check if all query cols and data cols are same in same order,
                if (sky_qry_schema.size() == sky_tbl_schema.size()) {
                    for (unsigned i = 0; i< sky_qry_schema.size(); i++) {
                        fastpath &= compareColInfo(sky_tbl_schema[i], sky_qry_schema[i]);
                    }
                }
            }
        }

        // set hep_op params.
        qop_fastpath          = fastpath;
        qop_dataset_name      = dataset_name;
        qop_file_name         = file_name;
        qop_tree_name         = tree_name;
        qop_data_schema       = schemaToString(sky_tbl_schema);
        qop_query_schema      = schemaToString(sky_qry_schema);
        qop_query_preds       = predsToString(sky_qry_preds, sky_tbl_schema);
        skyhook_output_format = sky_format_type_from_string(output_format);

        // set client-local output value from user provided boost options
        print_header = header;
    }

    else {
        // specified query type is unknown.
        std::cerr << "invalid query type: " << query << std::endl;
        exit(1);
    }

    std::cout << "[DEBUG] End query param verification" << std::endl;
    // ------------------------------
    // end verify query params

    // launch index creation on given table and cols here.
    if (query == "flatbuf" && index_create) {
        // create idx_op for workers
        idx_op op(
            idx_op_idx_unique,
            idx_op_ignore_stopwords,
            idx_op_batch_size,
            idx_op_idx_type,
            idx_op_idx_schema,
            idx_op_text_delims
        );

        // kick off the workers
        std::vector<std::thread> threads;
        for (int i = 0; i < wthreads; i++) {
            auto ioctx = new librados::IoCtx;
            int ret    = cluster.ioctx_create(pool.c_str(), *ioctx);

<<<<<<< HEAD
            checkret(ret, 0);
            threads.push_back(std::thread(worker_exec_build_sky_index_op, ioctx, op));
        }
=======
  } /*else {
>>>>>>> c30c84a4

        for (auto& thread : threads) { thread.join(); }
        return 0;
    }

<<<<<<< HEAD
    // ------------------------------
    // launch run statistics on given table here.
    if (query == "flatbuf" && runstats) {
        // create idx_op for workers
        stats_op op(qop_db_schema_name, qop_table_name, qop_data_schema);
=======
  }  // end verify query params*/
>>>>>>> c30c84a4

        // kick off the workers
        std::vector<std::thread> threads;
        for (int i = 0; i < wthreads; i++) {
            auto ioctx = new librados::IoCtx;
            int ret    = cluster.ioctx_create(pool.c_str(), *ioctx);

            checkret(ret, 0);
            threads.push_back(std::thread(worker_exec_runstats_op, ioctx, op));
        }

        for (auto& thread : threads) { thread.join(); }
        return 0;
    }

    // ------------------------------
    // launch transform operation here.
    if (query == "flatbuf" && transform_db) {
        // create idx_op for workers
        transform_op op(qop_table_name, qop_query_schema, trans_op_format_type);

        // kick off the workers
        std::vector<std::thread> threads;
        for (int i = 0; i < wthreads; i++) {
            auto ioctx = new librados::IoCtx;
            int ret    = cluster.ioctx_create(pool.c_str(), *ioctx);

            checkret(ret, 0);
            threads.push_back(std::thread(worker_transform_db_op, ioctx, op));
        }

        for (auto& thread : threads) { thread.join(); }
        return 0;
    }

    // counters for overall stats
    result_count    = 0;
    rows_returned   = 0;
    nrows_processed = 0;
    outstanding_ios = 0;
    stop            = false;

    // ------------------------------
    // start worker threads
    std::vector<std::thread> threads;
    for (int i = 0; i < wthreads; i++) {
        threads.push_back(std::thread(worker));
    }

    std::unique_lock<std::mutex> lock(dispatch_lock);
    while (true) {
        while (outstanding_ios < qdepth) {
            // get an object to process
            if (target_objects.empty()) { break; }

            std::cout << "[DEBUG] Retrieved an object to process" << std::endl;

            std::string oid = target_objects.back();
            target_objects.pop_back();
            lock.unlock();

            // dispatch an io request
            AioState *io_state = new AioState;
            io_state->c = librados::Rados::aio_create_completion(io_state, NULL, handle_cb);

            memset(&io_state->times, 0, sizeof(io_state->times));
            io_state->times.dispatch = getns();

            if (query == "flatbuf" ) {
                std::cout << "[DEBUG] Query is 'flatbuf'" << std::endl;

                if (use_cls) {
                    std::cout << "[DEBUG] Using cls (use_cls is true)" << std::endl;

                    query_op op;

                    op.query            = query;
                    op.fastpath         = qop_fastpath;
                    op.index_read       = qop_index_read;
                    op.mem_constrain    = qop_mem_constrain;
                    op.index_type       = qop_index_type;
                    op.index2_type      = qop_index2_type;
                    op.index_plan_type  = qop_index_plan_type;
                    op.index_batch_size = qop_index_batch_size;
                    op.result_format    = qop_result_format;
                    op.db_schema_name   = qop_db_schema_name;
                    op.table_name       = qop_table_name;
                    op.data_schema      = qop_data_schema;
                    op.query_schema     = qop_query_schema;
                    op.index_schema     = qop_index_schema;
                    op.index2_schema    = qop_index2_schema;
                    op.query_preds      = qop_query_preds;
                    op.index_preds      = qop_index_preds;
                    op.index2_preds     = qop_index2_preds;

                    ceph::bufferlist inbl;
                    ::encode(op, inbl);

                    std::cout << "[DEBUG] Invoking `ioctx.aio_exec`" << std::endl;
                    int ret = ioctx.aio_exec(oid, io_state->c, "tabular", "exec_query_op", inbl, &io_state->bl);
                    std::cout << "[DEBUG] Call, `ioctx.aio_exec`, completed" << std::endl;

                    checkret(ret, 0);
                }

                else {
                    std::cout << "[DEBUG] Not using cls (use_cls is false)" << std::endl;

                    std::cout << "[DEBUG] Invoking `ioctx.aio_exec`" << std::endl;
                    int ret = ioctx.aio_read(oid, io_state->c, &io_state->bl, 0, 0);
                    std::cout << "[DEBUG] Call, `ioctx.aio_exec`, completed" << std::endl;

                    checkret(ret, 0);
                }
            }

            // handle older test queries
            bool is_old_test_query = (
                   query == "a"
                or query == "b"
                or query == "c"
                or query == "d"
                or query == "e"
                or query == "f"
                or query == "g"
            );

            if (is_old_test_query) {
                if (use_cls) {
                    test_op op;
                    op.query = query;
                    op.fastpath = qop_fastpath;
                    op.extended_price = extended_price;
                    op.order_key = order_key;
                    op.line_number = line_number;
                    op.ship_date_low = ship_date_low;
                    op.ship_date_high = ship_date_high;
                    op.discount_low = discount_low;
                    op.discount_high = discount_high;
                    op.quantity = quantity;
                    op.comment_regex = comment_regex;
                    op.use_index = use_index;
                    op.old_projection = old_projection;
                    op.extra_row_cost = extra_row_cost;
                    op.fastpath = fastpath;

                    ceph::bufferlist inbl;
                    ::encode(op, inbl);
                    int ret = ioctx.aio_exec(oid, io_state->c,
                        "tabular", "test_query_op", inbl, &io_state->bl);
                    checkret(ret, 0);
                }

                else {
                    int ret = ioctx.aio_read(oid, io_state->c, &io_state->bl, 0, 0);
                    checkret(ret, 0);
                }
            }

<<<<<<< HEAD
            if (query == "example") {
                // execute a cls read method
                if (use_cls) {
                    // setup and encode our op params here.
                    inbl_sample_op op;
                    op.message      = "This is an example op";
                    op.instructions = "Example instructions";
                    op.counter      = example_counter;
                    op.func_id      = example_function_id;

                    ceph::bufferlist inbl;
                    ::encode(op, inbl);

                    // execute our example method on the object, passing in our op.
                    int ret = ioctx.aio_exec(oid, io_state->c, "tabular", "example_query_op", inbl, &io_state->bl);
                    checkret(ret, 0);
                }
=======
    return 0;
  }

    if (lock_op) {
      int nthreads=1; 
	// check which lock-op flag is set
      if (lock_obj_init) { 
        // setup and encode our op params here.
	  lockobj_info op;
	  op.table_name = table_name;
	  op.num_objs = num_objs;
	  op.table_busy = false;
	  op.table_group = db_schema_name;
          ceph::bufferlist inbl;
          ::encode(op, inbl);

          // kick off the workers
          std::vector<std::thread> threads;
	  // wthreads is hardcoded to 1.
	
          for (int i = 0; i < nthreads; i++) {
            auto ioctx = new librados::IoCtx;
            int ret = cluster.ioctx_create(pool.c_str(), *ioctx);
            checkret(ret, 0);
            threads.push_back(std::thread(worker_lock_obj_init_op, ioctx, op));
          }

          for (auto& thread : threads) {
            thread.join();
          }
          return 0;
	} else if (lock_obj_free) {
            // setup and encode our op params here
	  lockobj_info op;
	  op.table_name = table_name;
	  op.num_objs = num_objs;
	  op.table_busy = true;
	  op.table_group = db_schema_name;
          ceph::bufferlist inbl;
          ::encode(op, inbl);

          // kick off the workers
          std::vector<std::thread> threads;
	  // wthreads is hardcoded to 1.
	
          for (int i = 0; i < nthreads; i++) {
            auto ioctx = new librados::IoCtx;
            int ret = cluster.ioctx_create(pool.c_str(), *ioctx);
            checkret(ret, 0);
            threads.push_back(std::thread(worker_lock_obj_free_op, ioctx, op));
          }
          for (auto& thread : threads) {
            thread.join();
          }
          return 0;
	} else if (lock_obj_get) {
          // setup and encode our op params here.
	  lockobj_info op;
	  op.table_name = table_name;
	  op.num_objs = num_objs;
	  op.table_busy = true;
	  op.table_group = db_schema_name;
          ceph::bufferlist inbl;
          ::encode(op, inbl);

          // kick off the workers
          std::vector<std::thread> threads;
	  // wthreads is hardcoded to 1.
	
          for (int i = 0; i < nthreads; i++) {
            auto ioctx = new librados::IoCtx;
            int ret = cluster.ioctx_create(pool.c_str(), *ioctx);
            checkret(ret, 0);
            threads.push_back(std::thread(worker_lock_obj_get_op, ioctx, op));
          }

          for (auto& thread : threads) {
            thread.join();
          }
          return 0;
	} else if (lock_obj_acquire) {
            // setup and encode our op params here.
	  lockobj_info op;
	  op.table_name = table_name;
	  op.num_objs = num_objs;
	  op.table_busy = true;
	  op.table_group = db_schema_name;
          ceph::bufferlist inbl;
          ::encode(op, inbl);

          // kick off the workers
          std::vector<std::thread> threads;
	  // wthreads is hardcoded to 1.
	    
          for (int i = 0; i < nthreads; i++) {
            auto ioctx = new librados::IoCtx;
            int ret = cluster.ioctx_create(pool.c_str(), *ioctx);
            checkret(ret, 0);
            threads.push_back(std::thread(worker_lock_obj_acquire_op, ioctx, op));
          }

          for (auto& thread : threads) {
            thread.join();
          }
          return 0;
	} else if (lock_obj_create) {
          // setup and encode our op params here.
	  lockobj_info op;
	  op.num_objs = num_objs;
	  op.table_group = db_schema_name;
          ceph::bufferlist inbl;
          ::encode(op, inbl);
          // kick off the workers
          std::vector<std::thread> threads;
	  // wthreads is hardcoded to 1.
	
          for (int i = 0; i < nthreads; i++) {
            auto ioctx = new librados::IoCtx;
            int ret = cluster.ioctx_create(pool.c_str(), *ioctx);
            checkret(ret, 0);
            threads.push_back(std::thread(worker_lock_obj_create_op, ioctx, op));
          }

          for (auto& thread : threads) {
            thread.join();
          }
          return 0;
	}
    }

  result_count = 0;
  rows_returned = 0;
  nrows_processed = 0;
  outstanding_ios = 0;
  stop = false;

  // start worker threads
  std::vector<std::thread> threads;
  for (int i = 0; i < wthreads; i++) {
    threads.push_back(std::thread(worker));
  }

  std::unique_lock<std::mutex> lock(dispatch_lock);
  while (true) {
    while (outstanding_ios < qdepth) {
      // get an object to process
      if (target_objects.empty())
        break;
      std::string oid = target_objects.back();
      target_objects.pop_back();
      lock.unlock();

      // dispatch an io request
      AioState *s = new AioState;
      s->c = librados::Rados::aio_create_completion(
          s, NULL, handle_cb);

      memset(&s->times, 0, sizeof(s->times));
      s->times.dispatch = getns();

      if (query == "flatbuf" ) {
        if (use_cls) {
        query_op op;
        op.query = query;
        op.fastpath = qop_fastpath;
        op.index_read = qop_index_read;
        op.mem_constrain = qop_mem_constrain;
        op.index_type = qop_index_type;
        op.index2_type = qop_index2_type;
        op.index_plan_type = qop_index_plan_type;
        op.index_batch_size = qop_index_batch_size;
        op.result_format = qop_result_format;
        op.db_schema_name = qop_db_schema_name;
        op.table_name = qop_table_name;
        op.data_schema = qop_data_schema;
        op.query_schema = qop_query_schema;
        op.index_schema = qop_index_schema;
        op.index2_schema = qop_index2_schema;
        op.query_preds = qop_query_preds;
        op.index_preds = qop_index_preds;
        op.index2_preds = qop_index2_preds;
        ceph::bufferlist inbl;
        ::encode(op, inbl);
	// Option1: while(busy) // wait. use transaction-lock
        int ret = ioctx.aio_exec(oid, s->c,
            "tabular", "exec_query_op", inbl, &s->bl);
        checkret(ret, 0);
      } else {
        int ret = ioctx.aio_read(oid, s->c, &s->bl, 0, 0);
        checkret(ret, 0);
      }
  }
    // handle older test queries
    if (query == "a" or
        query == "b" or
        query == "c" or
        query == "d" or
        query == "e" or
        query == "f" or
        query == "g") {
            if (use_cls) {
                test_op op;
                op.query = query;
                op.fastpath = qop_fastpath;
                op.extended_price = extended_price;
                op.order_key = order_key;
                op.line_number = line_number;
                op.ship_date_low = ship_date_low;
                op.ship_date_high = ship_date_high;
                op.discount_low = discount_low;
                op.discount_high = discount_high;
                op.quantity = quantity;
                op.comment_regex = comment_regex;
                op.use_index = use_index;
                op.old_projection = old_projection;
                op.extra_row_cost = extra_row_cost;
                op.fastpath = fastpath;
>>>>>>> c30c84a4

                // execute standard read
                else {
                    // read entire object by specifying off=0 len=0.
                    int ret = ioctx.aio_read(oid, io_state->c, &io_state->bl, 0, 0);
                    checkret(ret, 0);
                }
            }

            if (query == "wasm") {
                // execute a cls read method
                if (use_cls) {
                    // setup and encode our op params here.
                    wasm_inbl_sample_op op;
                    op.message      = "This is an wasm op";
                    op.instructions = "Wasm instructions";
                    op.counter      = example_counter;
                    op.func_id      = example_function_id;

                    ceph::bufferlist inbl;
                    ::encode(op, inbl);

                    // execute our example method on the object, passing in our op.
                    int ret = ioctx.aio_exec(oid, io_state->c, "tabular", "wasm_query_op", inbl, &io_state->bl);
                    checkret(ret, 0);
                }

                // execute standard read
                else {
                    // read entire object by specifying off=0 len=0.
                    int ret = ioctx.aio_read(oid, io_state->c, &io_state->bl, 0, 0);
                    checkret(ret, 0);
                }
            }

            if (query == "hep") {
                // encode our op params here.
                hep_op op;
                op.fastpath     = qop_fastpath;
                op.dataset_name = qop_dataset_name;
                op.file_name    = qop_file_name;
                op.tree_name    = qop_tree_name;
                op.data_schema  = qop_data_schema;
                op.query_schema = qop_query_schema;
                op.query_preds  = qop_query_preds;

                ceph::bufferlist inbl;
                ::encode(op, inbl);

                // we only execute read via CLS method
                int ret = ioctx.aio_exec(oid, io_state->c, "tabular", "hep_query_op", inbl, &io_state->bl);
                checkret(ret, 0);
            }

            lock.lock();
            outstanding_ios++;
        }

        if (target_objects.empty()) { break; }
        dispatch_cond.wait(lock);
    }

    lock.unlock();

    // drain any still-in-flight operations
    std::cout << "[DEBUG] Draining remaining in-flight operations" << std::endl;
    while (true) {
        lock.lock();

        if (outstanding_ios == 0) {
            lock.unlock();
            break;
        }

<<<<<<< HEAD
        lock.unlock();

        // only report status messages during quiet operation
        // since otherwise we are printing as csv data to std out
        if (quiet) { std::cout << "draining ios: " << outstanding_ios << " remaining\n"; }
        sleep(1);
=======
    if (query == "hep") {

        // encode our op params here.
        hep_op op;
        op.fastpath = qop_fastpath;
        op.dataset_name = qop_dataset_name;
        op.file_name = qop_file_name;
        op.tree_name = qop_tree_name;
        op.data_schema = qop_data_schema;
        op.query_schema = qop_query_schema;
        op.query_preds = qop_query_preds;
        ceph::bufferlist inbl;
        ::encode(op, inbl);

        // we only execute read via CLS method
        int ret = ioctx.aio_exec(oid, s->c,
            "tabular", "hep_query_op", inbl, &s->bl);
        checkret(ret, 0);
    }

      lock.lock();
      outstanding_ios++;
    }
    if (target_objects.empty())
      break;
    dispatch_cond.wait(lock);
  }
  lock.unlock();

  // drain any still-in-flight operations
  while (true) {
    lock.lock();
    if (outstanding_ios == 0) {
      lock.unlock();
      break;
>>>>>>> c30c84a4
    }

    // wait for all the workers to stop
    work_lock.lock();
    stop = true;
    work_lock.unlock();
    work_cond.notify_all();

    // the threads will exit when all the objects are processed
    for (auto& thread : threads) { thread.join(); }
    ioctx.close();

    std::cout << "[DEBUG] Worker threads cleaned up" << std::endl;

    // after all objs done processing, if postgres binary fstream,
    // add final trailer to output.
    if (stop) {

        if ((skyhook_output_format == SkyFormatType::SFT_PG_BINARY) and !quiet) {
            // setup binary stream buf to put trailer
            stringstream ss(
                  std::stringstream::in
                | std::stringstream::out
                | std::stringstream::binary
            );

            // 16 bit int trailer
            int16_t trailer = -1;
            ss.write(reinterpret_cast<const char*>(&trailer), sizeof(trailer));

            // rewind and output the stream
            ss.seekg (0, ios::beg);
            std::cout << ss.rdbuf();
            ss.flush();
        }

        if (skyhook_output_format == SkyFormatType::SFT_PYARROW_BINARY) {
            // force any remaining output to the pipe
            std::cout << std::flush;
        }
    }

    // only report status messages during quiet operation
    // since otherwise we are printing as csv data to std out
    if (quiet) {
        if (query == "a" && use_cls) {
            std::cout << "total result row count: "
                      << result_count << " / -1"
                      //<< "; nrows_processed=" << nrows_processed << std::endl;
                      << std::endl;
        }

        else {
            std::cout << "total result row count: "
                      << result_count << " / " << rows_returned
                      // << "; nrows_processed=" << nrows_processed << std::endl;
                      << std::endl;
        }
    }

    if (logfile.length()) {
        std::ofstream out;
        out.open(logfile, std::ios::trunc);
        out << "dispatch,response,read_ns,eval_ns,eval2_ns" << std::endl;

        for (const auto& time : timings) {
            out << time.dispatch
                << "," << time.response
                << "," << time.read_ns
                << "," << time.eval_ns
                << "," << time.eval2_ns
                << std::endl;
        }
        out.close();
    }

    std::cout << "[DEBUG] Exiting run-query client" << std::endl;
    return 0;
}<|MERGE_RESOLUTION|>--- conflicted
+++ resolved
@@ -14,7 +14,6 @@
 
 namespace po = boost::program_options;
 
-<<<<<<< HEAD
 int main(int argc, char **argv) {
     std::string pool;
     unsigned    num_objs;
@@ -34,6 +33,12 @@
     bool        index_create;
     bool        mem_constrain;
     bool        text_index_ignore_stopwords;
+    bool        lock_op;
+    bool        lock_obj_free;
+    bool        lock_obj_init;
+    bool        lock_obj_get;
+    bool        lock_obj_acquire;
+    bool        lock_obj_create;
     int         index_plan_type;
     int         trans_format_type;
     std::string trans_format_str;
@@ -176,6 +181,12 @@
         ("dataset", po::value<std::string>(&dataset_name)->default_value(""), "For HEP data. Not implemented yet.  (def=\"\")")
         ("file", po::value<std::string>(&file_name)->default_value(""), "For HEP data. Not implemented yet.  (def=\"\")")
         ("tree", po::value<std::string>(&tree_name)->default_value(""), "For HEP data. Not implemented yet.  (def=\"\")")
+        ("lock-obj-free"   , po::bool_switch(&lock_obj_free)->default_value(false)   , "Initialise lock objects")
+        ("lock-obj-init"   , po::bool_switch(&lock_obj_init)->default_value(false)   , "Initialise table groups")
+        ("lock-op"         , po::bool_switch(&lock_op)->default_value(false)         , "Use lock mechanism")
+        ("lock-obj-get"    , po::bool_switch(&lock_obj_get)->default_value(false)    , "Get table values")
+        ("lock-obj-acquire", po::bool_switch(&lock_obj_acquire)->default_value(false), "Get table values")
+        ("lock-obj-create" , po::bool_switch(&lock_obj_create)->default_value(false) , "Create Lock obj")
     ;
 
     po::options_description all_opts("Allowed options");
@@ -230,210 +241,6 @@
 
         else {
             const std::string oid = oid_prefix + "." + table_name + "." + std::to_string(i);
-=======
-int main(int argc, char **argv)
-{
-  std::string pool;
-  unsigned num_objs;
-  unsigned start_obj;
-  std::string oid_prefix;
-  int wthreads;
-  bool build_index;
-  bool transform_db;
-  std::string logfile;
-  int qdepth;
-  std::string dir;
-  std::string conf;
-
-  // user/client input, trimmed and encoded to skyhook structs for query_op
-  // defaults set below via boost::program_options
-  bool index_read;
-  bool index_create;
-  bool mem_constrain;
-  bool text_index_ignore_stopwords;
-  bool lock_op;
-  int index_plan_type;
-  int trans_format_type;
-  std::string trans_format_str;
-  std::string text_index_delims;
-  std::string db_schema_name;
-  std::string table_name;
-  std::string data_schema;
-  std::string query_schema;
-  std::string index_schema;
-  std::string index2_schema;
-  std::string query_preds;
-  std::string index_preds;
-  std::string index2_preds;
-  std::string index_cols;
-  std::string index2_cols;
-  bool lock_obj_free;
-  bool lock_obj_init;
-  bool lock_obj_get;
-  bool lock_obj_acquire;
-  bool lock_obj_create;
-
-  // set based upon program_options
-  int index_type = Tables::SIT_IDX_UNK;
-  int index2_type = Tables::SIT_IDX_UNK;
-  bool fastpath = false;
-  bool idx_unique = false;
-  bool header = false;  // print csv header
-
-  // example options
-  int example_counter;
-  int example_function_id;
-
-  // HEP options
-  std::string dataset_name;
-  std::string file_name;
-  std::string tree_name;
-  int subpartitions;
-
-  // format type of result set returned to query.cc driver
-  int resformat = SkyFormatType::SFT_FLATBUF_FLEX_ROW;
-
-  // program final output format type
-  std::string output_format;
-
-  // help menu messages for select and project
-  std::string query_index_help_msg("Execute query via index lookup. Use " \
-        "in conjunction with -- select  and --use-cls flags.");
-  std::string project_help_msg("Provide column names as csv list");
-
-  std::string ops_help_msg(" where 'op' is one of: lt, gt, eq, neq, leq, " \
-        "geq, like, in, between, logical_and, logical_or, logical_not, " \
-        " logical_nor, logical_xor, bitwise_and, bitwise_or");
-
-  std::stringstream ss;
-  ss.str(std::string());
-  ss << "<"
-     << "colname" << Tables::PRED_DELIM_INNER
-     << "op" << Tables::PRED_DELIM_INNER
-     << "value" << Tables::PRED_DELIM_OUTER
-     << "colname" << Tables::PRED_DELIM_INNER
-     << "op" << Tables::PRED_DELIM_INNER
-     << "value" << Tables::PRED_DELIM_OUTER
-     << "...>" << ops_help_msg;
-  std::string select_help_msg = ss.str();
-
-  std::string data_schema_format_help_msg("NOTE: schema format is: \"col_num  col_type (as SkyDataType enum)  col_is_key col_is_nullable  col_name; col_num col_type ...;\"");
-  std::string data_schema_example("0 3 1 0 ORDERKEY ; 1 3 0 1 PARTKEY ; 2 3 0 1 SUPPKEY ; 3 3 1 0 LINENUMBER ; 4 12 0 1 QUANTITY ; 5 13 0 1 EXTENDEDPRICE ; 6 12 0 1 DISCOUNT ; 7 13 0 1 TAX ; 8 9 0 1 RETURNFLAG ; 9 9 0 1 LINESTATUS ; 10 14 0 1 SHIPDATE ; 11 14 0 1 COMMITDATE ; 12 14 0 1 RECEIPTDATE ; 13 15 0 1 SHIPINSTRUCT ; 14 15 0 1 SHIPMODE ; 15 15 0 1 COMMENT");
-
-  std::string create_index_help_msg("To create index on RIDs only, specify '" +
-        Tables::RID_INDEX + "', else specify " + project_help_msg +
-        ", currently only supports unique indexes over integral columns, with"
-        " max number of cols = " + std::to_string(Tables::MAX_INDEX_COLS));
-
-  po::options_description gen_opts("General options");
-  gen_opts.add_options()
-    ("help,h", "show help message")
-    ("pool", po::value<std::string>(&pool)->required(), "pool")
-    ("num-objs", po::value<unsigned>(&num_objs)->required(), "num objects")
-    ("start-obj", po::value<unsigned>(&start_obj)->default_value(0), "start object (for transform operation")
-    ("subpartitions", po::value<int>(&subpartitions)->default_value(-1), "maximum num of subpartitions of object names e.g. obj.243.0 and obj.243.1 is one object that has subpartitions=2")
-    ("use-cls", po::bool_switch(&use_cls)->default_value(false), "use cls")
-    ("quiet,q", po::bool_switch(&quiet)->default_value(false), "quiet")
-    ("query", po::value<std::string>(&query)->default_value("flatbuf"), "query name")
-    ("wthreads", po::value<int>(&wthreads)->default_value(1), "num threads")
-    ("qdepth", po::value<int>(&qdepth)->default_value(1), "queue depth")
-    ("build-index", po::bool_switch(&build_index)->default_value(false), "build index")
-    ("use-index", po::bool_switch(&use_index)->default_value(false), "use index")
-    ("old-projection", po::bool_switch(&old_projection)->default_value(false), "use older projection method")
-    ("index-batch-size", po::value<uint32_t>(&index_batch_size)->default_value(1000), "index (read/write) batch size")
-    ("extra-row-cost", po::value<uint64_t>(&extra_row_cost)->default_value(0), "extra row cost")
-    ("log-file", po::value<std::string>(&logfile)->default_value(""), "log file")
-    ("dir", po::value<std::string>(&dir)->default_value("fwd"), "direction")
-    ("conf", po::value<std::string>(&conf)->default_value(""), "path to ceph.conf")
-    ("transform-db", po::bool_switch(&transform_db)->default_value(false), "transform DB")
-    // query parameters (old)
-    ("extended-price", po::value<double>(&extended_price)->default_value(0.0), "extended price")
-    ("order-key", po::value<int>(&order_key)->default_value(0.0), "order key")
-    ("line-number", po::value<int>(&line_number)->default_value(0.0), "line number")
-    ("ship-date-low", po::value<int>(&ship_date_low)->default_value(-9999), "ship date low")
-    ("ship-date-high", po::value<int>(&ship_date_high)->default_value(-9999), "ship date high")
-    ("discount-low", po::value<double>(&discount_low)->default_value(-9999.0), "discount low")
-    ("discount-high", po::value<double>(&discount_high)->default_value(-9999.0), "discount high")
-    ("quantity", po::value<double>(&quantity)->default_value(0.0), "quantity")
-    ("comment_regex", po::value<std::string>(&comment_regex)->default_value(""), "comment_regex")
-    // query parameters (new) flatbufs
-    ("table-name", po::value<std::string>(&table_name)->default_value("None"), "Table name")
-    ("db-schema-name", po::value<std::string>(&db_schema_name)->default_value(Tables::DBSCHEMA_NAME_DEFAULT), "Database schema name")
-    ("data-schema", po::value<std::string>(&data_schema)->default_value(data_schema_example), data_schema_format_help_msg.c_str())
-    ("index-create", po::bool_switch(&index_create)->default_value(false), create_index_help_msg.c_str())
-    ("index-read", po::bool_switch(&index_read)->default_value(false), "Use the index for query")
-    ("mem-constrain", po::bool_switch(&mem_constrain)->default_value(false), "Read/process data structs one at a time within object")
-    ("index-cols", po::value<std::string>(&index_cols)->default_value(""), project_help_msg.c_str())
-    ("index2-cols", po::value<std::string>(&index2_cols)->default_value(""), project_help_msg.c_str())
-    ("project", po::value<std::string>(&project_cols)->default_value(Tables::PROJECT_DEFAULT), project_help_msg.c_str())
-    ("index-preds", po::value<std::string>(&index_preds)->default_value(""), select_help_msg.c_str())
-    ("index2-preds", po::value<std::string>(&index2_preds)->default_value(""), select_help_msg.c_str())
-    ("select", po::value<std::string>(&query_preds)->default_value(Tables::SELECT_DEFAULT), select_help_msg.c_str())
-    ("index-delims", po::value<std::string>(&text_index_delims)->default_value(""), "Use delim for text indexes (def=whitespace")
-    ("index-ignore-stopwords", po::bool_switch(&text_index_ignore_stopwords)->default_value(false), "Ignore stopwords when building text index. (def=false)")
-    ("index-plan-type", po::value<int>(&index_plan_type)->default_value(Tables::SIP_IDX_STANDARD), "If 2 indexes, for intersection plan use '2', for union plan use '3' (def='1')")
-    ("runstats", po::bool_switch(&runstats)->default_value(false), "Run statistics on the specified table name")
-    ("transform-format-type", po::value<std::string>(&trans_format_str)->default_value("flatbuffer"), "Destination format type ")
-    ("verbose", po::bool_switch(&print_verbose)->default_value(false), "Print detailed record metadata.")
-    ("header", po::bool_switch(&header)->default_value(false), "Print row header (i.e., row schema")
-    ("limit", po::value<long long int>(&row_limit)->default_value(Tables::ROW_LIMIT_DEFAULT), "SQL limit option, limit num_rows of result set")
-    ("result-format", po::value<int>(&resformat)->default_value((int)SkyFormatType::SFT_FLATBUF_FLEX_ROW), "SkyFormatType (enum) of processed results (def=SFT_FLATBUF_FLEX_ROW")
-    ("output-format", po::value<std::string>(&output_format)->default_value("SFT_CSV"), "Final output format type enum SkyFormatType (def=csv)")
-    ("example-counter", po::value<int>(&example_counter)->default_value(100), "Loop counter for example function")
-    ("example-function-id", po::value<int>(&example_function_id)->default_value(1), "CLS function identifier for example function")
-    ("oid-prefix", po::value<std::string>(&oid_prefix)->default_value("obj"), "Prefix to enumerated object ids (names) (def=obj)")
-    ("dataset", po::value<std::string>(&dataset_name)->default_value(""), "For HEP data. Not implemented yet.  (def=\"\")")
-    ("file", po::value<std::string>(&file_name)->default_value(""), "For HEP data. Not implemented yet.  (def=\"\")")
-    ("tree", po::value<std::string>(&tree_name)->default_value(""), "For HEP data. Not implemented yet.  (def=\"\")")
-    ("lock-obj-free", po::bool_switch(&lock_obj_free)->default_value(false), "Initialise lock objects")
-    ("lock-obj-init", po::bool_switch(&lock_obj_init)->default_value(false), "Initialise table groups")
-    ("lock-op", po::bool_switch(&lock_op)->default_value(false), "Use lock mechanism")
-    ("lock-obj-get", po::bool_switch(&lock_obj_get)->default_value(false), "Get table values")
-    ("lock-obj-acquire", po::bool_switch(&lock_obj_acquire)->default_value(false), "Get table values")
-    ("lock-obj-create", po::bool_switch(&lock_obj_create)->default_value(false), "Create Lock obj")
- ;
-
-  po::options_description all_opts("Allowed options");
-  all_opts.add(gen_opts);
-  po::variables_map vm;
-  po::store(po::parse_command_line(argc, argv, all_opts), vm);
-  if (vm.count("help")) {
-    std::cout << all_opts << std::endl;
-    return 1;
-  }
-  po::notify(vm);
-
-  assert(num_objs > 0);
-  assert(wthreads > 0);
-  assert(qdepth > 0);
-
-  // connect to rados
-  librados::Rados cluster;
-  cluster.init(NULL);
-  if (conf.empty()) {
-    cluster.conf_read_file(NULL);
-  }
-  else {
-    cluster.conf_read_file(conf.c_str());
-  }
-  int ret = cluster.connect();
-  checkret(ret, 0);
-
-  // open pool
-  librados::IoCtx ioctx;
-  ret = cluster.ioctx_create(pool.c_str(), ioctx);
-  checkret(ret, 0);
-  timings.reserve(num_objs);
-
-  // create list of objs to access.
-  // start_obj defaults to zero, but start_obj and num_objs can be used to
-  // operate on subset ranges of all objects for ops like tranforms or
-  // indexing, stats, etc.
-  for (unsigned int i = start_obj; i < start_obj+num_objs; i++) {
-    if (subpartitions >= 0) {
-        for (int j = 0; j < subpartitions; j++) {
-            const std::string oid = oid_prefix + "." + table_name + "." + std::to_string(i) + "." + std::to_string(j);
->>>>>>> c30c84a4
             target_objects.push_back(oid);
         }
     }
@@ -1003,18 +810,22 @@
         print_header = header;
     }
 
+    /*
     else {
         // specified query type is unknown.
         std::cerr << "invalid query type: " << query << std::endl;
         exit(1);
     }
+    */
 
     std::cout << "[DEBUG] End query param verification" << std::endl;
+
     // ------------------------------
     // end verify query params
 
     // launch index creation on given table and cols here.
     if (query == "flatbuf" && index_create) {
+
         // create idx_op for workers
         idx_op op(
             idx_op_idx_unique,
@@ -1031,27 +842,21 @@
             auto ioctx = new librados::IoCtx;
             int ret    = cluster.ioctx_create(pool.c_str(), *ioctx);
 
-<<<<<<< HEAD
             checkret(ret, 0);
             threads.push_back(std::thread(worker_exec_build_sky_index_op, ioctx, op));
         }
-=======
-  } /*else {
->>>>>>> c30c84a4
 
         for (auto& thread : threads) { thread.join(); }
+
         return 0;
     }
 
-<<<<<<< HEAD
     // ------------------------------
     // launch run statistics on given table here.
     if (query == "flatbuf" && runstats) {
+
         // create idx_op for workers
         stats_op op(qop_db_schema_name, qop_table_name, qop_data_schema);
-=======
-  }  // end verify query params*/
->>>>>>> c30c84a4
 
         // kick off the workers
         std::vector<std::thread> threads;
@@ -1064,6 +869,7 @@
         }
 
         for (auto& thread : threads) { thread.join(); }
+
         return 0;
     }
 
@@ -1084,8 +890,165 @@
         }
 
         for (auto& thread : threads) { thread.join(); }
+
         return 0;
     }
+
+    // - INSERT NEW CODE HERE
+
+    if (lock_op) {
+        int nthreads=1; 
+
+	    // check which lock-op flag is set
+        if (lock_obj_init) {
+            // setup and encode our op params here.
+	        lockobj_info op;
+
+	        op.table_name  = table_name;
+	        op.num_objs    = num_objs;
+	        op.table_busy  = false;
+	        op.table_group = db_schema_name;
+
+            ceph::bufferlist inbl;
+            ::encode(op, inbl);
+
+            // kick off the workers
+            std::vector<std::thread> threads;
+
+	        // wthreads is hardcoded to 1.
+	    
+            for (int i = 0; i < nthreads; i++) {
+                auto ioctx = new librados::IoCtx;
+                int ret    = cluster.ioctx_create(pool.c_str(), *ioctx);
+
+                checkret(ret, 0);
+                threads.push_back(std::thread(worker_lock_obj_init_op, ioctx, op));
+            }
+
+            for (auto& thread : threads) { thread.join(); }
+            
+            return 0;
+	    }
+
+        else if (lock_obj_free) {
+            // setup and encode our op params here
+	        lockobj_info op;
+
+	        op.table_name  = table_name;
+	        op.num_objs    = num_objs;
+	        op.table_busy  = true;
+	        op.table_group = db_schema_name;
+
+            ceph::bufferlist inbl;
+            ::encode(op, inbl);
+
+            // kick off the workers
+            std::vector<std::thread> threads;
+
+	        // wthreads is hardcoded to 1.
+	
+            for (int i = 0; i < nthreads; i++) {
+                auto ioctx = new librados::IoCtx;
+                int ret = cluster.ioctx_create(pool.c_str(), *ioctx);
+
+                checkret(ret, 0);
+                threads.push_back(std::thread(worker_lock_obj_free_op, ioctx, op));
+            }
+
+            for (auto& thread : threads) { thread.join(); }
+
+            return 0;
+	    }
+        
+        else if (lock_obj_get) {
+            // setup and encode our op params here.
+	        lockobj_info op;
+
+	        op.table_name  = table_name;
+	        op.num_objs    = num_objs;
+	        op.table_busy  = true;
+	        op.table_group = db_schema_name;
+
+            ceph::bufferlist inbl;
+            ::encode(op, inbl);
+
+            // kick off the workers
+            std::vector<std::thread> threads;
+	        
+            // wthreads is hardcoded to 1.
+	
+            for (int i = 0; i < nthreads; i++) {
+                auto ioctx = new librados::IoCtx;
+                int ret = cluster.ioctx_create(pool.c_str(), *ioctx);
+
+                checkret(ret, 0);
+                threads.push_back(std::thread(worker_lock_obj_get_op, ioctx, op));
+            }
+
+            for (auto& thread : threads) { thread.join(); }
+
+            return 0;
+	    }
+        
+        else if (lock_obj_acquire) {
+            // setup and encode our op params here.
+	        lockobj_info op;
+
+	        op.table_name  = table_name;
+	        op.num_objs    = num_objs;
+	        op.table_busy  = true;
+	        op.table_group = db_schema_name;
+
+            ceph::bufferlist inbl;
+            ::encode(op, inbl);
+
+            // kick off the workers
+            std::vector<std::thread> threads;
+
+	        // wthreads is hardcoded to 1.
+	    
+            for (int i = 0; i < nthreads; i++) {
+                auto ioctx = new librados::IoCtx;
+                int ret = cluster.ioctx_create(pool.c_str(), *ioctx);
+
+                checkret(ret, 0);
+                threads.push_back(std::thread(worker_lock_obj_acquire_op, ioctx, op));
+            }
+
+            for (auto& thread : threads) { thread.join(); }
+
+            return 0;
+	    }
+        
+        else if (lock_obj_create) {
+            // setup and encode our op params here.
+	        lockobj_info op;
+
+	        op.num_objs    = num_objs;
+	        op.table_group = db_schema_name;
+
+            ceph::bufferlist inbl;
+            ::encode(op, inbl);
+
+            // kick off the workers
+            std::vector<std::thread> threads;
+
+	        // wthreads is hardcoded to 1.
+	
+            for (int i = 0; i < nthreads; i++) {
+                auto ioctx = new librados::IoCtx;
+                int ret = cluster.ioctx_create(pool.c_str(), *ioctx);
+
+                checkret(ret, 0);
+                threads.push_back(std::thread(worker_lock_obj_create_op, ioctx, op));
+            }
+
+            for (auto& thread : threads) { thread.join(); }
+
+            return 0;
+	    }
+    }
+    // - NEW CODE HERE
 
     // counters for overall stats
     result_count    = 0;
@@ -1182,21 +1145,22 @@
             if (is_old_test_query) {
                 if (use_cls) {
                     test_op op;
-                    op.query = query;
-                    op.fastpath = qop_fastpath;
+
+                    op.query          = query;
+                    op.fastpath       = qop_fastpath;
                     op.extended_price = extended_price;
-                    op.order_key = order_key;
-                    op.line_number = line_number;
-                    op.ship_date_low = ship_date_low;
+                    op.order_key      = order_key;
+                    op.line_number    = line_number;
+                    op.ship_date_low  = ship_date_low;
                     op.ship_date_high = ship_date_high;
-                    op.discount_low = discount_low;
-                    op.discount_high = discount_high;
-                    op.quantity = quantity;
-                    op.comment_regex = comment_regex;
-                    op.use_index = use_index;
+                    op.discount_low   = discount_low;
+                    op.discount_high  = discount_high;
+                    op.quantity       = quantity;
+                    op.comment_regex  = comment_regex;
+                    op.use_index      = use_index;
                     op.old_projection = old_projection;
                     op.extra_row_cost = extra_row_cost;
-                    op.fastpath = fastpath;
+                    op.fastpath       = fastpath;
 
                     ceph::bufferlist inbl;
                     ::encode(op, inbl);
@@ -1211,7 +1175,6 @@
                 }
             }
 
-<<<<<<< HEAD
             if (query == "example") {
                 // execute a cls read method
                 if (use_cls) {
@@ -1229,225 +1192,6 @@
                     int ret = ioctx.aio_exec(oid, io_state->c, "tabular", "example_query_op", inbl, &io_state->bl);
                     checkret(ret, 0);
                 }
-=======
-    return 0;
-  }
-
-    if (lock_op) {
-      int nthreads=1; 
-	// check which lock-op flag is set
-      if (lock_obj_init) { 
-        // setup and encode our op params here.
-	  lockobj_info op;
-	  op.table_name = table_name;
-	  op.num_objs = num_objs;
-	  op.table_busy = false;
-	  op.table_group = db_schema_name;
-          ceph::bufferlist inbl;
-          ::encode(op, inbl);
-
-          // kick off the workers
-          std::vector<std::thread> threads;
-	  // wthreads is hardcoded to 1.
-	
-          for (int i = 0; i < nthreads; i++) {
-            auto ioctx = new librados::IoCtx;
-            int ret = cluster.ioctx_create(pool.c_str(), *ioctx);
-            checkret(ret, 0);
-            threads.push_back(std::thread(worker_lock_obj_init_op, ioctx, op));
-          }
-
-          for (auto& thread : threads) {
-            thread.join();
-          }
-          return 0;
-	} else if (lock_obj_free) {
-            // setup and encode our op params here
-	  lockobj_info op;
-	  op.table_name = table_name;
-	  op.num_objs = num_objs;
-	  op.table_busy = true;
-	  op.table_group = db_schema_name;
-          ceph::bufferlist inbl;
-          ::encode(op, inbl);
-
-          // kick off the workers
-          std::vector<std::thread> threads;
-	  // wthreads is hardcoded to 1.
-	
-          for (int i = 0; i < nthreads; i++) {
-            auto ioctx = new librados::IoCtx;
-            int ret = cluster.ioctx_create(pool.c_str(), *ioctx);
-            checkret(ret, 0);
-            threads.push_back(std::thread(worker_lock_obj_free_op, ioctx, op));
-          }
-          for (auto& thread : threads) {
-            thread.join();
-          }
-          return 0;
-	} else if (lock_obj_get) {
-          // setup and encode our op params here.
-	  lockobj_info op;
-	  op.table_name = table_name;
-	  op.num_objs = num_objs;
-	  op.table_busy = true;
-	  op.table_group = db_schema_name;
-          ceph::bufferlist inbl;
-          ::encode(op, inbl);
-
-          // kick off the workers
-          std::vector<std::thread> threads;
-	  // wthreads is hardcoded to 1.
-	
-          for (int i = 0; i < nthreads; i++) {
-            auto ioctx = new librados::IoCtx;
-            int ret = cluster.ioctx_create(pool.c_str(), *ioctx);
-            checkret(ret, 0);
-            threads.push_back(std::thread(worker_lock_obj_get_op, ioctx, op));
-          }
-
-          for (auto& thread : threads) {
-            thread.join();
-          }
-          return 0;
-	} else if (lock_obj_acquire) {
-            // setup and encode our op params here.
-	  lockobj_info op;
-	  op.table_name = table_name;
-	  op.num_objs = num_objs;
-	  op.table_busy = true;
-	  op.table_group = db_schema_name;
-          ceph::bufferlist inbl;
-          ::encode(op, inbl);
-
-          // kick off the workers
-          std::vector<std::thread> threads;
-	  // wthreads is hardcoded to 1.
-	    
-          for (int i = 0; i < nthreads; i++) {
-            auto ioctx = new librados::IoCtx;
-            int ret = cluster.ioctx_create(pool.c_str(), *ioctx);
-            checkret(ret, 0);
-            threads.push_back(std::thread(worker_lock_obj_acquire_op, ioctx, op));
-          }
-
-          for (auto& thread : threads) {
-            thread.join();
-          }
-          return 0;
-	} else if (lock_obj_create) {
-          // setup and encode our op params here.
-	  lockobj_info op;
-	  op.num_objs = num_objs;
-	  op.table_group = db_schema_name;
-          ceph::bufferlist inbl;
-          ::encode(op, inbl);
-          // kick off the workers
-          std::vector<std::thread> threads;
-	  // wthreads is hardcoded to 1.
-	
-          for (int i = 0; i < nthreads; i++) {
-            auto ioctx = new librados::IoCtx;
-            int ret = cluster.ioctx_create(pool.c_str(), *ioctx);
-            checkret(ret, 0);
-            threads.push_back(std::thread(worker_lock_obj_create_op, ioctx, op));
-          }
-
-          for (auto& thread : threads) {
-            thread.join();
-          }
-          return 0;
-	}
-    }
-
-  result_count = 0;
-  rows_returned = 0;
-  nrows_processed = 0;
-  outstanding_ios = 0;
-  stop = false;
-
-  // start worker threads
-  std::vector<std::thread> threads;
-  for (int i = 0; i < wthreads; i++) {
-    threads.push_back(std::thread(worker));
-  }
-
-  std::unique_lock<std::mutex> lock(dispatch_lock);
-  while (true) {
-    while (outstanding_ios < qdepth) {
-      // get an object to process
-      if (target_objects.empty())
-        break;
-      std::string oid = target_objects.back();
-      target_objects.pop_back();
-      lock.unlock();
-
-      // dispatch an io request
-      AioState *s = new AioState;
-      s->c = librados::Rados::aio_create_completion(
-          s, NULL, handle_cb);
-
-      memset(&s->times, 0, sizeof(s->times));
-      s->times.dispatch = getns();
-
-      if (query == "flatbuf" ) {
-        if (use_cls) {
-        query_op op;
-        op.query = query;
-        op.fastpath = qop_fastpath;
-        op.index_read = qop_index_read;
-        op.mem_constrain = qop_mem_constrain;
-        op.index_type = qop_index_type;
-        op.index2_type = qop_index2_type;
-        op.index_plan_type = qop_index_plan_type;
-        op.index_batch_size = qop_index_batch_size;
-        op.result_format = qop_result_format;
-        op.db_schema_name = qop_db_schema_name;
-        op.table_name = qop_table_name;
-        op.data_schema = qop_data_schema;
-        op.query_schema = qop_query_schema;
-        op.index_schema = qop_index_schema;
-        op.index2_schema = qop_index2_schema;
-        op.query_preds = qop_query_preds;
-        op.index_preds = qop_index_preds;
-        op.index2_preds = qop_index2_preds;
-        ceph::bufferlist inbl;
-        ::encode(op, inbl);
-	// Option1: while(busy) // wait. use transaction-lock
-        int ret = ioctx.aio_exec(oid, s->c,
-            "tabular", "exec_query_op", inbl, &s->bl);
-        checkret(ret, 0);
-      } else {
-        int ret = ioctx.aio_read(oid, s->c, &s->bl, 0, 0);
-        checkret(ret, 0);
-      }
-  }
-    // handle older test queries
-    if (query == "a" or
-        query == "b" or
-        query == "c" or
-        query == "d" or
-        query == "e" or
-        query == "f" or
-        query == "g") {
-            if (use_cls) {
-                test_op op;
-                op.query = query;
-                op.fastpath = qop_fastpath;
-                op.extended_price = extended_price;
-                op.order_key = order_key;
-                op.line_number = line_number;
-                op.ship_date_low = ship_date_low;
-                op.ship_date_high = ship_date_high;
-                op.discount_low = discount_low;
-                op.discount_high = discount_high;
-                op.quantity = quantity;
-                op.comment_regex = comment_regex;
-                op.use_index = use_index;
-                op.old_projection = old_projection;
-                op.extra_row_cost = extra_row_cost;
-                op.fastpath = fastpath;
->>>>>>> c30c84a4
 
                 // execute standard read
                 else {
@@ -1522,50 +1266,12 @@
             break;
         }
 
-<<<<<<< HEAD
         lock.unlock();
 
         // only report status messages during quiet operation
         // since otherwise we are printing as csv data to std out
         if (quiet) { std::cout << "draining ios: " << outstanding_ios << " remaining\n"; }
         sleep(1);
-=======
-    if (query == "hep") {
-
-        // encode our op params here.
-        hep_op op;
-        op.fastpath = qop_fastpath;
-        op.dataset_name = qop_dataset_name;
-        op.file_name = qop_file_name;
-        op.tree_name = qop_tree_name;
-        op.data_schema = qop_data_schema;
-        op.query_schema = qop_query_schema;
-        op.query_preds = qop_query_preds;
-        ceph::bufferlist inbl;
-        ::encode(op, inbl);
-
-        // we only execute read via CLS method
-        int ret = ioctx.aio_exec(oid, s->c,
-            "tabular", "hep_query_op", inbl, &s->bl);
-        checkret(ret, 0);
-    }
-
-      lock.lock();
-      outstanding_ios++;
-    }
-    if (target_objects.empty())
-      break;
-    dispatch_cond.wait(lock);
-  }
-  lock.unlock();
-
-  // drain any still-in-flight operations
-  while (true) {
-    lock.lock();
-    if (outstanding_ios == 0) {
-      lock.unlock();
-      break;
->>>>>>> c30c84a4
     }
 
     // wait for all the workers to stop
