/*
* Copyright (C) 2018 The Regents of the University of California
* All Rights Reserved
*
* This library can redistribute it and/or modify under the terms
* of the GNU Lesser General Public License Version 2.1 as published
* by the Free Software Foundation.
*
*/

#include <fstream>
#include <boost/program_options.hpp>
#include "query.h"

namespace po = boost::program_options;

int main(int argc, char **argv)
{
  std::string pool;
  unsigned num_objs;
  unsigned start_obj;
  int wthreads;
  bool build_index;
  bool transform_db;
  std::string logfile;
  int qdepth;
  std::string dir;

  // user/client input, trimmed and encoded to skyhook structs for query_op
  // defaults set below via boost::program_options
  bool index_read;
  bool index_create;
  bool mem_constrain;
  bool text_index_ignore_stopwords;
  int index_plan_type;
  int trans_layout_type;
  std::string trans_layout_str;
  std::string text_index_delims;
  std::string db_schema;
  std::string table_name;
  std::string data_schema;
  std::string query_schema;
  std::string index_schema;
  std::string index2_schema;
  std::string query_preds;
  std::string index_preds;
  std::string index2_preds;
  std::string index_cols;
  std::string index2_cols;
  std::string project_cols;

  // set based upon program_options
  int index_type = Tables::SIT_IDX_UNK;
  int index2_type = Tables::SIT_IDX_UNK;
  bool fastpath = false;
  bool idx_unique = false;
  bool header;  // print csv header

  // help menu messages for select and project
  std::string query_index_help_msg("Execute query via index lookup. Use " \
                                   "in conjunction with -- select  " \
                                   " and --use-cls flags.");
  std::string project_help_msg("Provide column names as csv list");

  std::string ops_help_msg(" where 'op' is one of: " \
                       "lt, gt, eq, neq, leq, geq, like, in, between, " \
                       "logical_and, logical_or, logical_not, logical_nor, " \
                       "logical_xor, bitwise_and, bitwise_or");
  std::stringstream ss;
  ss.str(std::string());
  ss << "<"
     << "colname" << Tables::PRED_DELIM_INNER
     << "op" << Tables::PRED_DELIM_INNER
     << "value" << Tables::PRED_DELIM_OUTER
     << "colname" << Tables::PRED_DELIM_INNER
     << "op" << Tables::PRED_DELIM_INNER
     << "value" << Tables::PRED_DELIM_OUTER
     << "...>" << ops_help_msg;
  std::string select_help_msg = ss.str();

  std::string create_index_help_msg("To create index on RIDs only, specify '" +
        Tables::RID_INDEX + "', else specify " + project_help_msg +
        ", currently only supports unique indexes over integral columns, with"
        " max number of cols = " + std::to_string(Tables::MAX_INDEX_COLS));

  std::string schema_help_msg = Tables::SCHEMA_FORMAT + "\nEX: \n" +
        Tables::TPCH_LINEITEM_TEST_SCHEMA_STRING_PROJECT;
  po::options_description gen_opts("General options");
  gen_opts.add_options()
    ("help,h", "show help message")
    ("pool", po::value<std::string>(&pool)->required(), "pool")
    ("num-objs", po::value<unsigned>(&num_objs)->required(), "num objects")
    ("start-obj", po::value<unsigned>(&start_obj)->default_value(0), "start object (for transform operation")
    ("use-cls", po::bool_switch(&use_cls)->default_value(false), "use cls")
    ("quiet,q", po::bool_switch(&quiet)->default_value(false), "quiet")
    ("query", po::value<std::string>(&query)->required(), "query name")
    ("wthreads", po::value<int>(&wthreads)->default_value(1), "num threads")
    ("qdepth", po::value<int>(&qdepth)->default_value(1), "queue depth")
    ("build-index", po::bool_switch(&build_index)->default_value(false), "build index")
    ("use-index", po::bool_switch(&use_index)->default_value(false), "use index")
    ("projection", po::bool_switch(&projection)->default_value(false), "projection")
    ("index-batch-size", po::value<uint32_t>(&index_batch_size)->default_value(1000), "index (read/write) batch size")
    ("extra-row-cost", po::value<uint64_t>(&extra_row_cost)->default_value(0), "extra row cost")
    ("log-file", po::value<std::string>(&logfile)->default_value(""), "log file")
    ("dir", po::value<std::string>(&dir)->default_value("fwd"), "direction")
    ("transform-db", po::bool_switch(&transform_db)->default_value(false), "transform DB")
    // query parameters (old)
    ("extended-price", po::value<double>(&extended_price)->default_value(0.0), "extended price")
    ("order-key", po::value<int>(&order_key)->default_value(0.0), "order key")
    ("line-number", po::value<int>(&line_number)->default_value(0.0), "line number")
    ("ship-date-low", po::value<int>(&ship_date_low)->default_value(-9999), "ship date low")
    ("ship-date-high", po::value<int>(&ship_date_high)->default_value(-9999), "ship date high")
    ("discount-low", po::value<double>(&discount_low)->default_value(-9999.0), "discount low")
    ("discount-high", po::value<double>(&discount_high)->default_value(-9999.0), "discount high")
    ("quantity", po::value<double>(&quantity)->default_value(0.0), "quantity")
    ("comment_regex", po::value<std::string>(&comment_regex)->default_value(""), "comment_regex")
    // query parameters (new) flatbufs
    ("db-schema-name", po::value<std::string>(&db_schema)->default_value(Tables::SCHEMA_NAME_DEFAULT), "Database schema name")
    ("table-name", po::value<std::string>(&table_name)->default_value(Tables::TABLE_NAME_DEFAULT), "Table name")
    ("data-schema", po::value<std::string>(&data_schema)->default_value(Tables::TPCH_LINEITEM_TEST_SCHEMA_STRING), schema_help_msg.c_str())
    ("index-create", po::bool_switch(&index_create)->default_value(false), create_index_help_msg.c_str())
    ("index-read", po::bool_switch(&index_read)->default_value(false), "Use the index for query")
    ("mem-constrain", po::bool_switch(&mem_constrain)->default_value(false), "Read/process data structs one at a time within object")
    ("index-cols", po::value<std::string>(&index_cols)->default_value(""), project_help_msg.c_str())
    ("index2-cols", po::value<std::string>(&index2_cols)->default_value(""), project_help_msg.c_str())
    ("project-cols", po::value<std::string>(&project_cols)->default_value(Tables::PROJECT_DEFAULT), project_help_msg.c_str())
    ("index-preds", po::value<std::string>(&index_preds)->default_value(""), select_help_msg.c_str())
    ("index2-preds", po::value<std::string>(&index2_preds)->default_value(""), select_help_msg.c_str())
    ("select-preds", po::value<std::string>(&query_preds)->default_value(Tables::SELECT_DEFAULT), select_help_msg.c_str())
    ("index-delims", po::value<std::string>(&text_index_delims)->default_value(""), "Use delim for text indexes (def=whitespace")
    ("index-ignore-stopwords", po::bool_switch(&text_index_ignore_stopwords)->default_value(false), "Ignore stopwords when building text index. (def=false)")
    ("index-plan-type", po::value<int>(&index_plan_type)->default_value(Tables::SIP_IDX_STANDARD), "If 2 indexes, for intersection plan use '2', for union plan use '3' (def='1')")
    ("runstats", po::bool_switch(&runstats)->default_value(false), "Run statistics on the specified table name")
<<<<<<< HEAD
    ("transform-layout-type", po::value<std::string>(&trans_layout_str)->default_value("flatbuffer"), "Destination layout type ")
=======
    ("verbose", po::bool_switch(&print_verbose)->default_value(false), "Print detailed record metadata.")
    ("header", po::bool_switch(&header)->default_value(true), "Print csv row header.")
    ("limit", po::value<long long int>(&row_limit)->default_value(Tables::ROW_LIMIT_DEFAULT), "SQL limit option, limit num_rows of result set")
>>>>>>> 9ddd1dcd
  ;

  po::options_description all_opts("Allowed options");
  all_opts.add(gen_opts);

  po::variables_map vm;
  po::store(po::parse_command_line(argc, argv, all_opts), vm);

  if (vm.count("help")) {
    std::cout << all_opts << std::endl;
    return 1;
  }

  po::notify(vm);

  assert(num_objs > 0);
  assert(wthreads > 0);
  assert(qdepth > 0);

  // connect to rados
  librados::Rados cluster;
  cluster.init(NULL);
  cluster.conf_read_file(NULL);
  int ret = cluster.connect();
  checkret(ret, 0);

  // open pool
  librados::IoCtx ioctx;
  ret = cluster.ioctx_create(pool.c_str(), ioctx);
  checkret(ret, 0);

  timings.reserve(num_objs);

  {
      unsigned oidx = 0;
      if (transform_db) {
          oidx = start_obj;
          num_objs += start_obj;
      }

      // generate the names of the objects to process
      for (; oidx < num_objs; oidx++) {
          std::stringstream oid_ss;
          oid_ss << "obj." << oidx;
          const std::string oid = oid_ss.str();
          target_objects.push_back(oid);
      }
  }

  if (dir == "fwd") {
    std::reverse(std::begin(target_objects),
        std::end(target_objects));
  } else if (dir == "bwd") {
    // initial order
  } else if (dir == "rnd") {
    std::random_shuffle(std::begin(target_objects),
        std::end(target_objects));
  } else {
    assert(0);
  }

  // build index for query "d"
  if (build_index) {
    std::vector<std::thread> threads;
    for (int i = 0; i < wthreads; i++) {
      auto ioctx = new librados::IoCtx;
      int ret = cluster.ioctx_create(pool.c_str(), *ioctx);
      checkret(ret, 0);
      threads.push_back(std::thread(worker_build_index, ioctx));
    }

    for (auto& thread : threads) {
      thread.join();
    }

    return 0;
  }

  // Get the destination object type for the transform operation
  if (trans_layout_str == "flatbuffer") {
    trans_layout_type = LAYOUT_FLATBUFFER;
  } else if (trans_layout_str == "arrow") {
    trans_layout_type = LAYOUT_ARROW;
  } else {
    assert(0);
  }

  /*
   * sanity check queries against provided parameters
   */
  if (query == "a") {

    assert(!use_index); // not supported
    assert(extended_price != 0.0);
    std::cout << "select count(*) from lineitem where l_extendedprice > "
      << extended_price << std::endl;

  } else if (query == "b") {

    assert(!use_index); // not supported
    assert(extended_price != 0.0);
    std::cout << "select * from lineitem where l_extendedprice > "
      << extended_price << std::endl;

  } else if (query == "c") {

    assert(!use_index); // not supported
    assert(extended_price != 0.0);
    std::cout << "select * from lineitem where l_extendedprice = "
      << extended_price << std::endl;

  } else if (query == "d") {

    if (use_index)
      assert(use_cls);

    assert(order_key != 0);
    assert(line_number != 0);
    std::cout << "select * from from lineitem where l_orderkey = "
      << order_key << " and l_linenumber = " << line_number << std::endl;

  } else if (query == "e") {

    assert(!use_index); // not supported
    assert(ship_date_low != -9999);
    assert(ship_date_high != -9999);
    assert(discount_low != -9999.0);
    assert(discount_high != -9999.0);
    assert(quantity != 0.0);
    std::cout << "select * from lineitem where l_shipdate >= "
      << ship_date_low << " and l_shipdate < " << ship_date_high
      << " and l_discount > " << discount_low << " and l_discount < "
      << discount_high << " and l_quantity < " << quantity << std::endl;

  } else if (query == "f") {

    assert(!use_index); // not supported
    assert(comment_regex != "");
    std::cout << "select * from lineitem where l_comment ilike '%"
      << comment_regex << "%'" << std::endl;

  } else if (query == "fastpath") {   // no processing required

    assert(!use_index); // not supported
    assert(!projection); // not supported
    std::cout << "select * from lineitem" << std::endl;

  } else if (query == "flatbuf") {

    // verify and prep client input
    using namespace Tables;

    // clean input
    boost::trim(db_schema);
    boost::trim(table_name);
    boost::trim(data_schema);
    boost::trim(index_cols);
    boost::trim(index2_cols);
    boost::trim(project_cols);
    boost::trim(query_preds);
    boost::trim(index_preds);
    boost::trim(index2_preds);
    boost::trim(text_index_delims);

    boost::to_upper(db_schema);
    boost::to_upper(table_name);
    boost::to_upper(index_cols);
    boost::to_upper(index2_cols);
    boost::to_upper(project_cols);

    // current minimum required info for formulating IO requests.
    assert (!db_schema.empty());
    assert (!table_name.empty());
    assert (!data_schema.empty());

    if(index_create or index_read) {
        assert (!index_cols.empty());
        assert (use_cls);
    }
    if (runstats) {
        assert (use_cls);
    }

    // below we convert user input to skyhook structures for error checking,
    // to be encoded into query_op or index_op structs.

    // verify and set the table schema, needed to create other preds/schemas
    sky_tbl_schema = schemaFromString(data_schema);

    // verify and set the index schema
    sky_idx_schema = schemaFromColNames(sky_tbl_schema, index_cols);
    sky_idx2_schema = schemaFromColNames(sky_tbl_schema, index2_cols);

    // verify and set the query predicates
    sky_qry_preds = predsFromString(sky_tbl_schema, query_preds);

    // verify and set the index predicates
    sky_idx_preds = predsFromString(sky_tbl_schema, index_preds);
    sky_idx2_preds = predsFromString(sky_tbl_schema, index2_preds);

    // verify and set the query schema, check for select *
    if (project_cols == PROJECT_DEFAULT) {
        for(auto it=sky_tbl_schema.begin(); it!=sky_tbl_schema.end(); ++it) {
            col_info ci(*it);  // deep copy
            sky_qry_schema.push_back(ci);
        }

        // if project all cols and there are no selection preds, set fastpath
        if (sky_qry_preds.size() == 0 and
            sky_idx_preds.size() == 0 and
            sky_idx2_preds.size() == 0) {
                fastpath = true;
        }

    } else {
        projection = true;
        if (hasAggPreds(sky_qry_preds)) {
            for (auto it = sky_qry_preds.begin();
                 it != sky_qry_preds.end(); ++it) {
                PredicateBase* p = *it;
                if (p->isGlobalAgg()) {
                    // build col info for agg pred type, append to query schema
                    std::string op_str = skyOpTypeToString(p->opType());
                    int agg_idx = AGG_COL_IDX.at(op_str);
                    int agg_val_type = p->colType();
                    bool is_key = false;
                    bool nullable = false;
                    std::string agg_name = skyOpTypeToString(p->opType());
                    const struct col_info ci(agg_idx, agg_val_type,
                                             is_key, nullable, agg_name);
                    sky_qry_schema.push_back(ci);
                }
            }
        } else {
            sky_qry_schema = schemaFromColNames(sky_tbl_schema, project_cols);
        }
    }

    // set the index type
    if (!index_cols.empty()) {
        if (index_cols == RID_INDEX) { // const value for colname=RID
            index_type = SIT_IDX_RID;
        }
        else if (sky_idx_schema.size() == 1 and
                 sky_idx_schema.at(0).type == SDT_STRING) {
                    index_type = SIT_IDX_TXT;  // txt indexes are 1 string col
        }
        else {
            index_type = SIT_IDX_REC;
        }
    }

    // set the index2 type
    if (!index2_cols.empty()) {
        if (index2_cols == RID_INDEX) { // const value for colname=RID
            index2_type = SIT_IDX_RID;
        }
        else if (sky_idx2_schema.size() == 1 and
                 sky_idx2_schema.at(0).type == SDT_STRING) {
                    index2_type = SIT_IDX_TXT;  // txt indexes are 1 string col
        }
        else {
            index2_type = SIT_IDX_REC;
        }
    }

    if (index_type == SIT_IDX_UNK or index2_type == SIT_IDX_UNK)
        index_plan_type = SIP_IDX_STANDARD;

    assert ((index_plan_type == SIP_IDX_STANDARD) or
            (index_plan_type == SIP_IDX_INTERSECTION) or
            (index_plan_type == SIP_IDX_UNION));

    // verify index predicates: op type supported and if all index
    // predicate cols are in the specified index.
    if (index_read) {
        if (sky_idx_preds.size() > MAX_INDEX_COLS)
            assert (BuildSkyIndexUnsupportedNumCols == 0);
        for (unsigned int i = 0; i < sky_idx_preds.size(); i++) {
            switch (sky_idx_preds[i]->opType()) {
                case SOT_gt:
                case SOT_lt:
                case SOT_eq:
                case SOT_leq:
                case SOT_geq:
                    break;  // all ok, supported index ops
                default:
                    cerr << "Only >, <, =, <=, >= predicates currently "
                         << "supported for Skyhook indexes" << std::endl;
                    assert (SkyIndexUnsupportedOpType == 0);
            }
            // verify index pred cols are all in the index schema
            bool found = false;
            for (unsigned j = 0; j < sky_idx_schema.size() and !found; j++) {
                found |= (sky_idx_schema[j].idx == sky_idx_preds[i]->colIdx());
            }
            if (!found) {
                cerr << "Index predicate cols are not all present in the "
                     << "specified index:(" << index_cols << ")" << std::endl;
                assert (SkyIndexColNotPresent == 0);
            }
        }
        if (sky_idx2_preds.size() > MAX_INDEX_COLS)
            assert (BuildSkyIndexUnsupportedNumCols == 0);
        for (unsigned int i = 0; i < sky_idx2_preds.size(); i++) {
            switch (sky_idx2_preds[i]->opType()) {
                case SOT_gt:
                case SOT_lt:
                case SOT_eq:
                case SOT_leq:
                case SOT_geq:
                    break;  // all ok, supported index ops
                default:
                    cerr << "Only >, <, =, <=, >= predicates currently "
                         << "supported for Skyhook indexes" << std::endl;
                    assert (SkyIndexUnsupportedOpType == 0);
            }
            // verify index pred cols are all in the index schema
            bool found = false;
            for (unsigned j = 0; j < sky_idx2_schema.size() and !found; j++) {
                found |= (sky_idx2_schema[j].idx == sky_idx2_preds[i]->colIdx());
            }
            if (!found) {
                cerr << "Index predicate cols are not all present in the "
                     << "specified index:(" << index2_cols << ")" << std::endl;
                assert (SkyIndexColNotPresent == 0);
            }
        }

    }

    // verify index types are integral/string and check col idx bounds
    if (index_create) {
        if (index_type == SIT_IDX_TXT) {
            if (sky_idx_schema.size() > 1)  // enforce TXT indexes are 1 column
                assert (BuildSkyIndexUnsupportedNumCols == 0);
        }
        if (sky_idx_schema.size() > MAX_INDEX_COLS)
            assert (BuildSkyIndexUnsupportedNumCols == 0);
        for (auto it = sky_idx_schema.begin();
                  it != sky_idx_schema.end(); ++it) {
            col_info ci = *it;
            if (index_type == SIT_IDX_TXT) {  // txt indexes only string cols
                if(ci.type != SDT_STRING)
                    assert (BuildSkyIndexUnsupportedColType == 0);
            }
            else if (index_type == SIT_IDX_REC or index_type == SIT_IDX_RID) {
                if (ci.type < SDT_INT8 or ci.type > SDT_BOOL)
                    assert (BuildSkyIndexUnsupportedColType == 0);
            }
            if (ci.idx <= AGG_COL_LAST and ci.idx != RID_COL_INDEX)
                assert (BuildSkyIndexUnsupportedAggCol == 0);
            if (ci.idx > static_cast<int>(sky_tbl_schema.size()))
                assert (BuildSkyIndexColIndexOOB == 0);
        }

        // check for index uniqueness, only used for build index,
        // not read index so we do not check the index2 here.
        idx_unique = true;
        if (index_type == SIT_IDX_REC or index_type == SIT_IDX_TXT) {
            for (auto it = sky_tbl_schema.begin();
                      it != sky_tbl_schema.end(); ++it) {
                if (it->is_key) {
                    bool keycol_present = false;
                    for (auto it2 = sky_idx_schema.begin();
                              it2 != sky_idx_schema.end(); ++it2) {
                        if (it->idx==it2->idx) keycol_present = true;
                    }
                    idx_unique &= keycol_present;
                }
                if (!idx_unique)
                    break;
            }
        }
    }

    // set all of the flatbuf info for our query op.
    qop_fastpath = fastpath;
    qop_index_read = index_read;
    qop_mem_constrain = mem_constrain;
    qop_index_type = index_type;
    qop_index2_type = index2_type;
    qop_index_plan_type = index_plan_type;
    qop_index_batch_size = index_batch_size;
    qop_db_schema = db_schema;
    qop_table_name = table_name;
    qop_data_schema = schemaToString(sky_tbl_schema);
    qop_query_schema = schemaToString(sky_qry_schema);
    qop_index_schema = schemaToString(sky_idx_schema);
    qop_index2_schema = schemaToString(sky_idx2_schema);
    qop_query_preds = predsToString(sky_qry_preds, sky_tbl_schema);
    qop_index_preds = predsToString(sky_idx_preds, sky_tbl_schema);
    qop_index2_preds = predsToString(sky_idx2_preds, sky_tbl_schema);
    idx_op_idx_unique = idx_unique;
    idx_op_batch_size = index_batch_size;
    idx_op_idx_type = index_type;
    idx_op_idx_schema = schemaToString(sky_idx_schema);
    idx_op_ignore_stopwords = text_index_ignore_stopwords;
    idx_op_text_delims = text_index_delims;
    trans_op_type = trans_layout_type;

  } else {  // query type unknown.
    std::cerr << "invalid query type: " << query << std::endl;
    exit(1);
  }  // end verify query params

  // launch index creation on given table and cols here.
  if (query == "flatbuf" && index_create) {

    // create idx_op for workers
    idx_op op(idx_op_idx_unique,
              idx_op_ignore_stopwords,
              idx_op_batch_size,
              idx_op_idx_type,
              idx_op_idx_schema,
              idx_op_text_delims);

    // kick off the workers
    std::vector<std::thread> threads;
    for (int i = 0; i < wthreads; i++) {
      auto ioctx = new librados::IoCtx;
      int ret = cluster.ioctx_create(pool.c_str(), *ioctx);
      checkret(ret, 0);
      threads.push_back(std::thread(worker_exec_build_sky_index_op, ioctx, op));
    }

    for (auto& thread : threads) {
      thread.join();
    }

    return 0;
  }


  // launch run statistics on given table here.
  if (query == "flatbuf" && runstats) {

    // create idx_op for workers
    stats_op op(qop_db_schema, qop_table_name, qop_data_schema);

    // kick off the workers
    std::vector<std::thread> threads;
    for (int i = 0; i < wthreads; i++) {
      auto ioctx = new librados::IoCtx;
      int ret = cluster.ioctx_create(pool.c_str(), *ioctx);
      checkret(ret, 0);
      threads.push_back(std::thread(worker_exec_runstats_op, ioctx, op));
    }

    for (auto& thread : threads) {
      thread.join();
    }

    return 0;
  }

  // launch transform operation here.
  if (transform_db) {

    // create idx_op for workers
    transform_op op(qop_table_name, qop_data_schema, trans_op_type);

    // kick off the workers
    std::vector<std::thread> threads;
    for (int i = 0; i < wthreads; i++) {
      auto ioctx = new librados::IoCtx;
      int ret = cluster.ioctx_create(pool.c_str(), *ioctx);
      checkret(ret, 0);
      threads.push_back(std::thread(worker_transform_db_op, ioctx, op));
    }

    for (auto& thread : threads) {
      thread.join();
    }

    return 0;
  }

  result_count = 0;
  rows_returned = 0;
  nrows_processed = 0;
  fastpath |= false;
  print_header = header;  // used for csv printing

  outstanding_ios = 0;
  stop = false;

  // start worker threads
  std::vector<std::thread> threads;
  for (int i = 0; i < wthreads; i++) {
    threads.push_back(std::thread(worker));
  }

  std::unique_lock<std::mutex> lock(dispatch_lock);
  while (true) {
    while (outstanding_ios < qdepth) {
      // get an object to process
      if (target_objects.empty())
        break;
      std::string oid = target_objects.back();
      target_objects.pop_back();
      lock.unlock();

      // dispatch an io request
      AioState *s = new AioState;
      s->c = librados::Rados::aio_create_completion(
          s, NULL, handle_cb);

      memset(&s->times, 0, sizeof(s->times));
      s->times.dispatch = getns();

      if (use_cls) {
        query_op op;
        op.query = query;
        op.extended_price = extended_price;
        op.order_key = order_key;
        op.line_number = line_number;
        op.ship_date_low = ship_date_low;
        op.ship_date_high = ship_date_high;
        op.discount_low = discount_low;
        op.discount_high = discount_high;
        op.quantity = quantity;
        op.comment_regex = comment_regex;
        op.use_index = use_index;
        op.projection = projection;
        op.extra_row_cost = extra_row_cost;
        // flatbufs
        op.fastpath = qop_fastpath;
        op.index_read = qop_index_read;
        op.mem_constrain = qop_mem_constrain;
        op.index_type = qop_index_type;
        op.index2_type = qop_index2_type;
        op.index_plan_type = qop_index_plan_type;
        op.index_batch_size = qop_index_batch_size;
        op.db_schema = qop_db_schema;
        op.table_name = qop_table_name;
        op.data_schema = qop_data_schema;
        op.query_schema = qop_query_schema;
        op.index_schema = qop_index_schema;
        op.index2_schema = qop_index2_schema;
        op.query_preds = qop_query_preds;
        op.index_preds = qop_index_preds;
        op.index2_preds = qop_index2_preds;
        ceph::bufferlist inbl;
        ::encode(op, inbl);
        int ret = ioctx.aio_exec(oid, s->c,
            "tabular", "exec_query_op", inbl, &s->bl);
        checkret(ret, 0);
      } else {
        int ret = ioctx.aio_read(oid, s->c, &s->bl, 0, 0);
        checkret(ret, 0);
      }

      lock.lock();
      outstanding_ios++;
    }
    if (target_objects.empty())
      break;
    dispatch_cond.wait(lock);
  }
  lock.unlock();

  // drain any still-in-flight operations
  while (true) {
    lock.lock();
    if (outstanding_ios == 0) {
      lock.unlock();
      break;
    }
    lock.unlock();

    // only report status messages during quiet operation
    // since otherwise we are printing as csv data to std out
    if (quiet)
        std::cout << "draining ios: " << outstanding_ios << " remaining\n";
    sleep(1);
  }

  // wait for all the workers to stop
  work_lock.lock();
  stop = true;
  work_lock.unlock();
  work_cond.notify_all();

  // the threads will exit when all the objects are processed
  for (auto& thread : threads) {
    thread.join();
  }

  ioctx.close();

  // only report status messages during quiet operation
  // since otherwise we are printing as csv data to std out
  if (quiet) {
      if (query == "a" && use_cls) {
        std::cout << "total result row count: " << result_count << " / -1"
                  << "; nrows_processed=" << nrows_processed << std::endl;
      } else {
        std::cout << "total result row count: " << result_count << " / "
                  << rows_returned  << "; nrows_processed=" << nrows_processed
                  << std::endl;
      }
  }

  if (logfile.length()) {
    std::ofstream out;
    out.open(logfile, std::ios::trunc);
    out << "dispatch,response,read_ns,eval_ns,eval2_ns" << std::endl;
    for (const auto& time : timings) {
      out <<
        time.dispatch << "," <<
        time.response << "," <<
        time.read_ns << "," <<
        time.eval_ns << "," <<
        time.eval2_ns << std::endl;
    }
    out.close();
  }

  return 0;
}<|MERGE_RESOLUTION|>--- conflicted
+++ resolved
@@ -33,8 +33,8 @@
   bool mem_constrain;
   bool text_index_ignore_stopwords;
   int index_plan_type;
-  int trans_layout_type;
-  std::string trans_layout_str;
+  int trans_format_type;
+  std::string trans_format_str;
   std::string text_index_delims;
   std::string db_schema;
   std::string table_name;
@@ -131,13 +131,10 @@
     ("index-ignore-stopwords", po::bool_switch(&text_index_ignore_stopwords)->default_value(false), "Ignore stopwords when building text index. (def=false)")
     ("index-plan-type", po::value<int>(&index_plan_type)->default_value(Tables::SIP_IDX_STANDARD), "If 2 indexes, for intersection plan use '2', for union plan use '3' (def='1')")
     ("runstats", po::bool_switch(&runstats)->default_value(false), "Run statistics on the specified table name")
-<<<<<<< HEAD
-    ("transform-layout-type", po::value<std::string>(&trans_layout_str)->default_value("flatbuffer"), "Destination layout type ")
-=======
+    ("transform-format-type", po::value<std::string>(&trans_format_str)->default_value("flatbuffer"), "Destination format type ")
     ("verbose", po::bool_switch(&print_verbose)->default_value(false), "Print detailed record metadata.")
     ("header", po::bool_switch(&header)->default_value(true), "Print csv row header.")
     ("limit", po::value<long long int>(&row_limit)->default_value(Tables::ROW_LIMIT_DEFAULT), "SQL limit option, limit num_rows of result set")
->>>>>>> 9ddd1dcd
   ;
 
   po::options_description all_opts("Allowed options");
@@ -217,10 +214,10 @@
   }
 
   // Get the destination object type for the transform operation
-  if (trans_layout_str == "flatbuffer") {
-    trans_layout_type = LAYOUT_FLATBUFFER;
-  } else if (trans_layout_str == "arrow") {
-    trans_layout_type = LAYOUT_ARROW;
+  if (trans_format_str == "flatbuffer") {
+    trans_format_type = SFT_FLATBUF_FLEX_ROW;
+  } else if (trans_format_str == "arrow") {
+    trans_format_type = SFT_ARROW;
   } else {
     assert(0);
   }
@@ -537,7 +534,7 @@
     idx_op_idx_schema = schemaToString(sky_idx_schema);
     idx_op_ignore_stopwords = text_index_ignore_stopwords;
     idx_op_text_delims = text_index_delims;
-    trans_op_type = trans_layout_type;
+    trans_op_format_type = trans_format_type;
 
   } else {  // query type unknown.
     std::cerr << "invalid query type: " << query << std::endl;
