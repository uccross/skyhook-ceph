/*
* Copyright (C) 2018 The Regents of the University of California
* All Rights Reserved
*
* This library can redistribute it and/or modify under the terms
* of the GNU Lesser General Public License Version 2.1 as published
* by the Free Software Foundation.
*
*/

#include <iostream>
#include <algorithm>
#include <atomic>
#include <thread>
#include <condition_variable>
#include "include/rados/librados.hpp"
#include "cls/tabular/cls_tabular.h"
#include "cls/tabular/cls_tabular_utils.h"
#include "re2/re2.h"

extern inline uint64_t __getns(clockid_t clock)
{
  struct timespec ts;
  int ret = clock_gettime(clock, &ts);
  assert(ret == 0);
  return (((uint64_t)ts.tv_sec) * 1000000000ULL) + ts.tv_nsec;
}

extern inline uint64_t getns()
{
  return __getns(CLOCK_MONOTONIC);
}

#define checkret(r,v) do { \
  if (r != v) { \
    fprintf(stderr, "error %d/%s\n", r, strerror(-r)); \
    assert(0); \
    exit(1); \
  } } while (0)

struct timing {
  uint64_t dispatch;
  uint64_t response;
  uint64_t read_ns;
  uint64_t eval_ns;
  uint64_t eval2_ns;
};

struct AioState {
  ceph::bufferlist bl;
  librados::AioCompletion *c;
  timing times;
};

extern bool quiet;
extern bool use_cls;
extern std::string query;
extern bool use_index;
extern bool projection;
extern uint32_t index_batch_size;
extern uint64_t extra_row_cost;

extern std::vector<timing> timings;

// query parameters to be encoded into query_op struct
extern double extended_price;
extern int order_key;
extern int line_number;
extern int ship_date_low;
extern int ship_date_high;
extern double discount_low;
extern double discount_high;
extern double quantity;
extern std::string comment_regex;

// query_op params for flatbufs
extern bool qop_fastpath;
extern bool qop_index_read;
extern bool qop_mem_constrain;
extern int qop_index_type;
extern int qop_index2_type;
extern int qop_index_plan_type;
extern int qop_index_batch_size;
extern std::string qop_db_schema;
extern std::string qop_table_name;
extern std::string qop_data_schema;
extern std::string qop_query_schema;
extern std::string qop_index_schema;
extern std::string qop_index2_schema;
extern std::string qop_query_preds;
extern std::string qop_index_preds;
extern std::string qop_index2_preds;

// build index op params for flatbufs
extern bool idx_op_idx_unique;
extern bool idx_op_ignore_stopwords;
extern int idx_op_batch_size;
extern int idx_op_idx_type;
extern std::string idx_op_idx_schema;
extern std::string idx_op_text_delims;

<<<<<<< HEAD
// Transform op params
extern int trans_op_type;

=======
// other exec flags
>>>>>>> 9ddd1dcd
extern bool runstats;
extern bool print_verbose;

// to convert strings <=> skyhook data structs
extern Tables::schema_vec sky_tbl_schema;
extern Tables::schema_vec sky_qry_schema;
extern Tables::schema_vec sky_idx_schema;
extern Tables::schema_vec sky_idx2_schema;
extern Tables::predicate_vec sky_qry_preds;
extern Tables::predicate_vec sky_idx_preds;
extern Tables::predicate_vec sky_idx2_preds;

extern std::atomic<unsigned> result_count;
extern std::atomic<unsigned> rows_returned;
extern std::atomic<unsigned> nrows_processed;  // TODO: remove

// used for print csv
extern std::atomic<bool> print_header;
extern std::atomic<long long int> row_counter;
extern long long int row_limit;

// rename work_lock
extern int outstanding_ios;
extern std::vector<std::string> target_objects;
extern std::list<AioState*> ready_ios;

extern std::mutex dispatch_lock;
extern std::condition_variable dispatch_cond;

extern std::mutex work_lock;
extern std::condition_variable work_cond;

extern bool stop;

void worker_build_index(librados::IoCtx *ioctx);
void worker_exec_build_sky_index_op(librados::IoCtx *ioctx, idx_op op);
void worker_exec_runstats_op(librados::IoCtx *ioctx, stats_op op);
void worker_transform_db_op(librados::IoCtx *ioctx, transform_op op);
void worker();
void handle_cb(librados::completion_t cb, void *arg);<|MERGE_RESOLUTION|>--- conflicted
+++ resolved
@@ -99,13 +99,10 @@
 extern std::string idx_op_idx_schema;
 extern std::string idx_op_text_delims;
 
-<<<<<<< HEAD
 // Transform op params
-extern int trans_op_type;
+extern int trans_op_format_type;
 
-=======
 // other exec flags
->>>>>>> 9ddd1dcd
 extern bool runstats;
 extern bool print_verbose;
 
