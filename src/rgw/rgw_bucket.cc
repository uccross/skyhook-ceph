// -*- mode:C++; tab-width:8; c-basic-offset:2; indent-tabs-mode:t -*-
// vim: ts=8 sw=2 smarttab

#include <errno.h>

#include <string>
#include <map>
#include <sstream>

#include <boost/utility/string_ref.hpp>
#include <boost/format.hpp>

#include "common/errno.h"
#include "common/ceph_json.h"
<<<<<<< HEAD
#include "common/backport14.h"
=======
#include "include/scope_guard.h"
>>>>>>> f8781be9
#include "rgw_rados.h"
#include "rgw_zone.h"
#include "rgw_acl.h"
#include "rgw_acl_s3.h"

#include "include/types.h"
#include "rgw_bucket.h"
#include "rgw_user.h"
#include "rgw_string.h"
#include "rgw_multi.h"

#include "services/svc_zone.h"
#include "services/svc_sys_obj.h"

#include "include/rados/librados.hpp"
// until everything is moved from rgw_common
#include "rgw_common.h"
#include "rgw_reshard.h"
#include "rgw_lc.h"
#include "cls/user/cls_user_types.h"

#define dout_context g_ceph_context
#define dout_subsys ceph_subsys_rgw

#define BUCKET_TAG_TIMEOUT 30


static RGWMetadataHandler *bucket_meta_handler = NULL;
static RGWMetadataHandler *bucket_instance_meta_handler = NULL;

// define as static when RGWBucket implementation completes
void rgw_get_buckets_obj(const rgw_user& user_id, string& buckets_obj_id)
{
  buckets_obj_id = user_id.to_str();
  buckets_obj_id += RGW_BUCKETS_OBJ_SUFFIX;
}

/*
 * Note that this is not a reversal of parse_bucket(). That one deals
 * with the syntax we need in metadata and such. This one deals with
 * the representation in RADOS pools. We chose '/' because it's not
 * acceptable in bucket names and thus qualified buckets cannot conflict
 * with the legacy or S3 buckets.
 */
std::string rgw_make_bucket_entry_name(const std::string& tenant_name,
                                       const std::string& bucket_name) {
  std::string bucket_entry;

  if (bucket_name.empty()) {
    bucket_entry.clear();
  } else if (tenant_name.empty()) {
    bucket_entry = bucket_name;
  } else {
    bucket_entry = tenant_name + "/" + bucket_name;
  }

  return bucket_entry;
}

/*
 * Tenants are separated from buckets in URLs by a colon in S3.
 * This function is not to be used on Swift URLs, not even for COPY arguments.
 */
void rgw_parse_url_bucket(const string &bucket, const string& auth_tenant,
                          string &tenant_name, string &bucket_name) {

  int pos = bucket.find(':');
  if (pos >= 0) {
    /*
     * N.B.: We allow ":bucket" syntax with explicit empty tenant in order
     * to refer to the legacy tenant, in case users in new named tenants
     * want to access old global buckets.
     */
    tenant_name = bucket.substr(0, pos);
    bucket_name = bucket.substr(pos + 1);
  } else {
    tenant_name = auth_tenant;
    bucket_name = bucket;
  }
}

/**
 * Get all the buckets owned by a user and fill up an RGWUserBuckets with them.
 * Returns: 0 on success, -ERR# on failure.
 */
int rgw_read_user_buckets(RGWRados * store,
                          const rgw_user& user_id,
                          RGWUserBuckets& buckets,
                          const string& marker,
                          const string& end_marker,
                          uint64_t max,
                          bool need_stats,
			  bool *is_truncated,
			  uint64_t default_amount)
{
  int ret;
  buckets.clear();
  std::string buckets_obj_id;
  rgw_get_buckets_obj(user_id, buckets_obj_id);
<<<<<<< HEAD
  rgw_raw_obj obj(store->get_zone_params().user_uid_pool, buckets_obj_id);
=======
  rgw_raw_obj obj(store->svc.zone->get_zone_params().user_uid_pool, buckets_obj_id);
>>>>>>> f8781be9

  bool truncated = false;
  string m = marker;

  uint64_t total = 0;

  if (!max) {
    max = default_amount;
  }

  do {
    std::list<cls_user_bucket_entry> entries;
    ret = store->cls_user_list_buckets(obj, m, end_marker, max - total, entries, &m, &truncated);
    if (ret == -ENOENT) {
      ret = 0;
    }

    if (ret < 0) {
      return ret;
    }

    for (auto& entry : entries) {
      buckets.add(RGWBucketEnt(user_id, std::move(entry)));
      total++;
    }

  } while (truncated && total < max);

  if (is_truncated != nullptr) {
    *is_truncated = truncated;
  }

  if (need_stats) {
    map<string, RGWBucketEnt>& m = buckets.get_buckets();
    ret = store->update_containers_stats(m);
    if (ret < 0 && ret != -ENOENT) {
      ldout(store->ctx(), 0) << "ERROR: could not get stats for buckets" << dendl;
      return ret;
    }
  }
  return 0;
}

int rgw_bucket_sync_user_stats(RGWRados *store, const rgw_user& user_id, const RGWBucketInfo& bucket_info)
{
  string buckets_obj_id;
  rgw_get_buckets_obj(user_id, buckets_obj_id);
  rgw_raw_obj obj(store->svc.zone->get_zone_params().user_uid_pool, buckets_obj_id);

  return store->cls_user_sync_bucket_stats(obj, bucket_info);
}

int rgw_bucket_sync_user_stats(RGWRados *store, const string& tenant_name, const string& bucket_name)
{
  RGWBucketInfo bucket_info;
  RGWSysObjectCtx obj_ctx = store->svc.sysobj->init_obj_ctx();
  int ret = store->get_bucket_info(obj_ctx, tenant_name, bucket_name, bucket_info, NULL);
  if (ret < 0) {
    ldout(store->ctx(), 0) << "ERROR: could not fetch bucket info: ret=" << ret << dendl;
    return ret;
  }

  ret = rgw_bucket_sync_user_stats(store, bucket_info.owner, bucket_info);
  if (ret < 0) {
    ldout(store->ctx(), 0) << "ERROR: could not sync user stats for bucket " << bucket_name << ": ret=" << ret << dendl;
    return ret;
  }

  return 0;
}

int rgw_link_bucket(RGWRados* const store,
                    const rgw_user& user_id,
                    rgw_bucket& bucket,
                    ceph::real_time creation_time,
                    bool update_entrypoint)
{
  int ret;
  string& tenant_name = bucket.tenant;
  string& bucket_name = bucket.name;

  cls_user_bucket_entry new_bucket;

  RGWBucketEntryPoint ep;
  RGWObjVersionTracker ot;

  bucket.convert(&new_bucket.bucket);
  new_bucket.size = 0;
  if (real_clock::is_zero(creation_time))
    new_bucket.creation_time = real_clock::now();
  else
    new_bucket.creation_time = creation_time;

  map<string, bufferlist> attrs;
  RGWSysObjectCtx obj_ctx = store->svc.sysobj->init_obj_ctx();

  if (update_entrypoint) {
    ret = store->get_bucket_entrypoint_info(obj_ctx, tenant_name, bucket_name, ep, &ot, NULL, &attrs);
    if (ret < 0 && ret != -ENOENT) {
      ldout(store->ctx(), 0) << "ERROR: store->get_bucket_entrypoint_info() returned: "
                             << cpp_strerror(-ret) << dendl;
    }
  }

  string buckets_obj_id;
  rgw_get_buckets_obj(user_id, buckets_obj_id);

  rgw_raw_obj obj(store->svc.zone->get_zone_params().user_uid_pool, buckets_obj_id);
  ret = store->cls_user_add_bucket(obj, new_bucket);
  if (ret < 0) {
    ldout(store->ctx(), 0) << "ERROR: error adding bucket to directory: "
                           << cpp_strerror(-ret) << dendl;
    goto done_err;
  }

  if (!update_entrypoint)
    return 0;

  ep.linked = true;
  ep.owner = user_id;
  ep.bucket = bucket;
  ret = store->put_bucket_entrypoint_info(tenant_name, bucket_name, ep, false, ot, real_time(), &attrs);
  if (ret < 0)
    goto done_err;

  return 0;
done_err:
  int r = rgw_unlink_bucket(store, user_id, bucket.tenant, bucket.name);
  if (r < 0) {
    ldout(store->ctx(), 0) << "ERROR: failed unlinking bucket on error cleanup: "
                           << cpp_strerror(-r) << dendl;
  }
  return ret;
}

int rgw_unlink_bucket(RGWRados *store, const rgw_user& user_id, const string& tenant_name, const string& bucket_name, bool update_entrypoint)
{
  int ret;

  string buckets_obj_id;
  rgw_get_buckets_obj(user_id, buckets_obj_id);

  cls_user_bucket bucket;
  bucket.name = bucket_name;
  rgw_raw_obj obj(store->svc.zone->get_zone_params().user_uid_pool, buckets_obj_id);
  ret = store->cls_user_remove_bucket(obj, bucket);
  if (ret < 0) {
    ldout(store->ctx(), 0) << "ERROR: error removing bucket from directory: "
        << cpp_strerror(-ret)<< dendl;
  }

  if (!update_entrypoint)
    return 0;

  RGWBucketEntryPoint ep;
  RGWObjVersionTracker ot;
  map<string, bufferlist> attrs;
  RGWSysObjectCtx obj_ctx = store->svc.sysobj->init_obj_ctx();
  ret = store->get_bucket_entrypoint_info(obj_ctx, tenant_name, bucket_name, ep, &ot, NULL, &attrs);
  if (ret == -ENOENT)
    return 0;
  if (ret < 0)
    return ret;

  if (!ep.linked)
    return 0;

  if (ep.owner != user_id) {
    ldout(store->ctx(), 0) << "bucket entry point user mismatch, can't unlink bucket: " << ep.owner << " != " << user_id << dendl;
    return -EINVAL;
  }

  ep.linked = false;
  return store->put_bucket_entrypoint_info(tenant_name, bucket_name, ep, false, ot, real_time(), &attrs);
}

int rgw_bucket_store_info(RGWRados *store, const string& bucket_name, bufferlist& bl, bool exclusive,
                          map<string, bufferlist> *pattrs, RGWObjVersionTracker *objv_tracker,
                          real_time mtime) {
  return store->meta_mgr->put_entry(bucket_meta_handler, bucket_name, bl, exclusive, objv_tracker, mtime, pattrs);
}

int rgw_bucket_instance_store_info(RGWRados *store, string& entry, bufferlist& bl, bool exclusive,
                          map<string, bufferlist> *pattrs, RGWObjVersionTracker *objv_tracker,
                          real_time mtime) {
  return store->meta_mgr->put_entry(bucket_instance_meta_handler, entry, bl, exclusive, objv_tracker, mtime, pattrs);
}

int rgw_bucket_instance_remove_entry(RGWRados *store, const string& entry,
                                     RGWObjVersionTracker *objv_tracker) {
  return store->meta_mgr->remove_entry(bucket_instance_meta_handler, entry, objv_tracker);
}

// 'tenant/' is used in bucket instance keys for sync to avoid parsing ambiguity
// with the existing instance[:shard] format. once we parse the shard, the / is
// replaced with a : to match the [tenant:]instance format
void rgw_bucket_instance_key_to_oid(string& key)
{
  // replace tenant/ with tenant:
  auto c = key.find('/');
  if (c != string::npos) {
    key[c] = ':';
  }
}

// convert bucket instance oids back to the tenant/ format for metadata keys.
// it's safe to parse 'tenant:' only for oids, because they won't contain the
// optional :shard at the end
void rgw_bucket_instance_oid_to_key(string& oid)
{
  // find first : (could be tenant:bucket or bucket:instance)
  auto c = oid.find(':');
  if (c != string::npos) {
    // if we find another :, the first one was for tenant
    if (oid.find(':', c + 1) != string::npos) {
      oid[c] = '/';
    }
  }
}

int rgw_bucket_parse_bucket_instance(const string& bucket_instance, string *target_bucket_instance, int *shard_id)
{
  ssize_t pos = bucket_instance.rfind(':');
  if (pos < 0) {
    return -EINVAL;
  }

  string first = bucket_instance.substr(0, pos);
  string second = bucket_instance.substr(pos + 1);

  if (first.find(':') == string::npos) {
    *shard_id = -1;
    *target_bucket_instance = bucket_instance;
    return 0;
  }

  *target_bucket_instance = first;
  string err;
  *shard_id = strict_strtol(second.c_str(), 10, &err);
  if (!err.empty()) {
    return -EINVAL;
  }

  return 0;
}

// parse key in format: [tenant/]name:instance[:shard_id]
int rgw_bucket_parse_bucket_key(CephContext *cct, const string& key,
                                rgw_bucket *bucket, int *shard_id)
{
  boost::string_ref name{key};
  boost::string_ref instance;

  // split tenant/name
  auto pos = name.find('/');
  if (pos != boost::string_ref::npos) {
    auto tenant = name.substr(0, pos);
    bucket->tenant.assign(tenant.begin(), tenant.end());
    name = name.substr(pos + 1);
  }

  // split name:instance
  pos = name.find(':');
  if (pos != boost::string_ref::npos) {
    instance = name.substr(pos + 1);
    name = name.substr(0, pos);
  }
  bucket->name.assign(name.begin(), name.end());

  // split instance:shard
  pos = instance.find(':');
  if (pos == boost::string_ref::npos) {
    bucket->bucket_id.assign(instance.begin(), instance.end());
    *shard_id = -1;
    return 0;
  }

  // parse shard id
  auto shard = instance.substr(pos + 1);
  string err;
  auto id = strict_strtol(shard.data(), 10, &err);
  if (!err.empty()) {
    ldout(cct, 0) << "ERROR: failed to parse bucket shard '"
        << instance.data() << "': " << err << dendl;
    return -EINVAL;
  }

  *shard_id = id;
  instance = instance.substr(0, pos);
  bucket->bucket_id.assign(instance.begin(), instance.end());
  return 0;
}

int rgw_bucket_set_attrs(RGWRados *store, RGWBucketInfo& bucket_info,
                         map<string, bufferlist>& attrs,
                         RGWObjVersionTracker *objv_tracker)
{
  rgw_bucket& bucket = bucket_info.bucket;

  if (!bucket_info.has_instance_obj) {
    /* an old bucket object, need to convert it */
    RGWSysObjectCtx obj_ctx = store->svc.sysobj->init_obj_ctx();
    int ret = store->convert_old_bucket_info(obj_ctx, bucket.tenant, bucket.name);
    if (ret < 0) {
      ldout(store->ctx(), 0) << "ERROR: failed converting old bucket info: " << ret << dendl;
      return ret;
    }
  }

  /* we want the bucket instance name without the oid prefix cruft */
  string key = bucket.get_key();
  bufferlist bl;

  encode(bucket_info, bl);

  return rgw_bucket_instance_store_info(store, key, bl, false, &attrs, objv_tracker, real_time());
}

static void dump_mulipart_index_results(list<rgw_obj_index_key>& objs_to_unlink,
        Formatter *f)
{
  for (const auto& o : objs_to_unlink) {
    f->dump_string("object",  o.name);
  }
}

void check_bad_user_bucket_mapping(RGWRados *store, const rgw_user& user_id,
				   bool fix)
{
  RGWUserBuckets user_buckets;
  bool is_truncated = false;
  string marker;

  CephContext *cct = store->ctx();

  size_t max_entries = cct->_conf->rgw_list_buckets_max_chunk;

  do {
    int ret = rgw_read_user_buckets(store, user_id, user_buckets, marker,
				    string(), max_entries, false,
				    &is_truncated);
    if (ret < 0) {
      ldout(store->ctx(), 0) << "failed to read user buckets: "
			     << cpp_strerror(-ret) << dendl;
      return;
    }

    map<string, RGWBucketEnt>& buckets = user_buckets.get_buckets();
    for (map<string, RGWBucketEnt>::iterator i = buckets.begin();
         i != buckets.end();
         ++i) {
      marker = i->first;

      RGWBucketEnt& bucket_ent = i->second;
      rgw_bucket& bucket = bucket_ent.bucket;

      RGWBucketInfo bucket_info;
      real_time mtime;
      RGWSysObjectCtx obj_ctx = store->svc.sysobj->init_obj_ctx();
      int r = store->get_bucket_info(obj_ctx, user_id.tenant, bucket.name, bucket_info, &mtime);
      if (r < 0) {
        ldout(store->ctx(), 0) << "could not get bucket info for bucket=" << bucket << dendl;
        continue;
      }

      rgw_bucket& actual_bucket = bucket_info.bucket;

      if (actual_bucket.name.compare(bucket.name) != 0 ||
          actual_bucket.tenant.compare(bucket.tenant) != 0 ||
          actual_bucket.marker.compare(bucket.marker) != 0 ||
          actual_bucket.bucket_id.compare(bucket.bucket_id) != 0) {
        cout << "bucket info mismatch: expected " << actual_bucket << " got " << bucket << std::endl;
        if (fix) {
          cout << "fixing" << std::endl;
          r = rgw_link_bucket(store, user_id, actual_bucket,
                              bucket_info.creation_time);
          if (r < 0) {
            cerr << "failed to fix bucket: " << cpp_strerror(-r) << std::endl;
          }
        }
      }
    }
  } while (is_truncated);
}

static bool bucket_object_check_filter(const string& oid)
{
  rgw_obj_key key;
  string ns;
  return rgw_obj_key::oid_to_key_in_ns(oid, &key, ns);
}

int rgw_remove_object(RGWRados *store, const RGWBucketInfo& bucket_info, const rgw_bucket& bucket, rgw_obj_key& key)
{
  RGWObjectCtx rctx(store);

  if (key.instance.empty()) {
    key.instance = "null";
  }

  rgw_obj obj(bucket, key);

  return store->delete_obj(rctx, bucket_info, obj, bucket_info.versioning_status());
}

int rgw_remove_bucket(RGWRados *store, rgw_bucket& bucket, bool delete_children)
{
  int ret;
  map<RGWObjCategory, RGWStorageStats> stats;
  std::vector<rgw_bucket_dir_entry> objs;
  map<string, bool> common_prefixes;
  RGWBucketInfo info;
  RGWSysObjectCtx obj_ctx = store->svc.sysobj->init_obj_ctx();

  string bucket_ver, master_ver;

  ret = store->get_bucket_info(obj_ctx, bucket.tenant, bucket.name, info, NULL);
  if (ret < 0)
    return ret;

  ret = store->get_bucket_stats(info, RGW_NO_SHARD, &bucket_ver, &master_ver, stats, NULL);
  if (ret < 0)
    return ret;

  RGWRados::Bucket target(store, info);
  RGWRados::Bucket::List list_op(&target);
  CephContext *cct = store->ctx();
  int max = 1000;

  list_op.params.list_versions = true;
  list_op.params.allow_unordered = true;

  bool is_truncated = false;
  do {
    objs.clear();

    ret = list_op.list_objects(max, &objs, &common_prefixes, &is_truncated);
    if (ret < 0)
      return ret;

    if (!objs.empty() && !delete_children) {
      lderr(store->ctx()) << "ERROR: could not remove non-empty bucket " << bucket.name << dendl;
      return -ENOTEMPTY;
    }

    for (const auto& obj : objs) {
      rgw_obj_key key(obj.key);
      ret = rgw_remove_object(store, info, bucket, key);
      if (ret < 0 && ret != -ENOENT) {
        return ret;
      }
    }
  } while(is_truncated);

  string prefix, delimiter;

  ret = abort_bucket_multiparts(store, cct, info, prefix, delimiter);
  if (ret < 0) {
    return ret;
  }

  ret = rgw_bucket_sync_user_stats(store, info.owner, info);
  if ( ret < 0) {
     dout(1) << "WARNING: failed sync user stats before bucket delete. ret=" <<  ret << dendl;
  }

  RGWObjVersionTracker objv_tracker;

  // if we deleted children above we will force delete, as any that
  // remain is detrius from a prior bug
  ret = store->delete_bucket(info, objv_tracker, !delete_children);
  if (ret < 0) {
    lderr(store->ctx()) << "ERROR: could not remove bucket " <<
      bucket.name << dendl;
    return ret;
  }

  ret = rgw_unlink_bucket(store, info.owner, bucket.tenant, bucket.name, false);
  if (ret < 0) {
    lderr(store->ctx()) << "ERROR: unable to remove user bucket information" << dendl;
  }

  return ret;
}

static int aio_wait(librados::AioCompletion *handle)
{
  librados::AioCompletion *c = (librados::AioCompletion *)handle;
  c->wait_for_safe();
  int ret = c->get_return_value();
  c->release();
  return ret;
}

static int drain_handles(list<librados::AioCompletion *>& pending)
{
  int ret = 0;
  while (!pending.empty()) {
    librados::AioCompletion *handle = pending.front();
    pending.pop_front();
    int r = aio_wait(handle);
    if (r < 0) {
      ret = r;
    }
  }
  return ret;
}

int rgw_remove_bucket_bypass_gc(RGWRados *store, rgw_bucket& bucket,
                                int concurrent_max, bool keep_index_consistent)
{
  int ret;
  map<RGWObjCategory, RGWStorageStats> stats;
  std::vector<rgw_bucket_dir_entry> objs;
  map<string, bool> common_prefixes;
  RGWBucketInfo info;
  RGWObjectCtx obj_ctx(store);
  RGWSysObjectCtx sysobj_ctx = store->svc.sysobj->init_obj_ctx();
  CephContext *cct = store->ctx();

  string bucket_ver, master_ver;

  ret = store->get_bucket_info(sysobj_ctx, bucket.tenant, bucket.name, info, NULL);
  if (ret < 0)
    return ret;

  ret = store->get_bucket_stats(info, RGW_NO_SHARD, &bucket_ver, &master_ver, stats, NULL);
  if (ret < 0)
    return ret;

  string prefix, delimiter;

  ret = abort_bucket_multiparts(store, cct, info, prefix, delimiter);
  if (ret < 0) {
    return ret;
  }

  RGWRados::Bucket target(store, info);
  RGWRados::Bucket::List list_op(&target);

  list_op.params.list_versions = true;
  list_op.params.allow_unordered = true;

  std::list<librados::AioCompletion*> handles;

  int max = 1000;
  int max_aio = concurrent_max;
  bool is_truncated = true;

  while (is_truncated) {
    objs.clear();
    ret = list_op.list_objects(max, &objs, &common_prefixes, &is_truncated);
    if (ret < 0)
      return ret;

    std::vector<rgw_bucket_dir_entry>::iterator it = objs.begin();
    for (; it != objs.end(); ++it) {
      RGWObjState *astate = NULL;
      rgw_obj obj(bucket, (*it).key);

      ret = store->get_obj_state(&obj_ctx, info, obj, &astate, false);
      if (ret == -ENOENT) {
        dout(1) << "WARNING: cannot find obj state for obj " << obj.get_oid() << dendl;
        continue;
      }
      if (ret < 0) {
        lderr(store->ctx()) << "ERROR: get obj state returned with error " << ret << dendl;
        return ret;
      }

      if (astate->has_manifest) {
        RGWObjManifest& manifest = astate->manifest;
        RGWObjManifest::obj_iterator miter = manifest.obj_begin();
        rgw_obj head_obj = manifest.get_obj();
        rgw_raw_obj raw_head_obj;
        store->obj_to_raw(info.placement_rule, head_obj, &raw_head_obj);


        for (; miter != manifest.obj_end() && max_aio--; ++miter) {
          if (!max_aio) {
            ret = drain_handles(handles);
            if (ret < 0 && ret != -ENOENT) {
              lderr(store->ctx()) << "ERROR: could not drain handles as aio completion returned with " << ret << dendl;
              return ret;
            }
            max_aio = concurrent_max;
          }

          rgw_raw_obj last_obj = miter.get_location().get_raw_obj(store);
          if (last_obj == raw_head_obj) {
            // have the head obj deleted at the end
            continue;
          }

          ret = store->delete_raw_obj_aio(last_obj, handles);
          if (ret < 0) {
            lderr(store->ctx()) << "ERROR: delete obj aio failed with " << ret << dendl;
            return ret;
          }
        } // for all shadow objs

        ret = store->delete_obj_aio(head_obj, info, astate, handles, keep_index_consistent);
        if (ret < 0) {
          lderr(store->ctx()) << "ERROR: delete obj aio failed with " << ret << dendl;
          return ret;
        }
      }

      if (!max_aio) {
        ret = drain_handles(handles);
        if (ret < 0 && ret != -ENOENT) {
          lderr(store->ctx()) << "ERROR: could not drain handles as aio completion returned with " << ret << dendl;
          return ret;
        }
        max_aio = concurrent_max;
      }
      obj_ctx.invalidate(obj);
    } // for all RGW objects
  }

  ret = drain_handles(handles);
  if (ret < 0 && ret != -ENOENT) {
    lderr(store->ctx()) << "ERROR: could not drain handles as aio completion returned with " << ret << dendl;
    return ret;
  }

  ret = rgw_bucket_sync_user_stats(store, info.owner, info);
  if (ret < 0) {
     dout(1) << "WARNING: failed sync user stats before bucket delete. ret=" <<  ret << dendl;
  }

  RGWObjVersionTracker objv_tracker;

<<<<<<< HEAD
  ret = store->delete_bucket(info, objv_tracker);
=======
  // this function can only be run if caller wanted children to be
  // deleted, so we can ignore the check for children as any that
  // remain are detritus from a prior bug
  ret = store->delete_bucket(info, objv_tracker, false);
>>>>>>> f8781be9
  if (ret < 0) {
    lderr(store->ctx()) << "ERROR: could not remove bucket " << bucket.name << dendl;
    return ret;
  }

  ret = rgw_unlink_bucket(store, info.owner, bucket.tenant, bucket.name, false);
  if (ret < 0) {
    lderr(store->ctx()) << "ERROR: unable to remove user bucket information" << dendl;
  }

  return ret;
}

int rgw_bucket_delete_bucket_obj(RGWRados *store,
                                 const string& tenant_name,
                                 const string& bucket_name,
                                 RGWObjVersionTracker& objv_tracker)
{
  string key;

  rgw_make_bucket_entry_name(tenant_name, bucket_name, key);
  return store->meta_mgr->remove_entry(bucket_meta_handler, key, &objv_tracker);
}

static void set_err_msg(std::string *sink, std::string msg)
{
  if (sink && !msg.empty())
    *sink = msg;
}

int RGWBucket::init(RGWRados *storage, RGWBucketAdminOpState& op_state)
{
  if (!storage)
    return -EINVAL;

  store = storage;

  rgw_user user_id = op_state.get_user_id();
  tenant = user_id.tenant;
  bucket_name = op_state.get_bucket_name();
  RGWUserBuckets user_buckets;
  auto obj_ctx = store->svc.sysobj->init_obj_ctx();

  if (bucket_name.empty() && user_id.empty())
    return -EINVAL;

  if (!bucket_name.empty()) {
    int r = store->get_bucket_info(obj_ctx, tenant, bucket_name, bucket_info, NULL);
    if (r < 0) {
      ldout(store->ctx(), 0) << "could not get bucket info for bucket=" << bucket_name << dendl;
      return r;
    }

    op_state.set_bucket(bucket_info.bucket);
  }

  if (!user_id.empty()) {
    int r = rgw_get_user_info_by_uid(store, user_id, user_info);
    if (r < 0)
      return r;

    op_state.display_name = user_info.display_name;
  }

  clear_failure();
  return 0;
}

int RGWBucket::link(RGWBucketAdminOpState& op_state, std::string *err_msg)
{
  if (!op_state.is_user_op()) {
    set_err_msg(err_msg, "empty user id");
    return -EINVAL;
  }

  string bucket_id = op_state.get_bucket_id();
  if (bucket_id.empty()) {
    set_err_msg(err_msg, "empty bucket instance id");
    return -EINVAL;
  }

  std::string display_name = op_state.get_user_display_name();
  rgw_bucket bucket = op_state.get_bucket();

  const rgw_pool& root_pool = store->svc.zone->get_zone_params().domain_root;
  std::string bucket_entry;
  rgw_make_bucket_entry_name(tenant, bucket_name, bucket_entry);
  rgw_raw_obj obj(root_pool, bucket_entry);
  RGWObjVersionTracker objv_tracker;

  map<string, bufferlist> attrs;
  RGWBucketInfo bucket_info;

  auto obj_ctx = store->svc.sysobj->init_obj_ctx();
  int r = store->get_bucket_instance_info(obj_ctx, bucket, bucket_info, NULL, &attrs);
  if (r < 0) {
    return r;
  }

  map<string, bufferlist>::iterator aiter = attrs.find(RGW_ATTR_ACL);
  if (aiter != attrs.end()) {
    bufferlist aclbl = aiter->second;
    RGWAccessControlPolicy policy;
    ACLOwner owner;
    try {
     auto iter = aclbl.cbegin();
     decode(policy, iter);
     owner = policy.get_owner();
    } catch (buffer::error& err) {
      set_err_msg(err_msg, "couldn't decode policy");
      return -EIO;
    }

    r = rgw_unlink_bucket(store, owner.get_id(), bucket.tenant, bucket.name, false);
    if (r < 0) {
      set_err_msg(err_msg, "could not unlink policy from user " + owner.get_id().to_str());
      return r;
    }

    // now update the user for the bucket...
    if (display_name.empty()) {
      ldout(store->ctx(), 0) << "WARNING: user " << user_info.user_id << " has no display name set" << dendl;
    }
    policy.create_default(user_info.user_id, display_name);

    owner = policy.get_owner();
    r = store->set_bucket_owner(bucket_info.bucket, owner);
    if (r < 0) {
      set_err_msg(err_msg, "failed to set bucket owner: " + cpp_strerror(-r));
      return r;
    }

    // ...and encode the acl
    aclbl.clear();
    policy.encode(aclbl);

    auto sysobj = obj_ctx.get_obj(obj);
    r = sysobj.wop()
              .set_objv_tracker(&objv_tracker)
              .write_attr(RGW_ATTR_ACL, aclbl);
    if (r < 0) {
      return r;
    }

    RGWAccessControlPolicy policy_instance;
    policy_instance.create_default(user_info.user_id, display_name);
    aclbl.clear();
    policy_instance.encode(aclbl);

    rgw_raw_obj obj_bucket_instance;
    store->get_bucket_instance_obj(bucket, obj_bucket_instance);
    auto inst_sysobj = obj_ctx.get_obj(obj_bucket_instance);
    r = inst_sysobj.wop()
                   .set_objv_tracker(&objv_tracker)
                   .write_attr(RGW_ATTR_ACL, aclbl);
    if (r < 0) {
      return r;
    }

    r = rgw_link_bucket(store, user_info.user_id, bucket_info.bucket,
                        ceph::real_time());
    if (r < 0) {
      return r;
    }
  }

  return 0;
}

int RGWBucket::unlink(RGWBucketAdminOpState& op_state, std::string *err_msg)
{
  rgw_bucket bucket = op_state.get_bucket();

  if (!op_state.is_user_op()) {
    set_err_msg(err_msg, "could not fetch user or user bucket info");
    return -EINVAL;
  }

  int r = rgw_unlink_bucket(store, user_info.user_id, bucket.tenant, bucket.name);
  if (r < 0) {
    set_err_msg(err_msg, "error unlinking bucket" + cpp_strerror(-r));
  }

  return r;
}

int RGWBucket::set_quota(RGWBucketAdminOpState& op_state, std::string *err_msg)
{
  rgw_bucket bucket = op_state.get_bucket();
  RGWBucketInfo bucket_info;
  map<string, bufferlist> attrs;
<<<<<<< HEAD
  RGWObjectCtx obj_ctx(store);
=======
  auto obj_ctx = store->svc.sysobj->init_obj_ctx();
>>>>>>> f8781be9
  int r = store->get_bucket_info(obj_ctx, bucket.tenant, bucket.name, bucket_info, NULL, &attrs);
  if (r < 0) {
    set_err_msg(err_msg, "could not get bucket info for bucket=" + bucket.name + ": " + cpp_strerror(-r));
    return r;
  }

  bucket_info.quota = op_state.quota;
  r = store->put_bucket_instance_info(bucket_info, false, real_time(), &attrs);
  if (r < 0) {
    set_err_msg(err_msg, "ERROR: failed writing bucket instance info: " + cpp_strerror(-r));
    return r;
  }
  return r;
}

int RGWBucket::remove(RGWBucketAdminOpState& op_state, bool bypass_gc,
                      bool keep_index_consistent, std::string *err_msg)
{
  bool delete_children = op_state.will_delete_children();
  rgw_bucket bucket = op_state.get_bucket();
  int ret;

  if (bypass_gc) {
    if (delete_children) {
      ret = rgw_remove_bucket_bypass_gc(store, bucket, op_state.get_max_aio(), keep_index_consistent);
    } else {
      set_err_msg(err_msg, "purge objects should be set for gc to be bypassed");
      return -EINVAL;
    }
  } else {
    ret = rgw_remove_bucket(store, bucket, delete_children);
  }

  if (ret < 0) {
    set_err_msg(err_msg, "unable to remove bucket" + cpp_strerror(-ret));
    return ret;
  }

  return 0;
}

int RGWBucket::remove_object(RGWBucketAdminOpState& op_state, std::string *err_msg)
{
  rgw_bucket bucket = op_state.get_bucket();
  std::string object_name = op_state.get_object_name();

  rgw_obj_key key(object_name);

  int ret = rgw_remove_object(store, bucket_info, bucket, key);
  if (ret < 0) {
    set_err_msg(err_msg, "unable to remove object" + cpp_strerror(-ret));
    return ret;
  }

  return 0;
}

static void dump_bucket_index(map<string, rgw_bucket_dir_entry> result,  Formatter *f)
{
  map<string, rgw_bucket_dir_entry>::iterator iter;
  for (iter = result.begin(); iter != result.end(); ++iter) {
    f->dump_string("object", iter->first);
   }
}

static void dump_bucket_usage(map<RGWObjCategory, RGWStorageStats>& stats, Formatter *formatter)
{
  map<RGWObjCategory, RGWStorageStats>::iterator iter;

  formatter->open_object_section("usage");
  for (iter = stats.begin(); iter != stats.end(); ++iter) {
    RGWStorageStats& s = iter->second;
    const char *cat_name = rgw_obj_category_name(iter->first);
    formatter->open_object_section(cat_name);
    s.dump(formatter);
    formatter->close_section();
  }
  formatter->close_section();
}

static void dump_index_check(map<RGWObjCategory, RGWStorageStats> existing_stats,
        map<RGWObjCategory, RGWStorageStats> calculated_stats,
        Formatter *formatter)
{
  formatter->open_object_section("check_result");
  formatter->open_object_section("existing_header");
  dump_bucket_usage(existing_stats, formatter);
  formatter->close_section();
  formatter->open_object_section("calculated_header");
  dump_bucket_usage(calculated_stats, formatter);
  formatter->close_section();
  formatter->close_section();
}

int RGWBucket::check_bad_index_multipart(RGWBucketAdminOpState& op_state,
               RGWFormatterFlusher& flusher ,std::string *err_msg)
{
  bool fix_index = op_state.will_fix_index();
  rgw_bucket bucket = op_state.get_bucket();

  size_t max = 1000;

  map<string, bool> common_prefixes;

  bool is_truncated;
  map<string, bool> meta_objs;
  map<rgw_obj_index_key, string> all_objs;

  RGWBucketInfo bucket_info;
  auto obj_ctx = store->svc.sysobj->init_obj_ctx();
  int r = store->get_bucket_instance_info(obj_ctx, bucket, bucket_info, nullptr, nullptr);
  if (r < 0) {
    ldout(store->ctx(), 0) << "ERROR: " << __func__ << "(): get_bucket_instance_info(bucket=" << bucket << ") returned r=" << r << dendl;
    return r;
  }

  RGWRados::Bucket target(store, bucket_info);
  RGWRados::Bucket::List list_op(&target);

  list_op.params.list_versions = true;
  list_op.params.ns = RGW_OBJ_NS_MULTIPART;

  do {
    vector<rgw_bucket_dir_entry> result;
    int r = list_op.list_objects(max, &result, &common_prefixes, &is_truncated);
    if (r < 0) {
      set_err_msg(err_msg, "failed to list objects in bucket=" + bucket.name +
              " err=" +  cpp_strerror(-r));

      return r;
    }

    vector<rgw_bucket_dir_entry>::iterator iter;
    for (iter = result.begin(); iter != result.end(); ++iter) {
      rgw_obj_index_key key = iter->key;
      rgw_obj obj(bucket, key);
      string oid = obj.get_oid();

      int pos = oid.find_last_of('.');
      if (pos < 0) {
        /* obj has no suffix */
        all_objs[key] = oid;
      } else {
        /* obj has suffix */
        string name = oid.substr(0, pos);
        string suffix = oid.substr(pos + 1);

        if (suffix.compare("meta") == 0) {
          meta_objs[name] = true;
        } else {
          all_objs[key] = name;
        }
      }
    }

  } while (is_truncated);

  list<rgw_obj_index_key> objs_to_unlink;
  Formatter *f =  flusher.get_formatter();

  f->open_array_section("invalid_multipart_entries");

  for (auto aiter = all_objs.begin(); aiter != all_objs.end(); ++aiter) {
    string& name = aiter->second;

    if (meta_objs.find(name) == meta_objs.end()) {
      objs_to_unlink.push_back(aiter->first);
    }

    if (objs_to_unlink.size() > max) {
      if (fix_index) {
	int r = store->remove_objs_from_index(bucket_info, objs_to_unlink);
	if (r < 0) {
	  set_err_msg(err_msg, "ERROR: remove_obj_from_index() returned error: " +
		      cpp_strerror(-r));
	  return r;
	}
      }

      dump_mulipart_index_results(objs_to_unlink, flusher.get_formatter());
      flusher.flush();
      objs_to_unlink.clear();
    }
  }

  if (fix_index) {
    int r = store->remove_objs_from_index(bucket_info, objs_to_unlink);
    if (r < 0) {
      set_err_msg(err_msg, "ERROR: remove_obj_from_index() returned error: " +
              cpp_strerror(-r));

      return r;
    }
  }

  dump_mulipart_index_results(objs_to_unlink, f);
  f->close_section();
  flusher.flush();

  return 0;
}

int RGWBucket::check_object_index(RGWBucketAdminOpState& op_state,
                                  RGWFormatterFlusher& flusher,
                                  std::string *err_msg)
{

  bool fix_index = op_state.will_fix_index();

  if (!fix_index) {
    set_err_msg(err_msg, "check-objects flag requires fix index enabled");
    return -EINVAL;
  }

  store->cls_obj_set_bucket_tag_timeout(bucket_info, BUCKET_TAG_TIMEOUT);

  string prefix;
  rgw_obj_index_key marker;
  bool is_truncated = true;

  Formatter *formatter = flusher.get_formatter();
  formatter->open_object_section("objects");
  while (is_truncated) {
    map<string, rgw_bucket_dir_entry> result;

    int r = store->cls_bucket_list_ordered(bucket_info, RGW_NO_SHARD,
					   marker, prefix, 1000, true,
					   result, &is_truncated, &marker,
					   bucket_object_check_filter);
    if (r == -ENOENT) {
      break;
    } else if (r < 0 && r != -ENOENT) {
      set_err_msg(err_msg, "ERROR: failed operation r=" + cpp_strerror(-r));
    }

    dump_bucket_index(result, formatter);
    flusher.flush();
  }

  formatter->close_section();

  store->cls_obj_set_bucket_tag_timeout(bucket_info, 0);

  return 0;
}


int RGWBucket::check_index(RGWBucketAdminOpState& op_state,
        map<RGWObjCategory, RGWStorageStats>& existing_stats,
        map<RGWObjCategory, RGWStorageStats>& calculated_stats,
        std::string *err_msg)
{
  bool fix_index = op_state.will_fix_index();

  int r = store->bucket_check_index(bucket_info, &existing_stats, &calculated_stats);
  if (r < 0) {
    set_err_msg(err_msg, "failed to check index error=" + cpp_strerror(-r));
    return r;
  }

  if (fix_index) {
    r = store->bucket_rebuild_index(bucket_info);
    if (r < 0) {
      set_err_msg(err_msg, "failed to rebuild index err=" + cpp_strerror(-r));
      return r;
    }
  }

  return 0;
}

int RGWBucket::policy_bl_to_stream(bufferlist& bl, ostream& o)
{
  RGWAccessControlPolicy_S3 policy(g_ceph_context);
  int ret = decode_bl(bl, policy);
  if (ret < 0) {
    ldout(store->ctx(),0) << "failed to decode RGWAccessControlPolicy" << dendl;
  }
  policy.to_xml(o);
  return 0;
}

int rgw_object_get_attr(RGWRados* store, const RGWBucketInfo& bucket_info,
			const rgw_obj& obj, const char* attr_name,
			bufferlist& out_bl)
{
  RGWObjectCtx obj_ctx(store);
  RGWRados::Object op_target(store, bucket_info, obj_ctx, obj);
  RGWRados::Object::Read rop(&op_target);

  return rop.get_attr(attr_name, out_bl);
}

int RGWBucket::get_policy(RGWBucketAdminOpState& op_state, RGWAccessControlPolicy& policy)
{
  std::string object_name = op_state.get_object_name();
  rgw_bucket bucket = op_state.get_bucket();
  auto sysobj_ctx = store->svc.sysobj->init_obj_ctx();

  RGWBucketInfo bucket_info;
  map<string, bufferlist> attrs;
  int ret = store->get_bucket_info(sysobj_ctx, bucket.tenant, bucket.name, bucket_info, NULL, &attrs);
  if (ret < 0) {
    return ret;
  }

  if (!object_name.empty()) {
    bufferlist bl;
    rgw_obj obj(bucket, object_name);

    ret = rgw_object_get_attr(store, bucket_info, obj, RGW_ATTR_ACL, bl);
    if (ret < 0){
      return ret;
    }

    ret = decode_bl(bl, policy);
    if (ret < 0) {
      ldout(store->ctx(),0) << "failed to decode RGWAccessControlPolicy" << dendl;
    }
    return ret;
  }

  map<string, bufferlist>::iterator aiter = attrs.find(RGW_ATTR_ACL);
  if (aiter == attrs.end()) {
    return -ENOENT;
  }

  ret = decode_bl(aiter->second, policy);
  if (ret < 0) {
    ldout(store->ctx(),0) << "failed to decode RGWAccessControlPolicy" << dendl;
  }

  return ret;
}


int RGWBucketAdminOp::get_policy(RGWRados *store, RGWBucketAdminOpState& op_state,
                  RGWAccessControlPolicy& policy)
{
  RGWBucket bucket;

  int ret = bucket.init(store, op_state);
  if (ret < 0)
    return ret;

  ret = bucket.get_policy(op_state, policy);
  if (ret < 0)
    return ret;

  return 0;
}

/* Wrappers to facilitate RESTful interface */


int RGWBucketAdminOp::get_policy(RGWRados *store, RGWBucketAdminOpState& op_state,
                  RGWFormatterFlusher& flusher)
{
  RGWAccessControlPolicy policy(store->ctx());

  int ret = get_policy(store, op_state, policy);
  if (ret < 0)
    return ret;

  Formatter *formatter = flusher.get_formatter();

  flusher.start(0);

  formatter->open_object_section("policy");
  policy.dump(formatter);
  formatter->close_section();

  flusher.flush();

  return 0;
}

int RGWBucketAdminOp::dump_s3_policy(RGWRados *store, RGWBucketAdminOpState& op_state,
                  ostream& os)
{
  RGWAccessControlPolicy_S3 policy(store->ctx());

  int ret = get_policy(store, op_state, policy);
  if (ret < 0)
    return ret;

  policy.to_xml(os);

  return 0;
}

int RGWBucketAdminOp::unlink(RGWRados *store, RGWBucketAdminOpState& op_state)
{
  RGWBucket bucket;

  int ret = bucket.init(store, op_state);
  if (ret < 0)
    return ret;

  return bucket.unlink(op_state);
}

int RGWBucketAdminOp::link(RGWRados *store, RGWBucketAdminOpState& op_state, string *err)
{
  RGWBucket bucket;

  int ret = bucket.init(store, op_state);
  if (ret < 0)
    return ret;

  return bucket.link(op_state, err);

}

int RGWBucketAdminOp::check_index(RGWRados *store, RGWBucketAdminOpState& op_state,
                  RGWFormatterFlusher& flusher)
{
  int ret;
  map<RGWObjCategory, RGWStorageStats> existing_stats;
  map<RGWObjCategory, RGWStorageStats> calculated_stats;


  RGWBucket bucket;

  ret = bucket.init(store, op_state);
  if (ret < 0)
    return ret;

  Formatter *formatter = flusher.get_formatter();
  flusher.start(0);

  ret = bucket.check_bad_index_multipart(op_state, flusher);
  if (ret < 0)
    return ret;

  ret = bucket.check_object_index(op_state, flusher);
  if (ret < 0)
    return ret;

  ret = bucket.check_index(op_state, existing_stats, calculated_stats);
  if (ret < 0)
    return ret;

  dump_index_check(existing_stats, calculated_stats, formatter);
  flusher.flush();

  return 0;
}

int RGWBucketAdminOp::remove_bucket(RGWRados *store, RGWBucketAdminOpState& op_state,
                                    bool bypass_gc, bool keep_index_consistent)
{
  RGWBucket bucket;

  int ret = bucket.init(store, op_state);
  if (ret < 0)
    return ret;

  std::string err_msg;
  ret = bucket.remove(op_state, bypass_gc, keep_index_consistent, &err_msg);
  if (!err_msg.empty()) {
    lderr(store->ctx()) << "ERROR: " << err_msg << dendl;
  }
  return ret;
}

int RGWBucketAdminOp::remove_object(RGWRados *store, RGWBucketAdminOpState& op_state)
{
  RGWBucket bucket;

  int ret = bucket.init(store, op_state);
  if (ret < 0)
    return ret;

  return bucket.remove_object(op_state);
}

static int bucket_stats(RGWRados *store, const std::string& tenant_name, std::string&  bucket_name, Formatter *formatter)
{
  RGWBucketInfo bucket_info;
  map<RGWObjCategory, RGWStorageStats> stats;

  real_time mtime;
  auto obj_ctx = store->svc.sysobj->init_obj_ctx();
  int r = store->get_bucket_info(obj_ctx, tenant_name, bucket_name, bucket_info, &mtime);
  if (r < 0)
    return r;

  rgw_bucket& bucket = bucket_info.bucket;

  string bucket_ver, master_ver;
  string max_marker;
  int ret = store->get_bucket_stats(bucket_info, RGW_NO_SHARD, &bucket_ver, &master_ver, stats, &max_marker);
  if (ret < 0) {
    cerr << "error getting bucket stats ret=" << ret << std::endl;
    return ret;
  }

  utime_t ut(mtime);

  formatter->open_object_section("stats");
  formatter->dump_string("bucket", bucket.name);
  formatter->dump_int("num_shards", bucket_info.num_shards);
  formatter->dump_string("tenant", bucket.tenant);
  formatter->dump_string("zonegroup", bucket_info.zonegroup);
  formatter->dump_string("placement_rule", bucket_info.placement_rule.to_str());
  ::encode_json("explicit_placement", bucket.explicit_placement, formatter);
  formatter->dump_string("id", bucket.bucket_id);
  formatter->dump_string("marker", bucket.marker);
  formatter->dump_stream("index_type") << bucket_info.index_type;
  ::encode_json("owner", bucket_info.owner, formatter);
  formatter->dump_string("ver", bucket_ver);
  formatter->dump_string("master_ver", master_ver);
  ut.gmtime(formatter->dump_stream("mtime"));
  formatter->dump_string("max_marker", max_marker);
  dump_bucket_usage(stats, formatter);
  encode_json("bucket_quota", bucket_info.quota, formatter);
  formatter->close_section();

  return 0;
}

int RGWBucketAdminOp::limit_check(RGWRados *store,
				  RGWBucketAdminOpState& op_state,
				  const std::list<std::string>& user_ids,
				  RGWFormatterFlusher& flusher,
				  bool warnings_only)
{
  int ret = 0;
  const size_t max_entries =
    store->ctx()->_conf->rgw_list_buckets_max_chunk;

  const size_t safe_max_objs_per_shard =
    store->ctx()->_conf->rgw_safe_max_objects_per_shard;

  uint16_t shard_warn_pct =
    store->ctx()->_conf->rgw_shard_warning_threshold;
  if (shard_warn_pct > 100)
    shard_warn_pct = 90;

  Formatter *formatter = flusher.get_formatter();
  flusher.start(0);

  formatter->open_array_section("users");

  for (const auto& user_id : user_ids) {

    formatter->open_object_section("user");
    formatter->dump_string("user_id", user_id);
    formatter->open_array_section("buckets");

    string marker;
    bool is_truncated{false};
    do {
      RGWUserBuckets buckets;

      ret = rgw_read_user_buckets(store, user_id, buckets,
				  marker, string(), max_entries, false,
				  &is_truncated);
      if (ret < 0)
        return ret;

      map<string, RGWBucketEnt>& m_buckets = buckets.get_buckets();

      for (const auto& iter : m_buckets) {
	auto& bucket = iter.second.bucket;
	uint32_t num_shards = 1;
	uint64_t num_objects = 0;

	/* need info for num_shards */
	RGWBucketInfo info;
	auto obj_ctx = store->svc.sysobj->init_obj_ctx();

	marker = bucket.name; /* Casey's location for marker update,
			       * as we may now not reach the end of
			       * the loop body */

	ret = store->get_bucket_info(obj_ctx, bucket.tenant, bucket.name,
				     info, nullptr);
	if (ret < 0)
	  continue;

	/* need stats for num_entries */
	string bucket_ver, master_ver;
	std::map<RGWObjCategory, RGWStorageStats> stats;
	ret = store->get_bucket_stats(info, RGW_NO_SHARD, &bucket_ver,
				      &master_ver, stats, nullptr);

	if (ret < 0)
	  continue;

	for (const auto& s : stats) {
	    num_objects += s.second.num_objects;
	}

	num_shards = info.num_shards;
	uint64_t objs_per_shard =
	  (num_shards) ? num_objects/num_shards : num_objects;
	{
	  bool warn = false;
	  stringstream ss;
	  if (objs_per_shard > safe_max_objs_per_shard) {
	    double over =
	      100 - (safe_max_objs_per_shard/objs_per_shard * 100);
	      ss << boost::format("OVER %4f%%") % over;
	      warn = true;
	  } else {
	    double fill_pct =
	      objs_per_shard / safe_max_objs_per_shard * 100;
	    if (fill_pct >= shard_warn_pct) {
	      ss << boost::format("WARN %4f%%") % fill_pct;
	      warn = true;
	    } else {
	      ss << "OK";
	    }
	  }

	  if (warn || (! warnings_only)) {
	    formatter->open_object_section("bucket");
	    formatter->dump_string("bucket", bucket.name);
	    formatter->dump_string("tenant", bucket.tenant);
	    formatter->dump_int("num_objects", num_objects);
	    formatter->dump_int("num_shards", num_shards);
	    formatter->dump_int("objects_per_shard", objs_per_shard);
	    formatter->dump_string("fill_status", ss.str());
	    formatter->close_section();
	  }
	}
      }
      formatter->flush(cout);
    } while (is_truncated); /* foreach: bucket */

    formatter->close_section();
    formatter->close_section();
    formatter->flush(cout);

  } /* foreach: user_id */

  formatter->close_section();
  formatter->flush(cout);

  return ret;
} /* RGWBucketAdminOp::limit_check */

int RGWBucketAdminOp::info(RGWRados *store, RGWBucketAdminOpState& op_state,
                  RGWFormatterFlusher& flusher)
{
  int ret = 0;
  string bucket_name = op_state.get_bucket_name();
  Formatter *formatter = flusher.get_formatter();
  flusher.start(0);

  CephContext *cct = store->ctx();

  const size_t max_entries = cct->_conf->rgw_list_buckets_max_chunk;

  bool show_stats = op_state.will_fetch_stats();
  rgw_user user_id = op_state.get_user_id();
  if (op_state.is_user_op()) {
    formatter->open_array_section("buckets");

    RGWUserBuckets buckets;
    string marker;
    bool is_truncated = false;

    do {
      ret = rgw_read_user_buckets(store, op_state.get_user_id(), buckets,
				  marker, string(), max_entries, false,
				  &is_truncated);
      if (ret < 0)
        return ret;

      map<string, RGWBucketEnt>& m = buckets.get_buckets();
      map<string, RGWBucketEnt>::iterator iter;

      for (iter = m.begin(); iter != m.end(); ++iter) {
        std::string obj_name = iter->first;
        if (!bucket_name.empty() && bucket_name != obj_name) {
          continue;
        }

        if (show_stats)
          bucket_stats(store, user_id.tenant, obj_name, formatter);
        else
          formatter->dump_string("bucket", obj_name);

        marker = obj_name;
      }

      flusher.flush();
    } while (is_truncated);

    formatter->close_section();
  } else if (!bucket_name.empty()) {
    ret = bucket_stats(store, user_id.tenant, bucket_name, formatter);
    if (ret < 0) {
      return ret;
    }
  } else {
    void *handle = nullptr;
    bool truncated = true;

    formatter->open_array_section("buckets");
    ret = store->meta_mgr->list_keys_init("bucket", &handle);
    while (ret == 0 && truncated) {
      std::list<std::string> buckets;
      const int max_keys = 1000;
      ret = store->meta_mgr->list_keys_next(handle, max_keys, buckets,
                                            &truncated);
      for (auto& bucket_name : buckets) {
        if (show_stats)
          bucket_stats(store, user_id.tenant, bucket_name, formatter);
        else
          formatter->dump_string("bucket", bucket_name);
      }
    }

    formatter->close_section();
  }

  flusher.flush();

  return 0;
}

int RGWBucketAdminOp::set_quota(RGWRados *store, RGWBucketAdminOpState& op_state)
{
  RGWBucket bucket;

  int ret = bucket.init(store, op_state);
  if (ret < 0)
    return ret;
  return bucket.set_quota(op_state);
}
<<<<<<< HEAD
=======

static int purge_bucket_instance(RGWRados *store, const RGWBucketInfo& bucket_info)
{
  int max_shards = (bucket_info.num_shards > 0 ? bucket_info.num_shards : 1);
  for (int i = 0; i < max_shards; i++) {
    RGWRados::BucketShard bs(store);
    int shard_id = (bucket_info.num_shards > 0  ? i : -1);
    int ret = bs.init(bucket_info.bucket, shard_id, nullptr);
    if (ret < 0) {
      cerr << "ERROR: bs.init(bucket=" << bucket_info.bucket << ", shard=" << shard_id
           << "): " << cpp_strerror(-ret) << std::endl;
      return ret;
    }
    ret = store->bi_remove(bs);
    if (ret < 0) {
      cerr << "ERROR: failed to remove bucket index object: "
           << cpp_strerror(-ret) << std::endl;
      return ret;
    }
  }
  return 0;
}

inline auto split_tenant(const std::string& bucket_name){
  auto p = bucket_name.find('/');
  if(p != std::string::npos) {
    return std::make_pair(bucket_name.substr(0,p), bucket_name.substr(p+1));
  }
  return std::make_pair(std::string(), bucket_name);
}

using bucket_instance_ls = std::vector<RGWBucketInfo>;
void get_stale_instances(RGWRados *store, const std::string& bucket_name,
                         const vector<std::string>& lst,
                         bucket_instance_ls& stale_instances)
{

  auto obj_ctx = store->svc.sysobj->init_obj_ctx();

  bucket_instance_ls other_instances;
// first iterate over the entries, and pick up the done buckets; these
// are guaranteed to be stale
  for (const auto& bucket_instance : lst){
    RGWBucketInfo binfo;
    int r = store->get_bucket_instance_info(obj_ctx, bucket_instance,
                                            binfo, nullptr,nullptr);
    if (r < 0){
      // this can only happen if someone deletes us right when we're processing
      lderr(store->ctx()) << "Bucket instance is invalid: " << bucket_instance
                          << cpp_strerror(-r) << dendl;
      continue;
    }
    if (binfo.reshard_status == CLS_RGW_RESHARD_DONE)
      stale_instances.emplace_back(std::move(binfo));
    else {
      other_instances.emplace_back(std::move(binfo));
    }
  }

  // Read the cur bucket info, if the bucket doesn't exist we can simply return
  // all the instances
  auto [tenant, bucket] = split_tenant(bucket_name);
  RGWBucketInfo cur_bucket_info;
  int r = store->get_bucket_info(obj_ctx, tenant, bucket, cur_bucket_info, nullptr);
  if (r < 0) {
    if (r == -ENOENT) {
      // bucket doesn't exist, everything is stale then
      stale_instances.insert(std::end(stale_instances),
                             std::make_move_iterator(other_instances.begin()),
                             std::make_move_iterator(other_instances.end()));
    } else {
      // all bets are off if we can't read the bucket, just return the sureshot stale instances
      lderr(store->ctx()) << "error: reading bucket info for bucket: "
                          << bucket << cpp_strerror(-r) << dendl;
    }
    return;
  }

  // Don't process further in this round if bucket is resharding
  if (cur_bucket_info.reshard_status == CLS_RGW_RESHARD_IN_PROGRESS)
    return;

  other_instances.erase(std::remove_if(other_instances.begin(), other_instances.end(),
                                       [&cur_bucket_info](const RGWBucketInfo& b){
                                         return (b.bucket.bucket_id == cur_bucket_info.bucket.bucket_id ||
                                                 b.bucket.bucket_id == cur_bucket_info.new_bucket_instance_id);
                                       }),
                        other_instances.end());

  // check if there are still instances left
  if (other_instances.empty()) {
    return;
  }

  // Now we have a bucket with instances where the reshard status is none, this
  // usually happens when the reshard process couldn't complete, lockdown the
  // bucket and walk through these instances to make sure no one else interferes
  // with these
  {
    RGWBucketReshardLock reshard_lock(store, cur_bucket_info, true);
    r = reshard_lock.lock();
    if (r < 0) {
      // most likely bucket is under reshard, return the sureshot stale instances
      ldout(store->ctx(), 5) << __func__
                             << "failed to take reshard lock; reshard underway likey" << dendl;
      return;
    }
    auto sg = make_scope_guard([&reshard_lock](){ reshard_lock.unlock();} );
    // this should be fast enough that we may not need to renew locks and check
    // exit status?, should we read the values of the instances again?
    stale_instances.insert(std::end(stale_instances),
                           std::make_move_iterator(other_instances.begin()),
                           std::make_move_iterator(other_instances.end()));
  }

  return;
}

static int process_stale_instances(RGWRados *store, RGWBucketAdminOpState& op_state,
                                   RGWFormatterFlusher& flusher,
                                   std::function<void(const bucket_instance_ls&,
                                                      Formatter *,
                                                      RGWRados*)> process_f)
{
  std::string marker;
  void *handle;
  Formatter *formatter = flusher.get_formatter();
  static constexpr auto default_max_keys = 1000;

  int ret = store->meta_mgr->list_keys_init("bucket.instance", marker, &handle);
  if (ret < 0) {
    cerr << "ERROR: can't get key: " << cpp_strerror(-ret) << std::endl;
    return ret;
  }

  bool truncated;

  formatter->open_array_section("keys");

  do {
    list<std::string> keys;

    ret = store->meta_mgr->list_keys_next(handle, default_max_keys, keys, &truncated);
    if (ret < 0 && ret != -ENOENT) {
      cerr << "ERROR: lists_keys_next(): " << cpp_strerror(-ret) << std::endl;
      return ret;
    } if (ret != -ENOENT) {
      // partition the list of buckets by buckets as the listing is un sorted,
      // since it would minimize the reads to bucket_info
      std::unordered_map<std::string, std::vector<std::string>> bucket_instance_map;
      for (auto &key: keys) {
        auto pos = key.find(':');
        if(pos != std::string::npos)
          bucket_instance_map[key.substr(0,pos)].emplace_back(std::move(key));
      }
      for (const auto& kv: bucket_instance_map) {
        bucket_instance_ls stale_lst;
        get_stale_instances(store, kv.first, kv.second, stale_lst);
        process_f(stale_lst, formatter, store);
      }
    }
  } while (truncated);

  formatter->close_section(); // keys
  formatter->flush(cout);
  return 0;
}

int RGWBucketAdminOp::list_stale_instances(RGWRados *store,
                                           RGWBucketAdminOpState& op_state,
                                           RGWFormatterFlusher& flusher)
{
  auto process_f = [](const bucket_instance_ls& lst,
                      Formatter *formatter,
                      RGWRados*){
                     for (const auto& binfo: lst)
                       formatter->dump_string("key", binfo.bucket.get_key());
                   };
  return process_stale_instances(store, op_state, flusher, process_f);
}


int RGWBucketAdminOp::clear_stale_instances(RGWRados *store,
                                            RGWBucketAdminOpState& op_state,
                                            RGWFormatterFlusher& flusher)
{
  auto process_f = [](const bucket_instance_ls& lst,
                      Formatter *formatter,
                      RGWRados *store){
                     for (const auto &binfo: lst) {
                       int ret = purge_bucket_instance(store, binfo);
                       if (ret == 0){
                         auto md_key = "bucket.instance:" + binfo.bucket.get_key();
                         ret = store->meta_mgr->remove(md_key);
                       }
                       formatter->open_object_section("delete_status");
                       formatter->dump_string("bucket_instance", binfo.bucket.get_key());
                       formatter->dump_int("status", -ret);
                       formatter->close_section();
                     }
                   };

  return process_stale_instances(store, op_state, flusher, process_f);
}

static int fix_single_bucket_lc(RGWRados *store,
                                const std::string& tenant_name,
                                const std::string& bucket_name)
{
  auto obj_ctx = store->svc.sysobj->init_obj_ctx();
  RGWBucketInfo bucket_info;
  map <std::string, bufferlist> bucket_attrs;
  int ret = store->get_bucket_info(obj_ctx, tenant_name, bucket_name,
                                   bucket_info, nullptr, &bucket_attrs);
  if (ret < 0) {
    // TODO: Should we handle the case where the bucket could've been removed between
    // listing and fetching?
    return ret;
  }

  return rgw::lc::fix_lc_shard_entry(store, bucket_info, bucket_attrs);
}

static void format_lc_status(Formatter* formatter,
                             const std::string& tenant_name,
                             const std::string& bucket_name,
                             int status)
{
  formatter->open_object_section("bucket_entry");
  std::string entry = tenant_name.empty() ? bucket_name : tenant_name + "/" + bucket_name;
  formatter->dump_string("bucket", entry);
  formatter->dump_int("status", status);
  formatter->close_section(); // bucket_entry
}

static void process_single_lc_entry(RGWRados *store, Formatter *formatter,
                                    const std::string& tenant_name,
                                    const std::string& bucket_name)
{
  int ret = fix_single_bucket_lc(store, tenant_name, bucket_name);
  format_lc_status(formatter, tenant_name, bucket_name, -ret);
}

int RGWBucketAdminOp::fix_lc_shards(RGWRados *store,
                                    RGWBucketAdminOpState& op_state,
                                    RGWFormatterFlusher& flusher)
{
  std::string marker;
  void *handle;
  Formatter *formatter = flusher.get_formatter();
  static constexpr auto default_max_keys = 1000;

  bool truncated;
  if (const std::string& bucket_name = op_state.get_bucket_name();
      ! bucket_name.empty()) {
    const rgw_user user_id = op_state.get_user_id();
    process_single_lc_entry(store, formatter, user_id.tenant, bucket_name);
    formatter->flush(cout);
  } else {
    int ret = store->meta_mgr->list_keys_init("bucket", marker, &handle);
    if (ret < 0) {
      std::cerr << "ERROR: can't get key: " << cpp_strerror(-ret) << std::endl;
      return ret;
    }

    {
      formatter->open_array_section("lc_fix_status");
      auto sg = make_scope_guard([&store, &handle, &formatter](){
                                   store->meta_mgr->list_keys_complete(handle);
                                   formatter->close_section(); // lc_fix_status
                                   formatter->flush(cout);
                                 });
      do {
        list<std::string> keys;
        ret = store->meta_mgr->list_keys_next(handle, default_max_keys, keys, &truncated);
        if (ret < 0 && ret != -ENOENT) {
          std::cerr << "ERROR: lists_keys_next(): " << cpp_strerror(-ret) << std::endl;
          return ret;
        } if (ret != -ENOENT) {
          for (const auto &key:keys) {
            auto [tenant_name, bucket_name] = split_tenant(key);
            process_single_lc_entry(store, formatter, tenant_name, bucket_name);
          }
        }
        formatter->flush(cout); // regularly flush every 1k entries
      } while (truncated);
    }

  }
  return 0;

}

static bool has_object_expired(RGWRados *store, const RGWBucketInfo& bucket_info,
			       const rgw_obj_key& key, utime_t& delete_at)
{
  rgw_obj obj(bucket_info.bucket, key);
  bufferlist delete_at_bl;

  int ret = rgw_object_get_attr(store, bucket_info, obj, RGW_ATTR_DELETE_AT, delete_at_bl);
  if (ret < 0) {
    return false;  // no delete at attr, proceed
  }

  ret = decode_bl(delete_at_bl, delete_at);
  if (ret < 0) {
    return false;  // failed to parse
  }

  if (delete_at <= ceph_clock_now() && !delete_at.is_zero()) {
    return true;
  }

  return false;
}

static int fix_bucket_obj_expiry(RGWRados *store, const RGWBucketInfo& bucket_info,
				 RGWFormatterFlusher& flusher, bool dry_run)
{
  if (bucket_info.bucket.bucket_id == bucket_info.bucket.marker) {
    lderr(store->ctx()) << "Not a resharded bucket skipping" << dendl;
    return 0;  // not a resharded bucket, move along
  }

  Formatter *formatter = flusher.get_formatter();
  formatter->open_array_section("expired_deletion_status");
  auto sg = make_scope_guard([&formatter] {
			       formatter->close_section();
			       formatter->flush(std::cout);
			     });

  RGWRados::Bucket target(store, bucket_info);
  RGWRados::Bucket::List list_op(&target);

  list_op.params.list_versions = bucket_info.versioned();
  list_op.params.allow_unordered = true;

  constexpr auto max_objects = 1000;
  bool is_truncated {false};
  do {
    std::vector<rgw_bucket_dir_entry> objs;

    int ret = list_op.list_objects(max_objects, &objs, nullptr, &is_truncated);
    if (ret < 0) {
      lderr(store->ctx()) << "ERROR failed to list objects in the bucket" << dendl;
      return ret;
    }
    for (const auto& obj : objs) {
      rgw_obj_key key(obj.key);
      utime_t delete_at;
      if (has_object_expired(store, bucket_info, key, delete_at)) {
	formatter->open_object_section("object_status");
	formatter->dump_string("object", key.name);
	formatter->dump_stream("delete_at") << delete_at;

	if (!dry_run) {
	  ret = rgw_remove_object(store, bucket_info, bucket_info.bucket, key);
	  formatter->dump_int("status", ret);
	}

	formatter->close_section();  // object_status
      }
    }
    formatter->flush(cout); // regularly flush every 1k entries
  } while (is_truncated);

  return 0;
}

int RGWBucketAdminOp::fix_obj_expiry(RGWRados *store, RGWBucketAdminOpState& op_state,
				     RGWFormatterFlusher& flusher, bool dry_run)
{
  RGWBucket admin_bucket;
  int ret = admin_bucket.init(store, op_state);
  if (ret < 0) {
    lderr(store->ctx()) << "failed to initialize bucket" << dendl;
    return ret;
  }

  return fix_bucket_obj_expiry(store, admin_bucket.get_bucket_info(), flusher, dry_run);
}
>>>>>>> f8781be9

void rgw_data_change::dump(Formatter *f) const
{
  string type;
  switch (entity_type) {
    case ENTITY_TYPE_BUCKET:
      type = "bucket";
      break;
    default:
      type = "unknown";
  }
  encode_json("entity_type", type, f);
  encode_json("key", key, f);
  utime_t ut(timestamp);
  encode_json("timestamp", ut, f);
}

void rgw_data_change::decode_json(JSONObj *obj) {
  string s;
  JSONDecoder::decode_json("entity_type", s, obj);
  if (s == "bucket") {
    entity_type = ENTITY_TYPE_BUCKET;
  } else {
    entity_type = ENTITY_TYPE_UNKNOWN;
  }
  JSONDecoder::decode_json("key", key, obj);
  utime_t ut;
  JSONDecoder::decode_json("timestamp", ut, obj);
  timestamp = ut.to_real_time();
}

void rgw_data_change_log_entry::dump(Formatter *f) const
{
  encode_json("log_id", log_id, f);
  utime_t ut(log_timestamp);
  encode_json("log_timestamp", ut, f);
  encode_json("entry", entry, f);
}

void rgw_data_change_log_entry::decode_json(JSONObj *obj) {
  JSONDecoder::decode_json("log_id", log_id, obj);
  utime_t ut;
  JSONDecoder::decode_json("log_timestamp", ut, obj);
  log_timestamp = ut.to_real_time();
  JSONDecoder::decode_json("entry", entry, obj);
}

int RGWDataChangesLog::choose_oid(const rgw_bucket_shard& bs) {
    const string& name = bs.bucket.name;
    int shard_shift = (bs.shard_id > 0 ? bs.shard_id : 0);
    uint32_t r = (ceph_str_hash_linux(name.c_str(), name.size()) + shard_shift) % num_shards;

    return (int)r;
}

int RGWDataChangesLog::renew_entries()
{
  if (!store->svc.zone->need_to_log_data())
    return 0;

  /* we can't keep the bucket name as part of the cls_log_entry, and we need
   * it later, so we keep two lists under the map */
  map<int, pair<list<rgw_bucket_shard>, list<cls_log_entry> > > m;

  lock.Lock();
  map<rgw_bucket_shard, bool> entries;
  entries.swap(cur_cycle);
  lock.Unlock();

  map<rgw_bucket_shard, bool>::iterator iter;
  string section;
  real_time ut = real_clock::now();
  for (iter = entries.begin(); iter != entries.end(); ++iter) {
    const rgw_bucket_shard& bs = iter->first;

    int index = choose_oid(bs);

    cls_log_entry entry;

    rgw_data_change change;
    bufferlist bl;
    change.entity_type = ENTITY_TYPE_BUCKET;
    change.key = bs.get_key();
    change.timestamp = ut;
    encode(change, bl);

    store->time_log_prepare_entry(entry, ut, section, change.key, bl);

    m[index].first.push_back(bs);
    m[index].second.emplace_back(std::move(entry));
  }

  map<int, pair<list<rgw_bucket_shard>, list<cls_log_entry> > >::iterator miter;
  for (miter = m.begin(); miter != m.end(); ++miter) {
    list<cls_log_entry>& entries = miter->second.second;

    real_time now = real_clock::now();

    int ret = store->time_log_add(oids[miter->first], entries, NULL);
    if (ret < 0) {
      /* we don't really need to have a special handling for failed cases here,
       * as this is just an optimization. */
      lderr(cct) << "ERROR: store->time_log_add() returned " << ret << dendl;
      return ret;
    }

    real_time expiration = now;
    expiration += make_timespan(cct->_conf->rgw_data_log_window);

    list<rgw_bucket_shard>& buckets = miter->second.first;
    list<rgw_bucket_shard>::iterator liter;
    for (liter = buckets.begin(); liter != buckets.end(); ++liter) {
      update_renewed(*liter, expiration);
    }
  }

  return 0;
}

void RGWDataChangesLog::_get_change(const rgw_bucket_shard& bs, ChangeStatusPtr& status)
{
  ceph_assert(lock.is_locked());
  if (!changes.find(bs, status)) {
    status = ChangeStatusPtr(new ChangeStatus);
    changes.add(bs, status);
  }
}

void RGWDataChangesLog::register_renew(rgw_bucket_shard& bs)
{
  Mutex::Locker l(lock);
  cur_cycle[bs] = true;
}

void RGWDataChangesLog::update_renewed(rgw_bucket_shard& bs, real_time& expiration)
{
  Mutex::Locker l(lock);
  ChangeStatusPtr status;
  _get_change(bs, status);

  ldout(cct, 20) << "RGWDataChangesLog::update_renewd() bucket_name=" << bs.bucket.name << " shard_id=" << bs.shard_id << " expiration=" << expiration << dendl;
  status->cur_expiration = expiration;
}

int RGWDataChangesLog::get_log_shard_id(rgw_bucket& bucket, int shard_id) {
  rgw_bucket_shard bs(bucket, shard_id);

  return choose_oid(bs);
}

int RGWDataChangesLog::add_entry(rgw_bucket& bucket, int shard_id) {
  if (!store->svc.zone->need_to_log_data())
    return 0;

  if (observer) {
    observer->on_bucket_changed(bucket.get_key());
  }

  rgw_bucket_shard bs(bucket, shard_id);

  int index = choose_oid(bs);
  mark_modified(index, bs);

  lock.Lock();

  ChangeStatusPtr status;
  _get_change(bs, status);

  lock.Unlock();

  real_time now = real_clock::now();

  status->lock->Lock();

  ldout(cct, 20) << "RGWDataChangesLog::add_entry() bucket.name=" << bucket.name << " shard_id=" << shard_id << " now=" << now << " cur_expiration=" << status->cur_expiration << dendl;

  if (now < status->cur_expiration) {
    /* no need to send, recently completed */
    status->lock->Unlock();

    register_renew(bs);
    return 0;
  }

  RefCountedCond *cond;

  if (status->pending) {
    cond = status->cond;

    ceph_assert(cond);

    status->cond->get();
    status->lock->Unlock();

    int ret = cond->wait();
    cond->put();
    if (!ret) {
      register_renew(bs);
    }
    return ret;
  }

  status->cond = new RefCountedCond;
  status->pending = true;

  string& oid = oids[index];
  real_time expiration;

  int ret;

  do {
    status->cur_sent = now;

    expiration = now;
    expiration += ceph::make_timespan(cct->_conf->rgw_data_log_window);

    status->lock->Unlock();
  
    bufferlist bl;
    rgw_data_change change;
    change.entity_type = ENTITY_TYPE_BUCKET;
    change.key = bs.get_key();
    change.timestamp = now;
    encode(change, bl);
    string section;

    ldout(cct, 20) << "RGWDataChangesLog::add_entry() sending update with now=" << now << " cur_expiration=" << expiration << dendl;

    ret = store->time_log_add(oid, now, section, change.key, bl);

    now = real_clock::now();

    status->lock->Lock();

  } while (!ret && real_clock::now() > expiration);

  cond = status->cond;

  status->pending = false;
  status->cur_expiration = status->cur_sent; /* time of when operation started, not completed */
  status->cur_expiration += make_timespan(cct->_conf->rgw_data_log_window);
  status->cond = NULL;
  status->lock->Unlock();

  cond->done(ret);
  cond->put();

  return ret;
}

int RGWDataChangesLog::list_entries(int shard, const real_time& start_time, const real_time& end_time, int max_entries,
				    list<rgw_data_change_log_entry>& entries,
				    const string& marker,
				    string *out_marker,
				    bool *truncated) {
  if (shard >= num_shards)
    return -EINVAL;

  list<cls_log_entry> log_entries;

  int ret = store->time_log_list(oids[shard], start_time, end_time,
				 max_entries, log_entries, marker,
				 out_marker, truncated);
  if (ret < 0)
    return ret;

  list<cls_log_entry>::iterator iter;
  for (iter = log_entries.begin(); iter != log_entries.end(); ++iter) {
    rgw_data_change_log_entry log_entry;
    log_entry.log_id = iter->id;
    real_time rt = iter->timestamp.to_real_time();
    log_entry.log_timestamp = rt;
    auto liter = iter->data.cbegin();
    try {
      decode(log_entry.entry, liter);
    } catch (buffer::error& err) {
      lderr(cct) << "ERROR: failed to decode data changes log entry" << dendl;
      return -EIO;
    }
    entries.push_back(log_entry);
  }

  return 0;
}

int RGWDataChangesLog::list_entries(const real_time& start_time, const real_time& end_time, int max_entries,
             list<rgw_data_change_log_entry>& entries, LogMarker& marker, bool *ptruncated) {
  bool truncated;
  entries.clear();

  for (; marker.shard < num_shards && (int)entries.size() < max_entries;
       marker.shard++, marker.marker.clear()) {
    int ret = list_entries(marker.shard, start_time, end_time, max_entries - entries.size(), entries,
			   marker.marker, NULL, &truncated);
    if (ret == -ENOENT) {
      continue;
    }
    if (ret < 0) {
      return ret;
    }
    if (truncated) {
      *ptruncated = true;
      return 0;
    }
  }

  *ptruncated = (marker.shard < num_shards);

  return 0;
}

int RGWDataChangesLog::get_info(int shard_id, RGWDataChangesLogInfo *info)
{
  if (shard_id >= num_shards)
    return -EINVAL;

  string oid = oids[shard_id];

  cls_log_header header;

  int ret = store->time_log_info(oid, &header);
  if ((ret < 0) && (ret != -ENOENT))
    return ret;

  info->marker = header.max_marker;
  info->last_update = header.max_time.to_real_time();

  return 0;
}

int RGWDataChangesLog::trim_entries(int shard_id, const real_time& start_time, const real_time& end_time,
                                    const string& start_marker, const string& end_marker)
{
  if (shard_id > num_shards)
    return -EINVAL;

  return store->time_log_trim(oids[shard_id], start_time, end_time,
                               start_marker, end_marker, nullptr);
}

int RGWDataChangesLog::lock_exclusive(int shard_id, timespan duration, string& zone_id, string& owner_id) {
  return store->lock_exclusive(store->svc.zone->get_zone_params().log_pool, oids[shard_id], duration, zone_id, owner_id);
}

int RGWDataChangesLog::unlock(int shard_id, string& zone_id, string& owner_id) {
  return store->unlock(store->svc.zone->get_zone_params().log_pool, oids[shard_id], zone_id, owner_id);
}

bool RGWDataChangesLog::going_down()
{
  return down_flag;
}

RGWDataChangesLog::~RGWDataChangesLog() {
  down_flag = true;
  renew_thread->stop();
  renew_thread->join();
  delete renew_thread;
  delete[] oids;
}

void *RGWDataChangesLog::ChangesRenewThread::entry() {
  do {
    dout(2) << "RGWDataChangesLog::ChangesRenewThread: start" << dendl;
    int r = log->renew_entries();
    if (r < 0) {
      dout(0) << "ERROR: RGWDataChangesLog::renew_entries returned error r=" << r << dendl;
    }

    if (log->going_down())
      break;

    int interval = cct->_conf->rgw_data_log_window * 3 / 4;
    lock.Lock();
    cond.WaitInterval(lock, utime_t(interval, 0));
    lock.Unlock();
  } while (!log->going_down());

  return NULL;
}

void RGWDataChangesLog::ChangesRenewThread::stop()
{
  Mutex::Locker l(lock);
  cond.Signal();
}

void RGWDataChangesLog::mark_modified(int shard_id, const rgw_bucket_shard& bs)
{
  auto key = bs.get_key();
  modified_lock.get_read();
  map<int, set<string> >::iterator iter = modified_shards.find(shard_id);
  if (iter != modified_shards.end()) {
    set<string>& keys = iter->second;
    if (keys.find(key) != keys.end()) {
      modified_lock.unlock();
      return;
    }
  }
  modified_lock.unlock();

  RWLock::WLocker wl(modified_lock);
  modified_shards[shard_id].insert(key);
}

void RGWDataChangesLog::read_clear_modified(map<int, set<string> > &modified)
{
  RWLock::WLocker wl(modified_lock);
  modified.swap(modified_shards);
  modified_shards.clear();
}

void RGWBucketCompleteInfo::dump(Formatter *f) const {
  encode_json("bucket_info", info, f);
  encode_json("attrs", attrs, f);
}

void RGWBucketCompleteInfo::decode_json(JSONObj *obj) {
  JSONDecoder::decode_json("bucket_info", info, obj);
  JSONDecoder::decode_json("attrs", attrs, obj);
}

class RGWBucketMetadataHandler : public RGWMetadataHandler {

public:
  string get_type() override { return "bucket"; }

  int get(RGWRados *store, string& entry, RGWMetadataObject **obj) override {
    RGWObjVersionTracker ot;
    RGWBucketEntryPoint be;

    real_time mtime;
    map<string, bufferlist> attrs;
    auto obj_ctx = store->svc.sysobj->init_obj_ctx();

    string tenant_name, bucket_name;
    parse_bucket(entry, &tenant_name, &bucket_name);
    int ret = store->get_bucket_entrypoint_info(obj_ctx, tenant_name, bucket_name, be, &ot, &mtime, &attrs);
    if (ret < 0)
      return ret;

    RGWBucketEntryMetadataObject *mdo = new RGWBucketEntryMetadataObject(be, ot.read_version, mtime);

    *obj = mdo;

    return 0;
  }

  int put(RGWRados *store, string& entry, RGWObjVersionTracker& objv_tracker,
          real_time mtime, JSONObj *obj, sync_type_t sync_type) override {
    RGWBucketEntryPoint be, old_be;
    try {
      decode_json_obj(be, obj);
    } catch (JSONDecoder::err& e) {
      return -EINVAL;
    }

    real_time orig_mtime;
    map<string, bufferlist> attrs;

    RGWObjVersionTracker old_ot;
    auto obj_ctx = store->svc.sysobj->init_obj_ctx();

    string tenant_name, bucket_name;
    parse_bucket(entry, &tenant_name, &bucket_name);
    int ret = store->get_bucket_entrypoint_info(obj_ctx, tenant_name, bucket_name, old_be, &old_ot, &orig_mtime, &attrs);
    if (ret < 0 && ret != -ENOENT)
      return ret;

    // are we actually going to perform this put, or is it too old?
    if (ret != -ENOENT &&
        !check_versions(old_ot.read_version, orig_mtime,
			objv_tracker.write_version, mtime, sync_type)) {
      return STATUS_NO_APPLY;
    }

    objv_tracker.read_version = old_ot.read_version; /* maintain the obj version we just read */

    ret = store->put_bucket_entrypoint_info(tenant_name, bucket_name, be, false, objv_tracker, mtime, &attrs);
    if (ret < 0)
      return ret;

    /* link bucket */
    if (be.linked) {
      ret = rgw_link_bucket(store, be.owner, be.bucket, be.creation_time, false);
    } else {
      ret = rgw_unlink_bucket(store, be.owner, be.bucket.tenant,
                              be.bucket.name, false);
    }

    return ret;
  }

  struct list_keys_info {
    RGWRados *store;
    RGWListRawObjsCtx ctx;
  };

  int remove(RGWRados *store, string& entry, RGWObjVersionTracker& objv_tracker) override {
    RGWBucketEntryPoint be;
    auto obj_ctx = store->svc.sysobj->init_obj_ctx();

    string tenant_name, bucket_name;
    parse_bucket(entry, &tenant_name, &bucket_name);
    int ret = store->get_bucket_entrypoint_info(obj_ctx, tenant_name, bucket_name, be, &objv_tracker, NULL, NULL);
    if (ret < 0)
      return ret;

    /*
     * We're unlinking the bucket but we don't want to update the entrypoint here - we're removing
     * it immediately and don't want to invalidate our cached objv_version or the bucket obj removal
     * will incorrectly fail.
     */
    ret = rgw_unlink_bucket(store, be.owner, tenant_name, bucket_name, false);
    if (ret < 0) {
      lderr(store->ctx()) << "could not unlink bucket=" << entry << " owner=" << be.owner << dendl;
    }

    ret = rgw_bucket_delete_bucket_obj(store, tenant_name, bucket_name, objv_tracker);
    if (ret < 0) {
      lderr(store->ctx()) << "could not delete bucket=" << entry << dendl;
    }
    /* idempotent */
    return 0;
  }

  void get_pool_and_oid(RGWRados *store, const string& key, rgw_pool& pool, string& oid) override {
    oid = key;
    pool = store->svc.zone->get_zone_params().domain_root;
  }

  int list_keys_init(RGWRados *store, const string& marker, void **phandle) override {
<<<<<<< HEAD
    auto info = ceph::make_unique<list_keys_info>();

    info->store = store;

    int ret = store->list_raw_objects_init(store->get_zone_params().domain_root, marker,
=======
    auto info = std::make_unique<list_keys_info>();

    info->store = store;

    int ret = store->list_raw_objects_init(store->svc.zone->get_zone_params().domain_root, marker,
>>>>>>> f8781be9
                                           &info->ctx);
    if (ret < 0) {
      return ret;
    }
    *phandle = (void *)info.release();

    return 0;
  }

  int list_keys_next(void *handle, int max, list<string>& keys, bool *truncated) override {
    list_keys_info *info = static_cast<list_keys_info *>(handle);

    string no_filter;

    keys.clear();

    RGWRados *store = info->store;

    list<string> unfiltered_keys;

    int ret = store->list_raw_objects_next(no_filter, max, info->ctx,
                                           unfiltered_keys, truncated);
    if (ret < 0 && ret != -ENOENT)
      return ret;
    if (ret == -ENOENT) {
      if (truncated)
        *truncated = false;
      return 0;
    }

    // now filter out the system entries
    list<string>::iterator iter;
    for (iter = unfiltered_keys.begin(); iter != unfiltered_keys.end(); ++iter) {
      string& k = *iter;

      if (k[0] != '.') {
        keys.push_back(k);
      }
    }

    return 0;
  }

  void list_keys_complete(void *handle) override {
    list_keys_info *info = static_cast<list_keys_info *>(handle);
    delete info;
  }

<<<<<<< HEAD
  string get_marker(void *handle) {
    list_keys_info *info = static_cast<list_keys_info *>(handle);
    return info->store->list_raw_objs_get_cursor(info->ctx);
  }
=======
  string get_marker(void *handle) override {
    list_keys_info *info = static_cast<list_keys_info *>(handle);
    return info->store->list_raw_objs_get_cursor(info->ctx);
  }
};

void get_md5_digest(const RGWBucketEntryPoint *be, string& md5_digest) {

   char md5[CEPH_CRYPTO_MD5_DIGESTSIZE * 2 + 1];
   unsigned char m[CEPH_CRYPTO_MD5_DIGESTSIZE];
   bufferlist bl;

   Formatter *f = new JSONFormatter(false);
   be->dump(f);
   f->flush(bl);

   MD5 hash;
   hash.Update((const unsigned char *)bl.c_str(), bl.length());
   hash.Final(m);

   buf_to_hex(m, CEPH_CRYPTO_MD5_DIGESTSIZE, md5);

   delete f;

   md5_digest = md5;
}

#define ARCHIVE_META_ATTR RGW_ATTR_PREFIX "zone.archive.info" 

struct archive_meta_info {
  rgw_bucket orig_bucket;

  bool from_attrs(CephContext *cct, map<string, bufferlist>& attrs) {
    auto iter = attrs.find(ARCHIVE_META_ATTR);
    if (iter == attrs.end()) {
      return false;
    }

    auto bliter = iter->second.cbegin();
    try {
      decode(bliter);
    } catch (buffer::error& err) {
      ldout(cct, 0) << "ERROR: failed to decode archive meta info" << dendl;
      return false;
    }

    return true;
  }

  void store_in_attrs(map<string, bufferlist>& attrs) const {
    encode(attrs[ARCHIVE_META_ATTR]);
  }

  void encode(bufferlist& bl) const {
    ENCODE_START(1, 1, bl);
    encode(orig_bucket, bl);
    ENCODE_FINISH(bl);
  }

  void decode(bufferlist::const_iterator& bl) {
     DECODE_START(1, bl);
     decode(orig_bucket, bl);
     DECODE_FINISH(bl);
  }
};
WRITE_CLASS_ENCODER(archive_meta_info)

class RGWArchiveBucketMetadataHandler : public RGWBucketMetadataHandler {
public:
  int remove(RGWRados *store, string& entry, RGWObjVersionTracker& objv_tracker) override {
    ldout(store->ctx(), 5) << "SKIP: bucket removal is not allowed on archive zone: bucket:" << entry << " ... proceeding to rename" << dendl;

    string tenant_name, bucket_name;
    parse_bucket(entry, &tenant_name, &bucket_name);

    real_time mtime;

    /* read original entrypoint */

    RGWBucketEntryPoint be;
    auto obj_ctx = store->svc.sysobj->init_obj_ctx();
    map<string, bufferlist> attrs;
    int ret = store->get_bucket_entrypoint_info(obj_ctx, tenant_name, bucket_name, be, &objv_tracker, &mtime, &attrs);
    if (ret < 0) {
        return ret;
    }

    string meta_name = bucket_name + ":" + be.bucket.bucket_id;

    /* read original bucket instance info */

    map<string, bufferlist> attrs_m;
    ceph::real_time orig_mtime;
    RGWBucketInfo old_bi;

    ret = store->get_bucket_instance_info(obj_ctx, be.bucket, old_bi, &orig_mtime, &attrs_m);
    if (ret < 0) {
        return ret;
    }

    archive_meta_info ami;

    if (!ami.from_attrs(store->ctx(), attrs_m)) {
      ami.orig_bucket = old_bi.bucket;
      ami.store_in_attrs(attrs_m);
    }

    /* generate a new bucket instance. We could have avoided this if we could just point a new
     * bucket entry point to the old bucket instance, however, due to limitation in the way
     * we index buckets under the user, bucket entrypoint and bucket instance of the same
     * bucket need to have the same name, so we need to copy the old bucket instance into
     * to a new entry with the new name
     */

    string new_bucket_name;

    RGWBucketInfo new_bi = old_bi;
    RGWBucketEntryPoint new_be = be;

    string md5_digest;

    get_md5_digest(&new_be, md5_digest);
    new_bucket_name = ami.orig_bucket.name + "-deleted-" + md5_digest;

    new_bi.bucket.name = new_bucket_name;
    new_bi.objv_tracker.clear();

    new_be.bucket.name = new_bucket_name;

    ret = store->put_bucket_instance_info(new_bi, false, orig_mtime, &attrs_m);
    if (ret < 0) {
      ldout(store->ctx(), 0) << "ERROR: failed to put new bucket instance info for bucket=" << new_bi.bucket << " ret=" << ret << dendl;
      return ret;
    }

    /* store a new entrypoint */

    RGWObjVersionTracker ot;
    ot.generate_new_write_ver(store->ctx());

    ret = store->put_bucket_entrypoint_info(tenant_name, new_bucket_name, new_be, true, ot, mtime, &attrs);
    if (ret < 0) {
      ldout(store->ctx(), 0) << "ERROR: failed to put new bucket entrypoint for bucket=" << new_be.bucket << " ret=" << ret << dendl;
      return ret;
    }

    /* link new bucket */

    ret = rgw_link_bucket(store, new_be.owner, new_be.bucket, new_be.creation_time, false);
    if (ret < 0) {
      ldout(store->ctx(), 0) << "ERROR: failed to link new bucket for bucket=" << new_be.bucket << " ret=" << ret << dendl;
      return ret;
    }

    /* clean up old stuff */

    ret = rgw_unlink_bucket(store, be.owner, tenant_name, bucket_name, false);
    if (ret < 0) {
        lderr(store->ctx()) << "could not unlink bucket=" << entry << " owner=" << be.owner << dendl;
    }

    // if (ret == -ECANCELED) it means that there was a race here, and someone
    // wrote to the bucket entrypoint just before we removed it. The question is
    // whether it was a newly created bucket entrypoint ...  in which case we
    // should ignore the error and move forward, or whether it is a higher version
    // of the same bucket instance ... in which we should retry
    ret = rgw_bucket_delete_bucket_obj(store, tenant_name, bucket_name, objv_tracker);
    if (ret < 0) {
        lderr(store->ctx()) << "could not delete bucket=" << entry << dendl;
    }

    ret = rgw_delete_system_obj(store, store->svc.zone->get_zone_params().domain_root, RGW_BUCKET_INSTANCE_MD_PREFIX + meta_name, NULL);

    /* idempotent */

    return 0;
  }

  int put(RGWRados *store, string& entry, RGWObjVersionTracker& objv_tracker,
          real_time mtime, JSONObj *obj, sync_type_t sync_type) override {
    if (entry.find("-deleted-") != string::npos) {
      RGWObjVersionTracker ot;
      RGWMetadataObject *robj;
      int ret = get(store, entry, &robj);
      if (ret != -ENOENT) {
        if (ret < 0) {
          return ret;
        }
        ot.read_version = robj->get_version();
        delete robj;

        ret = remove(store, entry, ot);
        if (ret < 0) {
          return ret;
        }
      }
    }

    return RGWBucketMetadataHandler::put(store, entry, objv_tracker,
                                         mtime, obj, sync_type);
  }

>>>>>>> f8781be9
};

class RGWBucketInstanceMetadataHandler : public RGWMetadataHandler {

public:
  string get_type() override { return "bucket.instance"; }

  int get(RGWRados *store, string& oid, RGWMetadataObject **obj) override {
    RGWBucketCompleteInfo bci;

    real_time mtime;
    auto obj_ctx = store->svc.sysobj->init_obj_ctx();

    int ret = store->get_bucket_instance_info(obj_ctx, oid, bci.info, &mtime, &bci.attrs);
    if (ret < 0)
      return ret;

    RGWBucketInstanceMetadataObject *mdo = new RGWBucketInstanceMetadataObject(bci, bci.info.objv_tracker.read_version, mtime);

    *obj = mdo;

    return 0;
  }

  int put(RGWRados *store, string& entry, RGWObjVersionTracker& objv_tracker,
          real_time mtime, JSONObj *obj, sync_type_t sync_type) override {
    RGWBucketCompleteInfo bci, old_bci;
    try {
      decode_json_obj(bci, obj);
    } catch (JSONDecoder::err& e) {
      return -EINVAL;
    }

    real_time orig_mtime;
    auto obj_ctx = store->svc.sysobj->init_obj_ctx();

    int ret = store->get_bucket_instance_info(obj_ctx, entry, old_bci.info,
            &orig_mtime, &old_bci.attrs);
    bool exists = (ret != -ENOENT);
    if (ret < 0 && exists)
      return ret;

    if (!exists || old_bci.info.bucket.bucket_id != bci.info.bucket.bucket_id) {
      /* a new bucket, we need to select a new bucket placement for it */
      auto key(entry);
      rgw_bucket_instance_oid_to_key(key);
      string tenant_name;
      string bucket_name;
      string bucket_instance;
      parse_bucket(key, &tenant_name, &bucket_name, &bucket_instance);

      RGWZonePlacementInfo rule_info;
      bci.info.bucket.name = bucket_name;
      bci.info.bucket.bucket_id = bucket_instance;
      bci.info.bucket.tenant = tenant_name;
      ret = store->svc.zone->select_bucket_location_by_rule(bci.info.placement_rule, &rule_info);
      if (ret < 0) {
        ldout(store->ctx(), 0) << "ERROR: select_bucket_placement() returned " << ret << dendl;
        return ret;
      }
      bci.info.index_type = rule_info.index_type;
    } else {
      /* existing bucket, keep its placement */
      bci.info.bucket.explicit_placement = old_bci.info.bucket.explicit_placement;
      bci.info.placement_rule = old_bci.info.placement_rule;
    }

    if (exists && old_bci.info.datasync_flag_enabled() != bci.info.datasync_flag_enabled()) {
      int shards_num = bci.info.num_shards? bci.info.num_shards : 1;
      int shard_id = bci.info.num_shards? 0 : -1;

      if (!bci.info.datasync_flag_enabled()) {
      ret = store->stop_bi_log_entries(bci.info, -1);
        if (ret < 0) {
	   lderr(store->ctx()) << "ERROR: failed writing bilog" << dendl;
	   return ret;
        }
      } else {
        ret = store->resync_bi_log_entries(bci.info, -1);
        if (ret < 0) {
	   lderr(store->ctx()) << "ERROR: failed writing bilog" << dendl;
	   return ret;
        }
      }

      for (int i = 0; i < shards_num; ++i, ++shard_id) {
        ret = store->data_log->add_entry(bci.info.bucket, shard_id);
        if (ret < 0) {
	   lderr(store->ctx()) << "ERROR: failed writing data log" << dendl;
	   return ret;
        }
      }
    }

    // are we actually going to perform this put, or is it too old?
    if (exists &&
        !check_versions(old_bci.info.objv_tracker.read_version, orig_mtime,
			objv_tracker.write_version, mtime, sync_type)) {
      objv_tracker.read_version = old_bci.info.objv_tracker.read_version;
      return STATUS_NO_APPLY;
    }

    /* record the read version (if any), store the new version */
    bci.info.objv_tracker.read_version = old_bci.info.objv_tracker.read_version;
    bci.info.objv_tracker.write_version = objv_tracker.write_version;

    ret = store->put_bucket_instance_info(bci.info, false, mtime, &bci.attrs);
    if (ret < 0)
      return ret;

    objv_tracker = bci.info.objv_tracker;

    ret = store->init_bucket_index(bci.info, bci.info.num_shards);
    if (ret < 0)
      return ret;

    return STATUS_APPLIED;
  }

  struct list_keys_info {
    RGWRados *store;
    RGWListRawObjsCtx ctx;
  };

  int remove(RGWRados *store, string& entry,
	     RGWObjVersionTracker& objv_tracker) override {
    RGWBucketInfo info;
    auto obj_ctx = store->svc.sysobj->init_obj_ctx();

    int ret = store->get_bucket_instance_info(obj_ctx, entry, info, NULL, NULL);
    if (ret < 0 && ret != -ENOENT)
      return ret;

    return rgw_bucket_instance_remove_entry(store, entry,
					    &info.objv_tracker);
  }

  void get_pool_and_oid(RGWRados *store, const string& key, rgw_pool& pool, string& oid) override {
    oid = RGW_BUCKET_INSTANCE_MD_PREFIX + key;
    rgw_bucket_instance_key_to_oid(oid);
    pool = store->svc.zone->get_zone_params().domain_root;
  }

  int list_keys_init(RGWRados *store, const string& marker, void **phandle) override {
<<<<<<< HEAD
    auto info = ceph::make_unique<list_keys_info>();

    info->store = store;

    int ret = store->list_raw_objects_init(store->get_zone_params().domain_root, marker,
=======
    auto info = std::make_unique<list_keys_info>();

    info->store = store;

    int ret = store->list_raw_objects_init(store->svc.zone->get_zone_params().domain_root, marker,
>>>>>>> f8781be9
                                           &info->ctx);
    if (ret < 0) {
      return ret;
    }
    *phandle = (void *)info.release();

    return 0;
  }

  int list_keys_next(void *handle, int max, list<string>& keys, bool *truncated) override {
    list_keys_info *info = static_cast<list_keys_info *>(handle);

    string no_filter;

    keys.clear();

    RGWRados *store = info->store;

    list<string> unfiltered_keys;

    int ret = store->list_raw_objects_next(no_filter, max, info->ctx,
                                           unfiltered_keys, truncated);
    if (ret < 0 && ret != -ENOENT)
      return ret;
    if (ret == -ENOENT) {
      if (truncated)
        *truncated = false;
      return 0;
    }

    constexpr int prefix_size = sizeof(RGW_BUCKET_INSTANCE_MD_PREFIX) - 1;
    // now filter in the relevant entries
    list<string>::iterator iter;
    for (iter = unfiltered_keys.begin(); iter != unfiltered_keys.end(); ++iter) {
      string& k = *iter;

      if (k.compare(0, prefix_size, RGW_BUCKET_INSTANCE_MD_PREFIX) == 0) {
        auto oid = k.substr(prefix_size);
        rgw_bucket_instance_oid_to_key(oid);
        keys.emplace_back(std::move(oid));
      }
    }

    return 0;
  }

  void list_keys_complete(void *handle) override {
    list_keys_info *info = static_cast<list_keys_info *>(handle);
    delete info;
  }

<<<<<<< HEAD
  string get_marker(void *handle) {
=======
  string get_marker(void *handle) override {
>>>>>>> f8781be9
    list_keys_info *info = static_cast<list_keys_info *>(handle);
    return info->store->list_raw_objs_get_cursor(info->ctx);
  }

  /*
   * hash entry for mdlog placement. Use the same hash key we'd have for the bucket entry
   * point, so that the log entries end up at the same log shard, so that we process them
   * in order
   */
  void get_hash_key(const string& section, const string& key, string& hash_key) override {
    string k;
    int pos = key.find(':');
    if (pos < 0)
      k = key;
    else
      k = key.substr(0, pos);
    hash_key = "bucket:" + k;
  }
};

class RGWArchiveBucketInstanceMetadataHandler : public RGWBucketInstanceMetadataHandler {
public:

  int remove(RGWRados *store, string& entry, RGWObjVersionTracker& objv_tracker) override {
    ldout(store->ctx(), 0) << "SKIP: bucket instance removal is not allowed on archive zone: bucket.instance:" << entry << dendl;
    return 0;
  }
};

RGWMetadataHandler *RGWBucketMetaHandlerAllocator::alloc() {
  return new RGWBucketMetadataHandler;
}

RGWMetadataHandler *RGWBucketInstanceMetaHandlerAllocator::alloc() {
  return new RGWBucketInstanceMetadataHandler;
}

RGWMetadataHandler *RGWArchiveBucketMetaHandlerAllocator::alloc() {
  return new RGWArchiveBucketMetadataHandler;
}

RGWMetadataHandler *RGWArchiveBucketInstanceMetaHandlerAllocator::alloc() {
  return new RGWArchiveBucketInstanceMetadataHandler;
}

void rgw_bucket_init(RGWMetadataManager *mm)
{
  auto sync_module = mm->get_store()->get_sync_module();
  if (sync_module) {
    bucket_meta_handler = sync_module->alloc_bucket_meta_handler();
    bucket_instance_meta_handler = sync_module->alloc_bucket_instance_meta_handler();
  } else {
    bucket_meta_handler = RGWBucketMetaHandlerAllocator::alloc();
    bucket_instance_meta_handler = RGWBucketInstanceMetaHandlerAllocator::alloc();
  }
  mm->register_handler(bucket_meta_handler);
  mm->register_handler(bucket_instance_meta_handler);
}<|MERGE_RESOLUTION|>--- conflicted
+++ resolved
@@ -12,11 +12,7 @@
 
 #include "common/errno.h"
 #include "common/ceph_json.h"
-<<<<<<< HEAD
-#include "common/backport14.h"
-=======
 #include "include/scope_guard.h"
->>>>>>> f8781be9
 #include "rgw_rados.h"
 #include "rgw_zone.h"
 #include "rgw_acl.h"
@@ -116,11 +112,7 @@
   buckets.clear();
   std::string buckets_obj_id;
   rgw_get_buckets_obj(user_id, buckets_obj_id);
-<<<<<<< HEAD
-  rgw_raw_obj obj(store->get_zone_params().user_uid_pool, buckets_obj_id);
-=======
   rgw_raw_obj obj(store->svc.zone->get_zone_params().user_uid_pool, buckets_obj_id);
->>>>>>> f8781be9
 
   bool truncated = false;
   string m = marker;
@@ -754,14 +746,10 @@
 
   RGWObjVersionTracker objv_tracker;
 
-<<<<<<< HEAD
-  ret = store->delete_bucket(info, objv_tracker);
-=======
   // this function can only be run if caller wanted children to be
   // deleted, so we can ignore the check for children as any that
   // remain are detritus from a prior bug
   ret = store->delete_bucket(info, objv_tracker, false);
->>>>>>> f8781be9
   if (ret < 0) {
     lderr(store->ctx()) << "ERROR: could not remove bucket " << bucket.name << dendl;
     return ret;
@@ -953,11 +941,7 @@
   rgw_bucket bucket = op_state.get_bucket();
   RGWBucketInfo bucket_info;
   map<string, bufferlist> attrs;
-<<<<<<< HEAD
-  RGWObjectCtx obj_ctx(store);
-=======
   auto obj_ctx = store->svc.sysobj->init_obj_ctx();
->>>>>>> f8781be9
   int r = store->get_bucket_info(obj_ctx, bucket.tenant, bucket.name, bucket_info, NULL, &attrs);
   if (r < 0) {
     set_err_msg(err_msg, "could not get bucket info for bucket=" + bucket.name + ": " + cpp_strerror(-r));
@@ -1692,8 +1676,6 @@
     return ret;
   return bucket.set_quota(op_state);
 }
-<<<<<<< HEAD
-=======
 
 static int purge_bucket_instance(RGWRados *store, const RGWBucketInfo& bucket_info)
 {
@@ -2075,7 +2057,6 @@
 
   return fix_bucket_obj_expiry(store, admin_bucket.get_bucket_info(), flusher, dry_run);
 }
->>>>>>> f8781be9
 
 void rgw_data_change::dump(Formatter *f) const
 {
@@ -2608,19 +2589,11 @@
   }
 
   int list_keys_init(RGWRados *store, const string& marker, void **phandle) override {
-<<<<<<< HEAD
-    auto info = ceph::make_unique<list_keys_info>();
+    auto info = std::make_unique<list_keys_info>();
 
     info->store = store;
 
-    int ret = store->list_raw_objects_init(store->get_zone_params().domain_root, marker,
-=======
-    auto info = std::make_unique<list_keys_info>();
-
-    info->store = store;
-
     int ret = store->list_raw_objects_init(store->svc.zone->get_zone_params().domain_root, marker,
->>>>>>> f8781be9
                                            &info->ctx);
     if (ret < 0) {
       return ret;
@@ -2669,12 +2642,6 @@
     delete info;
   }
 
-<<<<<<< HEAD
-  string get_marker(void *handle) {
-    list_keys_info *info = static_cast<list_keys_info *>(handle);
-    return info->store->list_raw_objs_get_cursor(info->ctx);
-  }
-=======
   string get_marker(void *handle) override {
     list_keys_info *info = static_cast<list_keys_info *>(handle);
     return info->store->list_raw_objs_get_cursor(info->ctx);
@@ -2877,7 +2844,6 @@
                                          mtime, obj, sync_type);
   }
 
->>>>>>> f8781be9
 };
 
 class RGWBucketInstanceMetadataHandler : public RGWMetadataHandler {
@@ -3022,19 +2988,11 @@
   }
 
   int list_keys_init(RGWRados *store, const string& marker, void **phandle) override {
-<<<<<<< HEAD
-    auto info = ceph::make_unique<list_keys_info>();
+    auto info = std::make_unique<list_keys_info>();
 
     info->store = store;
 
-    int ret = store->list_raw_objects_init(store->get_zone_params().domain_root, marker,
-=======
-    auto info = std::make_unique<list_keys_info>();
-
-    info->store = store;
-
     int ret = store->list_raw_objects_init(store->svc.zone->get_zone_params().domain_root, marker,
->>>>>>> f8781be9
                                            &info->ctx);
     if (ret < 0) {
       return ret;
@@ -3086,11 +3044,7 @@
     delete info;
   }
 
-<<<<<<< HEAD
-  string get_marker(void *handle) {
-=======
   string get_marker(void *handle) override {
->>>>>>> f8781be9
     list_keys_info *info = static_cast<list_keys_info *>(handle);
     return info->store->list_raw_objs_get_cursor(info->ctx);
   }
