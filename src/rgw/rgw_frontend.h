--- conflicted
+++ resolved
@@ -102,12 +102,9 @@
   struct mg_context* ctx;
   RGWMongooseEnv env;
 
-<<<<<<< HEAD
-=======
   std::unique_ptr<rgw::dmclock::SyncScheduler> scheduler;
   std::unique_ptr<rgw::dmclock::ClientConfig> client_config;
 
->>>>>>> f8781be9
   void set_conf_default(std::multimap<std::string, std::string>& m,
                         const std::string& key,
 			const std::string& def_val) {
