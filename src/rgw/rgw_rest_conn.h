--- conflicted
+++ resolved
@@ -150,10 +150,6 @@
               const ceph::real_time *mod_ptr, const ceph::real_time *unmod_ptr,
               uint32_t mod_zone_id, uint64_t mod_pg_ver,
               bool prepend_metadata, bool get_op, bool rgwx_stat, bool sync_manifest,
-<<<<<<< HEAD
-              bool skip_decrypt, RGWGetDataCB *cb, RGWRESTStreamRWRequest **req);
-  int complete_request(RGWRESTStreamRWRequest *req, string& etag, ceph::real_time *mtime, uint64_t *psize, map<string, string>& attrs);
-=======
               bool skip_decrypt, bool send, RGWHTTPStreamRWRequest::ReceiveCB *cb, RGWRESTStreamRWRequest **req);
   int complete_request(RGWRESTStreamRWRequest *req,
                        string *etag,
@@ -161,7 +157,6 @@
                        uint64_t *psize,
                        map<string, string> *pattrs,
                        map<string, string> *pheaders);
->>>>>>> 3ad2dfa4
 
   int get_resource(const string& resource,
 		   param_vec_t *extra_params,
