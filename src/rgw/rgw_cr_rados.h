// -*- mode:C++; tab-width:8; c-basic-offset:2; indent-tabs-mode:t -*-
// vim: ts=8 sw=2 smarttab

#ifndef CEPH_RGW_CR_RADOS_H
#define CEPH_RGW_CR_RADOS_H

#include <boost/intrusive_ptr.hpp>
#include "include/ceph_assert.h"
#include "rgw_coroutine.h"
#include "rgw_rados.h"
#include "common/WorkQueue.h"
#include "common/Throttle.h"

#include <atomic>

#include "services/svc_sys_obj.h"

class RGWAsyncRadosRequest : public RefCountedObject {
  RGWCoroutine *caller;
  RGWAioCompletionNotifier *notifier;

  int retcode;

  Mutex lock;

protected:
  virtual int _send_request() = 0;
public:
  RGWAsyncRadosRequest(RGWCoroutine *_caller, RGWAioCompletionNotifier *_cn) : caller(_caller), notifier(_cn), retcode(0),
                                                                               lock("RGWAsyncRadosRequest::lock") {
  }
  ~RGWAsyncRadosRequest() override {
    if (notifier) {
      notifier->put();
    }
  }

  void send_request() {
    get();
    retcode = _send_request();
    {
      Mutex::Locker l(lock);
      if (notifier) {
        notifier->cb(); // drops its own ref
        notifier = nullptr;
      }
    }
    put();
  }

  int get_ret_status() { return retcode; }

  void finish() {
    {
      Mutex::Locker l(lock);
      if (notifier) {
        // we won't call notifier->cb() to drop its ref, so drop it here
        notifier->put();
        notifier = nullptr;
      }
    }
    put();
  }
};


class RGWAsyncRadosProcessor {
  deque<RGWAsyncRadosRequest *> m_req_queue;
  std::atomic<bool> going_down = { false };
protected:
  RGWRados *store;
  ThreadPool m_tp;
  Throttle req_throttle;

  struct RGWWQ : public ThreadPool::WorkQueue<RGWAsyncRadosRequest> {
    RGWAsyncRadosProcessor *processor;
    RGWWQ(RGWAsyncRadosProcessor *p, time_t timeout, time_t suicide_timeout, ThreadPool *tp)
      : ThreadPool::WorkQueue<RGWAsyncRadosRequest>("RGWWQ", timeout, suicide_timeout, tp), processor(p) {}

    bool _enqueue(RGWAsyncRadosRequest *req) override;
    void _dequeue(RGWAsyncRadosRequest *req) override {
      ceph_abort();
    }
    bool _empty() override;
    RGWAsyncRadosRequest *_dequeue() override;
    using ThreadPool::WorkQueue<RGWAsyncRadosRequest>::_process;
    void _process(RGWAsyncRadosRequest *req, ThreadPool::TPHandle& handle) override;
    void _dump_queue();
    void _clear() override {
      ceph_assert(processor->m_req_queue.empty());
    }
  } req_wq;

public:
  RGWAsyncRadosProcessor(RGWRados *_store, int num_threads);
  ~RGWAsyncRadosProcessor() {}
  void start();
  void stop();
  void handle_request(RGWAsyncRadosRequest *req);
  void queue(RGWAsyncRadosRequest *req);

  bool is_going_down() {
    return going_down;
  }
};

template <class P>
class RGWSimpleWriteOnlyAsyncCR : public RGWSimpleCoroutine {
  RGWAsyncRadosProcessor *async_rados;
  RGWRados *store;

  P params;

  class Request : public RGWAsyncRadosRequest {
    RGWRados *store;
    P params;
  protected:
    int _send_request() override;
  public:
    Request(RGWCoroutine *caller,
            RGWAioCompletionNotifier *cn,
            RGWRados *store,
            const P& _params) : RGWAsyncRadosRequest(caller, cn),
                                store(store),
                                params(_params) {}
  } *req{nullptr};

 public:
  RGWSimpleWriteOnlyAsyncCR(RGWAsyncRadosProcessor *_async_rados,
			    RGWRados *_store,
			    const P& _params) : RGWSimpleCoroutine(_store->ctx()),
                                                async_rados(_async_rados),
                                                store(_store),
				                params(_params) {}

  ~RGWSimpleWriteOnlyAsyncCR() override {
    request_cleanup();
  }
  void request_cleanup() override {
    if (req) {
      req->finish();
      req = NULL;
    }
  }

  int send_request() override {
    req = new Request(this,
                      stack->create_completion_notifier(),
                      store,
                      params);

    async_rados->queue(req);
    return 0;
  }
  int request_complete() override {
    return req->get_ret_status();
  }
};


template <class P, class R>
class RGWSimpleAsyncCR : public RGWSimpleCoroutine {
  RGWAsyncRadosProcessor *async_rados;
  RGWRados *store;

  P params;
  std::shared_ptr<R> result;

  class Request : public RGWAsyncRadosRequest {
    RGWRados *store;
    P params;
    std::shared_ptr<R> result;
  protected:
    int _send_request() override;
  public:
    Request(RGWCoroutine *caller,
            RGWAioCompletionNotifier *cn,
            RGWRados *_store,
            const P& _params,
            std::shared_ptr<R>& _result) : RGWAsyncRadosRequest(caller, cn),
                                           store(_store),
                                           params(_params),
                                           result(_result) {}
  } *req{nullptr};

 public:
  RGWSimpleAsyncCR(RGWAsyncRadosProcessor *_async_rados,
                   RGWRados *_store,
                   const P& _params,
                   std::shared_ptr<R>& _result) : RGWSimpleCoroutine(_store->ctx()),
                                                  async_rados(_async_rados),
                                                  store(_store),
                                                  params(_params),
                                                  result(_result) {}

  ~RGWSimpleAsyncCR() override {
    request_cleanup();
  }
  void request_cleanup() override {
    if (req) {
      req->finish();
      req = NULL;
    }
  }

  int send_request() override {
    req = new Request(this,
                      stack->create_completion_notifier(),
                      store,
                      params,
                      result);

    async_rados->queue(req);
    return 0;
  }
  int request_complete() override {
    return req->get_ret_status();
  }
};


class RGWAsyncGetSystemObj : public RGWAsyncRadosRequest {
  RGWSysObjectCtx obj_ctx;
  RGWObjVersionTracker objv_tracker;
  rgw_raw_obj obj;
  const bool want_attrs;
  const bool raw_attrs;
protected:
  int _send_request() override;
public:
  RGWAsyncGetSystemObj(RGWCoroutine *caller, RGWAioCompletionNotifier *cn, RGWSI_SysObj *_svc,
                       RGWObjVersionTracker *_objv_tracker, const rgw_raw_obj& _obj,
                       bool want_attrs, bool raw_attrs);

  bufferlist bl;
  map<string, bufferlist> attrs;
};

class RGWAsyncPutSystemObj : public RGWAsyncRadosRequest {
  RGWSI_SysObj *svc;
  rgw_raw_obj obj;
  bool exclusive;
  bufferlist bl;

protected:
  int _send_request() override;
public:
  RGWAsyncPutSystemObj(RGWCoroutine *caller, RGWAioCompletionNotifier *cn, RGWSI_SysObj *_svc,
                       RGWObjVersionTracker *_objv_tracker, const rgw_raw_obj& _obj,
                       bool _exclusive, bufferlist _bl);

  RGWObjVersionTracker objv_tracker;
};

class RGWAsyncPutSystemObjAttrs : public RGWAsyncRadosRequest {
  RGWSI_SysObj *svc;
  rgw_raw_obj obj;
  map<string, bufferlist> attrs;

protected:
  int _send_request() override;
public:
  RGWAsyncPutSystemObjAttrs(RGWCoroutine *caller, RGWAioCompletionNotifier *cn, RGWSI_SysObj *_svc,
                       RGWObjVersionTracker *_objv_tracker, const rgw_raw_obj& _obj,
                       map<string, bufferlist> _attrs);

  RGWObjVersionTracker objv_tracker;
};

class RGWAsyncLockSystemObj : public RGWAsyncRadosRequest {
  RGWRados *store;
  rgw_raw_obj obj;
  string lock_name;
  string cookie;
  uint32_t duration_secs;

protected:
  int _send_request() override;
public:
  RGWAsyncLockSystemObj(RGWCoroutine *caller, RGWAioCompletionNotifier *cn, RGWRados *_store,
                        RGWObjVersionTracker *_objv_tracker, const rgw_raw_obj& _obj,
		        const string& _name, const string& _cookie, uint32_t _duration_secs);
};

class RGWAsyncUnlockSystemObj : public RGWAsyncRadosRequest {
  RGWRados *store;
  rgw_raw_obj obj;
  string lock_name;
  string cookie;

protected:
  int _send_request() override;
public:
  RGWAsyncUnlockSystemObj(RGWCoroutine *caller, RGWAioCompletionNotifier *cn, RGWRados *_store,
                        RGWObjVersionTracker *_objv_tracker, const rgw_raw_obj& _obj,
		        const string& _name, const string& _cookie);
};

template <class T>
class RGWSimpleRadosReadCR : public RGWSimpleCoroutine {
  RGWAsyncRadosProcessor *async_rados;
  RGWSI_SysObj *svc;

  rgw_raw_obj obj;
  T *result;
  /// on ENOENT, call handle_data() with an empty object instead of failing
  const bool empty_on_enoent;
  RGWObjVersionTracker *objv_tracker;
  RGWAsyncGetSystemObj *req{nullptr};

public:
  RGWSimpleRadosReadCR(RGWAsyncRadosProcessor *_async_rados, RGWSI_SysObj *_svc,
		      const rgw_raw_obj& _obj,
		      T *_result, bool empty_on_enoent = true,
		      RGWObjVersionTracker *objv_tracker = nullptr)
    : RGWSimpleCoroutine(_svc->ctx()), async_rados(_async_rados), svc(_svc),
      obj(_obj), result(_result),
      empty_on_enoent(empty_on_enoent), objv_tracker(objv_tracker) {}
  ~RGWSimpleRadosReadCR() override {
    request_cleanup();
  }

  void request_cleanup() override {
    if (req) {
      req->finish();
      req = NULL;
    }
  }

  int send_request() override;
  int request_complete() override;

  virtual int handle_data(T& data) {
    return 0;
  }
};

template <class T>
int RGWSimpleRadosReadCR<T>::send_request()
{
  req = new RGWAsyncGetSystemObj(this, stack->create_completion_notifier(), svc,
			         objv_tracker, obj, false, false);
  async_rados->queue(req);
  return 0;
}

template <class T>
int RGWSimpleRadosReadCR<T>::request_complete()
{
  int ret = req->get_ret_status();
  retcode = ret;
  if (ret == -ENOENT && empty_on_enoent) {
    *result = T();
  } else {
    if (ret < 0) {
      return ret;
    }
    try {
      auto iter = req->bl.cbegin();
      if (iter.end()) {
        // allow successful reads with empty buffers. ReadSyncStatus coroutines
        // depend on this to be able to read without locking, because the
        // cls lock from InitSyncStatus will create an empty object if it didn't
        // exist
        *result = T();
      } else {
        decode(*result, iter);
      }
    } catch (buffer::error& err) {
      return -EIO;
    }
  }

  return handle_data(*result);
}

class RGWSimpleRadosReadAttrsCR : public RGWSimpleCoroutine {
  RGWAsyncRadosProcessor *async_rados;
  RGWSI_SysObj *svc;

  rgw_raw_obj obj;
  map<string, bufferlist> *pattrs;
  bool raw_attrs;
  RGWAsyncGetSystemObj *req;

public:
  RGWSimpleRadosReadAttrsCR(RGWAsyncRadosProcessor *_async_rados, RGWSI_SysObj *_svc,
		      const rgw_raw_obj& _obj,
		      map<string, bufferlist> *_pattrs, bool _raw_attrs) : RGWSimpleCoroutine(_svc->ctx()),
                                                async_rados(_async_rados), svc(_svc),
						obj(_obj),
                                                pattrs(_pattrs),
						raw_attrs(_raw_attrs),
                                                req(NULL) {}
  ~RGWSimpleRadosReadAttrsCR() override {
    request_cleanup();
  }
                                                         
  void request_cleanup() override {
    if (req) {
      req->finish();
      req = NULL;
    }
  }

  int send_request() override;
  int request_complete() override;
};

template <class T>
class RGWSimpleRadosWriteCR : public RGWSimpleCoroutine {
  RGWAsyncRadosProcessor *async_rados;
  RGWSI_SysObj *svc;
  bufferlist bl;
  rgw_raw_obj obj;
  RGWObjVersionTracker *objv_tracker;
  RGWAsyncPutSystemObj *req{nullptr};

public:
  RGWSimpleRadosWriteCR(RGWAsyncRadosProcessor *_async_rados, RGWSI_SysObj *_svc,
		      const rgw_raw_obj& _obj,
		      const T& _data, RGWObjVersionTracker *objv_tracker = nullptr)
    : RGWSimpleCoroutine(_svc->ctx()), async_rados(_async_rados),
      svc(_svc), obj(_obj), objv_tracker(objv_tracker) {
    encode(_data, bl);
  }

  ~RGWSimpleRadosWriteCR() override {
    request_cleanup();
  }

  void request_cleanup() override {
    if (req) {
      req->finish();
      req = NULL;
    }
  }

  int send_request() override {
    req = new RGWAsyncPutSystemObj(this, stack->create_completion_notifier(),
			           svc, objv_tracker, obj, false, std::move(bl));
    async_rados->queue(req);
    return 0;
  }

  int request_complete() override {
    if (objv_tracker) { // copy the updated version
      *objv_tracker = req->objv_tracker;
    }
    return req->get_ret_status();
  }
};

class RGWSimpleRadosWriteAttrsCR : public RGWSimpleCoroutine {
  RGWAsyncRadosProcessor *async_rados;
  RGWSI_SysObj *svc;
  RGWObjVersionTracker *objv_tracker;

  rgw_raw_obj obj;
  map<string, bufferlist> attrs;
  RGWAsyncPutSystemObjAttrs *req = nullptr;

public:
  RGWSimpleRadosWriteAttrsCR(RGWAsyncRadosProcessor *_async_rados,
                             RGWSI_SysObj *_svc, const rgw_raw_obj& _obj,
                             map<string, bufferlist> _attrs,
                             RGWObjVersionTracker *objv_tracker = nullptr)
    : RGWSimpleCoroutine(_svc->ctx()), async_rados(_async_rados),
      svc(_svc), objv_tracker(objv_tracker), obj(_obj),
      attrs(std::move(_attrs)) {
  }
  ~RGWSimpleRadosWriteAttrsCR() override {
    request_cleanup();
  }

  void request_cleanup() override {
    if (req) {
      req->finish();
      req = NULL;
    }
  }

  int send_request() override {
    req = new RGWAsyncPutSystemObjAttrs(this, stack->create_completion_notifier(),
			           svc, objv_tracker, obj, std::move(attrs));
    async_rados->queue(req);
    return 0;
  }

  int request_complete() override {
    if (objv_tracker) { // copy the updated version
      *objv_tracker = req->objv_tracker;
    }
    return req->get_ret_status();
  }
};

class RGWRadosSetOmapKeysCR : public RGWSimpleCoroutine {
  RGWRados *store;
  map<string, bufferlist> entries;

  rgw_rados_ref ref;

  rgw_raw_obj obj;

  boost::intrusive_ptr<RGWAioCompletionNotifier> cn;

public:
  RGWRadosSetOmapKeysCR(RGWRados *_store,
		      const rgw_raw_obj& _obj,
		      map<string, bufferlist>& _entries);

  int send_request() override;
  int request_complete() override;
};

class RGWRadosGetOmapKeysCR : public RGWSimpleCoroutine {
 public:
  struct Result {
    rgw_rados_ref ref;
    std::set<std::string> entries;
    bool more = false;
  };
  using ResultPtr = std::shared_ptr<Result>;

<<<<<<< HEAD
  string marker;
  std::set<std::string> *entries;
  int max_entries;

  rgw_rados_ref ref;
=======
  RGWRadosGetOmapKeysCR(RGWRados *_store, const rgw_raw_obj& _obj,
                        const string& _marker, int _max_entries,
                        ResultPtr result);

  int send_request() override;
  int request_complete() override;
>>>>>>> 3ad2dfa4

 private:
  RGWRados *store;
  rgw_raw_obj obj;
  string marker;
  int max_entries;
  ResultPtr result;
  boost::intrusive_ptr<RGWAioCompletionNotifier> cn;
<<<<<<< HEAD

public:
  RGWRadosGetOmapKeysCR(RGWRados *_store,
		      const rgw_raw_obj& _obj,
		      const string& _marker,
		      std::set<std::string> *_entries, int _max_entries);

  int send_request() override;
  int request_complete() override;
=======
>>>>>>> 3ad2dfa4
};

class RGWRadosRemoveOmapKeysCR : public RGWSimpleCoroutine {
  RGWRados *store;

  rgw_rados_ref ref;

  set<string> keys;

  rgw_raw_obj obj;

  boost::intrusive_ptr<RGWAioCompletionNotifier> cn;

public:
  RGWRadosRemoveOmapKeysCR(RGWRados *_store,
		      const rgw_raw_obj& _obj,
		      const set<string>& _keys);

  int send_request() override;

  int request_complete() override;
};

class RGWRadosRemoveCR : public RGWSimpleCoroutine {
  RGWRados *store;
  librados::IoCtx ioctx;
  const rgw_raw_obj obj;
  boost::intrusive_ptr<RGWAioCompletionNotifier> cn;

public:
  RGWRadosRemoveCR(RGWRados *store, const rgw_raw_obj& obj);

  int send_request() override;
  int request_complete() override;
};

class RGWSimpleRadosLockCR : public RGWSimpleCoroutine {
  RGWAsyncRadosProcessor *async_rados;
  RGWRados *store;
  string lock_name;
  string cookie;
  uint32_t duration;

  rgw_raw_obj obj;

  RGWAsyncLockSystemObj *req;

public:
  RGWSimpleRadosLockCR(RGWAsyncRadosProcessor *_async_rados, RGWRados *_store,
		      const rgw_raw_obj& _obj,
                      const string& _lock_name,
		      const string& _cookie,
		      uint32_t _duration);
  ~RGWSimpleRadosLockCR() override {
    request_cleanup();
  }
  void request_cleanup() override;

  int send_request() override;
  int request_complete() override;

  static std::string gen_random_cookie(CephContext* cct) {
#define COOKIE_LEN 16
    char buf[COOKIE_LEN + 1];
    gen_rand_alphanumeric(cct, buf, sizeof(buf) - 1);
    return buf;
  }
};

class RGWSimpleRadosUnlockCR : public RGWSimpleCoroutine {
  RGWAsyncRadosProcessor *async_rados;
  RGWRados *store;
  string lock_name;
  string cookie;

  rgw_raw_obj obj;

  RGWAsyncUnlockSystemObj *req;

public:
  RGWSimpleRadosUnlockCR(RGWAsyncRadosProcessor *_async_rados, RGWRados *_store,
		      const rgw_raw_obj& _obj, 
                      const string& _lock_name,
		      const string& _cookie);
  ~RGWSimpleRadosUnlockCR() override {
    request_cleanup();
  }
  void request_cleanup() override;

  int send_request() override;
  int request_complete() override;
};

#define OMAP_APPEND_MAX_ENTRIES_DEFAULT 100

class RGWOmapAppend : public RGWConsumerCR<string> {
  RGWAsyncRadosProcessor *async_rados;
  RGWRados *store;

  rgw_raw_obj obj;

  bool going_down;

  int num_pending_entries;
  list<string> pending_entries;

  map<string, bufferlist> entries;

  uint64_t window_size;
  uint64_t total_entries;
public:
  RGWOmapAppend(RGWAsyncRadosProcessor *_async_rados, RGWRados *_store,
                const rgw_raw_obj& _obj,
                uint64_t _window_size = OMAP_APPEND_MAX_ENTRIES_DEFAULT);
  int operate() override;
  void flush_pending();
  bool append(const string& s);
  bool finish();

  uint64_t get_total_entries() {
    return total_entries;
  }

  const rgw_raw_obj& get_obj() {
    return obj;
  }
};

class RGWAsyncWait : public RGWAsyncRadosRequest {
  CephContext *cct;
  Mutex *lock;
  Cond *cond;
  utime_t interval;
protected:
  int _send_request() override {
    Mutex::Locker l(*lock);
    return cond->WaitInterval(*lock, interval);
  }
public:
  RGWAsyncWait(RGWCoroutine *caller, RGWAioCompletionNotifier *cn, CephContext *_cct,
               Mutex *_lock, Cond *_cond, int _secs) : RGWAsyncRadosRequest(caller, cn),
                                       cct(_cct),
                                       lock(_lock), cond(_cond), interval(_secs, 0) {}

  void wakeup() {
    Mutex::Locker l(*lock);
    cond->Signal();
  }
};

class RGWWaitCR : public RGWSimpleCoroutine {
  CephContext *cct;
  RGWAsyncRadosProcessor *async_rados;
  Mutex *lock;
  Cond *cond;
  int secs;

  RGWAsyncWait *req;

public:
  RGWWaitCR(RGWAsyncRadosProcessor *_async_rados, CephContext *_cct,
	    Mutex *_lock, Cond *_cond,
            int _secs) : RGWSimpleCoroutine(_cct), cct(_cct),
                         async_rados(_async_rados), lock(_lock), cond(_cond), secs(_secs), req(NULL) {
  }
  ~RGWWaitCR() override {
    request_cleanup();
  }

  void request_cleanup() override {
    if (req) {
      wakeup();
      req->finish();
      req = NULL;
    }
  }

  int send_request() override {
    req = new RGWAsyncWait(this, stack->create_completion_notifier(), cct,  lock, cond, secs);
    async_rados->queue(req);
    return 0;
  }

  int request_complete() override {
    return req->get_ret_status();
  }

  void wakeup() {
    req->wakeup();
  }
};

class RGWShardedOmapCRManager {
  RGWAsyncRadosProcessor *async_rados;
  RGWRados *store;
  RGWCoroutine *op;

  int num_shards;

  vector<RGWOmapAppend *> shards;
public:
  RGWShardedOmapCRManager(RGWAsyncRadosProcessor *_async_rados, RGWRados *_store, RGWCoroutine *_op, int _num_shards, const rgw_pool& pool, const string& oid_prefix)
                      : async_rados(_async_rados),
		        store(_store), op(_op), num_shards(_num_shards) {
    shards.reserve(num_shards);
    for (int i = 0; i < num_shards; ++i) {
      char buf[oid_prefix.size() + 16];
      snprintf(buf, sizeof(buf), "%s.%d", oid_prefix.c_str(), i);
      RGWOmapAppend *shard = new RGWOmapAppend(async_rados, store, rgw_raw_obj(pool, buf));
      shard->get();
      shards.push_back(shard);
      op->spawn(shard, false);
    }
  }

  ~RGWShardedOmapCRManager() {
    for (auto shard : shards) {
      shard->put();
    }
  }

  bool append(const string& entry, int shard_id) {
    return shards[shard_id]->append(entry);
  }
  bool finish() {
    bool success = true;
    for (vector<RGWOmapAppend *>::iterator iter = shards.begin(); iter != shards.end(); ++iter) {
      success &= ((*iter)->finish() && (!(*iter)->is_error()));
    }
    return success;
  }

  uint64_t get_total_entries(int shard_id) {
    return shards[shard_id]->get_total_entries();
  }
};

class RGWAsyncGetBucketInstanceInfo : public RGWAsyncRadosRequest {
  RGWRados *store;
  const std::string oid;
<<<<<<< HEAD
  RGWBucketInfo *bucket_info;
=======
>>>>>>> 3ad2dfa4

protected:
  int _send_request() override;
public:
  RGWAsyncGetBucketInstanceInfo(RGWCoroutine *caller, RGWAioCompletionNotifier *cn,
<<<<<<< HEAD
                                RGWRados *_store, const std::string& oid,
                                RGWBucketInfo *_bucket_info)
    : RGWAsyncRadosRequest(caller, cn), store(_store),
      oid(oid), bucket_info(_bucket_info) {}
=======
                                RGWRados *_store, const std::string& oid)
    : RGWAsyncRadosRequest(caller, cn), store(_store), oid(oid) {}

  RGWBucketInfo bucket_info;
>>>>>>> 3ad2dfa4
};

class RGWGetBucketInstanceInfoCR : public RGWSimpleCoroutine {
  RGWAsyncRadosProcessor *async_rados;
  RGWRados *store;
  const std::string oid;
  RGWBucketInfo *bucket_info;

  RGWAsyncGetBucketInstanceInfo *req{nullptr};
  
public:
  // metadata key constructor
  RGWGetBucketInstanceInfoCR(RGWAsyncRadosProcessor *_async_rados, RGWRados *_store,
                             const std::string& meta_key, RGWBucketInfo *_bucket_info)
    : RGWSimpleCoroutine(_store->ctx()), async_rados(_async_rados), store(_store),
      oid(RGW_BUCKET_INSTANCE_MD_PREFIX + meta_key),
      bucket_info(_bucket_info) {}
  // rgw_bucket constructor
  RGWGetBucketInstanceInfoCR(RGWAsyncRadosProcessor *_async_rados, RGWRados *_store,
                             const rgw_bucket& bucket, RGWBucketInfo *_bucket_info)
    : RGWSimpleCoroutine(_store->ctx()), async_rados(_async_rados), store(_store),
      oid(RGW_BUCKET_INSTANCE_MD_PREFIX + bucket.get_key(':')),
      bucket_info(_bucket_info) {}
  ~RGWGetBucketInstanceInfoCR() override {
    request_cleanup();
  }
  void request_cleanup() override {
    if (req) {
      req->finish();
      req = NULL;
    }
  }

  int send_request() override {
<<<<<<< HEAD
    req = new RGWAsyncGetBucketInstanceInfo(this, stack->create_completion_notifier(), store, oid, bucket_info);
=======
    req = new RGWAsyncGetBucketInstanceInfo(this, stack->create_completion_notifier(), store, oid);
>>>>>>> 3ad2dfa4
    async_rados->queue(req);
    return 0;
  }
  int request_complete() override {
    if (bucket_info) {
      *bucket_info = std::move(req->bucket_info);
    }
    return req->get_ret_status();
  }
};

class RGWRadosBILogTrimCR : public RGWSimpleCoroutine {
  RGWRados::BucketShard bs;
  std::string start_marker;
  std::string end_marker;
  boost::intrusive_ptr<RGWAioCompletionNotifier> cn;
 public:
  RGWRadosBILogTrimCR(RGWRados *store, const RGWBucketInfo& bucket_info,
                      int shard_id, const std::string& start_marker,
                      const std::string& end_marker);

  int send_request() override;
  int request_complete() override;
};

class RGWAsyncFetchRemoteObj : public RGWAsyncRadosRequest {
  RGWRados *store;
  string source_zone;

  RGWBucketInfo bucket_info;
  std::optional<rgw_placement_rule> dest_placement_rule;

  rgw_obj_key key;
  std::optional<rgw_obj_key> dest_key;
  std::optional<uint64_t> versioned_epoch;

  real_time src_mtime;

  bool copy_if_newer;
  rgw_zone_set zones_trace;
  PerfCounters* counters;

protected:
  int _send_request() override;
public:
  RGWAsyncFetchRemoteObj(RGWCoroutine *caller, RGWAioCompletionNotifier *cn, RGWRados *_store,
                         const string& _source_zone,
                         RGWBucketInfo& _bucket_info,
			 std::optional<rgw_placement_rule> _dest_placement_rule,
                         const rgw_obj_key& _key,
                         const std::optional<rgw_obj_key>& _dest_key,
                         std::optional<uint64_t> _versioned_epoch,
                         bool _if_newer, rgw_zone_set *_zones_trace,
                         PerfCounters* counters)
    : RGWAsyncRadosRequest(caller, cn), store(_store),
      source_zone(_source_zone),
      bucket_info(_bucket_info),
      dest_placement_rule(_dest_placement_rule),
      key(_key),
      dest_key(_dest_key),
      versioned_epoch(_versioned_epoch),
      copy_if_newer(_if_newer), counters(counters)
  {
    if (_zones_trace) {
      zones_trace = *_zones_trace;
    }
  }
};

class RGWFetchRemoteObjCR : public RGWSimpleCoroutine {
  CephContext *cct;
  RGWAsyncRadosProcessor *async_rados;
  RGWRados *store;
  string source_zone;

  RGWBucketInfo bucket_info;
  std::optional<rgw_placement_rule> dest_placement_rule;

  rgw_obj_key key;
  std::optional<rgw_obj_key> dest_key;
  std::optional<uint64_t> versioned_epoch;

  real_time src_mtime;

  bool copy_if_newer;

  RGWAsyncFetchRemoteObj *req;
  rgw_zone_set *zones_trace;
  PerfCounters* counters;

public:
  RGWFetchRemoteObjCR(RGWAsyncRadosProcessor *_async_rados, RGWRados *_store,
                      const string& _source_zone,
                      RGWBucketInfo& _bucket_info,
		      std::optional<rgw_placement_rule> _dest_placement_rule,
                      const rgw_obj_key& _key,
                      const std::optional<rgw_obj_key>& _dest_key,
                      std::optional<uint64_t> _versioned_epoch,
                      bool _if_newer, rgw_zone_set *_zones_trace,
                      PerfCounters* counters)
    : RGWSimpleCoroutine(_store->ctx()), cct(_store->ctx()),
      async_rados(_async_rados), store(_store),
      source_zone(_source_zone),
      bucket_info(_bucket_info),
      dest_placement_rule(_dest_placement_rule),
      key(_key),
      dest_key(_dest_key),
      versioned_epoch(_versioned_epoch),
      copy_if_newer(_if_newer), req(NULL),
      zones_trace(_zones_trace), counters(counters) {}


  ~RGWFetchRemoteObjCR() override {
    request_cleanup();
  }

  void request_cleanup() override {
    if (req) {
      req->finish();
      req = NULL;
    }
  }

  int send_request() override {
    req = new RGWAsyncFetchRemoteObj(this, stack->create_completion_notifier(), store,
				     source_zone, bucket_info, dest_placement_rule,
                                     key, dest_key, versioned_epoch, copy_if_newer,
                                     zones_trace, counters);
    async_rados->queue(req);
    return 0;
  }

  int request_complete() override {
    return req->get_ret_status();
  }
};

class RGWAsyncStatRemoteObj : public RGWAsyncRadosRequest {
  RGWRados *store;
  string source_zone;

  RGWBucketInfo bucket_info;

  rgw_obj_key key;

  ceph::real_time *pmtime;
  uint64_t *psize;
  string *petag;
  map<string, bufferlist> *pattrs;
  map<string, string> *pheaders;

protected:
  int _send_request() override;
public:
  RGWAsyncStatRemoteObj(RGWCoroutine *caller, RGWAioCompletionNotifier *cn, RGWRados *_store,
                         const string& _source_zone,
                         RGWBucketInfo& _bucket_info,
                         const rgw_obj_key& _key,
                         ceph::real_time *_pmtime,
                         uint64_t *_psize,
                         string *_petag,
                         map<string, bufferlist> *_pattrs,
                         map<string, string> *_pheaders) : RGWAsyncRadosRequest(caller, cn), store(_store),
                                                      source_zone(_source_zone),
                                                      bucket_info(_bucket_info),
                                                      key(_key),
                                                      pmtime(_pmtime),
                                                      psize(_psize),
                                                      petag(_petag),
                                                      pattrs(_pattrs),
                                                      pheaders(_pheaders) {}
};

class RGWStatRemoteObjCR : public RGWSimpleCoroutine {
  CephContext *cct;
  RGWAsyncRadosProcessor *async_rados;
  RGWRados *store;
  string source_zone;

  RGWBucketInfo bucket_info;

  rgw_obj_key key;

  ceph::real_time *pmtime;
  uint64_t *psize;
  string *petag;
  map<string, bufferlist> *pattrs;
  map<string, string> *pheaders;

  RGWAsyncStatRemoteObj *req;

public:
  RGWStatRemoteObjCR(RGWAsyncRadosProcessor *_async_rados, RGWRados *_store,
                      const string& _source_zone,
                      RGWBucketInfo& _bucket_info,
                      const rgw_obj_key& _key,
                      ceph::real_time *_pmtime,
                      uint64_t *_psize,
                      string *_petag,
                      map<string, bufferlist> *_pattrs,
                      map<string, string> *_pheaders) : RGWSimpleCoroutine(_store->ctx()), cct(_store->ctx()),
                                       async_rados(_async_rados), store(_store),
                                       source_zone(_source_zone),
                                       bucket_info(_bucket_info),
                                       key(_key),
                                       pmtime(_pmtime),
                                       psize(_psize),
                                       petag(_petag),
                                       pattrs(_pattrs),
                                       pheaders(_pheaders),
                                       req(NULL) {}


  ~RGWStatRemoteObjCR() override {
    request_cleanup();
  }

  void request_cleanup() override {
    if (req) {
      req->finish();
      req = NULL;
    }
  }

  int send_request() override {
    req = new RGWAsyncStatRemoteObj(this, stack->create_completion_notifier(), store, source_zone,
                                    bucket_info, key, pmtime, psize, petag, pattrs, pheaders);
    async_rados->queue(req);
    return 0;
  }

  int request_complete() override {
    return req->get_ret_status();
  }
};

class RGWAsyncRemoveObj : public RGWAsyncRadosRequest {
  RGWRados *store;
  string source_zone;

  RGWBucketInfo bucket_info;

  rgw_obj_key key;
  string owner;
  string owner_display_name;
  bool versioned;
  uint64_t versioned_epoch;
  string marker_version_id;

  bool del_if_older;
  ceph::real_time timestamp;
  rgw_zone_set zones_trace;

protected:
  int _send_request() override;
public:
  RGWAsyncRemoveObj(RGWCoroutine *caller, RGWAioCompletionNotifier *cn, RGWRados *_store,
                         const string& _source_zone,
                         RGWBucketInfo& _bucket_info,
                         const rgw_obj_key& _key,
                         const string& _owner,
                         const string& _owner_display_name,
                         bool _versioned,
                         uint64_t _versioned_epoch,
                         bool _delete_marker,
                         bool _if_older,
                         real_time& _timestamp,
                         rgw_zone_set* _zones_trace) : RGWAsyncRadosRequest(caller, cn), store(_store),
                                                      source_zone(_source_zone),
                                                      bucket_info(_bucket_info),
                                                      key(_key),
                                                      owner(_owner),
                                                      owner_display_name(_owner_display_name),
                                                      versioned(_versioned),
                                                      versioned_epoch(_versioned_epoch),
                                                      del_if_older(_if_older),
                                                      timestamp(_timestamp) {
    if (_delete_marker) {
      marker_version_id = key.instance;
    }

    if (_zones_trace) {
      zones_trace = *_zones_trace;
    }
  }
};

class RGWRemoveObjCR : public RGWSimpleCoroutine {
  CephContext *cct;
  RGWAsyncRadosProcessor *async_rados;
  RGWRados *store;
  string source_zone;

  RGWBucketInfo bucket_info;

  rgw_obj_key key;
  bool versioned;
  uint64_t versioned_epoch;
  bool delete_marker;
  string owner;
  string owner_display_name;

  bool del_if_older;
  real_time timestamp;

  RGWAsyncRemoveObj *req;
  
  rgw_zone_set *zones_trace;

public:
  RGWRemoveObjCR(RGWAsyncRadosProcessor *_async_rados, RGWRados *_store,
                      const string& _source_zone,
                      RGWBucketInfo& _bucket_info,
                      const rgw_obj_key& _key,
                      bool _versioned,
                      uint64_t _versioned_epoch,
                      string *_owner,
                      string *_owner_display_name,
                      bool _delete_marker,
                      real_time *_timestamp,
                      rgw_zone_set *_zones_trace) : RGWSimpleCoroutine(_store->ctx()), cct(_store->ctx()),
                                       async_rados(_async_rados), store(_store),
                                       source_zone(_source_zone),
                                       bucket_info(_bucket_info),
                                       key(_key),
                                       versioned(_versioned),
                                       versioned_epoch(_versioned_epoch),
                                       delete_marker(_delete_marker), req(NULL), zones_trace(_zones_trace) {
    del_if_older = (_timestamp != NULL);
    if (_timestamp) {
      timestamp = *_timestamp;
    }

    if (_owner) {
      owner = *_owner;
    }

    if (_owner_display_name) {
      owner_display_name = *_owner_display_name;
    }
  }
  ~RGWRemoveObjCR() override {
    request_cleanup();
  }

  void request_cleanup() override {
    if (req) {
      req->finish();
      req = NULL;
    }
  }

  int send_request() override {
    req = new RGWAsyncRemoveObj(this, stack->create_completion_notifier(), store, source_zone, bucket_info,
                                key, owner, owner_display_name, versioned, versioned_epoch,
                                delete_marker, del_if_older, timestamp, zones_trace);
    async_rados->queue(req);
    return 0;
  }

  int request_complete() override {
    return req->get_ret_status();
  }
};

class RGWContinuousLeaseCR : public RGWCoroutine {
  RGWAsyncRadosProcessor *async_rados;
  RGWRados *store;

  const rgw_raw_obj obj;

  const string lock_name;
  const string cookie;

  int interval;

  Mutex lock;
  std::atomic<bool> going_down = { false };
  bool locked{false};

  RGWCoroutine *caller;

  bool aborted{false};

public:
  RGWContinuousLeaseCR(RGWAsyncRadosProcessor *_async_rados, RGWRados *_store,
                       const rgw_raw_obj& _obj,
                       const string& _lock_name, int _interval, RGWCoroutine *_caller)
    : RGWCoroutine(_store->ctx()), async_rados(_async_rados), store(_store),
    obj(_obj), lock_name(_lock_name),
    cookie(RGWSimpleRadosLockCR::gen_random_cookie(cct)),
    interval(_interval), lock("RGWContinuousLeaseCR"), caller(_caller)
  {}

  int operate() override;

  bool is_locked() {
    Mutex::Locker l(lock);
    return locked;
  }

  void set_locked(bool status) {
    Mutex::Locker l(lock);
    locked = status;
  }

  void go_down() {
    going_down = true;
    wakeup();
  }

  void abort() {
    aborted = true;
  }
};

class RGWRadosTimelogAddCR : public RGWSimpleCoroutine {
  RGWRados *store;
  list<cls_log_entry> entries;

  string oid;

  boost::intrusive_ptr<RGWAioCompletionNotifier> cn;

public:
  RGWRadosTimelogAddCR(RGWRados *_store, const string& _oid,
		        const cls_log_entry& entry);

  int send_request() override;
  int request_complete() override;
};

class RGWRadosTimelogTrimCR : public RGWSimpleCoroutine {
  RGWRados *store;
  boost::intrusive_ptr<RGWAioCompletionNotifier> cn;
 protected:
  std::string oid;
  real_time start_time;
  real_time end_time;
  std::string from_marker;
  std::string to_marker;

 public:
  RGWRadosTimelogTrimCR(RGWRados *store, const std::string& oid,
                        const real_time& start_time, const real_time& end_time,
                        const std::string& from_marker,
                        const std::string& to_marker);

  int send_request() override;
  int request_complete() override;
};

// wrapper to update last_trim_marker on success
class RGWSyncLogTrimCR : public RGWRadosTimelogTrimCR {
  CephContext *cct;
  std::string *last_trim_marker;
 public:
  // a marker that compares greater than any timestamp-based index
  static constexpr const char* max_marker = "99999999";

  RGWSyncLogTrimCR(RGWRados *store, const std::string& oid,
                   const std::string& to_marker, std::string *last_trim_marker);
  int request_complete() override;
};

class RGWAsyncStatObj : public RGWAsyncRadosRequest {
  RGWRados *store;
  RGWBucketInfo bucket_info;
  rgw_obj obj;
  uint64_t *psize;
  real_time *pmtime;
  uint64_t *pepoch;
  RGWObjVersionTracker *objv_tracker;
protected:
  int _send_request() override;
public:
  RGWAsyncStatObj(RGWCoroutine *caller, RGWAioCompletionNotifier *cn, RGWRados *store,
                  const RGWBucketInfo& _bucket_info, const rgw_obj& obj, uint64_t *psize = nullptr,
                  real_time *pmtime = nullptr, uint64_t *pepoch = nullptr,
                  RGWObjVersionTracker *objv_tracker = nullptr)
	  : RGWAsyncRadosRequest(caller, cn), store(store), obj(obj), psize(psize),
	  pmtime(pmtime), pepoch(pepoch), objv_tracker(objv_tracker) {}
};

class RGWStatObjCR : public RGWSimpleCoroutine {
  RGWRados *store;
  RGWAsyncRadosProcessor *async_rados;
  RGWBucketInfo bucket_info;
  rgw_obj obj;
  uint64_t *psize;
  real_time *pmtime;
  uint64_t *pepoch;
  RGWObjVersionTracker *objv_tracker;
  RGWAsyncStatObj *req = nullptr;
 public:
  RGWStatObjCR(RGWAsyncRadosProcessor *async_rados, RGWRados *store,
	  const RGWBucketInfo& _bucket_info, const rgw_obj& obj, uint64_t *psize = nullptr,
	  real_time* pmtime = nullptr, uint64_t *pepoch = nullptr,
	  RGWObjVersionTracker *objv_tracker = nullptr);
  ~RGWStatObjCR() override {
    request_cleanup();
  }
  void request_cleanup() override;

  int send_request() override;
  int request_complete() override;
};

/// coroutine wrapper for IoCtx::aio_notify()
class RGWRadosNotifyCR : public RGWSimpleCoroutine {
  RGWRados *const store;
  const rgw_raw_obj obj;
  bufferlist request;
  const uint64_t timeout_ms;
  bufferlist *response;
  rgw_rados_ref ref;
  boost::intrusive_ptr<RGWAioCompletionNotifier> cn;

public:
  RGWRadosNotifyCR(RGWRados *store, const rgw_raw_obj& obj,
                   bufferlist& request, uint64_t timeout_ms,
                   bufferlist *response);

  int send_request() override;
  int request_complete() override;
};

#endif<|MERGE_RESOLUTION|>--- conflicted
+++ resolved
@@ -523,20 +523,12 @@
   };
   using ResultPtr = std::shared_ptr<Result>;
 
-<<<<<<< HEAD
-  string marker;
-  std::set<std::string> *entries;
-  int max_entries;
-
-  rgw_rados_ref ref;
-=======
   RGWRadosGetOmapKeysCR(RGWRados *_store, const rgw_raw_obj& _obj,
                         const string& _marker, int _max_entries,
                         ResultPtr result);
 
   int send_request() override;
   int request_complete() override;
->>>>>>> 3ad2dfa4
 
  private:
   RGWRados *store;
@@ -545,18 +537,6 @@
   int max_entries;
   ResultPtr result;
   boost::intrusive_ptr<RGWAioCompletionNotifier> cn;
-<<<<<<< HEAD
-
-public:
-  RGWRadosGetOmapKeysCR(RGWRados *_store,
-		      const rgw_raw_obj& _obj,
-		      const string& _marker,
-		      std::set<std::string> *_entries, int _max_entries);
-
-  int send_request() override;
-  int request_complete() override;
-=======
->>>>>>> 3ad2dfa4
 };
 
 class RGWRadosRemoveOmapKeysCR : public RGWSimpleCoroutine {
@@ -797,26 +777,15 @@
 class RGWAsyncGetBucketInstanceInfo : public RGWAsyncRadosRequest {
   RGWRados *store;
   const std::string oid;
-<<<<<<< HEAD
-  RGWBucketInfo *bucket_info;
-=======
->>>>>>> 3ad2dfa4
 
 protected:
   int _send_request() override;
 public:
   RGWAsyncGetBucketInstanceInfo(RGWCoroutine *caller, RGWAioCompletionNotifier *cn,
-<<<<<<< HEAD
-                                RGWRados *_store, const std::string& oid,
-                                RGWBucketInfo *_bucket_info)
-    : RGWAsyncRadosRequest(caller, cn), store(_store),
-      oid(oid), bucket_info(_bucket_info) {}
-=======
                                 RGWRados *_store, const std::string& oid)
     : RGWAsyncRadosRequest(caller, cn), store(_store), oid(oid) {}
 
   RGWBucketInfo bucket_info;
->>>>>>> 3ad2dfa4
 };
 
 class RGWGetBucketInstanceInfoCR : public RGWSimpleCoroutine {
@@ -851,11 +820,7 @@
   }
 
   int send_request() override {
-<<<<<<< HEAD
-    req = new RGWAsyncGetBucketInstanceInfo(this, stack->create_completion_notifier(), store, oid, bucket_info);
-=======
     req = new RGWAsyncGetBucketInstanceInfo(this, stack->create_completion_notifier(), store, oid);
->>>>>>> 3ad2dfa4
     async_rados->queue(req);
     return 0;
   }
