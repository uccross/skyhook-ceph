--- conflicted
+++ resolved
@@ -173,19 +173,11 @@
                     const rgw_auth_registry_t& auth_registry,
                     RGWRestfulIO* const client_io,
                     OpsLogSocket* const olog,
-<<<<<<< HEAD
-                    int* http_ret)
-{
-  int ret = client_io->init(g_ceph_context);
-
-  req->log_init();
-=======
                     optional_yield yield,
 		    rgw::dmclock::Scheduler *scheduler,
                     int* http_ret)
 {
   int ret = client_io->init(g_ceph_context);
->>>>>>> f8781be9
 
   dout(1) << "====== starting new request req=" << hex << req << dec
 	  << " =====" << dendl;
@@ -201,25 +193,17 @@
   RGWObjectCtx rados_ctx(store, s);
   s->obj_ctx = &rados_ctx;
 
-<<<<<<< HEAD
-=======
   auto sysobj_ctx = store->svc.sysobj->init_obj_ctx();
   s->sysobj_ctx = &sysobj_ctx;
 
->>>>>>> f8781be9
   if (ret < 0) {
     s->cio = client_io;
     abort_early(s, nullptr, ret, nullptr);
     return ret;
   }
 
-<<<<<<< HEAD
-  s->req_id = store->unique_id(req->id);
-  s->trans_id = store->unique_trans_id(req->id);
-=======
   s->req_id = store->svc.zone_utils->unique_id(req->id);
   s->trans_id = store->svc.zone_utils->unique_trans_id(req->id);
->>>>>>> f8781be9
   s->host_id = store->host_id;
   s->yield = yield;
 
@@ -324,13 +308,6 @@
   } else {
     ldpp_dout(s, 2) << "http status=" << s->err.http_ret << dendl;
   }
-<<<<<<< HEAD
-
-  req->log_format(s, "op status=%d", op_ret);
-  req->log_format(s, "http status=%d", s->err.http_ret);
-
-=======
->>>>>>> f8781be9
   if (handler)
     handler->put_op(op);
   rest->put_handler(handler);
@@ -338,10 +315,7 @@
   dout(1) << "====== req done req=" << hex << req << dec
 	  << " op status=" << op_ret
 	  << " http_status=" << s->err.http_ret
-<<<<<<< HEAD
-=======
 	  << " latency=" << s->time_elapsed()
->>>>>>> f8781be9
 	  << " ======"
 	  << dendl;
 
