
#include <errno.h>
#include <stdlib.h>

#include <sstream>

#include "common/Clock.h"
#include "common/armor.h"
#include "common/mime.h"
#include "common/utf8.h"

#include "rgw_rados.h"
#include "rgw_op.h"
#include "rgw_rest.h"
#include "rgw_acl.h"
#include "rgw_acl_s3.h"
#include "rgw_user.h"
#include "rgw_log.h"
#include "rgw_multi.h"
#include "rgw_multi_del.h"

#ifdef FASTCGI_INCLUDE_DIR
# include "fastcgi/fcgiapp.h"
#else
# include "fcgiapp.h"
#endif

#define dout_subsys ceph_subsys_rgw

using namespace std;
using ceph::crypto::MD5;

static string mp_ns = "multipart";
static string shadow_ns = "shadow";

class MultipartMetaFilter : public RGWAccessListFilter {
public:
  MultipartMetaFilter() {}
  bool filter(string& name, string& key) {
    int len = name.size();
    if (len < 6)
      return false;

    int pos = name.find(MP_META_SUFFIX, len - 5);
    if (pos <= 0)
      return false;

    pos = name.rfind('.', pos - 1);
    if (pos < 0)
      return false;

    key = name.substr(0, pos);

    return true;
  }
};

static MultipartMetaFilter mp_filter;

static int parse_range(const char *range, off_t& ofs, off_t& end, bool *partial_content)
{
  int r = -ERANGE;
  string s(range);
  string ofs_str;
  string end_str;

  *partial_content = false;

  int pos = s.find("bytes=");
  if (pos < 0) {
    pos = 0;
    while (isspace(s[pos]))
      pos++;
    int end = pos;
    while (isalpha(s[end]))
      end++;
    if (strncasecmp(s.c_str(), "bytes", end - pos) != 0)
      return 0;
    while (isspace(s[end]))
      end++;
    if (s[end] != '=')
      return 0;
    s = s.substr(end + 1);
  } else {
    s = s.substr(pos + 6); /* size of("bytes=")  */
  }
  pos = s.find('-');
  if (pos < 0)
    goto done;

  *partial_content = true;

  ofs_str = s.substr(0, pos);
  end_str = s.substr(pos + 1);
  if (end_str.length()) {
    end = atoll(end_str.c_str());
    if (end < 0)
      goto done;
  }

  if (ofs_str.length()) {
    ofs = atoll(ofs_str.c_str());
  } else { // RFC2616 suffix-byte-range-spec
    ofs = -end;
    end = -1;
  }

  if (end >= 0 && end < ofs)
    goto done;

  r = 0;
done:
  return r;
}

static void format_xattr(std::string &xattr)
{
  /* If the extended attribute is not valid UTF-8, we encode it using quoted-printable
   * encoding.
   */
  if ((check_utf8(xattr.c_str(), xattr.length()) != 0) ||
      (check_for_control_characters(xattr.c_str(), xattr.length()) != 0)) {
    static const char MIME_PREFIX_STR[] = "=?UTF-8?Q?";
    static const int MIME_PREFIX_LEN = sizeof(MIME_PREFIX_STR) - 1;
    static const char MIME_SUFFIX_STR[] = "?=";
    static const int MIME_SUFFIX_LEN = sizeof(MIME_SUFFIX_STR) - 1;
    int mlen = mime_encode_as_qp(xattr.c_str(), NULL, 0);
    char *mime = new char[MIME_PREFIX_LEN + mlen + MIME_SUFFIX_LEN + 1];
    strcpy(mime, MIME_PREFIX_STR);
    mime_encode_as_qp(xattr.c_str(), mime + MIME_PREFIX_LEN, mlen);
    strcpy(mime + MIME_PREFIX_LEN + (mlen - 1), MIME_SUFFIX_STR);
    xattr.assign(mime);
    delete [] mime;
  }
}

/**
 * Get the HTTP request metadata out of the req_state as a
 * map(<attr_name, attr_contents>, where attr_name is RGW_ATTR_PREFIX.HTTP_NAME)
 * s: The request state
 * attrs: will be filled up with attrs mapped as <attr_name, attr_contents>
 *
 */
void rgw_get_request_metadata(struct req_state *s, map<string, bufferlist>& attrs)
{
  map<string, string>::iterator iter;
  for (iter = s->x_meta_map.begin(); iter != s->x_meta_map.end(); ++iter) {
    const string &name(iter->first);
    string &xattr(iter->second);
    ldout(s->cct, 10) << "x>> " << name << ":" << xattr << dendl;
    format_xattr(xattr);
    string attr_name(RGW_ATTR_PREFIX);
    attr_name.append(name);
    map<string, bufferlist>::value_type v(attr_name, bufferlist());
    std::pair < map<string, bufferlist>::iterator, bool > rval(attrs.insert(v));
    bufferlist& bl(rval.first->second);
    bl.append(xattr.c_str(), xattr.size() + 1);
  }
}

static int policy_from_attrset(CephContext *cct, map<string, bufferlist>& attrset, RGWAccessControlPolicy *policy)
{
  map<string, bufferlist>::iterator aiter = attrset.find(RGW_ATTR_ACL);
  if (aiter == attrset.end())
    return -EIO;

  bufferlist& bl = aiter->second;
  bufferlist::iterator iter = bl.begin();
  try {
    policy->decode(iter);
  } catch (buffer::error& err) {
    ldout(cct, 0) << "ERROR: could not decode policy, caught buffer::error" << dendl;
    return -EIO;
  }
  if (cct->_conf->subsys.should_gather(ceph_subsys_rgw, 15)) {
    RGWAccessControlPolicy_S3 *s3policy = static_cast<RGWAccessControlPolicy_S3 *>(policy);
    ldout(cct, 15) << "Read AccessControlPolicy";
    s3policy->to_xml(*_dout);
    *_dout << dendl;
  }
  return 0;
}

/**
 * Get the AccessControlPolicy for an object off of disk.
 * policy: must point to a valid RGWACL, and will be filled upon return.
 * bucket: name of the bucket containing the object.
 * object: name of the object to get the ACL for.
 * Returns: 0 on success, -ERR# otherwise.
 */
static int get_policy_from_attr(CephContext *cct, RGWRados *store, void *ctx, RGWAccessControlPolicy *policy, rgw_obj& obj)
{
  bufferlist bl;
  int ret = 0;

  if (obj.bucket.name.size()) {
    ret = store->get_attr(ctx, obj, RGW_ATTR_ACL, bl);

    if (ret >= 0) {
      bufferlist::iterator iter = bl.begin();
      try {
        policy->decode(iter);
      } catch (buffer::error& err) {
        ldout(cct, 0) << "ERROR: could not decode policy, caught buffer::error" << dendl;
        return -EIO;
      }
      if (cct->_conf->subsys.should_gather(ceph_subsys_rgw, 15)) {
        RGWAccessControlPolicy_S3 *s3policy = static_cast<RGWAccessControlPolicy_S3 *>(policy);
        ldout(cct, 15) << "Read AccessControlPolicy";
        s3policy->to_xml(*_dout);
        *_dout << dendl;
      }
    } else if (ret == -ENODATA) {
      /* object exists, but policy is broken */
      RGWBucketInfo info;
      RGWUserInfo uinfo;
      string name;
      int r = store->get_bucket_info(ctx, obj.bucket.name, info);
      if (r < 0)
        goto done;
      r = rgw_get_user_info_by_uid(store, info.owner, uinfo);
      if (r < 0)
        goto done;

      policy->create_default(info.owner, uinfo.display_name);
      ret = 0;
    }
  }
done:
  return ret;
}

static int get_obj_attrs(RGWRados *store, struct req_state *s, rgw_obj& obj, map<string, bufferlist>& attrs, uint64_t *obj_size)
{
  void *handle;
  int ret = store->prepare_get_obj(s->obj_ctx, obj, NULL, NULL, &attrs, NULL,
                                      NULL, NULL, NULL, NULL, NULL, obj_size, &handle, &s->err);
  store->finish_get_obj(&handle);
  return ret;
}

static int read_policy(RGWRados *store, struct req_state *s, RGWBucketInfo& bucket_info, RGWAccessControlPolicy *policy, rgw_bucket& bucket, string& object)
{
  string upload_id;
  upload_id = s->args.get("uploadId");
  string oid = object;
  rgw_obj obj;

  if (bucket_info.flags & BUCKET_SUSPENDED) {
    ldout(s->cct, 0) << "NOTICE: bucket " << bucket_info.bucket.name << " is suspended" << dendl;
    return -ERR_USER_SUSPENDED;
  }

  if (!oid.empty() && !upload_id.empty()) {
    RGWMPObj mp(oid, upload_id);
    oid = mp.get_meta();
    obj.init_ns(bucket, oid, mp_ns);
  } else {
    obj.init(bucket, oid);
  }
  int ret = get_policy_from_attr(s->cct, store, s->obj_ctx, policy, obj);
  if (ret == -ENOENT && object.size()) {
    /* object does not exist checking the bucket's ACL to make sure
       that we send a proper error code */
    RGWAccessControlPolicy bucket_policy(s->cct);
    string no_object;
    rgw_obj no_obj(bucket, no_object);
    ret = get_policy_from_attr(s->cct, store, s->obj_ctx, &bucket_policy, no_obj);
    if (ret < 0)
      return ret;
    string& owner = bucket_policy.get_owner().get_id();
    if (owner.compare(s->user.user_id) != 0 &&
        !bucket_policy.verify_permission(s->user.user_id, s->perm_mask, RGW_PERM_READ))
      ret = -EACCES;
    else
      ret = -ENOENT;
  } else if (ret == -ENOENT) {
      ret = -ERR_NO_SUCH_BUCKET;
  }

  return ret;
}

/**
 * Get the AccessControlPolicy for a bucket or object off of disk.
 * s: The req_state to draw information from.
 * only_bucket: If true, reads the bucket ACL rather than the object ACL.
 * Returns: 0 on success, -ERR# otherwise.
 */
static int build_policies(RGWRados *store, struct req_state *s, bool only_bucket, bool prefetch_data)
{
  int ret = 0;
  string obj_str;

  s->bucket_acl = new RGWAccessControlPolicy(s->cct);

  RGWBucketInfo bucket_info;
  if (s->bucket_name_str.size()) {
    ret = store->get_bucket_info(s->obj_ctx, s->bucket_name_str, bucket_info);
    if (ret < 0) {
      ldout(s->cct, 0) << "NOTICE: couldn't get bucket from bucket_name (name=" << s->bucket_name_str << ")" << dendl;
      return ret;
    }
    s->bucket = bucket_info.bucket;
    s->bucket_owner = bucket_info.owner;

    string no_obj;
    RGWAccessControlPolicy bucket_acl(s->cct);
    ret = read_policy(store, s, bucket_info, s->bucket_acl, s->bucket, no_obj);
  }

  /* we're passed only_bucket = true when we specifically need the bucket's
     acls, that happens on write operations */
  if (!only_bucket) {
    s->object_acl = new RGWAccessControlPolicy(s->cct);

    obj_str = s->object_str;
    rgw_obj obj(s->bucket, obj_str);
    store->set_atomic(s->obj_ctx, obj);
    if (prefetch_data) {
      store->set_prefetch_data(s->obj_ctx, obj);
    }
    ret = read_policy(store, s, bucket_info, s->object_acl, s->bucket, obj_str);
  }

  return ret;
}

int RGWGetObj::verify_permission()
{
  obj.init(s->bucket, s->object_str);
  store->set_atomic(s->obj_ctx, obj);
  store->set_prefetch_data(s->obj_ctx, obj);

  if (!verify_object_permission(s, RGW_PERM_READ))
    return -EACCES;

  return 0;
}


int RGWGetObj::read_user_manifest_part(rgw_bucket& bucket, RGWObjEnt& ent, RGWAccessControlPolicy *bucket_policy, off_t start_ofs, off_t end_ofs)
{
  ldout(s->cct, 0) << "user manifest obj=" << ent.name << dendl;

  void *handle = NULL;
  off_t cur_ofs = start_ofs;
  off_t cur_end = end_ofs;
  utime_t start_time = s->time;

  rgw_obj part(bucket, ent.name);

  map<string, bufferlist> attrs;

  uint64_t obj_size, read_size;
  void *obj_ctx = rgwstore->create_context(s);
  RGWAccessControlPolicy obj_policy(s->cct);

  ldout(s->cct, 20) << "reading obj=" << part << " ofs=" << cur_ofs << " end=" << cur_end << dendl;

  rgwstore->set_atomic(obj_ctx, part);
  rgwstore->set_prefetch_data(obj_ctx, part);
  ret = rgwstore->prepare_get_obj(obj_ctx, part, &cur_ofs, &cur_end, &attrs, NULL,
                                  NULL, NULL, NULL, NULL, NULL, &obj_size, &handle, &s->err);
  if (ret < 0)
    goto done_err;

  if (obj_size != ent.size) {
    // hmm.. something wrong, object not as expected, abort!
    ldout(s->cct, 0) << "ERROR: expected read size=" << read_size << ", actual read size=" << ent.size << dendl;
    ret = -EIO;
    goto done_err;
  }

  ret = policy_from_attrset(s->cct, attrs, &obj_policy);
  if (ret < 0)
    goto done_err;

  if (!verify_object_permission(s, bucket_policy, &obj_policy, RGW_PERM_READ)) {
    ret = -EPERM;
    goto done_err;
  }

  perfcounter->inc(l_rgw_get_b, cur_end - cur_ofs);
  while (cur_ofs <= cur_end) {
    bufferlist bl;
    read_size = cur_end - cur_ofs + 1;
    ret = rgwstore->get_obj(obj_ctx, &handle, part, bl, cur_ofs, cur_end);
    if (ret < 0)
      goto done_err;

    len = bl.length();
    cur_ofs += len;
    ofs += len;
    ret = 0;
    perfcounter->finc(l_rgw_get_lat,
                      (ceph_clock_now(s->cct) - start_time));
    send_response(bl);

    start_time = ceph_clock_now(s->cct);
  }

  rgwstore->destroy_context(obj_ctx);
  obj_ctx = NULL;

  rgwstore->finish_get_obj(&handle);

  return 0;

done_err:
  if (obj_ctx)
    rgwstore->destroy_context(obj_ctx);
  return ret;
}

int RGWGetObj::iterate_user_manifest_parts(rgw_bucket& bucket, string& obj_prefix, RGWAccessControlPolicy *bucket_policy,
                                           uint64_t *ptotal_len, bool read_data)
{
  uint64_t obj_ofs = 0, len_count = 0;
  bool found_start = false, found_end = false;
  string delim;
  string marker;
  bool is_truncated;
  string no_ns;
  map<string, bool> common_prefixes;
  vector<RGWObjEnt> objs;

  utime_t start_time = ceph_clock_now(s->cct);

  do {
#define MAX_LIST_OBJS 100
    int r = rgwstore->list_objects(bucket, MAX_LIST_OBJS, obj_prefix, delim, marker,
                                   objs, common_prefixes,
                                   true, no_ns, &is_truncated, NULL);
    if (r < 0)
      return r;

    vector<RGWObjEnt>::iterator viter;

    for (viter = objs.begin(); viter != objs.end() && !found_end; ++viter) {
      RGWObjEnt& ent = *viter;
      uint64_t cur_total_len = obj_ofs;
      uint64_t start_ofs = 0, end_ofs = ent.size;

      if (!found_start && cur_total_len + ent.size > (uint64_t)ofs) {
	start_ofs = ofs - obj_ofs;
	found_start = true;
      }

      obj_ofs += ent.size;

      if (!found_end && obj_ofs > (uint64_t)end) {
	end_ofs = end - cur_total_len + 1;
	found_end = true;
      }

      perfcounter->finc(l_rgw_get_lat,
                       (ceph_clock_now(s->cct) - start_time));

      if (found_start) {
        len_count += end_ofs - start_ofs;

        if (read_data) {
          r = read_user_manifest_part(bucket, ent, bucket_policy, start_ofs, end_ofs);
          if (r < 0)
            return r;
        }
      }
      marker = ent.name;

      start_time = ceph_clock_now(s->cct);
    }
  } while (is_truncated && !found_end);

  if (ptotal_len)
    *ptotal_len = len_count;

  return 0;
}

int RGWGetObj::handle_user_manifest(const char *prefix)
{
  ldout(s->cct, 2) << "RGWGetObj::handle_user_manifest() prefix=" << prefix << dendl;

  string prefix_str = prefix;
  int pos = prefix_str.find('/');
  if (pos < 0)
    return -EINVAL;

  string bucket_name = prefix_str.substr(0, pos);
  string obj_prefix = prefix_str.substr(pos + 1);

  rgw_bucket bucket;

  RGWAccessControlPolicy _bucket_policy(s->cct);
  RGWAccessControlPolicy *bucket_policy;

  if (bucket_name.compare(s->bucket.name) != 0) {
    RGWBucketInfo bucket_info;
    int r = rgwstore->get_bucket_info(NULL, bucket_name, bucket_info);
    if (r < 0) {
      ldout(s->cct, 0) << "could not get bucket info for bucket=" << bucket_name << dendl;
      return r;
    }
    bucket = bucket_info.bucket;
    string no_obj;
    bucket_policy = &_bucket_policy;
    r = read_policy(s, bucket_info, bucket_policy, bucket, no_obj);
    if (r < 0) {
      ldout(s->cct, 0) << "failed to read bucket policy" << dendl;
      return r;
    }
  } else {
    bucket = s->bucket;
    bucket_policy = s->bucket_acl;
  }

  /* dry run to find out total length */
  int r = iterate_user_manifest_parts(bucket, obj_prefix, bucket_policy, &total_len, false);
  if (r < 0)
    return r;

  s->obj_size = total_len;

  r = iterate_user_manifest_parts(bucket, obj_prefix, bucket_policy, NULL, true);
  if (r < 0)
    return r;

  return 0;
}

void RGWGetObj::execute()
{
  void *handle = NULL;
  utime_t start_time = s->time;
  bufferlist bl;
  utime_t gc_invalidate_time = ceph_clock_now(s->cct);
  gc_invalidate_time += (s->cct->_conf->rgw_gc_obj_min_wait / 2);

  map<string, bufferlist>::iterator attr_iter;

  perfcounter->inc(l_rgw_get);
  off_t new_ofs, new_end;

  ret = get_params();
  if (ret < 0)
    goto done;

  ret = init_common();
  if (ret < 0)
    goto done;

<<<<<<< HEAD
  new_ofs = ofs;
  new_end = end;

  ret = rgwstore->prepare_get_obj(s->obj_ctx, obj, &new_ofs, &new_end, &attrs, mod_ptr,
=======
  ret = store->prepare_get_obj(s->obj_ctx, obj, &ofs, &end, &attrs, mod_ptr,
>>>>>>> 6756f9af
                                  unmod_ptr, &lastmod, if_match, if_nomatch, &total_len, &s->obj_size, &handle, &s->err);
  if (ret < 0)
    goto done;

  attr_iter = attrs.find(RGW_ATTR_USER_MANIFEST);
  if (attr_iter != attrs.end()) {
    ret = handle_user_manifest(attr_iter->second.c_str());
    if (ret < 0) {
      ldout(s->cct, 0) << "ERROR: failed to handle user manifest ret=" << ret << dendl;
    }
    return;
  }

  ofs = new_ofs;
  end = new_end;

  start = ofs;

  if (!get_data || ofs > end)
    goto done;

  perfcounter->inc(l_rgw_get_b, end - ofs);

  while (ofs <= end) {
    ret = store->get_obj(s->obj_ctx, &handle, obj, bl, ofs, end);
    if (ret < 0) {
      goto done;
    }
    len = ret;
    ofs += len;
    ret = 0;

    perfcounter->finc(l_rgw_get_lat,
                     (ceph_clock_now(s->cct) - start_time));
    send_response(bl);
    bl.clear();
    start_time = ceph_clock_now(s->cct);

    if (ofs <= end) {
      if (start_time > gc_invalidate_time) {
	int r = store->defer_gc(s->obj_ctx, obj);
	if (r < 0) {
	  dout(0) << "WARNING: could not defer gc entry for obj" << dendl;
	}
	gc_invalidate_time = start_time;
        gc_invalidate_time += (s->cct->_conf->rgw_gc_obj_min_wait / 2);
      }
    }
  }

  return;

done:
  send_response(bl);
  store->finish_get_obj(&handle);
}

int RGWGetObj::init_common()
{
  if (range_str) {
    int r = parse_range(range_str, ofs, end, &partial_content);
    if (r < 0)
      return r;
  }
  if (if_mod) {
    if (parse_time(if_mod, &mod_time) < 0)
      return -EINVAL;
    mod_ptr = &mod_time;
  }

  if (if_unmod) {
    if (parse_time(if_unmod, &unmod_time) < 0)
      return -EINVAL;
    unmod_ptr = &unmod_time;
  }

  return 0;
}

int RGWListBuckets::verify_permission()
{
  return 0;
}

void RGWListBuckets::execute()
{
  ret = get_params();
  if (ret < 0)
    goto done;

  ret = rgw_read_user_buckets(store, s->user.user_id, buckets, !!(s->prot_flags & RGW_REST_SWIFT));
  if (ret < 0) {
    /* hmm.. something wrong here.. the user was authenticated, so it
       should exist, just try to recreate */
    ldout(s->cct, 10) << "WARNING: failed on rgw_get_user_buckets uid=" << s->user.user_id << dendl;

    /*

    on a second thought, this is probably a bug and we should fail

    rgw_put_user_buckets(s->user.user_id, buckets);
    ret = 0;

    */
  }

done:
  send_response();
}

int RGWStatAccount::verify_permission()
{
  return 0;
}

void RGWStatAccount::execute()
{
  RGWUserBuckets buckets;

  ret = rgw_read_user_buckets(store, s->user.user_id, buckets, true);
  if (ret < 0) {
    /* hmm.. something wrong here.. the user was authenticated, so it
       should exist, just try to recreate */
    ldout(s->cct, 10) << "WARNING: failed on rgw_get_user_buckets uid=" << s->user.user_id << dendl;

    /*

    on a second thought, this is probably a bug and we should fail

    rgw_put_user_buckets(s->user.user_id, buckets);
    ret = 0;

    */
  } else {
    map<string, RGWBucketEnt>& m = buckets.get_buckets();
    map<string, RGWBucketEnt>::iterator iter;
    for (iter = m.begin(); iter != m.end(); ++iter) {
      RGWBucketEnt& bucket = iter->second;
      buckets_size += bucket.size;
      buckets_size_rounded += bucket.size_rounded;
      buckets_objcount += bucket.count;
    }
    buckets_count = m.size();
  }

  send_response();
}

int RGWStatBucket::verify_permission()
{
  if (!verify_bucket_permission(s, RGW_PERM_READ))
    return -EACCES;

  return 0;
}

void RGWStatBucket::execute()
{
  RGWUserBuckets buckets;
  bucket.bucket = s->bucket;
  buckets.add(bucket);
  map<string, RGWBucketEnt>& m = buckets.get_buckets();
  ret = store->update_containers_stats(m);
  if (!ret)
    ret = -EEXIST;
  if (ret > 0) {
    ret = 0;
    map<string, RGWBucketEnt>::iterator iter = m.find(bucket.bucket.name);
    if (iter != m.end()) {
      bucket = iter->second;
    } else {
      ret = -EINVAL;
    }
  }

  send_response();
}

int RGWListBucket::verify_permission()
{
  if (!verify_bucket_permission(s, RGW_PERM_READ))
    return -EACCES;

  return 0;
}

int RGWListBucket::parse_max_keys()
{
  if (!max_keys.empty()) {
    char *endptr;
    max = strtol(max_keys.c_str(), &endptr, 10);
    if (endptr) {
      while (*endptr && isspace(*endptr)) // ignore white space
        endptr++;
      if (*endptr) {
        return -EINVAL;
      }
    }
  } else {
    max = default_max;
  }

  return 0;
}

void RGWListBucket::execute()
{
  string no_ns;

  ret = get_params();
  if (ret < 0)
    goto done;

  ret = store->list_objects(s->bucket, max, prefix, delimiter, marker, objs, common_prefixes,
                               !!(s->prot_flags & RGW_REST_SWIFT), no_ns, &is_truncated, NULL);

done:
  send_response();
}

int RGWCreateBucket::verify_permission()
{
  if (!rgw_user_is_authenticated(s->user))
    return -EACCES;

  if (s->user.max_buckets) {
    RGWUserBuckets buckets;
    int ret = rgw_read_user_buckets(store, s->user.user_id, buckets, false);
    if (ret < 0)
      return ret;

    if (buckets.count() >= s->user.max_buckets) {
      return -ERR_TOO_MANY_BUCKETS;
    }
  }

  return 0;
}

void RGWCreateBucket::execute()
{
  RGWAccessControlPolicy old_policy(s->cct);
  map<string, bufferlist> attrs;
  bufferlist aclbl;
  bool existed;
  int r;
  rgw_obj obj(store->params.domain_root, s->bucket_name_str);

  ret = get_params();
  if (ret < 0)
    goto done;

  s->bucket_owner = s->user.user_id;
  r = get_policy_from_attr(s->cct, store, s->obj_ctx, &old_policy, obj);
  if (r >= 0)  {
    if (old_policy.get_owner().get_id().compare(s->user.user_id) != 0) {
      ret = -EEXIST;
      goto done;
    }
  }
  policy.encode(aclbl);

  attrs[RGW_ATTR_ACL] = aclbl;

  s->bucket.name = s->bucket_name_str;
  ret = store->create_bucket(s->user.user_id, s->bucket, attrs, true);
  /* continue if EEXIST and create_bucket will fail below.  this way we can recover
   * from a partial create by retrying it. */
  ldout(s->cct, 20) << "rgw_create_bucket returned ret=" << ret << " bucket=" << s->bucket << dendl;

  if (ret && ret != -EEXIST)   
    goto done;

  existed = (ret == -EEXIST);

  ret = rgw_add_bucket(store, s->user.user_id, s->bucket);
  if (ret && !existed && ret != -EEXIST)   /* if it exists (or previously existed), don't remove it! */
    rgw_remove_user_bucket_info(store, s->user.user_id, s->bucket);

  if (ret == -EEXIST)
    ret = -ERR_BUCKET_EXISTS;

done:
  send_response();
}

int RGWDeleteBucket::verify_permission()
{
  if (!verify_bucket_permission(s, RGW_PERM_WRITE))
    return -EACCES;

  return 0;
}

void RGWDeleteBucket::execute()
{
  ret = -EINVAL;

  if (s->bucket_name) {
    ret = store->delete_bucket(s->bucket);

    if (ret == 0) {
      ret = rgw_remove_user_bucket_info(store, s->user.user_id, s->bucket);
      if (ret < 0) {
        ldout(s->cct, 0) << "WARNING: failed to remove bucket: ret=" << ret << dendl;
      }
    }
  }

  send_response();
}

struct put_obj_aio_info {
  void *handle;
};

int RGWPutObj::verify_permission()
{
  if (!verify_bucket_permission(s, RGW_PERM_WRITE))
    return -EACCES;

  return 0;
}

class RGWPutObjProcessor_Plain : public RGWPutObjProcessor
{
  bufferlist data;
  rgw_obj obj;
  off_t ofs;

protected:
  int prepare(RGWRados *store, struct req_state *s);
  int handle_data(bufferlist& bl, off_t ofs, void **phandle);
  int throttle_data(void *handle) { return 0; }
  int complete(string& etag, map<string, bufferlist>& attrs);

public:
  RGWPutObjProcessor_Plain() : ofs(0) {}
};

int RGWPutObjProcessor_Plain::prepare(RGWRados *store,struct req_state *s)
{
  RGWPutObjProcessor::prepare(store, s);

  obj.init(s->bucket, s->object_str);

  return 0;
};

int RGWPutObjProcessor_Plain::handle_data(bufferlist& bl, off_t _ofs, void **phandle)
{
  if (ofs != _ofs)
    return -EINVAL;

  data.append(bl);
  ofs += bl.length();

  return 0;
}

int RGWPutObjProcessor_Plain::complete(string& etag, map<string, bufferlist>& attrs)
{
<<<<<<< HEAD
  int r = rgwstore->put_obj_meta(s->obj_ctx, obj, data.length(), NULL, attrs,
                                 RGW_OBJ_CATEGORY_MAIN, false, NULL, &data, NULL, NULL);
=======
  int r = store->put_obj_meta(s->obj_ctx, obj, data.length(), NULL, attrs,
                                 RGW_OBJ_CATEGORY_MAIN, false, NULL, &data, NULL);
>>>>>>> 6756f9af
  return r;
}


class RGWPutObjProcessor_Aio : public RGWPutObjProcessor
{
  list<struct put_obj_aio_info> pending;
  size_t max_chunks;

  struct put_obj_aio_info pop_pending();
  int wait_pending_front();
  bool pending_has_completed();
  int drain_pending();

protected:
  rgw_obj obj;
  uint64_t obj_len;

  int handle_data(bufferlist& bl, off_t ofs, void **phandle);
  int throttle_data(void *handle);

  RGWPutObjProcessor_Aio() : max_chunks(RGW_MAX_PENDING_CHUNKS), obj_len(0) {}
  virtual ~RGWPutObjProcessor_Aio() {
    drain_pending();
  }
};

int RGWPutObjProcessor_Aio::handle_data(bufferlist& bl, off_t ofs, void **phandle)
{
  if ((uint64_t)ofs + bl.length() > obj_len)
    obj_len = ofs + bl.length();

  // For the first call pass -1 as the offset to
  // do a write_full.
  int r = store->aio_put_obj_data(NULL, obj,
                                     bl,
                                     ((ofs != 0) ? ofs : -1),
                                     false, phandle);

  return r;
}

struct put_obj_aio_info RGWPutObjProcessor_Aio::pop_pending()
{
  struct put_obj_aio_info info;
  info = pending.front();
  pending.pop_front();
  return info;
}

int RGWPutObjProcessor_Aio::wait_pending_front()
{
  struct put_obj_aio_info info = pop_pending();
  int ret = store->aio_wait(info.handle);
  return ret;
}

bool RGWPutObjProcessor_Aio::pending_has_completed()
{
  if (pending.size() == 0)
    return false;

  struct put_obj_aio_info& info = pending.front();
  return store->aio_completed(info.handle);
}

int RGWPutObjProcessor_Aio::drain_pending()
{
  int ret = 0;
  while (!pending.empty()) {
    int r = wait_pending_front();
    if (r < 0)
      ret = r;
  }
  return ret;
}

int RGWPutObjProcessor_Aio::throttle_data(void *handle)
{
  if (handle) {
    struct put_obj_aio_info info;
    info.handle = handle;
    pending.push_back(info);
  }
  size_t orig_size = pending.size();
  while (pending_has_completed()) {
    int r = wait_pending_front();
    if (r < 0)
      return r;
  }

  /* resize window in case messages are draining too fast */
  if (orig_size - pending.size() >= max_chunks) {
    max_chunks++;
  }

  if (pending.size() > max_chunks) {
    int r = wait_pending_front();
    if (r < 0)
      return r;
  }
  return 0;
}

class RGWPutObjProcessor_Atomic : public RGWPutObjProcessor_Aio
{
  bufferlist first_chunk;
  rgw_obj head_obj;
protected:
  int prepare(RGWRados *store, struct req_state *s);
  int complete(string& etag, map<string, bufferlist>& attrs);

public:
  ~RGWPutObjProcessor_Atomic() {}
  RGWPutObjProcessor_Atomic() {}
  int handle_data(bufferlist& bl, off_t ofs, void **phandle) {
    if (!ofs) {
      first_chunk.claim(bl);
      *phandle = NULL;
      return 0;
    }
    assert (ofs >= RGW_MAX_CHUNK_SIZE);
    int r = RGWPutObjProcessor_Aio::handle_data(bl, ofs, phandle);

    return r;
  }
};

int RGWPutObjProcessor_Atomic::prepare(RGWRados *store, struct req_state *s)
{
  RGWPutObjProcessor::prepare(store, s);

  string oid = s->object_str;
  head_obj.init(s->bucket, s->object_str);

  char buf[33];
  gen_rand_alphanumeric(s->cct, buf, sizeof(buf) - 1);
  oid.append("_");
  oid.append(buf);
  obj.init_ns(s->bucket, oid, shadow_ns);

  return 0;
}

int RGWPutObjProcessor_Atomic::complete(string& etag, map<string, bufferlist>& attrs)
{
  uint64_t head_chunk_len = first_chunk.length();
  RGWObjManifest manifest;
  manifest.objs[0].loc = head_obj;
  manifest.objs[0].loc_ofs = 0;
  manifest.objs[0].size = head_chunk_len;
  if (obj_len > RGW_MAX_CHUNK_SIZE) {
    manifest.objs[RGW_MAX_CHUNK_SIZE].loc = obj;
    manifest.objs[RGW_MAX_CHUNK_SIZE].loc_ofs = RGW_MAX_CHUNK_SIZE;
    manifest.objs[RGW_MAX_CHUNK_SIZE].size = obj_len - head_chunk_len;
  }

  manifest.obj_size = obj_len;

  store->set_atomic(s->obj_ctx, head_obj);

<<<<<<< HEAD
  int r = rgwstore->put_obj_meta(s->obj_ctx, head_obj, obj_len, NULL, attrs,
                                 RGW_OBJ_CATEGORY_MAIN, false, NULL, &first_chunk, &manifest, NULL);
=======
  int r = store->put_obj_meta(s->obj_ctx, head_obj, obj_len, NULL, attrs,
                                 RGW_OBJ_CATEGORY_MAIN, false, NULL, &first_chunk, &manifest);
>>>>>>> 6756f9af

  return r;
}

class RGWPutObjProcessor_Multipart : public RGWPutObjProcessor_Aio
{
  string part_num;
  RGWMPObj mp;
protected:
  int prepare(RGWRados *store, struct req_state *s);
  int complete(string& etag, map<string, bufferlist>& attrs);

public:
  RGWPutObjProcessor_Multipart() {}
};

int RGWPutObjProcessor_Multipart::prepare(RGWRados *store, struct req_state *s)
{
  RGWPutObjProcessor::prepare(store, s);

  string oid = s->object_str;
  string upload_id;
  upload_id = s->args.get("uploadId");
  mp.init(oid, upload_id);

  part_num = s->args.get("partNumber");
  if (part_num.empty()) {
    return -EINVAL;
  }
  oid = mp.get_part(part_num);

  obj.init_ns(s->bucket, oid, mp_ns);
  return 0;
}

int RGWPutObjProcessor_Multipart::complete(string& etag, map<string, bufferlist>& attrs)
{
<<<<<<< HEAD
  int r = rgwstore->put_obj_meta(s->obj_ctx, obj, s->obj_size, NULL, attrs, RGW_OBJ_CATEGORY_MAIN, false, NULL, NULL, NULL, NULL);
=======
  int r = store->put_obj_meta(s->obj_ctx, obj, s->obj_size, NULL, attrs, RGW_OBJ_CATEGORY_MAIN, false, NULL, NULL, NULL);
>>>>>>> 6756f9af
  if (r < 0)
    return r;

  bufferlist bl;
  RGWUploadPartInfo info;
  string p = "part.";
  p.append(part_num);
  info.num = atoi(part_num.c_str());
  info.etag = etag;
  info.size = s->obj_size;
  info.modified = ceph_clock_now(s->cct);
  ::encode(info, bl);

  string multipart_meta_obj = mp.get_meta();

  rgw_obj meta_obj;
  meta_obj.init_ns(s->bucket, multipart_meta_obj, mp_ns);

  r = store->omap_set(meta_obj, p, bl);

  return r;
}


RGWPutObjProcessor *RGWPutObj::select_processor()
{
  RGWPutObjProcessor *processor;

  bool multipart = s->args.exists("uploadId");

  if (!multipart) {
    if (s->content_length <= RGW_MAX_CHUNK_SIZE && !chunked_upload)
      processor = new RGWPutObjProcessor_Plain();
    else
      processor = new RGWPutObjProcessor_Atomic();
  } else {
    processor = new RGWPutObjProcessor_Multipart();
  }

  return processor;
}

void RGWPutObj::dispose_processor(RGWPutObjProcessor *processor)
{
  delete processor;
}

void RGWPutObj::execute()
{
  RGWPutObjProcessor *processor = NULL;
  char supplied_md5_bin[CEPH_CRYPTO_MD5_DIGESTSIZE + 1];
  char supplied_md5[CEPH_CRYPTO_MD5_DIGESTSIZE * 2 + 1];
  char calc_md5[CEPH_CRYPTO_MD5_DIGESTSIZE * 2 + 1];
  unsigned char m[CEPH_CRYPTO_MD5_DIGESTSIZE];
  MD5 hash;
  bufferlist bl, aclbl;
  map<string, bufferlist> attrs;
  int len;


  perfcounter->inc(l_rgw_put);
  ret = -EINVAL;
  if (!s->object) {
    goto done;
  }

  ret = get_params();
  if (ret < 0)
    goto done;

  if (supplied_md5_b64) {
    ldout(s->cct, 15) << "supplied_md5_b64=" << supplied_md5_b64 << dendl;
    ret = ceph_unarmor(supplied_md5_bin, &supplied_md5_bin[CEPH_CRYPTO_MD5_DIGESTSIZE + 1],
                       supplied_md5_b64, supplied_md5_b64 + strlen(supplied_md5_b64));
    ldout(s->cct, 15) << "ceph_armor ret=" << ret << dendl;
    if (ret != CEPH_CRYPTO_MD5_DIGESTSIZE) {
      ret = -ERR_INVALID_DIGEST;
      goto done;
    }

    buf_to_hex((const unsigned char *)supplied_md5_bin, CEPH_CRYPTO_MD5_DIGESTSIZE, supplied_md5);
    ldout(s->cct, 15) << "supplied_md5=" << supplied_md5 << dendl;
  }

  if (supplied_etag) {
    strncpy(supplied_md5, supplied_etag, sizeof(supplied_md5));
  }

  processor = select_processor();

  ret = processor->prepare(store, s);
  if (ret < 0)
    goto done;

  do {
    bufferlist data;
    len = get_data(data);
    if (len < 0) {
      ret = len;
      goto done;
    }
    if (!len)
      break;

    void *handle;
    const unsigned char *data_ptr = (const unsigned char *)data.c_str();

    ret = processor->handle_data(data, ofs, &handle);
    if (ret < 0)
      goto done;

    hash.Update(data_ptr, len);

    ret = processor->throttle_data(handle);
    if (ret < 0)
      goto done;

    ofs += len;
  } while (len > 0);

  if (!chunked_upload && (uint64_t)ofs != s->content_length) {
    ret = -ERR_REQUEST_TIMEOUT;
    goto done;
  }
  s->obj_size = ofs;
  perfcounter->inc(l_rgw_put_b, s->obj_size);

  hash.Final(m);

  buf_to_hex(m, CEPH_CRYPTO_MD5_DIGESTSIZE, calc_md5);

  if (supplied_md5_b64 && strcmp(calc_md5, supplied_md5)) {
     ret = -ERR_BAD_DIGEST;
     goto done;
  }
  policy.encode(aclbl);

  etag = calc_md5;

  if (supplied_etag && etag.compare(supplied_etag) != 0) {
    ret = -ERR_UNPROCESSABLE_ENTITY;
    goto done;
  }
  bl.append(etag.c_str(), etag.size() + 1);
  attrs[RGW_ATTR_ETAG] = bl;
  attrs[RGW_ATTR_ACL] = aclbl;
  if (obj_manifest) {
    bufferlist manifest_bl;
    manifest_bl.append(obj_manifest, strlen(obj_manifest) + 1);
    attrs[RGW_ATTR_USER_MANIFEST] = manifest_bl;
  }

  if (s->content_type) {
    bl.clear();
    bl.append(s->content_type, strlen(s->content_type) + 1);
    attrs[RGW_ATTR_CONTENT_TYPE] = bl;
  }

  rgw_get_request_metadata(s, attrs);

  ret = processor->complete(etag, attrs);
done:
  dispose_processor(processor);
  perfcounter->finc(l_rgw_put_lat,
                   (ceph_clock_now(s->cct) - s->time));
  send_response();
  return;
}

int RGWPutMetadata::verify_permission()
{
  if (!verify_object_permission(s, RGW_PERM_WRITE))
    return -EACCES;

  return 0;
}

void RGWPutMetadata::execute()
{
  const char *meta_prefix = RGW_ATTR_META_PREFIX;
  int meta_prefix_len = sizeof(RGW_ATTR_META_PREFIX) - 1;
  map<string, bufferlist> attrs, orig_attrs, rmattrs;
  map<string, bufferlist>::iterator iter;
  bufferlist bl;

  rgw_obj obj(s->bucket, s->object_str);

  store->set_atomic(s->obj_ctx, obj);

  ret = get_params();
  if (ret < 0)
    goto done;

  rgw_get_request_metadata(s, attrs);

  /* check if obj exists, read orig attrs */
  ret = get_obj_attrs(store, s, obj, orig_attrs, NULL);
  if (ret < 0)
    goto done;

  /* only remove meta attrs */
  for (iter = orig_attrs.begin(); iter != orig_attrs.end(); ++iter) {
    const string& name = iter->first;
    if (name.compare(0, meta_prefix_len, meta_prefix) == 0) {
      rmattrs[name] = iter->second;
    } else if (attrs.find(name) == attrs.end()) {
      attrs[name] = iter->second;
    }
  }

  if (has_policy) {
    policy.encode(bl);
    attrs[RGW_ATTR_ACL] = bl;
  }
  ret = store->set_attrs(s->obj_ctx, obj, attrs, &rmattrs);

done:
  send_response();
}

int RGWDeleteObj::verify_permission()
{
  if (!verify_bucket_permission(s, RGW_PERM_WRITE))
    return -EACCES;

  return 0;
}

void RGWDeleteObj::execute()
{
  ret = -EINVAL;
  rgw_obj obj(s->bucket, s->object_str);
  if (s->object) {
    store->set_atomic(s->obj_ctx, obj);
    ret = store->delete_obj(s->obj_ctx, obj);
  }

  send_response();
}

bool RGWCopyObj::parse_copy_location(const char *src, string& bucket_name, string& object)
{
  string url_src(src);
  string dec_src;

  url_decode(url_src, dec_src);
  src = dec_src.c_str();

  ldout(s->cct, 15) << "decoded obj=" << src << dendl;

  if (*src == '/') ++src;

  string str(src);

  int pos = str.find("/");
  if (pos <= 0)
    return false;

  bucket_name = str.substr(0, pos);
  object = str.substr(pos + 1);

  if (object.size() == 0)
    return false;

  return true;
}

int RGWCopyObj::verify_permission()
{
  string empty_str;
  RGWAccessControlPolicy src_policy(s->cct);
  ret = get_params();
  if (ret < 0)
    return ret;

  RGWBucketInfo src_bucket_info, dest_bucket_info;

  /* get buckets info (source and dest) */

  ret = store->get_bucket_info(s->obj_ctx, src_bucket_name, src_bucket_info);
  if (ret < 0)
    return ret;

  src_bucket = src_bucket_info.bucket;

  if (src_bucket_name.compare(dest_bucket_name) == 0) {
    dest_bucket_info = src_bucket_info;
  } else {
    ret = store->get_bucket_info(s->obj_ctx, dest_bucket_name, dest_bucket_info);
    if (ret < 0)
      return ret;
  }

  dest_bucket = dest_bucket_info.bucket;

  rgw_obj src_obj(src_bucket, src_object);
  rgwstore->set_atomic(s->obj_ctx, src_obj);
  rgwstore->set_prefetch_data(s->obj_ctx, src_obj);

  rgw_obj dest_obj(dest_bucket, dest_object);
  rgwstore->set_atomic(s->obj_ctx, dest_obj);

  /* check source object permissions */
  ret = read_policy(store, s, src_bucket_info, &src_policy, src_bucket, src_object);
  if (ret < 0)
    return ret;

  if (!src_policy.verify_permission(s->user.user_id, s->perm_mask, RGW_PERM_READ))
    return -EACCES;

  RGWAccessControlPolicy dest_bucket_policy(s->cct);

  /* check dest bucket permissions */
  ret = read_policy(store, s, dest_bucket_info, &dest_bucket_policy, dest_bucket, empty_str);
  if (ret < 0)
    return ret;

  if (!dest_bucket_policy.verify_permission(s->user.user_id, s->perm_mask, RGW_PERM_WRITE))
    return -EACCES;

  ret = init_dest_policy();
  if (ret < 0)
    return ret;

  return 0;
}


int RGWCopyObj::init_common()
{
  if (if_mod) {
    if (parse_time(if_mod, &mod_time) < 0) {
      ret = -EINVAL;
      return ret;
    }
    mod_ptr = &mod_time;
  }

  if (if_unmod) {
    if (parse_time(if_unmod, &unmod_time) < 0) {
      ret = -EINVAL;
      return ret;
    }
    unmod_ptr = &unmod_time;
  }

  bufferlist aclbl;
  dest_policy.encode(aclbl);

  attrs[RGW_ATTR_ACL] = aclbl;
  rgw_get_request_metadata(s, attrs);

  if (s->content_type) {
    bufferlist bl;
    bl.append(s->content_type, strlen(s->content_type) + 1);
    attrs[RGW_ATTR_CONTENT_TYPE] = bl;
  }

  return 0;
}

void RGWCopyObj::execute()
{
  rgw_obj src_obj, dst_obj;

  if (init_common() < 0)
    goto done;

  src_obj.init(src_bucket, src_object);
  dst_obj.init(dest_bucket, dest_object);
  store->set_atomic(s->obj_ctx, src_obj);
  store->set_atomic(s->obj_ctx, dst_obj);

  ret = store->copy_obj(s->obj_ctx,
                        dst_obj,
                        src_obj,
                        &mtime,
                        mod_ptr,
                        unmod_ptr,
                        if_match,
                        if_nomatch,
                        replace_attrs,
                        attrs, RGW_OBJ_CATEGORY_MAIN, &s->err);

done:
  send_response();
}

int RGWGetACLs::verify_permission()
{
  bool perm;
  if (s->object) {
    perm = verify_object_permission(s, RGW_PERM_READ_ACP);
  } else {
    perm = verify_bucket_permission(s, RGW_PERM_READ_ACP);
  }
  if (!perm)
    return -EACCES;

  return 0;
}

void RGWGetACLs::execute()
{
  stringstream ss;
  RGWAccessControlPolicy *acl = (s->object ? s->object_acl : s->bucket_acl);
  RGWAccessControlPolicy_S3 *s3policy = static_cast<RGWAccessControlPolicy_S3 *>(acl);
  s3policy->to_xml(ss);
  acls = ss.str(); 
  send_response();
}



int RGWPutACLs::verify_permission()
{
  bool perm;
  if (s->object) {
    perm = verify_object_permission(s, RGW_PERM_WRITE_ACP);
  } else {
    perm = verify_bucket_permission(s, RGW_PERM_WRITE_ACP);
  }
  if (!perm)
    return -EACCES;

  return 0;
}

void RGWPutACLs::execute()
{
  bufferlist bl;

  RGWAccessControlPolicy_S3 *policy = NULL;
  RGWACLXMLParser_S3 parser(s->cct);
  RGWAccessControlPolicy_S3 new_policy(s->cct);
  stringstream ss;
  char *orig_data = data;
  char *new_data = NULL;
  ACLOwner owner;
  rgw_obj obj;

  ret = 0;

  if (!parser.init()) {
    ret = -EINVAL;
    goto done;
  }

  owner.set_id(s->user.user_id);
  owner.set_name(s->user.display_name);

  if (get_params() < 0)
    goto done;

  ldout(s->cct, 15) << "read len=" << len << " data=" << (data ? data : "") << dendl;

  if (!s->canned_acl.empty() && len) {
    ret = -EINVAL;
    goto done;
  }
  if (!s->canned_acl.empty()) {
    ret = get_canned_policy(owner, ss);
    if (ret < 0)
      goto done;

    new_data = strdup(ss.str().c_str());
    data = new_data;
    len = ss.str().size();
  }


  if (!parser.parse(data, len, 1)) {
    ret = -EACCES;
    goto done;
  }
  policy = (RGWAccessControlPolicy_S3 *)parser.find_first("AccessControlPolicy");
  if (!policy) {
    ret = -EINVAL;
    goto done;
  }

  if (s->cct->_conf->subsys.should_gather(ceph_subsys_rgw, 15)) {
    ldout(s->cct, 15) << "Old AccessControlPolicy";
    policy->to_xml(*_dout);
    *_dout << dendl;
  }

  ret = policy->rebuild(store, &owner, new_policy);
  if (ret < 0)
    goto done;

  if (s->cct->_conf->subsys.should_gather(ceph_subsys_rgw, 15)) {
    ldout(s->cct, 15) << "New AccessControlPolicy:";
    new_policy.to_xml(*_dout);
    *_dout << dendl;
  }

  new_policy.encode(bl);
  obj.init(s->bucket, s->object_str);
  store->set_atomic(s->obj_ctx, obj);
  ret = store->set_attr(s->obj_ctx, obj, RGW_ATTR_ACL, bl);

done:
  free(orig_data);
  free(new_data);

  send_response();
}

int RGWInitMultipart::verify_permission()
{
  if (!verify_bucket_permission(s, RGW_PERM_WRITE))
    return -EACCES;

  return 0;
}

void RGWInitMultipart::execute()
{
  bufferlist aclbl;
  map<string, bufferlist> attrs;
  rgw_obj obj;

  if (get_params() < 0)
    goto done;
  ret = -EINVAL;
  if (!s->object)
    goto done;

  policy.encode(aclbl);

  attrs[RGW_ATTR_ACL] = aclbl;

  if (s->content_type) {
    bufferlist bl;
    bl.append(s->content_type, strlen(s->content_type) + 1);
    attrs[RGW_ATTR_CONTENT_TYPE] = bl;
  }

  rgw_get_request_metadata(s, attrs);

  do {
    char buf[33];
    gen_rand_alphanumeric(s->cct, buf, sizeof(buf) - 1);
    upload_id = buf;

    string tmp_obj_name;
    RGWMPObj mp(s->object_str, upload_id);
    tmp_obj_name = mp.get_meta();

    obj.init_ns(s->bucket, tmp_obj_name, mp_ns);
    // the meta object will be indexed with 0 size, we c
<<<<<<< HEAD
    ret = rgwstore->put_obj_meta(s->obj_ctx, obj, 0, NULL, attrs, RGW_OBJ_CATEGORY_MULTIMETA, true, NULL, NULL, NULL, NULL);
=======
    ret = store->put_obj_meta(s->obj_ctx, obj, 0, NULL, attrs, RGW_OBJ_CATEGORY_MULTIMETA, true, NULL, NULL, NULL);
>>>>>>> 6756f9af
  } while (ret == -EEXIST);
done:
  send_response();
}

static int get_multiparts_info(RGWRados *store, struct req_state *s, string& meta_oid, map<uint32_t, RGWUploadPartInfo>& parts,
                               RGWAccessControlPolicy& policy, map<string, bufferlist>& attrs)
{
  map<string, bufferlist> parts_map;
  map<string, bufferlist>::iterator iter;
  bufferlist header;

  rgw_obj obj;
  obj.init_ns(s->bucket, meta_oid, mp_ns);

  int ret = get_obj_attrs(store, s, obj, attrs, NULL);
  if (ret < 0)
    return ret;

  ret = store->omap_get_all(obj, header, parts_map);
  if (ret < 0)
    return ret;

  for (iter = attrs.begin(); iter != attrs.end(); ++iter) {
    string name = iter->first;
    if (name.compare(RGW_ATTR_ACL) == 0) {
      bufferlist& bl = iter->second;
      bufferlist::iterator bli = bl.begin();
      try {
        ::decode(policy, bli);
      } catch (buffer::error& err) {
        ldout(s->cct, 0) << "ERROR: could not decode policy, caught buffer::error" << dendl;
        return -EIO;
      }
      break;
    }
  }


  for (iter = parts_map.begin(); iter != parts_map.end(); ++iter) {
    bufferlist& bl = iter->second;
    bufferlist::iterator bli = bl.begin();
    RGWUploadPartInfo info;
    try {
      ::decode(info, bli);
    } catch (buffer::error& err) {
      ldout(s->cct, 0) << "ERROR: could not decode policy, caught buffer::error" << dendl;
    }
    parts[info.num] = info;
  }
  return 0;
}

int RGWCompleteMultipart::verify_permission()
{
  if (!verify_bucket_permission(s, RGW_PERM_WRITE))
    return -EACCES;

  return 0;
}

static string string_unquote(const string& s)
{
  if (s[0] != '"' || s.size() < 2)
    return s;

  int len;
  for (len = s.size(); len > 2; --len) {
    if (s[len - 1] != ' ')
      break;
  }

  if (s[len-1] != '"')
    return s;

  return s.substr(1, len - 2);
}

void RGWCompleteMultipart::execute()
{
  RGWMultiCompleteUpload *parts;
  map<int, string>::iterator iter;
  RGWMultiXMLParser parser;
  string meta_oid;
  map<uint32_t, RGWUploadPartInfo> obj_parts;
  map<uint32_t, RGWUploadPartInfo>::iterator obj_iter;
  RGWAccessControlPolicy policy(s->cct);
  map<string, bufferlist> attrs;
  off_t ofs = 0;
  MD5 hash;
  char final_etag[CEPH_CRYPTO_MD5_DIGESTSIZE];
  char final_etag_str[CEPH_CRYPTO_MD5_DIGESTSIZE * 2 + 16];
  bufferlist etag_bl;
  rgw_obj meta_obj;
  rgw_obj target_obj;
  RGWMPObj mp;
  RGWObjManifest manifest;

  ret = get_params();
  if (ret < 0)
    goto done;

  if (!data) {
    ret = -EINVAL;
    goto done;
  }

  if (!parser.init()) {
    ret = -EINVAL;
    goto done;
  }

  if (!parser.parse(data, len, 1)) {
    ret = -EINVAL;
    goto done;
  }

  parts = (RGWMultiCompleteUpload *)parser.find_first("CompleteMultipartUpload");
  if (!parts) {
    ret = -EINVAL;
    goto done;
  }

  mp.init(s->object_str, upload_id);
  meta_oid = mp.get_meta();

  ret = get_multiparts_info(store, s, meta_oid, obj_parts, policy, attrs);
  if (ret == -ENOENT)
    ret = -ERR_NO_SUCH_UPLOAD;
  if (parts->parts.size() != obj_parts.size())
    ret = -ERR_INVALID_PART;
  if (ret < 0)
    goto done;

  for (iter = parts->parts.begin(), obj_iter = obj_parts.begin();
       iter != parts->parts.end() && obj_iter != obj_parts.end();
       ++iter, ++obj_iter) {
    char etag[CEPH_CRYPTO_MD5_DIGESTSIZE];
    if (iter->first != (int)obj_iter->first) {
      ldout(s->cct, 0) << "NOTICE: parts num mismatch: next requested: " << iter->first << " next uploaded: " << obj_iter->first << dendl;
      ret = -ERR_INVALID_PART;
      goto done;
    }
    string part_etag = string_unquote(iter->second);
    if (part_etag.compare(obj_iter->second.etag) != 0) {
      ldout(s->cct, 0) << "NOTICE: etag mismatch: part: " << iter->first << " etag: " << iter->second << dendl;
      ret = -ERR_INVALID_PART;
      goto done;
    }

    hex_to_buf(obj_iter->second.etag.c_str(), etag, CEPH_CRYPTO_MD5_DIGESTSIZE);
    hash.Update((const byte *)etag, sizeof(etag));
  }
  hash.Final((byte *)final_etag);

  buf_to_hex((unsigned char *)final_etag, sizeof(final_etag), final_etag_str);
  snprintf(&final_etag_str[CEPH_CRYPTO_MD5_DIGESTSIZE * 2],  sizeof(final_etag_str) - CEPH_CRYPTO_MD5_DIGESTSIZE * 2,
           "-%lld", (long long)parts->parts.size());
  ldout(s->cct, 10) << "calculated etag: " << final_etag_str << dendl;

  etag_bl.append(final_etag_str, strlen(final_etag_str) + 1);

  attrs[RGW_ATTR_ETAG] = etag_bl;

  target_obj.init(s->bucket, s->object_str);
<<<<<<< HEAD
  rgwstore->set_atomic(s->obj_ctx, target_obj);
  ret = rgwstore->put_obj_meta(s->obj_ctx, target_obj, 0, NULL, attrs, RGW_OBJ_CATEGORY_MAIN, false, NULL, NULL, NULL, NULL);
=======
  store->set_atomic(s->obj_ctx, target_obj);
  ret = store->put_obj_meta(s->obj_ctx, target_obj, 0, NULL, attrs, RGW_OBJ_CATEGORY_MAIN, false, NULL, NULL, NULL);
>>>>>>> 6756f9af
  if (ret < 0)
    goto done;
  
  for (obj_iter = obj_parts.begin(); obj_iter != obj_parts.end(); ++obj_iter) {
    string oid = mp.get_part(obj_iter->second.num);
    rgw_obj src_obj;
    src_obj.init_ns(s->bucket, oid, mp_ns);

    RGWObjManifestPart& part = manifest.objs[ofs];

    part.loc = src_obj;
    part.loc_ofs = 0;
    part.size = obj_iter->second.size;

    ofs += part.size;
  }

  manifest.obj_size = ofs;

  store->set_atomic(s->obj_ctx, target_obj);

<<<<<<< HEAD
  ret = rgwstore->put_obj_meta(s->obj_ctx, target_obj, ofs, NULL, attrs,
                               RGW_OBJ_CATEGORY_MAIN, false, NULL, NULL, &manifest, NULL);
=======
  ret = store->put_obj_meta(s->obj_ctx, target_obj, ofs, NULL, attrs,
                               RGW_OBJ_CATEGORY_MAIN, false, NULL, NULL, &manifest);
>>>>>>> 6756f9af
  if (ret < 0)
    goto done;

  // remove the upload obj
  meta_obj.init_ns(s->bucket, meta_oid, mp_ns);
  store->delete_obj(s->obj_ctx, meta_obj);

done:
  send_response();
}

int RGWAbortMultipart::verify_permission()
{
  if (!verify_bucket_permission(s, RGW_PERM_WRITE))
    return -EACCES;

  return 0;
}

void RGWAbortMultipart::execute()
{
  ret = -EINVAL;
  string upload_id;
  string meta_oid;
  string prefix;
  upload_id = s->args.get("uploadId");
  map<uint32_t, RGWUploadPartInfo> obj_parts;
  map<uint32_t, RGWUploadPartInfo>::iterator obj_iter;
  RGWAccessControlPolicy policy(s->cct);
  map<string, bufferlist> attrs;
  rgw_obj meta_obj;
  RGWMPObj mp;

  if (upload_id.empty() || s->object_str.empty())
    goto done;

  mp.init(s->object_str, upload_id); 
  meta_oid = mp.get_meta();

  ret = get_multiparts_info(store, s, meta_oid, obj_parts, policy, attrs);
  if (ret < 0)
    goto done;

  for (obj_iter = obj_parts.begin(); obj_iter != obj_parts.end(); ++obj_iter) {
    string oid = mp.get_part(obj_iter->second.num);
    rgw_obj obj;
    obj.init_ns(s->bucket, oid, mp_ns);
    ret = store->delete_obj(s->obj_ctx, obj);
    if (ret < 0 && ret != -ENOENT)
      goto done;
  }
  // and also remove the metadata obj
  meta_obj.init_ns(s->bucket, meta_oid, mp_ns);
  ret = store->delete_obj(s->obj_ctx, meta_obj);
  if (ret == -ENOENT) {
    ret = -ERR_NO_SUCH_BUCKET;
  }
done:

  send_response();
}

int RGWListMultipart::verify_permission()
{
  if (!verify_object_permission(s, RGW_PERM_READ))
    return -EACCES;

  return 0;
}

void RGWListMultipart::execute()
{
  map<string, bufferlist> xattrs;
  string meta_oid;
  RGWMPObj mp;

  ret = get_params();
  if (ret < 0)
    goto done;

  mp.init(s->object_str, upload_id);
  meta_oid = mp.get_meta();

  ret = get_multiparts_info(store, s, meta_oid, parts, policy, xattrs);

done:
  send_response();
}

int RGWListBucketMultiparts::verify_permission()
{
  if (!verify_bucket_permission(s, RGW_PERM_READ))
    return -EACCES;

  return 0;
}

void RGWListBucketMultiparts::execute()
{
  vector<RGWObjEnt> objs;
  string marker_meta;

  ret = get_params();
  if (ret < 0)
    goto done;

  if (s->prot_flags & RGW_REST_SWIFT) {
    string path_args;
    path_args = s->args.get("path");
    if (!path_args.empty()) {
      if (!delimiter.empty() || !prefix.empty()) {
        ret = -EINVAL;
        goto done;
      }
      prefix = path_args;
      delimiter="/";
    }
  }
  marker_meta = marker.get_meta();
  ret = store->list_objects(s->bucket, max_uploads, prefix, delimiter, marker_meta, objs, common_prefixes,
                               !!(s->prot_flags & RGW_REST_SWIFT), mp_ns, &is_truncated, &mp_filter);
  if (objs.size()) {
    vector<RGWObjEnt>::iterator iter;
    RGWMultipartUploadEntry entry;
    for (iter = objs.begin(); iter != objs.end(); ++iter) {
      string name = iter->name;
      if (!entry.mp.from_meta(name))
        continue;
      entry.obj = *iter;
      uploads.push_back(entry);
    }
    next_marker = entry;
  }
done:
  send_response();
}

int RGWDeleteMultiObj::verify_permission()
{
  if (!verify_bucket_permission(s, RGW_PERM_WRITE))
    return -EACCES;

  return 0;
}

void RGWDeleteMultiObj::execute()
{
  RGWMultiDelDelete *multi_delete;
  vector<string>::iterator iter;
  RGWMultiDelXMLParser parser;
  pair<string,int> result;
  int num_processed = 0;

  ret = get_params();
  if (ret < 0) {
    goto error;
  }

  if (!data) {
    ret = -EINVAL;
    goto error;
  }

  if (!parser.init()) {
    ret = -EINVAL;
    goto error;
  }

  if (!parser.parse(data, len, 1)) {
    ret = -EINVAL;
    goto error;
  }

  multi_delete = (RGWMultiDelDelete *)parser.find_first("Delete");
  if (!multi_delete) {
    ret = -EINVAL;
    goto error;
  }

  if (multi_delete->is_quiet())
    quiet = true;

  begin_response();
  if (multi_delete->objects.size() == 0) {
    goto done;
  }

  for (iter = multi_delete->objects.begin();
        iter != multi_delete->objects.end() && num_processed < max_to_delete;
        ++iter, num_processed++) {

    rgw_obj obj(bucket,(*iter));
    store->set_atomic(s->obj_ctx, obj);
    ret = store->delete_obj(s->obj_ctx, obj);
    result = make_pair(*iter, ret);

    send_partial_response(result);
  }

  /*  set the return code to zero, errors at this point will be
  dumped to the response */
  ret = 0;

done:
  // will likely segfault if begin_response() has not been called
  end_response();
  free(data);
  return;

error:
  send_status();
  free(data);
  return;

}

int RGWHandler::init(RGWRados *_store, struct req_state *_s, FCGX_Request *fcgx)
{
  store = _store;
  s = _s;

  if (s->cct->_conf->subsys.should_gather(ceph_subsys_rgw, 20)) {
    char *p;
    for (int i=0; (p = fcgx->envp[i]); ++i) {
      ldout(s->cct, 20) << p << dendl;
    }
  }
  return 0;
}

int RGWHandler::do_read_permissions(RGWOp *op, bool only_bucket)
{
  int ret = build_policies(store, s, only_bucket, op->prefetch_data());

  if (ret < 0) {
    ldout(s->cct, 10) << "read_permissions on " << s->bucket << ":" <<s->object_str << " only_bucket=" << only_bucket << " ret=" << ret << dendl;
    if (ret == -ENODATA)
      ret = -EACCES;
  }

  return ret;
}
<|MERGE_RESOLUTION|>--- conflicted
+++ resolved
@@ -353,14 +353,14 @@
   map<string, bufferlist> attrs;
 
   uint64_t obj_size, read_size;
-  void *obj_ctx = rgwstore->create_context(s);
+  void *obj_ctx = store->create_context(s);
   RGWAccessControlPolicy obj_policy(s->cct);
 
   ldout(s->cct, 20) << "reading obj=" << part << " ofs=" << cur_ofs << " end=" << cur_end << dendl;
 
-  rgwstore->set_atomic(obj_ctx, part);
-  rgwstore->set_prefetch_data(obj_ctx, part);
-  ret = rgwstore->prepare_get_obj(obj_ctx, part, &cur_ofs, &cur_end, &attrs, NULL,
+  store->set_atomic(obj_ctx, part);
+  store->set_prefetch_data(obj_ctx, part);
+  ret = store->prepare_get_obj(obj_ctx, part, &cur_ofs, &cur_end, &attrs, NULL,
                                   NULL, NULL, NULL, NULL, NULL, &obj_size, &handle, &s->err);
   if (ret < 0)
     goto done_err;
@@ -385,7 +385,7 @@
   while (cur_ofs <= cur_end) {
     bufferlist bl;
     read_size = cur_end - cur_ofs + 1;
-    ret = rgwstore->get_obj(obj_ctx, &handle, part, bl, cur_ofs, cur_end);
+    ret = store->get_obj(obj_ctx, &handle, part, bl, cur_ofs, cur_end);
     if (ret < 0)
       goto done_err;
 
@@ -400,16 +400,16 @@
     start_time = ceph_clock_now(s->cct);
   }
 
-  rgwstore->destroy_context(obj_ctx);
+  store->destroy_context(obj_ctx);
   obj_ctx = NULL;
 
-  rgwstore->finish_get_obj(&handle);
+  store->finish_get_obj(&handle);
 
   return 0;
 
 done_err:
   if (obj_ctx)
-    rgwstore->destroy_context(obj_ctx);
+    store->destroy_context(obj_ctx);
   return ret;
 }
 
@@ -429,9 +429,9 @@
 
   do {
 #define MAX_LIST_OBJS 100
-    int r = rgwstore->list_objects(bucket, MAX_LIST_OBJS, obj_prefix, delim, marker,
-                                   objs, common_prefixes,
-                                   true, no_ns, &is_truncated, NULL);
+    int r = store->list_objects(bucket, MAX_LIST_OBJS, obj_prefix, delim, marker,
+                                objs, common_prefixes,
+                                true, no_ns, &is_truncated, NULL);
     if (r < 0)
       return r;
 
@@ -497,7 +497,7 @@
 
   if (bucket_name.compare(s->bucket.name) != 0) {
     RGWBucketInfo bucket_info;
-    int r = rgwstore->get_bucket_info(NULL, bucket_name, bucket_info);
+    int r = store->get_bucket_info(NULL, bucket_name, bucket_info);
     if (r < 0) {
       ldout(s->cct, 0) << "could not get bucket info for bucket=" << bucket_name << dendl;
       return r;
@@ -505,7 +505,7 @@
     bucket = bucket_info.bucket;
     string no_obj;
     bucket_policy = &_bucket_policy;
-    r = read_policy(s, bucket_info, bucket_policy, bucket, no_obj);
+    r = read_policy(store, s, bucket_info, bucket_policy, bucket, no_obj);
     if (r < 0) {
       ldout(s->cct, 0) << "failed to read bucket policy" << dendl;
       return r;
@@ -550,15 +550,11 @@
   if (ret < 0)
     goto done;
 
-<<<<<<< HEAD
   new_ofs = ofs;
   new_end = end;
 
-  ret = rgwstore->prepare_get_obj(s->obj_ctx, obj, &new_ofs, &new_end, &attrs, mod_ptr,
-=======
-  ret = store->prepare_get_obj(s->obj_ctx, obj, &ofs, &end, &attrs, mod_ptr,
->>>>>>> 6756f9af
-                                  unmod_ptr, &lastmod, if_match, if_nomatch, &total_len, &s->obj_size, &handle, &s->err);
+  ret = store->prepare_get_obj(s->obj_ctx, obj, &new_ofs, &new_end, &attrs, mod_ptr,
+                               unmod_ptr, &lastmod, if_match, if_nomatch, &total_len, &s->obj_size, &handle, &s->err);
   if (ret < 0)
     goto done;
 
@@ -920,13 +916,8 @@
 
 int RGWPutObjProcessor_Plain::complete(string& etag, map<string, bufferlist>& attrs)
 {
-<<<<<<< HEAD
-  int r = rgwstore->put_obj_meta(s->obj_ctx, obj, data.length(), NULL, attrs,
-                                 RGW_OBJ_CATEGORY_MAIN, false, NULL, &data, NULL, NULL);
-=======
   int r = store->put_obj_meta(s->obj_ctx, obj, data.length(), NULL, attrs,
-                                 RGW_OBJ_CATEGORY_MAIN, false, NULL, &data, NULL);
->>>>>>> 6756f9af
+                              RGW_OBJ_CATEGORY_MAIN, false, NULL, &data, NULL, NULL);
   return r;
 }
 
@@ -1088,13 +1079,8 @@
 
   store->set_atomic(s->obj_ctx, head_obj);
 
-<<<<<<< HEAD
-  int r = rgwstore->put_obj_meta(s->obj_ctx, head_obj, obj_len, NULL, attrs,
-                                 RGW_OBJ_CATEGORY_MAIN, false, NULL, &first_chunk, &manifest, NULL);
-=======
   int r = store->put_obj_meta(s->obj_ctx, head_obj, obj_len, NULL, attrs,
-                                 RGW_OBJ_CATEGORY_MAIN, false, NULL, &first_chunk, &manifest);
->>>>>>> 6756f9af
+                              RGW_OBJ_CATEGORY_MAIN, false, NULL, &first_chunk, &manifest, NULL);
 
   return r;
 }
@@ -1132,11 +1118,7 @@
 
 int RGWPutObjProcessor_Multipart::complete(string& etag, map<string, bufferlist>& attrs)
 {
-<<<<<<< HEAD
-  int r = rgwstore->put_obj_meta(s->obj_ctx, obj, s->obj_size, NULL, attrs, RGW_OBJ_CATEGORY_MAIN, false, NULL, NULL, NULL, NULL);
-=======
-  int r = store->put_obj_meta(s->obj_ctx, obj, s->obj_size, NULL, attrs, RGW_OBJ_CATEGORY_MAIN, false, NULL, NULL, NULL);
->>>>>>> 6756f9af
+  int r = store->put_obj_meta(s->obj_ctx, obj, s->obj_size, NULL, attrs, RGW_OBJ_CATEGORY_MAIN, false, NULL, NULL, NULL, NULL);
   if (r < 0)
     return r;
 
@@ -1433,11 +1415,11 @@
   dest_bucket = dest_bucket_info.bucket;
 
   rgw_obj src_obj(src_bucket, src_object);
-  rgwstore->set_atomic(s->obj_ctx, src_obj);
-  rgwstore->set_prefetch_data(s->obj_ctx, src_obj);
+  store->set_atomic(s->obj_ctx, src_obj);
+  store->set_prefetch_data(s->obj_ctx, src_obj);
 
   rgw_obj dest_obj(dest_bucket, dest_object);
-  rgwstore->set_atomic(s->obj_ctx, dest_obj);
+  store->set_atomic(s->obj_ctx, dest_obj);
 
   /* check source object permissions */
   ret = read_policy(store, s, src_bucket_info, &src_policy, src_bucket, src_object);
@@ -1689,11 +1671,7 @@
 
     obj.init_ns(s->bucket, tmp_obj_name, mp_ns);
     // the meta object will be indexed with 0 size, we c
-<<<<<<< HEAD
-    ret = rgwstore->put_obj_meta(s->obj_ctx, obj, 0, NULL, attrs, RGW_OBJ_CATEGORY_MULTIMETA, true, NULL, NULL, NULL, NULL);
-=======
-    ret = store->put_obj_meta(s->obj_ctx, obj, 0, NULL, attrs, RGW_OBJ_CATEGORY_MULTIMETA, true, NULL, NULL, NULL);
->>>>>>> 6756f9af
+    ret = store->put_obj_meta(s->obj_ctx, obj, 0, NULL, attrs, RGW_OBJ_CATEGORY_MULTIMETA, true, NULL, NULL, NULL, NULL);
   } while (ret == -EEXIST);
 done:
   send_response();
@@ -1859,13 +1837,8 @@
   attrs[RGW_ATTR_ETAG] = etag_bl;
 
   target_obj.init(s->bucket, s->object_str);
-<<<<<<< HEAD
-  rgwstore->set_atomic(s->obj_ctx, target_obj);
-  ret = rgwstore->put_obj_meta(s->obj_ctx, target_obj, 0, NULL, attrs, RGW_OBJ_CATEGORY_MAIN, false, NULL, NULL, NULL, NULL);
-=======
   store->set_atomic(s->obj_ctx, target_obj);
-  ret = store->put_obj_meta(s->obj_ctx, target_obj, 0, NULL, attrs, RGW_OBJ_CATEGORY_MAIN, false, NULL, NULL, NULL);
->>>>>>> 6756f9af
+  ret = store->put_obj_meta(s->obj_ctx, target_obj, 0, NULL, attrs, RGW_OBJ_CATEGORY_MAIN, false, NULL, NULL, NULL, NULL);
   if (ret < 0)
     goto done;
   
@@ -1887,13 +1860,8 @@
 
   store->set_atomic(s->obj_ctx, target_obj);
 
-<<<<<<< HEAD
-  ret = rgwstore->put_obj_meta(s->obj_ctx, target_obj, ofs, NULL, attrs,
-                               RGW_OBJ_CATEGORY_MAIN, false, NULL, NULL, &manifest, NULL);
-=======
   ret = store->put_obj_meta(s->obj_ctx, target_obj, ofs, NULL, attrs,
-                               RGW_OBJ_CATEGORY_MAIN, false, NULL, NULL, &manifest);
->>>>>>> 6756f9af
+                            RGW_OBJ_CATEGORY_MAIN, false, NULL, NULL, &manifest, NULL);
   if (ret < 0)
     goto done;
 
