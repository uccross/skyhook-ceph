// -*- mode:C++; tab-width:8; c-basic-offset:2; indent-tabs-mode:t -*-
// vim: ts=8 sw=2 smarttab

#ifndef RGW_ASIO_FRONTEND_H
#define RGW_ASIO_FRONTEND_H

#include <memory>
#include "rgw_frontend.h"

class RGWAsioFrontend : public RGWFrontend {
  class Impl;
  std::unique_ptr<Impl> impl;
public:
<<<<<<< HEAD
  RGWAsioFrontend(const RGWProcessEnv& env, RGWFrontendConfig* conf);
=======
  RGWAsioFrontend(const RGWProcessEnv& env, RGWFrontendConfig* conf,
		  rgw::dmclock::SchedulerCtx& sched_ctx);
>>>>>>> f8781be9
  ~RGWAsioFrontend() override;

  int init() override;
  int run() override;
  void stop() override;
  void join() override;

  void pause_for_new_config() override;
  void unpause_with_new_config(RGWRados *store,
                               rgw_auth_registry_ptr_t auth_registry) override;
};

#endif // RGW_ASIO_FRONTEND_H<|MERGE_RESOLUTION|>--- conflicted
+++ resolved
@@ -11,12 +11,8 @@
   class Impl;
   std::unique_ptr<Impl> impl;
 public:
-<<<<<<< HEAD
-  RGWAsioFrontend(const RGWProcessEnv& env, RGWFrontendConfig* conf);
-=======
   RGWAsioFrontend(const RGWProcessEnv& env, RGWFrontendConfig* conf,
 		  rgw::dmclock::SchedulerCtx& sched_ctx);
->>>>>>> f8781be9
   ~RGWAsioFrontend() override;
 
   int init() override;
