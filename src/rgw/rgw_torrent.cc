--- conflicted
+++ resolved
@@ -68,11 +68,7 @@
 
   const set<string> obj_key{RGW_OBJ_TORRENT};
   map<string, bufferlist> m;
-<<<<<<< HEAD
-  const int r = read_op.state.io_ctx.omap_get_vals_by_keys(oid, obj_key, &m);
-=======
   const int r = read_op.state.cur_ioctx->omap_get_vals_by_keys(oid, obj_key, &m);
->>>>>>> f8781be9
   if (r < 0) {
     ldout(s->cct, 0) << "ERROR: omap_get_vals_by_keys failed: " << r << dendl;
     return r;
