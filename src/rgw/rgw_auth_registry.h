// -*- mode:C++; tab-width:8; c-basic-offset:2; indent-tabs-mode:t -*-
// vim: ts=8 sw=2 smarttab


#ifndef CEPH_RGW_AUTH_REGISTRY_H
#define CEPH_RGW_AUTH_REGISTRY_H

#include <functional>
#include <memory>
#include <ostream>
#include <type_traits>
#include <utility>

#include "rgw_auth.h"
#include "rgw_auth_s3.h"
#include "rgw_swift_auth.h"
#include "rgw_rest_sts.h"

namespace rgw {
namespace auth {

/* A class aggregating the knowledge about all Strategies in RadosGW. It is
 * responsible for handling the dynamic reconfiguration on e.g. realm update. */
class StrategyRegistry {
  template <class AbstractorT,
            bool AllowAnonAccessT = false>
  using s3_strategy_t = \
    rgw::auth::s3::AWSAuthStrategy<AbstractorT, AllowAnonAccessT>;

  struct s3_main_strategy_t : public Strategy {
    using s3_main_strategy_plain_t = \
      s3_strategy_t<rgw::auth::s3::AWSGeneralAbstractor, true>;
    using s3_main_strategy_boto2_t = \
      s3_strategy_t<rgw::auth::s3::AWSGeneralBoto2Abstractor, true>;

    s3_main_strategy_plain_t s3_main_strategy_plain;
    s3_main_strategy_boto2_t s3_main_strategy_boto2;

    s3_main_strategy_t(CephContext* const cct,
		       ImplicitTenants& implicit_tenant_context,
		       RGWRados* const store)
      : s3_main_strategy_plain(cct, implicit_tenant_context, store),
        s3_main_strategy_boto2(cct, implicit_tenant_context, store) {
      add_engine(Strategy::Control::SUFFICIENT, s3_main_strategy_plain);
      add_engine(Strategy::Control::FALLBACK, s3_main_strategy_boto2);
    }

    const char* get_name() const noexcept override {
      return "rgw::auth::StrategyRegistry::s3_main_strategy_t";
    }
  } s3_main_strategy;

  using s3_post_strategy_t = \
    s3_strategy_t<rgw::auth::s3::AWSBrowserUploadAbstractor>;
  s3_post_strategy_t s3_post_strategy;

  rgw::auth::swift::DefaultStrategy swift_strategy;

  rgw::auth::sts::DefaultStrategy sts_strategy;

public:
  StrategyRegistry(CephContext* const cct,
                   ImplicitTenants& implicit_tenant_context,
                   RGWRados* const store)
    : s3_main_strategy(cct, implicit_tenant_context, store),
      s3_post_strategy(cct, implicit_tenant_context, store),
<<<<<<< HEAD
      swift_strategy(cct, implicit_tenant_context, store) {
=======
      swift_strategy(cct, implicit_tenant_context, store),
      sts_strategy(cct, store) {
>>>>>>> 3ad2dfa4
  }

  const s3_main_strategy_t& get_s3_main() const {
    return s3_main_strategy;
  }

  const s3_post_strategy_t& get_s3_post() const {
    return s3_post_strategy;
  }

  const rgw::auth::swift::DefaultStrategy& get_swift() const {
    return swift_strategy;
  }

  const rgw::auth::sts::DefaultStrategy& get_sts() const {
    return sts_strategy;
  }

  static std::shared_ptr<StrategyRegistry>
  create(CephContext* const cct,
         ImplicitTenants& implicit_tenant_context,
         RGWRados* const store) {
    return std::make_shared<StrategyRegistry>(cct, implicit_tenant_context, store);
  }
};

} /* namespace auth */
} /* namespace rgw */

using rgw_auth_registry_t = rgw::auth::StrategyRegistry;
using rgw_auth_registry_ptr_t = std::shared_ptr<rgw_auth_registry_t>;

#endif /* CEPH_RGW_AUTH_REGISTRY_H */<|MERGE_RESOLUTION|>--- conflicted
+++ resolved
@@ -31,7 +31,7 @@
     using s3_main_strategy_plain_t = \
       s3_strategy_t<rgw::auth::s3::AWSGeneralAbstractor, true>;
     using s3_main_strategy_boto2_t = \
-      s3_strategy_t<rgw::auth::s3::AWSGeneralBoto2Abstractor, true>;
+      s3_strategy_t<rgw::auth::s3::AWSGeneralBoto2Abstractor>;
 
     s3_main_strategy_plain_t s3_main_strategy_plain;
     s3_main_strategy_boto2_t s3_main_strategy_boto2;
@@ -64,12 +64,8 @@
                    RGWRados* const store)
     : s3_main_strategy(cct, implicit_tenant_context, store),
       s3_post_strategy(cct, implicit_tenant_context, store),
-<<<<<<< HEAD
-      swift_strategy(cct, implicit_tenant_context, store) {
-=======
       swift_strategy(cct, implicit_tenant_context, store),
       sts_strategy(cct, store) {
->>>>>>> 3ad2dfa4
   }
 
   const s3_main_strategy_t& get_s3_main() const {
