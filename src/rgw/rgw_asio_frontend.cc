// -*- mode:C++; tab-width:8; c-basic-offset:2; indent-tabs-mode:t -*-
// vim: ts=8 sw=2 smarttab

#include <atomic>
<<<<<<< HEAD
#include <condition_variable>
#include <mutex>
=======
>>>>>>> 3ad2dfa4
#include <thread>
#include <vector>

#include <boost/asio.hpp>
<<<<<<< HEAD

=======
#define BOOST_COROUTINES_NO_DEPRECATION_WARNING
#include <boost/range/begin.hpp>
#include <boost/range/end.hpp>
#include <boost/asio/spawn.hpp>
#include <boost/intrusive/list.hpp>

#include "common/async/shared_mutex.h"
#include "common/errno.h"
#include "common/strtol.h"

>>>>>>> 3ad2dfa4
#include "rgw_asio_client.h"
#include "rgw_asio_frontend.h"

#ifdef WITH_RADOSGW_BEAST_OPENSSL
#include <boost/asio/ssl.hpp>
#endif

<<<<<<< HEAD
=======
#include "rgw_dmclock_async_scheduler.h"

#define dout_subsys ceph_subsys_rgw

>>>>>>> 3ad2dfa4
namespace {

using tcp = boost::asio::ip::tcp;
namespace http = boost::beast::http;
#ifdef WITH_RADOSGW_BEAST_OPENSSL
namespace ssl = boost::asio::ssl;
#endif

using parse_buffer = boost::beast::flat_static_buffer<65536>;

template <typename Stream>
class StreamIO : public rgw::asio::ClientIO {
  CephContext* const cct;
  Stream& stream;
  parse_buffer& buffer;
 public:
  StreamIO(CephContext *cct, Stream& stream, rgw::asio::parser_type& parser,
           parse_buffer& buffer, bool is_ssl,
           const tcp::endpoint& local_endpoint,
           const tcp::endpoint& remote_endpoint)
      : ClientIO(parser, is_ssl, local_endpoint, remote_endpoint),
        cct(cct), stream(stream), buffer(buffer)
  {}

  size_t write_data(const char* buf, size_t len) override {
    boost::system::error_code ec;
    auto bytes = boost::asio::write(stream, boost::asio::buffer(buf, len), ec);
    if (ec) {
      ldout(cct, 4) << "write_data failed: " << ec.message() << dendl;
      throw rgw::io::Exception(ec.value(), std::system_category());
    }
    return bytes;
  }

  size_t recv_body(char* buf, size_t max) override {
    auto& message = parser.get();
    auto& body_remaining = message.body();
    body_remaining.data = buf;
    body_remaining.size = max;

    while (body_remaining.size && !parser.is_done()) {
      boost::system::error_code ec;
      http::read_some(stream, buffer, parser, ec);
      if (ec == http::error::need_buffer) {
        break;
      }
      if (ec) {
        ldout(cct, 4) << "failed to read body: " << ec.message() << dendl;
        throw rgw::io::Exception(ec.value(), std::system_category());
      }
    }
    return max - body_remaining.size;
  }
};

using SharedMutex = ceph::async::SharedMutex<boost::asio::io_context::executor_type>;

template <typename Stream>
void handle_connection(boost::asio::io_context& context,
                       RGWProcessEnv& env, Stream& stream,
                       parse_buffer& buffer, bool is_ssl,
                       SharedMutex& pause_mutex,
                       rgw::dmclock::Scheduler *scheduler,
                       boost::system::error_code& ec,
                       boost::asio::yield_context yield)
{
<<<<<<< HEAD
  std::unique_lock<std::mutex> lock(mutex);
  ++waiters;
  cond_paused.notify_one(); // notify pause() that we're waiting
  cond_ready.wait(lock, [this] { return ready; }); // wait for unpause()
  --waiters;
}

using tcp = boost::asio::ip::tcp;
namespace beast = boost::beast;

class Connection {
  RGWProcessEnv& env;
  boost::asio::io_service::strand strand;
  tcp::socket socket;

  // references are bound to callbacks for async operations. if a callback
  // function returns without issuing another operation, the reference is
  // dropped and the Connection is deleted/closed
  std::atomic<int> nref{0};
  using Ref = boost::intrusive_ptr<Connection>;

  // limit header to 4k, since we read it all into a single flat_buffer
  static constexpr size_t header_limit = 4096;
  // don't impose a limit on the body, since we read it in pieces
  static constexpr size_t body_limit = std::numeric_limits<size_t>::max();

  beast::flat_buffer buffer;
  boost::optional<rgw::asio::parser_type> parser;

  using bad_response_type = beast::http::response<beast::http::empty_body>;
  boost::optional<bad_response_type> response;

  CephContext* ctx() const { return env.store->ctx(); }

  void read_header() {
    // configure the parser
    parser.emplace();
    parser->header_limit(header_limit);
    parser->body_limit(body_limit);

    // parse the header
    beast::http::async_read_header(socket, buffer, *parser, strand.wrap(
            std::bind(&Connection::on_header, Ref{this},
                      std::placeholders::_1)));
  }

  void discard_unread_message() {
    if (parser->is_done()) {
      // nothing left to discard, start reading the next message
      read_header();
      return;
    }

    // read the rest of the request into a static buffer. multiple clients could
    // write at the same time, but this is okay because we never read it back
    static std::array<char, 1024> discard_buffer;

    auto& body = parser->get().body();
    body.size = discard_buffer.size();
    body.data = discard_buffer.data();

    beast::http::async_read_some(socket, buffer, *parser, strand.wrap(
            std::bind(&Connection::on_discard_unread, Ref{this},
                      std::placeholders::_1)));
  }

  void on_discard_unread(boost::system::error_code ec) {
    if (ec == boost::asio::error::connection_reset) {
      return;
    }
    if (ec) {
      ldout(ctx(), 5) << "discard_unread_message failed: "
          << ec.message() << dendl;
      return;
    }
    discard_unread_message();
  }

  void on_write_error(boost::system::error_code ec) {
    if (ec) {
      ldout(ctx(), 5) << "failed to write response: " << ec.message() << dendl;
    }
  }

  void on_header(boost::system::error_code ec) {
    if (ec == boost::asio::error::connection_reset ||
        ec == beast::http::error::end_of_stream) {
      return;
    }
    if (ec) {
      auto& message = parser->get();
      ldout(ctx(), 1) << "failed to read header: " << ec.message() << dendl;
      ldout(ctx(), 1) << "====== req done http_status=400 ======" << dendl;
      response.emplace();
      response->result(beast::http::status::bad_request);
      response->version(message.version() == 10 ? 10 : 11);
      response->prepare_payload();
      beast::http::async_write(socket, *response, strand.wrap(
            std::bind(&Connection::on_write_error, Ref{this},
                      std::placeholders::_1)));
=======
  // limit header to 4k, since we read it all into a single flat_buffer
  static constexpr size_t header_limit = 4096;
  // don't impose a limit on the body, since we read it in pieces
  static constexpr size_t body_limit = std::numeric_limits<size_t>::max();

  auto cct = env.store->ctx();

  // read messages from the stream until eof
  for (;;) {
    // configure the parser
    rgw::asio::parser_type parser;
    parser.header_limit(header_limit);
    parser.body_limit(body_limit);

    // parse the header
    http::async_read_header(stream, buffer, parser, yield[ec]);
    if (ec == boost::asio::error::connection_reset ||
        ec == boost::asio::error::bad_descriptor ||
        ec == boost::asio::error::operation_aborted ||
#ifdef WITH_RADOSGW_BEAST_OPENSSL
        ec == ssl::error::stream_truncated ||
#endif
        ec == http::error::end_of_stream) {
      ldout(cct, 20) << "failed to read header: " << ec.message() << dendl;
      return;
    }
    if (ec) {
      ldout(cct, 1) << "failed to read header: " << ec.message() << dendl;
      auto& message = parser.get();
      http::response<http::empty_body> response;
      response.result(http::status::bad_request);
      response.version(message.version() == 10 ? 10 : 11);
      response.prepare_payload();
      http::async_write(stream, response, yield[ec]);
      if (ec) {
        ldout(cct, 5) << "failed to write response: " << ec.message() << dendl;
      }
      ldout(cct, 1) << "====== req done http_status=400 ======" << dendl;
>>>>>>> 3ad2dfa4
      return;
    }

    {
      auto lock = pause_mutex.async_lock_shared(yield[ec]);
      if (ec == boost::asio::error::operation_aborted) {
        return;
      } else if (ec) {
        ldout(cct, 1) << "failed to lock: " << ec.message() << dendl;
        return;
      }

<<<<<<< HEAD
    rgw::asio::ClientIO real_client{socket, *parser, buffer};

    auto real_client_io = rgw::io::add_reordering(
                            rgw::io::add_buffering(ctx(),
                              rgw::io::add_chunking(
                                rgw::io::add_conlen_controlling(
                                  &real_client))));
    RGWRestfulIO client(ctx(), &real_client_io);
    process_request(env.store, env.rest, &req, env.uri_prefix,
                    *env.auth_registry, &client, env.olog);

    if (parser->keep_alive()) {
      // parse any unread bytes from the previous message (in case we replied
      // before reading the entire body) before reading the next
      discard_unread_message();
=======
      // process the request
      RGWRequest req{env.store->get_new_req_id()};

      auto& socket = stream.lowest_layer();
      const auto& remote_endpoint = socket.remote_endpoint(ec);
      if (ec) {
        ldout(cct, 1) << "failed to connect client: " << ec.message() << dendl;
        return;
      }

      StreamIO real_client{cct, stream, parser, buffer, is_ssl,
                           socket.local_endpoint(),
                           remote_endpoint};

      auto real_client_io = rgw::io::add_reordering(
                              rgw::io::add_buffering(cct,
                                rgw::io::add_chunking(
                                  rgw::io::add_conlen_controlling(
                                    &real_client))));
      RGWRestfulIO client(cct, &real_client_io);
      auto y = optional_yield{context, yield};
      process_request(env.store, env.rest, &req, env.uri_prefix,
                      *env.auth_registry, &client, env.olog, y, scheduler);
    }

    if (!parser.keep_alive()) {
      return;
>>>>>>> 3ad2dfa4
    }

    // if we failed before reading the entire message, discard any remaining
    // bytes before reading the next
    while (!parser.is_done()) {
      static std::array<char, 1024> discard_buffer;

      auto& body = parser.get().body();
      body.size = discard_buffer.size();
      body.data = discard_buffer.data();

      http::async_read_some(stream, buffer, parser, yield[ec]);
      if (ec == http::error::need_buffer) {
        continue;
      }
      if (ec == boost::asio::error::connection_reset) {
        return;
      }
      if (ec) {
        ldout(cct, 5) << "failed to discard unread message: "
            << ec.message() << dendl;
        return;
      }
    }
  }

 public:
  Connection(RGWProcessEnv& env, tcp::socket&& socket)
    : env(env), strand(socket.get_io_service()), socket(std::move(socket)) {}

  void on_connect() {
    read_header();
  }

  void get() { ++nref; }
  void put() { if (nref.fetch_sub(1) == 1) { delete this; } }

  friend void intrusive_ptr_add_ref(Connection *c) { c->get(); }
  friend void intrusive_ptr_release(Connection *c) { c->put(); }
};

struct Connection : boost::intrusive::list_base_hook<> {
  tcp::socket& socket;
  Connection(tcp::socket& socket) : socket(socket) {}
};

class ConnectionList {
  using List = boost::intrusive::list<Connection>;
  List connections;
  std::mutex mutex;

  void remove(Connection& c) {
    std::lock_guard lock{mutex};
    if (c.is_linked()) {
      connections.erase(List::s_iterator_to(c));
    }
  }
 public:
  class Guard {
    ConnectionList *list;
    Connection *conn;
   public:
    Guard(ConnectionList *list, Connection *conn) : list(list), conn(conn) {}
    ~Guard() { list->remove(*conn); }
  };
  [[nodiscard]] Guard add(Connection& conn) {
    std::lock_guard lock{mutex};
    connections.push_back(conn);
    return Guard{this, &conn};
  }
  void close(boost::system::error_code& ec) {
    std::lock_guard lock{mutex};
    for (auto& conn : connections) {
      conn.socket.close(ec);
    }
    connections.clear();
  }
};

namespace dmc = rgw::dmclock;
class AsioFrontend {
  RGWProcessEnv env;
  RGWFrontendConfig* conf;
<<<<<<< HEAD
  boost::asio::io_service service;
=======
  boost::asio::io_context context;
#ifdef WITH_RADOSGW_BEAST_OPENSSL
  boost::optional<ssl::context> ssl_context;
  int init_ssl();
#endif
  SharedMutex pause_mutex;
  std::unique_ptr<rgw::dmclock::Scheduler> scheduler;
>>>>>>> 3ad2dfa4

  struct Listener {
    tcp::endpoint endpoint;
    tcp::acceptor acceptor;
    tcp::socket socket;
<<<<<<< HEAD

    Listener(boost::asio::io_service& service)
      : acceptor(service), socket(service) {}
  };
  std::vector<Listener> listeners;
=======
    bool use_ssl = false;
    bool use_nodelay = false;

    explicit Listener(boost::asio::io_context& context)
      : acceptor(context), socket(context) {}
  };
  std::vector<Listener> listeners;

  ConnectionList connections;

  // work guard to keep run() threads busy while listeners are paused
  using Executor = boost::asio::io_context::executor_type;
  std::optional<boost::asio::executor_work_guard<Executor>> work;
>>>>>>> 3ad2dfa4

  std::vector<std::thread> threads;
  std::atomic<bool> going_down{false};

  CephContext* ctx() const { return env.store->ctx(); }
<<<<<<< HEAD

  void accept(Listener& listener, boost::system::error_code ec);

 public:
  AsioFrontend(const RGWProcessEnv& env, RGWFrontendConfig* conf)
    : env(env), conf(conf) {}
=======
  std::optional<dmc::ClientCounters> client_counters;
  std::unique_ptr<dmc::ClientConfig> client_config;
  void accept(Listener& listener, boost::system::error_code ec);

 public:
  AsioFrontend(const RGWProcessEnv& env, RGWFrontendConfig* conf,
	       dmc::SchedulerCtx& sched_ctx)
    : env(env), conf(conf), pause_mutex(context.get_executor())
  {
    auto sched_t = dmc::get_scheduler_t(ctx());
    switch(sched_t){
    case dmc::scheduler_t::dmclock:
      scheduler.reset(new dmc::AsyncScheduler(ctx(),
                                              context,
                                              std::ref(sched_ctx.get_dmc_client_counters()),
                                              sched_ctx.get_dmc_client_config(),
                                              *sched_ctx.get_dmc_client_config(),
                                              dmc::AtLimit::Reject));
      break;
    case dmc::scheduler_t::none:
      lderr(ctx()) << "Got invalid scheduler type for beast, defaulting to throttler" << dendl;
      [[fallthrough]];
    case dmc::scheduler_t::throttler:
      scheduler.reset(new dmc::SimpleThrottler(ctx()));

    }
  }
>>>>>>> 3ad2dfa4

  int init();
  int run();
  void stop();
  void join();
  void pause();
  void unpause(RGWRados* store, rgw_auth_registry_ptr_t);
};

unsigned short parse_port(const char *input, boost::system::error_code& ec)
<<<<<<< HEAD
{
  char *end = nullptr;
  auto port = std::strtoul(input, &end, 10);
  if (port > std::numeric_limits<unsigned short>::max()) {
    ec.assign(ERANGE, boost::system::system_category());
  } else if (port == 0 && end == input) {
    ec.assign(EINVAL, boost::system::system_category());
  }
  return port;
}

tcp::endpoint parse_endpoint(BOOST_ASIO_STRING_VIEW_PARAM input,
                             boost::system::error_code& ec)
{
  tcp::endpoint endpoint;

  auto colon = input.find(':');
  if (colon != input.npos) {
    auto port_str = input.substr(colon + 1);
    endpoint.port(parse_port(port_str.data(), ec));
  } else {
    endpoint.port(80);
  }
  if (!ec) {
    auto addr = input.substr(0, colon);
    endpoint.address(boost::asio::ip::make_address(addr, ec));
  }
  return endpoint;
}

int AsioFrontend::init()
=======
{
  char *end = nullptr;
  auto port = std::strtoul(input, &end, 10);
  if (port > std::numeric_limits<unsigned short>::max()) {
    ec.assign(ERANGE, boost::system::system_category());
  } else if (port == 0 && end == input) {
    ec.assign(EINVAL, boost::system::system_category());
  }
  return port;
}
	
tcp::endpoint parse_endpoint(boost::asio::string_view input,
                             unsigned short default_port,
                             boost::system::error_code& ec)
{
  tcp::endpoint endpoint;

  if (input.empty()) {
    ec = boost::asio::error::invalid_argument;
    return endpoint;
  }

  if (input[0] == '[') { // ipv6
    const size_t addr_begin = 1;
    const size_t addr_end = input.find(']');
    if (addr_end == input.npos) { // no matching ]
      ec = boost::asio::error::invalid_argument;
      return endpoint;
    }
    if (addr_end + 1 < input.size()) {
      // :port must must follow [ipv6]
      if (input[addr_end + 1] != ':') {
        ec = boost::asio::error::invalid_argument;
        return endpoint;
      } else {
        auto port_str = input.substr(addr_end + 2);
        endpoint.port(parse_port(port_str.data(), ec));
      }
    } else {
      endpoint.port(default_port);
    }
    auto addr = input.substr(addr_begin, addr_end - addr_begin);
    endpoint.address(boost::asio::ip::make_address_v6(addr, ec));
  } else { // ipv4
    auto colon = input.find(':');
    if (colon != input.npos) {
      auto port_str = input.substr(colon + 1);
      endpoint.port(parse_port(port_str.data(), ec));
      if (ec) {
        return endpoint;
      }
    } else {
      endpoint.port(default_port);
    }
    auto addr = input.substr(0, colon);
    endpoint.address(boost::asio::ip::make_address_v4(addr, ec));
  }
  return endpoint;
}

static int drop_privileges(CephContext *ctx)
{
  uid_t uid = ctx->get_set_uid();
  gid_t gid = ctx->get_set_gid();
  std::string uid_string = ctx->get_set_uid_string();
  std::string gid_string = ctx->get_set_gid_string();
  if (gid && setgid(gid) != 0) {
    int err = errno;
    ldout(ctx, -1) << "unable to setgid " << gid << ": " << cpp_strerror(err) << dendl;
    return -err;
  }
  if (uid && setuid(uid) != 0) {
    int err = errno;
    ldout(ctx, -1) << "unable to setuid " << uid << ": " << cpp_strerror(err) << dendl;
    return -err;
  }
  if (uid && gid) {
    ldout(ctx, 0) << "set uid:gid to " << uid << ":" << gid
                  << " (" << uid_string << ":" << gid_string << ")" << dendl;
  }
  return 0;
}

int AsioFrontend::init()
{
  boost::system::error_code ec;
  auto& config = conf->get_config_map();

#ifdef WITH_RADOSGW_BEAST_OPENSSL
  int r = init_ssl();
  if (r < 0) {
    return r;
  }
#endif

  // parse endpoints
  auto ports = config.equal_range("port");
  for (auto i = ports.first; i != ports.second; ++i) {
    auto port = parse_port(i->second.c_str(), ec);
    if (ec) {
      lderr(ctx()) << "failed to parse port=" << i->second << dendl;
      return -ec.value();
    }
    listeners.emplace_back(context);
    listeners.back().endpoint.port(port);

    listeners.emplace_back(context);
    listeners.back().endpoint = tcp::endpoint(tcp::v6(), port);
  }

  auto endpoints = config.equal_range("endpoint");
  for (auto i = endpoints.first; i != endpoints.second; ++i) {
    auto endpoint = parse_endpoint(i->second, 80, ec);
    if (ec) {
      lderr(ctx()) << "failed to parse endpoint=" << i->second << dendl;
      return -ec.value();
    }
    listeners.emplace_back(context);
    listeners.back().endpoint = endpoint;
  }
  // parse tcp nodelay
  auto nodelay = config.find("tcp_nodelay");
  if (nodelay != config.end()) {
    for (auto& l : listeners) {
      l.use_nodelay = (nodelay->second == "1");
    }
  }
  

  bool socket_bound = false;
  // start listeners
  for (auto& l : listeners) {
    l.acceptor.open(l.endpoint.protocol(), ec);
    if (ec) {
      if (ec == boost::asio::error::address_family_not_supported) {
	ldout(ctx(), 0) << "WARNING: cannot open socket for endpoint=" << l.endpoint
			<< ", " << ec.message() << dendl;
	continue;
      }

      lderr(ctx()) << "failed to open socket: " << ec.message() << dendl;
      return -ec.value();
    }

    if (l.endpoint.protocol() == tcp::v6()) {
      l.acceptor.set_option(boost::asio::ip::v6_only(true), ec);
      if (ec) {
        lderr(ctx()) << "failed to set v6_only socket option: "
		     << ec.message() << dendl;
	return -ec.value();
      }
    }

    l.acceptor.set_option(tcp::acceptor::reuse_address(true));
    l.acceptor.bind(l.endpoint, ec);
    if (ec) {
      lderr(ctx()) << "failed to bind address " << l.endpoint
          << ": " << ec.message() << dendl;
      return -ec.value();
    }

    auto it = config.find("max_connection_backlog");
    auto max_connection_backlog = boost::asio::socket_base::max_listen_connections;
    if (it != config.end()) {
      string err;
      max_connection_backlog = strict_strtol(it->second.c_str(), 10, &err);
      if (!err.empty()) {
        ldout(ctx(), 0) << "WARNING: invalid value for max_connection_backlog=" << it->second << dendl;
        max_connection_backlog = boost::asio::socket_base::max_listen_connections;
      }
    }
    l.acceptor.listen(max_connection_backlog);
    l.acceptor.async_accept(l.socket,
                            [this, &l] (boost::system::error_code ec) {
                              accept(l, ec);
                            });

    ldout(ctx(), 4) << "frontend listening on " << l.endpoint << dendl;
    socket_bound = true;
  }
  if (!socket_bound) {
    lderr(ctx()) << "Unable to listen at any endpoints" << dendl;
    return -EINVAL;
  }

  return drop_privileges(ctx());
}

#ifdef WITH_RADOSGW_BEAST_OPENSSL
int AsioFrontend::init_ssl()
>>>>>>> 3ad2dfa4
{
  boost::system::error_code ec;
  auto& config = conf->get_config_map();

<<<<<<< HEAD
  // parse endpoints
  auto range = config.equal_range("port");
  for (auto i = range.first; i != range.second; ++i) {
    auto port = parse_port(i->second.c_str(), ec);
    if (ec) {
      lderr(ctx()) << "failed to parse port=" << i->second << dendl;
      return -ec.value();
    }
    listeners.emplace_back(service);
    listeners.back().endpoint.port(port);
  }

  range = config.equal_range("endpoint");
  for (auto i = range.first; i != range.second; ++i) {
    auto endpoint = parse_endpoint(i->second, ec);
    if (ec) {
      lderr(ctx()) << "failed to parse endpoint=" << i->second << dendl;
      return -ec.value();
    }
    listeners.emplace_back(service);
    listeners.back().endpoint = endpoint;
  }

  // start listeners
  for (auto& l : listeners) {
    l.acceptor.open(l.endpoint.protocol(), ec);
    if (ec) {
      lderr(ctx()) << "failed to open socket: " << ec.message() << dendl;
      return -ec.value();
    }
    l.acceptor.set_option(tcp::acceptor::reuse_address(true));
    l.acceptor.bind(l.endpoint, ec);
    if (ec) {
      lderr(ctx()) << "failed to bind address " << l.endpoint
          << ": " << ec.message() << dendl;
      return -ec.value();
    }
    l.acceptor.listen(boost::asio::socket_base::max_connections);
    l.acceptor.async_accept(l.socket,
                            [this, &l] (boost::system::error_code ec) {
                              accept(l, ec);
                            });

    ldout(ctx(), 4) << "frontend listening on " << l.endpoint << dendl;
  }
=======
  // ssl configuration
  auto cert = config.find("ssl_certificate");
  const bool have_cert = cert != config.end();
  if (have_cert) {
    // only initialize the ssl context if it's going to be used
    ssl_context = boost::in_place(ssl::context::tls);
  }

  auto key = config.find("ssl_private_key");
  const bool have_private_key = key != config.end();
  if (have_private_key) {
    if (!have_cert) {
      lderr(ctx()) << "no ssl_certificate configured for ssl_private_key" << dendl;
      return -EINVAL;
    }
    ssl_context->use_private_key_file(key->second, ssl::context::pem, ec);
    if (ec) {
      lderr(ctx()) << "failed to add ssl_private_key=" << key->second
          << ": " << ec.message() << dendl;
      return -ec.value();
    }
  }
  if (have_cert) {
    ssl_context->use_certificate_chain_file(cert->second, ec);
    if (ec) {
      lderr(ctx()) << "failed to use ssl_certificate=" << cert->second
          << ": " << ec.message() << dendl;
      return -ec.value();
    }
    if (!have_private_key) {
      // attempt to use it as a private key if a separate one wasn't provided
      ssl_context->use_private_key_file(cert->second, ssl::context::pem, ec);
      if (ec) {
        lderr(ctx()) << "failed to use ssl_certificate=" << cert->second
            << " as a private key: " << ec.message() << dendl;
        return -ec.value();
      }
    }
  }

  // parse ssl endpoints
  auto ports = config.equal_range("ssl_port");
  for (auto i = ports.first; i != ports.second; ++i) {
    if (!have_cert) {
      lderr(ctx()) << "no ssl_certificate configured for ssl_port" << dendl;
      return -EINVAL;
    }
    auto port = parse_port(i->second.c_str(), ec);
    if (ec) {
      lderr(ctx()) << "failed to parse ssl_port=" << i->second << dendl;
      return -ec.value();
    }
    listeners.emplace_back(context);
    listeners.back().endpoint.port(port);
    listeners.back().use_ssl = true;

    listeners.emplace_back(context);
    listeners.back().endpoint = tcp::endpoint(tcp::v6(), port);
    listeners.back().use_ssl = true;
  }

  auto endpoints = config.equal_range("ssl_endpoint");
  for (auto i = endpoints.first; i != endpoints.second; ++i) {
    if (!have_cert) {
      lderr(ctx()) << "no ssl_certificate configured for ssl_endpoint" << dendl;
      return -EINVAL;
    }
    auto endpoint = parse_endpoint(i->second, 443, ec);
    if (ec) {
      lderr(ctx()) << "failed to parse ssl_endpoint=" << i->second << dendl;
      return -ec.value();
    }
    listeners.emplace_back(context);
    listeners.back().endpoint = endpoint;
    listeners.back().use_ssl = true;
  }
>>>>>>> 3ad2dfa4
  return 0;
}
#endif // WITH_RADOSGW_BEAST_OPENSSL

void AsioFrontend::accept(Listener& l, boost::system::error_code ec)
{
  if (!l.acceptor.is_open()) {
    return;
  } else if (ec == boost::asio::error::operation_aborted) {
    return;
  } else if (ec) {
    ldout(ctx(), 1) << "accept failed: " << ec.message() << dendl;
    return;
  }
  auto socket = std::move(l.socket);
<<<<<<< HEAD
=======
  tcp::no_delay options(l.use_nodelay);
  socket.set_option(options,ec);
>>>>>>> 3ad2dfa4
  l.acceptor.async_accept(l.socket,
                          [this, &l] (boost::system::error_code ec) {
                            accept(l, ec);
                          });

<<<<<<< HEAD
  boost::intrusive_ptr<Connection> conn{new Connection(env, std::move(socket))};
  conn->on_connect();
  // reference drops here, but on_connect() takes another
=======
  // spawn a coroutine to handle the connection
#ifdef WITH_RADOSGW_BEAST_OPENSSL
  if (l.use_ssl) {
    boost::asio::spawn(context,
      [this, s=std::move(socket)] (boost::asio::yield_context yield) mutable {
        Connection conn{s};
        auto c = connections.add(conn);
        // wrap the socket in an ssl stream
        ssl::stream<tcp::socket&> stream{s, *ssl_context};
        auto buffer = std::make_unique<parse_buffer>();
        // do ssl handshake
        boost::system::error_code ec;
        auto bytes = stream.async_handshake(ssl::stream_base::server,
                                            buffer->data(), yield[ec]);
        if (ec) {
          ldout(ctx(), 1) << "ssl handshake failed: " << ec.message() << dendl;
          return;
        }
        buffer->consume(bytes);
        handle_connection(context, env, stream, *buffer, true, pause_mutex,
                          scheduler.get(), ec, yield);
        if (!ec) {
          // ssl shutdown (ignoring errors)
          stream.async_shutdown(yield[ec]);
        }
        s.shutdown(tcp::socket::shutdown_both, ec);
      });
  } else {
#else
  {
#endif // WITH_RADOSGW_BEAST_OPENSSL
    boost::asio::spawn(context,
      [this, s=std::move(socket)] (boost::asio::yield_context yield) mutable {
        Connection conn{s};
        auto c = connections.add(conn);
        auto buffer = std::make_unique<parse_buffer>();
        boost::system::error_code ec;
        handle_connection(context, env, s, *buffer, false, pause_mutex,
                          scheduler.get(), ec, yield);
        s.shutdown(tcp::socket::shutdown_both, ec);
      });
  }
>>>>>>> 3ad2dfa4
}

int AsioFrontend::run()
{
  auto cct = ctx();
  const int thread_count = cct->_conf->rgw_thread_pool_size;
  threads.reserve(thread_count);

  ldout(cct, 4) << "frontend spawning " << thread_count << " threads" << dendl;

  // the worker threads call io_context::run(), which will return when there's
  // no work left. hold a work guard to keep these threads going until join()
  work.emplace(boost::asio::make_work_guard(context));

  for (int i = 0; i < thread_count; i++) {
    threads.emplace_back([=] {
      // request warnings on synchronous librados calls in this thread
      is_asio_thread = true;
      boost::system::error_code ec;
      context.run(ec);
    });
  }
  return 0;
}

void AsioFrontend::stop()
{
  ldout(ctx(), 4) << "frontend initiating shutdown..." << dendl;

  going_down = true;

  boost::system::error_code ec;
  // close all listeners
  for (auto& listener : listeners) {
    listener.acceptor.close(ec);
  }
<<<<<<< HEAD

  // unblock the run() threads
  service.stop();
=======
  // close all connections
  connections.close(ec);
  pause_mutex.cancel();
>>>>>>> 3ad2dfa4
}

void AsioFrontend::join()
{
  if (!going_down) {
    stop();
  }
  work.reset();

  ldout(ctx(), 4) << "frontend joining threads..." << dendl;
  for (auto& thread : threads) {
    thread.join();
  }
  ldout(ctx(), 4) << "frontend done" << dendl;
}

void AsioFrontend::pause()
{
<<<<<<< HEAD
  ldout(ctx(), 4) << "frontend pausing threads..." << dendl;
  pauser.pause(threads.size(), [=] {
    // unblock the run() threads
    service.stop();
  });
  ldout(ctx(), 4) << "frontend paused" << dendl;
=======
  ldout(ctx(), 4) << "frontend pausing connections..." << dendl;

  // cancel pending calls to accept(), but don't close the sockets
  boost::system::error_code ec;
  for (auto& l : listeners) {
    l.acceptor.cancel(ec);
  }

  // pause and wait for outstanding requests to complete
  pause_mutex.lock(ec);

  if (ec) {
    ldout(ctx(), 1) << "frontend failed to pause: " << ec.message() << dendl;
  } else {
    ldout(ctx(), 4) << "frontend paused" << dendl;
  }
>>>>>>> 3ad2dfa4
}

void AsioFrontend::unpause(RGWRados* const store,
                           rgw_auth_registry_ptr_t auth_registry)
{
  env.store = store;
  env.auth_registry = std::move(auth_registry);

  // unpause to unblock connections
  pause_mutex.unlock();

  // start accepting connections again
  for (auto& l : listeners) {
    l.acceptor.async_accept(l.socket,
                            [this, &l] (boost::system::error_code ec) {
                              accept(l, ec);
                            });
  }

  ldout(ctx(), 4) << "frontend unpaused" << dendl;
<<<<<<< HEAD
  service.reset();
  pauser.unpause();
=======
>>>>>>> 3ad2dfa4
}

} // anonymous namespace

class RGWAsioFrontend::Impl : public AsioFrontend {
 public:
<<<<<<< HEAD
  Impl(const RGWProcessEnv& env, RGWFrontendConfig* conf) : AsioFrontend(env, conf) {}
};

RGWAsioFrontend::RGWAsioFrontend(const RGWProcessEnv& env,
                                 RGWFrontendConfig* conf)
  : impl(new Impl(env, conf))
=======
  Impl(const RGWProcessEnv& env, RGWFrontendConfig* conf,
       rgw::dmclock::SchedulerCtx& sched_ctx)
    : AsioFrontend(env, conf, sched_ctx) {}
};

RGWAsioFrontend::RGWAsioFrontend(const RGWProcessEnv& env,
                                 RGWFrontendConfig* conf,
				 rgw::dmclock::SchedulerCtx& sched_ctx)
  : impl(new Impl(env, conf, sched_ctx))
>>>>>>> 3ad2dfa4
{
}

RGWAsioFrontend::~RGWAsioFrontend() = default;

int RGWAsioFrontend::init()
{
  return impl->init();
}

int RGWAsioFrontend::run()
{
  return impl->run();
}

void RGWAsioFrontend::stop()
{
  impl->stop();
}

void RGWAsioFrontend::join()
{
  impl->join();
}

void RGWAsioFrontend::pause_for_new_config()
{
  impl->pause();
}

void RGWAsioFrontend::unpause_with_new_config(
  RGWRados* const store,
  rgw_auth_registry_ptr_t auth_registry
) {
  impl->unpause(store, std::move(auth_registry));
}<|MERGE_RESOLUTION|>--- conflicted
+++ resolved
@@ -2,18 +2,10 @@
 // vim: ts=8 sw=2 smarttab
 
 #include <atomic>
-<<<<<<< HEAD
-#include <condition_variable>
-#include <mutex>
-=======
->>>>>>> 3ad2dfa4
 #include <thread>
 #include <vector>
 
 #include <boost/asio.hpp>
-<<<<<<< HEAD
-
-=======
 #define BOOST_COROUTINES_NO_DEPRECATION_WARNING
 #include <boost/range/begin.hpp>
 #include <boost/range/end.hpp>
@@ -24,7 +16,6 @@
 #include "common/errno.h"
 #include "common/strtol.h"
 
->>>>>>> 3ad2dfa4
 #include "rgw_asio_client.h"
 #include "rgw_asio_frontend.h"
 
@@ -32,13 +23,10 @@
 #include <boost/asio/ssl.hpp>
 #endif
 
-<<<<<<< HEAD
-=======
 #include "rgw_dmclock_async_scheduler.h"
 
 #define dout_subsys ceph_subsys_rgw
 
->>>>>>> 3ad2dfa4
 namespace {
 
 using tcp = boost::asio::ip::tcp;
@@ -105,108 +93,6 @@
                        boost::system::error_code& ec,
                        boost::asio::yield_context yield)
 {
-<<<<<<< HEAD
-  std::unique_lock<std::mutex> lock(mutex);
-  ++waiters;
-  cond_paused.notify_one(); // notify pause() that we're waiting
-  cond_ready.wait(lock, [this] { return ready; }); // wait for unpause()
-  --waiters;
-}
-
-using tcp = boost::asio::ip::tcp;
-namespace beast = boost::beast;
-
-class Connection {
-  RGWProcessEnv& env;
-  boost::asio::io_service::strand strand;
-  tcp::socket socket;
-
-  // references are bound to callbacks for async operations. if a callback
-  // function returns without issuing another operation, the reference is
-  // dropped and the Connection is deleted/closed
-  std::atomic<int> nref{0};
-  using Ref = boost::intrusive_ptr<Connection>;
-
-  // limit header to 4k, since we read it all into a single flat_buffer
-  static constexpr size_t header_limit = 4096;
-  // don't impose a limit on the body, since we read it in pieces
-  static constexpr size_t body_limit = std::numeric_limits<size_t>::max();
-
-  beast::flat_buffer buffer;
-  boost::optional<rgw::asio::parser_type> parser;
-
-  using bad_response_type = beast::http::response<beast::http::empty_body>;
-  boost::optional<bad_response_type> response;
-
-  CephContext* ctx() const { return env.store->ctx(); }
-
-  void read_header() {
-    // configure the parser
-    parser.emplace();
-    parser->header_limit(header_limit);
-    parser->body_limit(body_limit);
-
-    // parse the header
-    beast::http::async_read_header(socket, buffer, *parser, strand.wrap(
-            std::bind(&Connection::on_header, Ref{this},
-                      std::placeholders::_1)));
-  }
-
-  void discard_unread_message() {
-    if (parser->is_done()) {
-      // nothing left to discard, start reading the next message
-      read_header();
-      return;
-    }
-
-    // read the rest of the request into a static buffer. multiple clients could
-    // write at the same time, but this is okay because we never read it back
-    static std::array<char, 1024> discard_buffer;
-
-    auto& body = parser->get().body();
-    body.size = discard_buffer.size();
-    body.data = discard_buffer.data();
-
-    beast::http::async_read_some(socket, buffer, *parser, strand.wrap(
-            std::bind(&Connection::on_discard_unread, Ref{this},
-                      std::placeholders::_1)));
-  }
-
-  void on_discard_unread(boost::system::error_code ec) {
-    if (ec == boost::asio::error::connection_reset) {
-      return;
-    }
-    if (ec) {
-      ldout(ctx(), 5) << "discard_unread_message failed: "
-          << ec.message() << dendl;
-      return;
-    }
-    discard_unread_message();
-  }
-
-  void on_write_error(boost::system::error_code ec) {
-    if (ec) {
-      ldout(ctx(), 5) << "failed to write response: " << ec.message() << dendl;
-    }
-  }
-
-  void on_header(boost::system::error_code ec) {
-    if (ec == boost::asio::error::connection_reset ||
-        ec == beast::http::error::end_of_stream) {
-      return;
-    }
-    if (ec) {
-      auto& message = parser->get();
-      ldout(ctx(), 1) << "failed to read header: " << ec.message() << dendl;
-      ldout(ctx(), 1) << "====== req done http_status=400 ======" << dendl;
-      response.emplace();
-      response->result(beast::http::status::bad_request);
-      response->version(message.version() == 10 ? 10 : 11);
-      response->prepare_payload();
-      beast::http::async_write(socket, *response, strand.wrap(
-            std::bind(&Connection::on_write_error, Ref{this},
-                      std::placeholders::_1)));
-=======
   // limit header to 4k, since we read it all into a single flat_buffer
   static constexpr size_t header_limit = 4096;
   // don't impose a limit on the body, since we read it in pieces
@@ -245,7 +131,6 @@
         ldout(cct, 5) << "failed to write response: " << ec.message() << dendl;
       }
       ldout(cct, 1) << "====== req done http_status=400 ======" << dendl;
->>>>>>> 3ad2dfa4
       return;
     }
 
@@ -258,23 +143,6 @@
         return;
       }
 
-<<<<<<< HEAD
-    rgw::asio::ClientIO real_client{socket, *parser, buffer};
-
-    auto real_client_io = rgw::io::add_reordering(
-                            rgw::io::add_buffering(ctx(),
-                              rgw::io::add_chunking(
-                                rgw::io::add_conlen_controlling(
-                                  &real_client))));
-    RGWRestfulIO client(ctx(), &real_client_io);
-    process_request(env.store, env.rest, &req, env.uri_prefix,
-                    *env.auth_registry, &client, env.olog);
-
-    if (parser->keep_alive()) {
-      // parse any unread bytes from the previous message (in case we replied
-      // before reading the entire body) before reading the next
-      discard_unread_message();
-=======
       // process the request
       RGWRequest req{env.store->get_new_req_id()};
 
@@ -302,7 +170,6 @@
 
     if (!parser.keep_alive()) {
       return;
->>>>>>> 3ad2dfa4
     }
 
     // if we failed before reading the entire message, discard any remaining
@@ -328,21 +195,7 @@
       }
     }
   }
-
- public:
-  Connection(RGWProcessEnv& env, tcp::socket&& socket)
-    : env(env), strand(socket.get_io_service()), socket(std::move(socket)) {}
-
-  void on_connect() {
-    read_header();
-  }
-
-  void get() { ++nref; }
-  void put() { if (nref.fetch_sub(1) == 1) { delete this; } }
-
-  friend void intrusive_ptr_add_ref(Connection *c) { c->get(); }
-  friend void intrusive_ptr_release(Connection *c) { c->put(); }
-};
+}
 
 struct Connection : boost::intrusive::list_base_hook<> {
   tcp::socket& socket;
@@ -386,9 +239,6 @@
 class AsioFrontend {
   RGWProcessEnv env;
   RGWFrontendConfig* conf;
-<<<<<<< HEAD
-  boost::asio::io_service service;
-=======
   boost::asio::io_context context;
 #ifdef WITH_RADOSGW_BEAST_OPENSSL
   boost::optional<ssl::context> ssl_context;
@@ -396,19 +246,11 @@
 #endif
   SharedMutex pause_mutex;
   std::unique_ptr<rgw::dmclock::Scheduler> scheduler;
->>>>>>> 3ad2dfa4
 
   struct Listener {
     tcp::endpoint endpoint;
     tcp::acceptor acceptor;
     tcp::socket socket;
-<<<<<<< HEAD
-
-    Listener(boost::asio::io_service& service)
-      : acceptor(service), socket(service) {}
-  };
-  std::vector<Listener> listeners;
-=======
     bool use_ssl = false;
     bool use_nodelay = false;
 
@@ -422,20 +264,11 @@
   // work guard to keep run() threads busy while listeners are paused
   using Executor = boost::asio::io_context::executor_type;
   std::optional<boost::asio::executor_work_guard<Executor>> work;
->>>>>>> 3ad2dfa4
 
   std::vector<std::thread> threads;
   std::atomic<bool> going_down{false};
 
   CephContext* ctx() const { return env.store->ctx(); }
-<<<<<<< HEAD
-
-  void accept(Listener& listener, boost::system::error_code ec);
-
- public:
-  AsioFrontend(const RGWProcessEnv& env, RGWFrontendConfig* conf)
-    : env(env), conf(conf) {}
-=======
   std::optional<dmc::ClientCounters> client_counters;
   std::unique_ptr<dmc::ClientConfig> client_config;
   void accept(Listener& listener, boost::system::error_code ec);
@@ -463,7 +296,6 @@
 
     }
   }
->>>>>>> 3ad2dfa4
 
   int init();
   int run();
@@ -474,39 +306,6 @@
 };
 
 unsigned short parse_port(const char *input, boost::system::error_code& ec)
-<<<<<<< HEAD
-{
-  char *end = nullptr;
-  auto port = std::strtoul(input, &end, 10);
-  if (port > std::numeric_limits<unsigned short>::max()) {
-    ec.assign(ERANGE, boost::system::system_category());
-  } else if (port == 0 && end == input) {
-    ec.assign(EINVAL, boost::system::system_category());
-  }
-  return port;
-}
-
-tcp::endpoint parse_endpoint(BOOST_ASIO_STRING_VIEW_PARAM input,
-                             boost::system::error_code& ec)
-{
-  tcp::endpoint endpoint;
-
-  auto colon = input.find(':');
-  if (colon != input.npos) {
-    auto port_str = input.substr(colon + 1);
-    endpoint.port(parse_port(port_str.data(), ec));
-  } else {
-    endpoint.port(80);
-  }
-  if (!ec) {
-    auto addr = input.substr(0, colon);
-    endpoint.address(boost::asio::ip::make_address(addr, ec));
-  }
-  return endpoint;
-}
-
-int AsioFrontend::init()
-=======
 {
   char *end = nullptr;
   auto port = std::strtoul(input, &end, 10);
@@ -697,58 +496,10 @@
 
 #ifdef WITH_RADOSGW_BEAST_OPENSSL
 int AsioFrontend::init_ssl()
->>>>>>> 3ad2dfa4
 {
   boost::system::error_code ec;
   auto& config = conf->get_config_map();
 
-<<<<<<< HEAD
-  // parse endpoints
-  auto range = config.equal_range("port");
-  for (auto i = range.first; i != range.second; ++i) {
-    auto port = parse_port(i->second.c_str(), ec);
-    if (ec) {
-      lderr(ctx()) << "failed to parse port=" << i->second << dendl;
-      return -ec.value();
-    }
-    listeners.emplace_back(service);
-    listeners.back().endpoint.port(port);
-  }
-
-  range = config.equal_range("endpoint");
-  for (auto i = range.first; i != range.second; ++i) {
-    auto endpoint = parse_endpoint(i->second, ec);
-    if (ec) {
-      lderr(ctx()) << "failed to parse endpoint=" << i->second << dendl;
-      return -ec.value();
-    }
-    listeners.emplace_back(service);
-    listeners.back().endpoint = endpoint;
-  }
-
-  // start listeners
-  for (auto& l : listeners) {
-    l.acceptor.open(l.endpoint.protocol(), ec);
-    if (ec) {
-      lderr(ctx()) << "failed to open socket: " << ec.message() << dendl;
-      return -ec.value();
-    }
-    l.acceptor.set_option(tcp::acceptor::reuse_address(true));
-    l.acceptor.bind(l.endpoint, ec);
-    if (ec) {
-      lderr(ctx()) << "failed to bind address " << l.endpoint
-          << ": " << ec.message() << dendl;
-      return -ec.value();
-    }
-    l.acceptor.listen(boost::asio::socket_base::max_connections);
-    l.acceptor.async_accept(l.socket,
-                            [this, &l] (boost::system::error_code ec) {
-                              accept(l, ec);
-                            });
-
-    ldout(ctx(), 4) << "frontend listening on " << l.endpoint << dendl;
-  }
-=======
   // ssl configuration
   auto cert = config.find("ssl_certificate");
   const bool have_cert = cert != config.end();
@@ -825,7 +576,6 @@
     listeners.back().endpoint = endpoint;
     listeners.back().use_ssl = true;
   }
->>>>>>> 3ad2dfa4
   return 0;
 }
 #endif // WITH_RADOSGW_BEAST_OPENSSL
@@ -841,21 +591,13 @@
     return;
   }
   auto socket = std::move(l.socket);
-<<<<<<< HEAD
-=======
   tcp::no_delay options(l.use_nodelay);
   socket.set_option(options,ec);
->>>>>>> 3ad2dfa4
   l.acceptor.async_accept(l.socket,
                           [this, &l] (boost::system::error_code ec) {
                             accept(l, ec);
                           });
 
-<<<<<<< HEAD
-  boost::intrusive_ptr<Connection> conn{new Connection(env, std::move(socket))};
-  conn->on_connect();
-  // reference drops here, but on_connect() takes another
-=======
   // spawn a coroutine to handle the connection
 #ifdef WITH_RADOSGW_BEAST_OPENSSL
   if (l.use_ssl) {
@@ -898,7 +640,6 @@
         s.shutdown(tcp::socket::shutdown_both, ec);
       });
   }
->>>>>>> 3ad2dfa4
 }
 
 int AsioFrontend::run()
@@ -935,15 +676,9 @@
   for (auto& listener : listeners) {
     listener.acceptor.close(ec);
   }
-<<<<<<< HEAD
-
-  // unblock the run() threads
-  service.stop();
-=======
   // close all connections
   connections.close(ec);
   pause_mutex.cancel();
->>>>>>> 3ad2dfa4
 }
 
 void AsioFrontend::join()
@@ -962,14 +697,6 @@
 
 void AsioFrontend::pause()
 {
-<<<<<<< HEAD
-  ldout(ctx(), 4) << "frontend pausing threads..." << dendl;
-  pauser.pause(threads.size(), [=] {
-    // unblock the run() threads
-    service.stop();
-  });
-  ldout(ctx(), 4) << "frontend paused" << dendl;
-=======
   ldout(ctx(), 4) << "frontend pausing connections..." << dendl;
 
   // cancel pending calls to accept(), but don't close the sockets
@@ -986,7 +713,6 @@
   } else {
     ldout(ctx(), 4) << "frontend paused" << dendl;
   }
->>>>>>> 3ad2dfa4
 }
 
 void AsioFrontend::unpause(RGWRados* const store,
@@ -1007,25 +733,12 @@
   }
 
   ldout(ctx(), 4) << "frontend unpaused" << dendl;
-<<<<<<< HEAD
-  service.reset();
-  pauser.unpause();
-=======
->>>>>>> 3ad2dfa4
 }
 
 } // anonymous namespace
 
 class RGWAsioFrontend::Impl : public AsioFrontend {
  public:
-<<<<<<< HEAD
-  Impl(const RGWProcessEnv& env, RGWFrontendConfig* conf) : AsioFrontend(env, conf) {}
-};
-
-RGWAsioFrontend::RGWAsioFrontend(const RGWProcessEnv& env,
-                                 RGWFrontendConfig* conf)
-  : impl(new Impl(env, conf))
-=======
   Impl(const RGWProcessEnv& env, RGWFrontendConfig* conf,
        rgw::dmclock::SchedulerCtx& sched_ctx)
     : AsioFrontend(env, conf, sched_ctx) {}
@@ -1035,7 +748,6 @@
                                  RGWFrontendConfig* conf,
 				 rgw::dmclock::SchedulerCtx& sched_ctx)
   : impl(new Impl(env, conf, sched_ctx))
->>>>>>> 3ad2dfa4
 {
 }
 
