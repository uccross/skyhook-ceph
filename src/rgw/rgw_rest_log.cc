// -*- mode:C++; tab-width:8; c-basic-offset:2; indent-tabs-mode:t -*- 
// vim: ts=8 sw=2 smarttab

/*
 * Ceph - scalable distributed file system
 *
 * Copyright (C) 2013 eNovance SAS <licensing@enovance.com>
 *
 * This is free software; you can redistribute it and/or
 * modify it under the terms of the GNU Lesser General Public
 * License version 2.1, as published by the Free Software
 * Foundation. See file COPYING.
 *
 */

#include "common/ceph_json.h"
#include "common/strtol.h"
#include "rgw_rest.h"
#include "rgw_op.h"
#include "rgw_rest_s3.h"
#include "rgw_rest_log.h"
#include "rgw_client_io.h"
#include "rgw_sync.h"
#include "rgw_data_sync.h"
#include "rgw_common.h"
#include "rgw_zone.h"

#include "services/svc_zone.h"

#include "common/errno.h"
#include "include/ceph_assert.h"

#define dout_context g_ceph_context
#define LOG_CLASS_LIST_MAX_ENTRIES (1000)
#define dout_subsys ceph_subsys_rgw

static int parse_date_str(string& in, real_time& out) {
  uint64_t epoch = 0;
  uint64_t nsec = 0;

  if (!in.empty()) {
    if (utime_t::parse_date(in, &epoch, &nsec) < 0) {
      dout(5) << "Error parsing date " << in << dendl;
      return -EINVAL;
    }
  }
  out = utime_t(epoch, nsec).to_real_time();
  return 0;
}

void RGWOp_MDLog_List::execute() {
  string   period = s->info.args.get("period");
  string   shard = s->info.args.get("id");
  string   max_entries_str = s->info.args.get("max-entries");
  string   st = s->info.args.get("start-time"),
           et = s->info.args.get("end-time"),
           marker = s->info.args.get("marker"),
           err;
  real_time  ut_st, 
             ut_et;
  void    *handle;
  unsigned shard_id, max_entries = LOG_CLASS_LIST_MAX_ENTRIES;

  shard_id = (unsigned)strict_strtol(shard.c_str(), 10, &err);
  if (!err.empty()) {
    dout(5) << "Error parsing shard_id " << shard << dendl;
    http_ret = -EINVAL;
    return;
  }

  if (parse_date_str(st, ut_st) < 0) {
    http_ret = -EINVAL;
    return;
  }

  if (parse_date_str(et, ut_et) < 0) {
    http_ret = -EINVAL;
    return;
  }

  if (!max_entries_str.empty()) {
    max_entries = (unsigned)strict_strtol(max_entries_str.c_str(), 10, &err);
    if (!err.empty()) {
      dout(5) << "Error parsing max-entries " << max_entries_str << dendl;
      http_ret = -EINVAL;
      return;
    }
    if (max_entries > LOG_CLASS_LIST_MAX_ENTRIES) {
      max_entries = LOG_CLASS_LIST_MAX_ENTRIES;
    }
  } 

  if (period.empty()) {
    ldout(s->cct, 5) << "Missing period id trying to use current" << dendl;
    period = store->svc.zone->get_current_period_id();
    if (period.empty()) {
      ldout(s->cct, 5) << "Missing period id" << dendl;
      http_ret = -EINVAL;
      return;
    }
  }

  RGWMetadataLog meta_log{s->cct, store, period};

  meta_log.init_list_entries(shard_id, ut_st, ut_et, marker, &handle);

  http_ret = meta_log.list_entries(handle, max_entries, entries,
                                   &last_marker, &truncated);

  meta_log.complete_list_entries(handle);
}

void RGWOp_MDLog_List::send_response() {
  set_req_state_err(s, http_ret);
  dump_errno(s);
  end_header(s);

  if (http_ret < 0)
    return;

  s->formatter->open_object_section("log_entries");
  s->formatter->dump_string("marker", last_marker);
  s->formatter->dump_bool("truncated", truncated);
  {
    s->formatter->open_array_section("entries");
    for (list<cls_log_entry>::iterator iter = entries.begin();
	 iter != entries.end(); ++iter) {
      cls_log_entry& entry = *iter;
      store->meta_mgr->dump_log_entry(entry, s->formatter);
      flusher.flush();
    }
    s->formatter->close_section();
  }
  s->formatter->close_section();
  flusher.flush();
}

void RGWOp_MDLog_Info::execute() {
  num_objects = s->cct->_conf->rgw_md_log_max_shards;
  period = store->meta_mgr->read_oldest_log_period();
  http_ret = period.get_error();
}

void RGWOp_MDLog_Info::send_response() {
  set_req_state_err(s, http_ret);
  dump_errno(s);
  end_header(s);

  s->formatter->open_object_section("mdlog");
  s->formatter->dump_unsigned("num_objects", num_objects);
  if (period) {
    s->formatter->dump_string("period", period.get_period().get_id());
    s->formatter->dump_unsigned("realm_epoch", period.get_epoch());
  }
  s->formatter->close_section();
  flusher.flush();
}

void RGWOp_MDLog_ShardInfo::execute() {
  string period = s->info.args.get("period");
  string shard = s->info.args.get("id");
  string err;

  unsigned shard_id = (unsigned)strict_strtol(shard.c_str(), 10, &err);
  if (!err.empty()) {
    dout(5) << "Error parsing shard_id " << shard << dendl;
    http_ret = -EINVAL;
    return;
  }

  if (period.empty()) {
    ldout(s->cct, 5) << "Missing period id trying to use current" << dendl;
    period = store->svc.zone->get_current_period_id();

    if (period.empty()) {
      ldout(s->cct, 5) << "Missing period id" << dendl;
      http_ret = -EINVAL;
      return;
    }
  }
  RGWMetadataLog meta_log{s->cct, store, period};

  http_ret = meta_log.get_info(shard_id, &info);
}

void RGWOp_MDLog_ShardInfo::send_response() {
  set_req_state_err(s, http_ret);
  dump_errno(s);
  end_header(s);

  encode_json("info", info, s->formatter);
  flusher.flush();
}

void RGWOp_MDLog_Delete::execute() {
  string   st = s->info.args.get("start-time"),
           et = s->info.args.get("end-time"),
           start_marker = s->info.args.get("start-marker"),
           end_marker = s->info.args.get("end-marker"),
           period = s->info.args.get("period"),
           shard = s->info.args.get("id"),
           err;
  real_time  ut_st, 
             ut_et;
  unsigned shard_id;

  http_ret = 0;

  shard_id = (unsigned)strict_strtol(shard.c_str(), 10, &err);
  if (!err.empty()) {
    dout(5) << "Error parsing shard_id " << shard << dendl;
    http_ret = -EINVAL;
    return;
  }
  if (et.empty() && end_marker.empty()) { /* bounding end */
    http_ret = -EINVAL;
    return;
  }

  if (parse_date_str(st, ut_st) < 0) {
    http_ret = -EINVAL;
    return;
  }

  if (parse_date_str(et, ut_et) < 0) {
    http_ret = -EINVAL;
    return;
  }

  if (period.empty()) {
    ldout(s->cct, 5) << "Missing period id trying to use current" << dendl;
    period = store->svc.zone->get_current_period_id();

    if (period.empty()) {
      ldout(s->cct, 5) << "Missing period id" << dendl;
      http_ret = -EINVAL;
      return;
    }
  }
  RGWMetadataLog meta_log{s->cct, store, period};

  http_ret = meta_log.trim(shard_id, ut_st, ut_et, start_marker, end_marker);
}

void RGWOp_MDLog_Lock::execute() {
  string period, shard_id_str, duration_str, locker_id, zone_id;
  unsigned shard_id;

  http_ret = 0;

  period       = s->info.args.get("period");
  shard_id_str = s->info.args.get("id");
  duration_str = s->info.args.get("length");
  locker_id    = s->info.args.get("locker-id");
  zone_id      = s->info.args.get("zone-id");

  if (period.empty()) {
    ldout(s->cct, 5) << "Missing period id trying to use current" << dendl;
    period = store->svc.zone->get_current_period_id();
  }

  if (period.empty() ||
      shard_id_str.empty() ||
      (duration_str.empty()) ||
      locker_id.empty() ||
      zone_id.empty()) {
    dout(5) << "Error invalid parameter list" << dendl;
    http_ret = -EINVAL;
    return;
  }

  string err;
  shard_id = (unsigned)strict_strtol(shard_id_str.c_str(), 10, &err);
  if (!err.empty()) {
    dout(5) << "Error parsing shard_id param " << shard_id_str << dendl;
    http_ret = -EINVAL;
    return;
  }

  RGWMetadataLog meta_log{s->cct, store, period};
  unsigned dur;
  dur = (unsigned)strict_strtol(duration_str.c_str(), 10, &err);
  if (!err.empty() || dur <= 0) {
    dout(5) << "invalid length param " << duration_str << dendl;
    http_ret = -EINVAL;
    return;
  }
  http_ret = meta_log.lock_exclusive(shard_id, make_timespan(dur), zone_id,
				     locker_id);
  if (http_ret == -EBUSY)
    http_ret = -ERR_LOCKED;
}

void RGWOp_MDLog_Unlock::execute() {
  string period, shard_id_str, locker_id, zone_id;
  unsigned shard_id;

  http_ret = 0;

  period       = s->info.args.get("period");
  shard_id_str = s->info.args.get("id");
  locker_id    = s->info.args.get("locker-id");
  zone_id      = s->info.args.get("zone-id");

  if (period.empty()) {
    ldout(s->cct, 5) << "Missing period id trying to use current" << dendl;
    period = store->svc.zone->get_current_period_id();
  }

  if (period.empty() ||
      shard_id_str.empty() ||
      locker_id.empty() ||
      zone_id.empty()) {
    dout(5) << "Error invalid parameter list" << dendl;
    http_ret = -EINVAL;
    return;
  }

  string err;
  shard_id = (unsigned)strict_strtol(shard_id_str.c_str(), 10, &err);
  if (!err.empty()) {
    dout(5) << "Error parsing shard_id param " << shard_id_str << dendl;
    http_ret = -EINVAL;
    return;
  }

  RGWMetadataLog meta_log{s->cct, store, period};
  http_ret = meta_log.unlock(shard_id, zone_id, locker_id);
}

void RGWOp_MDLog_Notify::execute() {
#define LARGE_ENOUGH_BUF (128 * 1024)

  int r = 0;
  bufferlist data;
  std::tie(r, data) = rgw_rest_read_all_input(s, LARGE_ENOUGH_BUF);
  if (r < 0) {
    http_ret = r;
    return;
  }

  char* buf = data.c_str();
  ldout(s->cct, 20) << __func__ << "(): read data: " << buf << dendl;

  JSONParser p;
  r = p.parse(buf, data.length());
  if (r < 0) {
    ldout(s->cct, 0) << "ERROR: failed to parse JSON" << dendl;
    http_ret = r;
    return;
  }

  set<int> updated_shards;
  try {
    decode_json_obj(updated_shards, &p);
  } catch (JSONDecoder::err& err) {
    ldout(s->cct, 0) << "ERROR: failed to decode JSON" << dendl;
    http_ret = -EINVAL;
    return;
  }

  if (store->ctx()->_conf->subsys.should_gather<ceph_subsys_rgw, 20>()) {
    for (set<int>::iterator iter = updated_shards.begin(); iter != updated_shards.end(); ++iter) {
      ldout(s->cct, 20) << __func__ << "(): updated shard=" << *iter << dendl;
    }
  }

  store->wakeup_meta_sync_shards(updated_shards);

  http_ret = 0;
}

void RGWOp_BILog_List::execute() {
  string tenant_name = s->info.args.get("tenant"),
         bucket_name = s->info.args.get("bucket"),
         marker = s->info.args.get("marker"),
         max_entries_str = s->info.args.get("max-entries"),
         bucket_instance = s->info.args.get("bucket-instance");
  RGWBucketInfo bucket_info;
  unsigned max_entries;

  if (bucket_name.empty() && bucket_instance.empty()) {
    dout(5) << "ERROR: neither bucket nor bucket instance specified" << dendl;
    http_ret = -EINVAL;
    return;
  }

  int shard_id;
  http_ret = rgw_bucket_parse_bucket_instance(bucket_instance, &bucket_instance, &shard_id);
  if (http_ret < 0) {
    return;
  }

  if (!bucket_instance.empty()) {
    http_ret = store->get_bucket_instance_info(*s->sysobj_ctx, bucket_instance, bucket_info, NULL, NULL);
    if (http_ret < 0) {
      dout(5) << "could not get bucket instance info for bucket instance id=" << bucket_instance << dendl;
      return;
    }
  } else { /* !bucket_name.empty() */
    http_ret = store->get_bucket_info(*s->sysobj_ctx, tenant_name, bucket_name, bucket_info, NULL, NULL);
    if (http_ret < 0) {
      dout(5) << "could not get bucket info for bucket=" << bucket_name << dendl;
      return;
    }
  }

  bool truncated;
  unsigned count = 0;
  string err;

  max_entries = (unsigned)strict_strtol(max_entries_str.c_str(), 10, &err);
  if (!err.empty())
    max_entries = LOG_CLASS_LIST_MAX_ENTRIES;

  send_response();
  do {
    list<rgw_bi_log_entry> entries;
    int ret = store->list_bi_log_entries(bucket_info, shard_id,
                                          marker, max_entries - count, 
                                          entries, &truncated);
    if (ret < 0) {
      dout(5) << "ERROR: list_bi_log_entries()" << dendl;
      return;
    }

    count += entries.size();

    send_response(entries, marker);
  } while (truncated && count < max_entries);

  send_response_end();
}

void RGWOp_BILog_List::send_response() {
  if (sent_header)
    return;

  set_req_state_err(s, http_ret);
  dump_errno(s);
  end_header(s);

  sent_header = true;

  if (http_ret < 0)
    return;

  s->formatter->open_array_section("entries");
}

void RGWOp_BILog_List::send_response(list<rgw_bi_log_entry>& entries, string& marker)
{
  for (list<rgw_bi_log_entry>::iterator iter = entries.begin(); iter != entries.end(); ++iter) {
    rgw_bi_log_entry& entry = *iter;
    encode_json("entry", entry, s->formatter);

    marker = entry.id;
    flusher.flush();
  }
}

void RGWOp_BILog_List::send_response_end() {
  s->formatter->close_section();
  flusher.flush();
}
      
void RGWOp_BILog_Info::execute() {
  string tenant_name = s->info.args.get("tenant"),
         bucket_name = s->info.args.get("bucket"),
         bucket_instance = s->info.args.get("bucket-instance");
  RGWBucketInfo bucket_info;

  if (bucket_name.empty() && bucket_instance.empty()) {
    dout(5) << "ERROR: neither bucket nor bucket instance specified" << dendl;
    http_ret = -EINVAL;
    return;
  }

  int shard_id;
  http_ret = rgw_bucket_parse_bucket_instance(bucket_instance, &bucket_instance, &shard_id);
  if (http_ret < 0) {
    return;
  }

  if (!bucket_instance.empty()) {
    http_ret = store->get_bucket_instance_info(*s->sysobj_ctx, bucket_instance, bucket_info, NULL, NULL);
    if (http_ret < 0) {
      dout(5) << "could not get bucket instance info for bucket instance id=" << bucket_instance << dendl;
      return;
    }
  } else { /* !bucket_name.empty() */
    http_ret = store->get_bucket_info(*s->sysobj_ctx, tenant_name, bucket_name, bucket_info, NULL, NULL);
    if (http_ret < 0) {
      dout(5) << "could not get bucket info for bucket=" << bucket_name << dendl;
      return;
    }
  }
  map<RGWObjCategory, RGWStorageStats> stats;
  int ret =  store->get_bucket_stats(bucket_info, shard_id, &bucket_ver, &master_ver, stats, &max_marker, &syncstopped);
  if (ret < 0 && ret != -ENOENT) {
    http_ret = ret;
    return;
  }
}

void RGWOp_BILog_Info::send_response() {
  set_req_state_err(s, http_ret);
  dump_errno(s);
  end_header(s);

  if (http_ret < 0)
    return;

  s->formatter->open_object_section("info");
  encode_json("bucket_ver", bucket_ver, s->formatter);
  encode_json("master_ver", master_ver, s->formatter);
  encode_json("max_marker", max_marker, s->formatter);
  encode_json("syncstopped", syncstopped, s->formatter);
  s->formatter->close_section();

  flusher.flush();
}

void RGWOp_BILog_Delete::execute() {
  string tenant_name = s->info.args.get("tenant"),
         bucket_name = s->info.args.get("bucket"),
         start_marker = s->info.args.get("start-marker"),
         end_marker = s->info.args.get("end-marker"),
         bucket_instance = s->info.args.get("bucket-instance");

  RGWBucketInfo bucket_info;

  http_ret = 0;
  if ((bucket_name.empty() && bucket_instance.empty()) ||
      end_marker.empty()) {
    dout(5) << "ERROR: one of bucket and bucket instance, and also end-marker is mandatory" << dendl;
    http_ret = -EINVAL;
    return;
  }

  int shard_id;
  http_ret = rgw_bucket_parse_bucket_instance(bucket_instance, &bucket_instance, &shard_id);
  if (http_ret < 0) {
    return;
  }

  if (!bucket_instance.empty()) {
    http_ret = store->get_bucket_instance_info(*s->sysobj_ctx, bucket_instance, bucket_info, NULL, NULL);
    if (http_ret < 0) {
      dout(5) << "could not get bucket instance info for bucket instance id=" << bucket_instance << dendl;
      return;
    }
  } else { /* !bucket_name.empty() */
    http_ret = store->get_bucket_info(*s->sysobj_ctx, tenant_name, bucket_name, bucket_info, NULL, NULL);
    if (http_ret < 0) {
      dout(5) << "could not get bucket info for bucket=" << bucket_name << dendl;
      return;
    }
  }
  http_ret = store->trim_bi_log_entries(bucket_info, shard_id, start_marker, end_marker);
  if (http_ret < 0) {
    dout(5) << "ERROR: trim_bi_log_entries() " << dendl;
  }
  return;
}

void RGWOp_DATALog_List::execute() {
  string   shard = s->info.args.get("id");

  string   st = s->info.args.get("start-time"),
           et = s->info.args.get("end-time"),
           max_entries_str = s->info.args.get("max-entries"),
           marker = s->info.args.get("marker"),
           err;
  real_time  ut_st, 
             ut_et;
  unsigned shard_id, max_entries = LOG_CLASS_LIST_MAX_ENTRIES;

  s->info.args.get_bool("extra-info", &extra_info, false);

  shard_id = (unsigned)strict_strtol(shard.c_str(), 10, &err);
  if (!err.empty()) {
    dout(5) << "Error parsing shard_id " << shard << dendl;
    http_ret = -EINVAL;
    return;
  }

  if (parse_date_str(st, ut_st) < 0) {
    http_ret = -EINVAL;
    return;
  }

  if (parse_date_str(et, ut_et) < 0) {
    http_ret = -EINVAL;
    return;
  }

  if (!max_entries_str.empty()) {
    max_entries = (unsigned)strict_strtol(max_entries_str.c_str(), 10, &err);
    if (!err.empty()) {
      dout(5) << "Error parsing max-entries " << max_entries_str << dendl;
      http_ret = -EINVAL;
      return;
    }
    if (max_entries > LOG_CLASS_LIST_MAX_ENTRIES) {
      max_entries = LOG_CLASS_LIST_MAX_ENTRIES;
    }
  }

  // Note that last_marker is updated to be the marker of the last
  // entry listed
  http_ret = store->data_log->list_entries(shard_id, ut_st, ut_et,
                                           max_entries, entries, marker,
                                           &last_marker, &truncated);
}

void RGWOp_DATALog_List::send_response() {
  set_req_state_err(s, http_ret);
  dump_errno(s);
  end_header(s);

  if (http_ret < 0)
    return;

  s->formatter->open_object_section("log_entries");
  s->formatter->dump_string("marker", last_marker);
  s->formatter->dump_bool("truncated", truncated);
  {
    s->formatter->open_array_section("entries");
    for (list<rgw_data_change_log_entry>::iterator iter = entries.begin();
	 iter != entries.end(); ++iter) {
      rgw_data_change_log_entry& entry = *iter;
      if (!extra_info) {
        encode_json("entry", entry.entry, s->formatter);
      } else {
        encode_json("entry", entry, s->formatter);
      }
      flusher.flush();
    }
    s->formatter->close_section();
  }
  s->formatter->close_section();
  flusher.flush();
}


void RGWOp_DATALog_Info::execute() {
  num_objects = s->cct->_conf->rgw_data_log_num_shards;
  http_ret = 0;
}

void RGWOp_DATALog_Info::send_response() {
  set_req_state_err(s, http_ret);
  dump_errno(s);
  end_header(s);

  s->formatter->open_object_section("num_objects");
  s->formatter->dump_unsigned("num_objects", num_objects);
  s->formatter->close_section();
  flusher.flush();
}

void RGWOp_DATALog_ShardInfo::execute() {
  string shard = s->info.args.get("id");
  string err;

  unsigned shard_id = (unsigned)strict_strtol(shard.c_str(), 10, &err);
  if (!err.empty()) {
    dout(5) << "Error parsing shard_id " << shard << dendl;
    http_ret = -EINVAL;
    return;
  }

  http_ret = store->data_log->get_info(shard_id, &info);
}

void RGWOp_DATALog_ShardInfo::send_response() {
  set_req_state_err(s, http_ret);
  dump_errno(s);
  end_header(s);

  encode_json("info", info, s->formatter);
  flusher.flush();
}

void RGWOp_DATALog_Lock::execute() {
  string shard_id_str, duration_str, locker_id, zone_id;
  unsigned shard_id;

  http_ret = 0;

  shard_id_str = s->info.args.get("id");
  duration_str = s->info.args.get("length");
  locker_id    = s->info.args.get("locker-id");
  zone_id      = s->info.args.get("zone-id");

  if (shard_id_str.empty() ||
      (duration_str.empty()) ||
      locker_id.empty() ||
      zone_id.empty()) {
    dout(5) << "Error invalid parameter list" << dendl;
    http_ret = -EINVAL;
    return;
  }

  string err;
  shard_id = (unsigned)strict_strtol(shard_id_str.c_str(), 10, &err);
  if (!err.empty()) {
    dout(5) << "Error parsing shard_id param " << shard_id_str << dendl;
    http_ret = -EINVAL;
    return;
  }

  unsigned dur;
  dur = (unsigned)strict_strtol(duration_str.c_str(), 10, &err);
  if (!err.empty() || dur <= 0) {
    dout(5) << "invalid length param " << duration_str << dendl;
    http_ret = -EINVAL;
    return;
  }
  http_ret = store->data_log->lock_exclusive(shard_id, make_timespan(dur), zone_id, locker_id);
  if (http_ret == -EBUSY)
    http_ret = -ERR_LOCKED;
}

void RGWOp_DATALog_Unlock::execute() {
  string shard_id_str, locker_id, zone_id;
  unsigned shard_id;

  http_ret = 0;

  shard_id_str = s->info.args.get("id");
  locker_id    = s->info.args.get("locker-id");
  zone_id      = s->info.args.get("zone-id");

  if (shard_id_str.empty() ||
      locker_id.empty() ||
      zone_id.empty()) {
    dout(5) << "Error invalid parameter list" << dendl;
    http_ret = -EINVAL;
    return;
  }

  string err;
  shard_id = (unsigned)strict_strtol(shard_id_str.c_str(), 10, &err);
  if (!err.empty()) {
    dout(5) << "Error parsing shard_id param " << shard_id_str << dendl;
    http_ret = -EINVAL;
    return;
  }

  http_ret = store->data_log->unlock(shard_id, zone_id, locker_id);
}

void RGWOp_DATALog_Notify::execute() {
  string  source_zone = s->info.args.get("source-zone");
#define LARGE_ENOUGH_BUF (128 * 1024)

  int r = 0;
  bufferlist data;
  std::tie(r, data) = rgw_rest_read_all_input(s, LARGE_ENOUGH_BUF);
  if (r < 0) {
    http_ret = r;
    return;
  }

  char* buf = data.c_str();
  ldout(s->cct, 20) << __func__ << "(): read data: " << buf << dendl;

  JSONParser p;
  r = p.parse(buf, data.length());
  if (r < 0) {
    ldout(s->cct, 0) << "ERROR: failed to parse JSON" << dendl;
    http_ret = r;
    return;
  }

  map<int, set<string> > updated_shards;
  try {
    decode_json_obj(updated_shards, &p);
  } catch (JSONDecoder::err& err) {
    ldout(s->cct, 0) << "ERROR: failed to decode JSON" << dendl;
    http_ret = -EINVAL;
    return;
  }

  if (store->ctx()->_conf->subsys.should_gather<ceph_subsys_rgw, 20>()) {
    for (map<int, set<string> >::iterator iter = updated_shards.begin(); iter != updated_shards.end(); ++iter) {
      ldout(s->cct, 20) << __func__ << "(): updated shard=" << iter->first << dendl;
      set<string>& keys = iter->second;
      for (set<string>::iterator kiter = keys.begin(); kiter != keys.end(); ++kiter) {
      ldout(s->cct, 20) << __func__ << "(): modified key=" << *kiter << dendl;
      }
    }
  }

  store->wakeup_data_sync_shards(source_zone, updated_shards);

  http_ret = 0;
}

void RGWOp_DATALog_Delete::execute() {
  string   st = s->info.args.get("start-time"),
           et = s->info.args.get("end-time"),
           start_marker = s->info.args.get("start-marker"),
           end_marker = s->info.args.get("end-marker"),
           shard = s->info.args.get("id"),
           err;
  real_time  ut_st, 
             ut_et;
  unsigned shard_id;

  http_ret = 0;

  shard_id = (unsigned)strict_strtol(shard.c_str(), 10, &err);
  if (!err.empty()) {
    dout(5) << "Error parsing shard_id " << shard << dendl;
    http_ret = -EINVAL;
    return;
  }
  if (et.empty() && end_marker.empty()) { /* bounding end */
    http_ret = -EINVAL;
    return;
  }

  if (parse_date_str(st, ut_st) < 0) {
    http_ret = -EINVAL;
    return;
  }

  if (parse_date_str(et, ut_et) < 0) {
    http_ret = -EINVAL;
    return;
  }

  http_ret = store->data_log->trim_entries(shard_id, ut_st, ut_et, start_marker, end_marker);
}

// not in header to avoid pulling in rgw_sync.h
class RGWOp_MDLog_Status : public RGWRESTOp {
  rgw_meta_sync_status status;
public:
  int check_caps(RGWUserCaps& caps) override {
    return caps.check_cap("mdlog", RGW_CAP_READ);
  }
  int verify_permission() override {
    return check_caps(s->user->caps);
  }
  void execute() override;
  void send_response() override;
  const char* name() const override { return "get_metadata_log_status"; }
};

void RGWOp_MDLog_Status::execute()
{
  auto sync = store->get_meta_sync_manager();
  if (sync == nullptr) {
    ldout(s->cct, 1) << "no sync manager" << dendl;
    http_ret = -ENOENT;
    return;
  }
  http_ret = sync->read_sync_status(&status);
}

void RGWOp_MDLog_Status::send_response()
{
  set_req_state_err(s, http_ret);
  dump_errno(s);
  end_header(s);

  if (http_ret >= 0) {
    encode_json("status", status, s->formatter);
  }
  flusher.flush();
}

// not in header to avoid pulling in rgw_data_sync.h
class RGWOp_BILog_Status : public RGWRESTOp {
  std::vector<rgw_bucket_shard_sync_info> status;
public:
  int check_caps(RGWUserCaps& caps) override {
    return caps.check_cap("bilog", RGW_CAP_READ);
  }
  int verify_permission() override {
    return check_caps(s->user->caps);
  }
  void execute() override;
  void send_response() override;
<<<<<<< HEAD
  const string name() override { return "get_bucket_index_log_status"; }
=======
  const char* name() const override { return "get_bucket_index_log_status"; }
>>>>>>> f8781be9
};

void RGWOp_BILog_Status::execute()
{
  const auto source_zone = s->info.args.get("source-zone");
  const auto key = s->info.args.get("bucket");
  if (key.empty()) {
    ldout(s->cct, 4) << "no 'bucket' provided" << dendl;
    http_ret = -EINVAL;
    return;
  }

  rgw_bucket bucket;
  int shard_id{-1}; // unused
  http_ret = rgw_bucket_parse_bucket_key(s->cct, key, &bucket, &shard_id);
  if (http_ret < 0) {
    ldout(s->cct, 4) << "no 'bucket' provided" << dendl;
    http_ret = -EINVAL;
    return;
  }

  // read the bucket instance info for num_shards
<<<<<<< HEAD
  RGWObjectCtx ctx(store);
=======
  auto ctx = store->svc.sysobj->init_obj_ctx();
>>>>>>> f8781be9
  RGWBucketInfo info;
  http_ret = store->get_bucket_instance_info(ctx, bucket, info, nullptr, nullptr);
  if (http_ret < 0) {
    ldout(s->cct, 4) << "failed to read bucket info: " << cpp_strerror(http_ret) << dendl;
    return;
  }
<<<<<<< HEAD
  http_ret = rgw_bucket_sync_status(store, source_zone, info, &status);
=======
  http_ret = rgw_bucket_sync_status(this, store, source_zone, info, &status);
>>>>>>> f8781be9
}

void RGWOp_BILog_Status::send_response()
{
  set_req_state_err(s, http_ret);
  dump_errno(s);
  end_header(s);

  if (http_ret >= 0) {
    encode_json("status", status, s->formatter);
  }
  flusher.flush();
}

// not in header to avoid pulling in rgw_data_sync.h
class RGWOp_DATALog_Status : public RGWRESTOp {
  rgw_data_sync_status status;
public:
  int check_caps(RGWUserCaps& caps) override {
    return caps.check_cap("datalog", RGW_CAP_READ);
  }
  int verify_permission() override {
    return check_caps(s->user->caps);
  }
  void execute() override ;
  void send_response() override;
  const char* name() const override { return "get_data_changes_log_status"; }
};

void RGWOp_DATALog_Status::execute()
{
  const auto source_zone = s->info.args.get("source-zone");
  auto sync = store->get_data_sync_manager(source_zone);
  if (sync == nullptr) {
    ldout(s->cct, 1) << "no sync manager for source-zone " << source_zone << dendl;
    http_ret = -ENOENT;
    return;
  }
  http_ret = sync->read_sync_status(&status);
}

void RGWOp_DATALog_Status::send_response()
{
  set_req_state_err(s, http_ret);
  dump_errno(s);
  end_header(s);

  if (http_ret >= 0) {
    encode_json("status", status, s->formatter);
  }
  flusher.flush();
}


RGWOp *RGWHandler_Log::op_get() {
  bool exists;
  string type = s->info.args.get("type", &exists);

  if (!exists) {
    return NULL;
  }

  if (type.compare("metadata") == 0) {
    if (s->info.args.exists("id")) {
      if (s->info.args.exists("info")) {
        return new RGWOp_MDLog_ShardInfo;
      } else {
        return new RGWOp_MDLog_List;
      }
    } else if (s->info.args.exists("status")) {
      return new RGWOp_MDLog_Status;
    } else {
      return new RGWOp_MDLog_Info;
    }
  } else if (type.compare("bucket-index") == 0) {
    if (s->info.args.exists("info")) {
      return new RGWOp_BILog_Info;
    } else if (s->info.args.exists("status")) {
      return new RGWOp_BILog_Status;
    } else {
      return new RGWOp_BILog_List;
    }
  } else if (type.compare("data") == 0) {
    if (s->info.args.exists("id")) {
      if (s->info.args.exists("info")) {
        return new RGWOp_DATALog_ShardInfo;
      } else {
        return new RGWOp_DATALog_List;
      }
    } else if (s->info.args.exists("status")) {
      return new RGWOp_DATALog_Status;
    } else {
      return new RGWOp_DATALog_Info;
    }
  }
  return NULL;
}

RGWOp *RGWHandler_Log::op_delete() {
  bool exists;
  string type = s->info.args.get("type", &exists);

  if (!exists) {
    return NULL;
  }

  if (type.compare("metadata") == 0)
    return new RGWOp_MDLog_Delete;
  else if (type.compare("bucket-index") == 0) 
    return new RGWOp_BILog_Delete;
  else if (type.compare("data") == 0)
    return new RGWOp_DATALog_Delete;
  return NULL;
}

RGWOp *RGWHandler_Log::op_post() {
  bool exists;
  string type = s->info.args.get("type", &exists);

  if (!exists) {
    return NULL;
  }

  if (type.compare("metadata") == 0) {
    if (s->info.args.exists("lock"))
      return new RGWOp_MDLog_Lock;
    else if (s->info.args.exists("unlock"))
      return new RGWOp_MDLog_Unlock;
    else if (s->info.args.exists("notify"))
      return new RGWOp_MDLog_Notify;	    
  } else if (type.compare("data") == 0) {
    if (s->info.args.exists("lock"))
      return new RGWOp_DATALog_Lock;
    else if (s->info.args.exists("unlock"))
      return new RGWOp_DATALog_Unlock;
    else if (s->info.args.exists("notify"))
      return new RGWOp_DATALog_Notify;	    
  }
  return NULL;
}
<|MERGE_RESOLUTION|>--- conflicted
+++ resolved
@@ -886,11 +886,7 @@
   }
   void execute() override;
   void send_response() override;
-<<<<<<< HEAD
-  const string name() override { return "get_bucket_index_log_status"; }
-=======
   const char* name() const override { return "get_bucket_index_log_status"; }
->>>>>>> f8781be9
 };
 
 void RGWOp_BILog_Status::execute()
@@ -913,22 +909,14 @@
   }
 
   // read the bucket instance info for num_shards
-<<<<<<< HEAD
-  RGWObjectCtx ctx(store);
-=======
   auto ctx = store->svc.sysobj->init_obj_ctx();
->>>>>>> f8781be9
   RGWBucketInfo info;
   http_ret = store->get_bucket_instance_info(ctx, bucket, info, nullptr, nullptr);
   if (http_ret < 0) {
     ldout(s->cct, 4) << "failed to read bucket info: " << cpp_strerror(http_ret) << dendl;
     return;
   }
-<<<<<<< HEAD
-  http_ret = rgw_bucket_sync_status(store, source_zone, info, &status);
-=======
   http_ret = rgw_bucket_sync_status(this, store, source_zone, info, &status);
->>>>>>> f8781be9
 }
 
 void RGWOp_BILog_Status::send_response()
