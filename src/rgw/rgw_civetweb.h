--- conflicted
+++ resolved
@@ -28,11 +28,7 @@
   size_t dump_date_header();
 
 public:
-<<<<<<< HEAD
-  int init_env(CephContext *cct) override;
-=======
   [[nodiscard]] int init_env(CephContext *cct) override;
->>>>>>> f8781be9
 
   size_t send_status(int status, const char *status_name) override;
   size_t send_100_continue() override;
