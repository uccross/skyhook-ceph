--- conflicted
+++ resolved
@@ -72,11 +72,6 @@
 }
 
 void RGWOp_Metadata_List::execute() {
-<<<<<<< HEAD
-  string marker = s->info.args.get("marker");
-  bool max_entries_specified;
-  string max_entries_str = s->info.args.get("max-entries", &max_entries_specified);
-=======
   string marker;
   ldout(s->cct, 16) << __func__
 		    << " raw marker " << s->info.args.get("marker")
@@ -96,7 +91,6 @@
   bool max_entries_specified;
   string max_entries_str =
     s->info.args.get("max-entries", &max_entries_specified);
->>>>>>> f8781be9
 
   bool extended_response = (max_entries_specified); /* for backward compatibility, if max-entries is not specified
                                                     we will send the old response format */
@@ -119,15 +113,12 @@
   void *handle;
   int max = 1000;
 
-<<<<<<< HEAD
-=======
   /* example markers:
      marker = "3:b55a9110:root::bu_9:head";
      marker = "3:b9a8b2a6:root::sorry_janefonda_890:head";
      marker = "3:bf885d8f:root::sorry_janefonda_665:head";
   */
 
->>>>>>> f8781be9
   http_ret = store->meta_mgr->list_keys_init(metadata_key, marker, &handle);
   if (http_ret < 0) {
     dout(5) << "ERROR: can't get key: " << cpp_strerror(http_ret) << dendl;
@@ -168,13 +159,9 @@
     encode_json("truncated", truncated, s->formatter);
     encode_json("count", count, s->formatter);
     if (truncated) {
-<<<<<<< HEAD
-      encode_json("marker", store->meta_mgr->get_marker(handle), s->formatter);
-=======
       string esc_marker =
 	rgw::to_base64(store->meta_mgr->get_marker(handle));
       encode_json("marker", esc_marker, s->formatter);
->>>>>>> f8781be9
     }
     s->formatter->close_section();
   }
