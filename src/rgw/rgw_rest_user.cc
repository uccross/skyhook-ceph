// -*- mode:C++; tab-width:8; c-basic-offset:2; indent-tabs-mode:t -*-
// vim: ts=8 sw=2 smarttab

#include "common/ceph_json.h"

#include "rgw_op.h"
#include "rgw_user.h"
#include "rgw_rest_user.h"

#include "include/str_list.h"
#include "include/ceph_assert.h"

#define dout_subsys ceph_subsys_rgw

class RGWOp_User_List : public RGWRESTOp {

public:
  RGWOp_User_List() {}

  int check_caps(RGWUserCaps& caps) override {
    return caps.check_cap("users", RGW_CAP_READ);
  }

  void execute() override;

  const char* name() const override { return "list_user"; }
};

void RGWOp_User_List::execute()
{
  RGWUserAdminOpState op_state;

  uint32_t max_entries;
  std::string marker;
  RESTArgs::get_uint32(s, "max-entries", 1000, &max_entries);
  RESTArgs::get_string(s, "marker", marker, &marker);

  op_state.max_entries = max_entries;
  op_state.marker = marker;
  http_ret = RGWUserAdminOp_User::list(store, op_state, flusher);
}

class RGWOp_User_Info : public RGWRESTOp {

public:
  RGWOp_User_Info() {}

  int check_caps(RGWUserCaps& caps) override {
    return caps.check_cap("users", RGW_CAP_READ);
  }

  void execute() override;

  const char* name() const override { return "get_user_info"; }
};

void RGWOp_User_Info::execute()
{
  RGWUserAdminOpState op_state;

  std::string uid_str, access_key_str;
  bool fetch_stats;
  bool sync_stats;

  RESTArgs::get_string(s, "uid", uid_str, &uid_str);
  RESTArgs::get_string(s, "access-key", access_key_str, &access_key_str);

  // if uid was not supplied in rest argument, error out now, otherwise we'll
  // end up initializing anonymous user, for which keys.init will eventually
  // return -EACESS
  if (uid_str.empty() && access_key_str.empty()){
    http_ret=-EINVAL;
    return;
  }

  rgw_user uid(uid_str);

  RESTArgs::get_bool(s, "stats", false, &fetch_stats);

  RESTArgs::get_bool(s, "sync", false, &sync_stats);

  op_state.set_user_id(uid);
  op_state.set_access_key(access_key_str);
  op_state.set_fetch_stats(fetch_stats);
  op_state.set_sync_stats(sync_stats);

  http_ret = RGWUserAdminOp_User::info(store, op_state, flusher);
}

class RGWOp_User_Create : public RGWRESTOp {

public:
  RGWOp_User_Create() {}

  int check_caps(RGWUserCaps& caps) override {
    return caps.check_cap("users", RGW_CAP_WRITE);
  }

  void execute() override;

  const char* name() const override { return "create_user"; }
};

void RGWOp_User_Create::execute()
{
  std::string uid_str;
  std::string display_name;
  std::string email;
  std::string access_key;
  std::string secret_key;
  std::string key_type_str;
  std::string caps;
  std::string tenant_name;
<<<<<<< HEAD
=======
  std::string op_mask_str;
>>>>>>> 3ad2dfa4

  bool gen_key;
  bool suspended;
  bool system;
  bool exclusive;

  int32_t max_buckets;
  int32_t default_max_buckets = s->cct->_conf->rgw_user_max_buckets;

  RGWUserAdminOpState op_state;

  RESTArgs::get_string(s, "uid", uid_str, &uid_str);
  rgw_user uid(uid_str);

  RESTArgs::get_string(s, "display-name", display_name, &display_name);
  RESTArgs::get_string(s, "email", email, &email);
  RESTArgs::get_string(s, "access-key", access_key, &access_key);
  RESTArgs::get_string(s, "secret-key", secret_key, &secret_key);
  RESTArgs::get_string(s, "key-type", key_type_str, &key_type_str);
  RESTArgs::get_string(s, "user-caps", caps, &caps);
  RESTArgs::get_string(s, "tenant", tenant_name, &tenant_name);
  RESTArgs::get_bool(s, "generate-key", true, &gen_key);
  RESTArgs::get_bool(s, "suspended", false, &suspended);
  RESTArgs::get_int32(s, "max-buckets", default_max_buckets, &max_buckets);
  RESTArgs::get_bool(s, "system", false, &system);
  RESTArgs::get_bool(s, "exclusive", false, &exclusive);
  RESTArgs::get_string(s, "op-mask", op_mask_str, &op_mask_str);

  if (!s->user->system && system) {
    ldout(s->cct, 0) << "cannot set system flag by non-system user" << dendl;
    http_ret = -EINVAL;
    return;
  }

  if (!tenant_name.empty()) {
    uid.tenant = tenant_name;
  }

  // TODO: validate required args are passed in. (for eg. uid and display_name here)
  op_state.set_user_id(uid);
  op_state.set_display_name(display_name);
  op_state.set_user_email(email);
  op_state.set_caps(caps);
  op_state.set_access_key(access_key);
  op_state.set_secret_key(secret_key);

  if (!op_mask_str.empty()) {
    uint32_t op_mask;
    int ret = rgw_parse_op_type_list(op_mask_str, &op_mask);
    if (ret < 0) {
      ldout(s->cct, 0) << "failed to parse op_mask: " << ret << dendl;
      http_ret = -EINVAL;
      return;
    }
    op_state.set_op_mask(op_mask);
  }

  if (!key_type_str.empty()) {
    int32_t key_type = KEY_TYPE_UNDEFINED;
    if (key_type_str.compare("swift") == 0)
      key_type = KEY_TYPE_SWIFT;
    else if (key_type_str.compare("s3") == 0)
      key_type = KEY_TYPE_S3;

    op_state.set_key_type(key_type);
  }

  if (max_buckets != default_max_buckets)
    op_state.set_max_buckets(max_buckets);

  if (s->info.args.exists("suspended"))
    op_state.set_suspension(suspended);

  if (s->info.args.exists("system"))
    op_state.set_system(system);

  if (s->info.args.exists("exclusive"))
    op_state.set_exclusive(exclusive);

  if (gen_key)
    op_state.set_generate_key();

  http_ret = RGWUserAdminOp_User::create(store, op_state, flusher);
}

class RGWOp_User_Modify : public RGWRESTOp {

public:
  RGWOp_User_Modify() {}

  int check_caps(RGWUserCaps& caps) override {
    return caps.check_cap("users", RGW_CAP_WRITE);
  }

  void execute() override;

  const char* name() const override { return "modify_user"; }
};

void RGWOp_User_Modify::execute()
{
  std::string uid_str;
  std::string display_name;
  std::string email;
  std::string access_key;
  std::string secret_key;
  std::string key_type_str;
  std::string caps;
  std::string op_mask_str;

  bool gen_key;
  bool suspended;
  bool system;
  bool email_set;
  bool quota_set;
  int32_t max_buckets;

  RGWUserAdminOpState op_state;

  RESTArgs::get_string(s, "uid", uid_str, &uid_str);
  rgw_user uid(uid_str);

  RESTArgs::get_string(s, "display-name", display_name, &display_name);
  RESTArgs::get_string(s, "email", email, &email, &email_set);
  RESTArgs::get_string(s, "access-key", access_key, &access_key);
  RESTArgs::get_string(s, "secret-key", secret_key, &secret_key);
  RESTArgs::get_string(s, "user-caps", caps, &caps);
  RESTArgs::get_bool(s, "generate-key", false, &gen_key);
  RESTArgs::get_bool(s, "suspended", false, &suspended);
  RESTArgs::get_int32(s, "max-buckets", RGW_DEFAULT_MAX_BUCKETS, &max_buckets, &quota_set);
  RESTArgs::get_string(s, "key-type", key_type_str, &key_type_str);

  RESTArgs::get_bool(s, "system", false, &system);
  RESTArgs::get_string(s, "op-mask", op_mask_str, &op_mask_str);

  if (!s->user->system && system) {
    ldout(s->cct, 0) << "cannot set system flag by non-system user" << dendl;
    http_ret = -EINVAL;
    return;
  }

  op_state.set_user_id(uid);
  op_state.set_display_name(display_name);

  if (email_set)
    op_state.set_user_email(email);

  op_state.set_caps(caps);
  op_state.set_access_key(access_key);
  op_state.set_secret_key(secret_key);

  if (quota_set)
    op_state.set_max_buckets(max_buckets);

  if (gen_key)
    op_state.set_generate_key();

  if (!key_type_str.empty()) {
    int32_t key_type = KEY_TYPE_UNDEFINED;
    if (key_type_str.compare("swift") == 0)
      key_type = KEY_TYPE_SWIFT;
    else if (key_type_str.compare("s3") == 0)
      key_type = KEY_TYPE_S3;

    op_state.set_key_type(key_type);
  }

  if (s->info.args.exists("suspended"))
    op_state.set_suspension(suspended);

  if (s->info.args.exists("system"))
    op_state.set_system(system);

  if (!op_mask_str.empty()) {
    uint32_t op_mask;
    int ret = rgw_parse_op_type_list(op_mask_str, &op_mask);
    if (ret < 0) {
      ldout(s->cct, 0) << "failed to parse op_mask: " << ret << dendl;
      http_ret = -EINVAL;
      return;
    }
    op_state.set_op_mask(op_mask);
  }

  http_ret = RGWUserAdminOp_User::modify(store, op_state, flusher);
}

class RGWOp_User_Remove : public RGWRESTOp {

public:
  RGWOp_User_Remove() {}

  int check_caps(RGWUserCaps& caps) override {
    return caps.check_cap("users", RGW_CAP_WRITE);
  }

  void execute() override;

  const char* name() const override { return "remove_user"; }
};

void RGWOp_User_Remove::execute()
{
  std::string uid_str;
  bool purge_data;

  RGWUserAdminOpState op_state;

  RESTArgs::get_string(s, "uid", uid_str, &uid_str);
  rgw_user uid(uid_str);

  RESTArgs::get_bool(s, "purge-data", false, &purge_data);

  // FIXME: no double checking
  if (!uid.empty())
    op_state.set_user_id(uid);

  op_state.set_purge_data(purge_data);

  http_ret = RGWUserAdminOp_User::remove(store, op_state, flusher);
}

class RGWOp_Subuser_Create : public RGWRESTOp {

public:
  RGWOp_Subuser_Create() {}

  int check_caps(RGWUserCaps& caps) override {
    return caps.check_cap("users", RGW_CAP_WRITE);
  }

  void execute() override;

  const char* name() const override { return "create_subuser"; }
};

void RGWOp_Subuser_Create::execute()
{
  std::string uid_str;
  std::string subuser;
  std::string secret_key;
  std::string access_key;
  std::string perm_str;
  std::string key_type_str;

  bool gen_subuser = false; // FIXME placeholder
  bool gen_secret;
  bool gen_access;

  uint32_t perm_mask = 0;
  int32_t key_type = KEY_TYPE_SWIFT;

  RGWUserAdminOpState op_state;

  RESTArgs::get_string(s, "uid", uid_str, &uid_str);
  rgw_user uid(uid_str);

  RESTArgs::get_string(s, "subuser", subuser, &subuser);
  RESTArgs::get_string(s, "access-key", access_key, &access_key);
  RESTArgs::get_string(s, "secret-key", secret_key, &secret_key);
  RESTArgs::get_string(s, "access", perm_str, &perm_str);
  RESTArgs::get_string(s, "key-type", key_type_str, &key_type_str);
  //RESTArgs::get_bool(s, "generate-subuser", false, &gen_subuser);
  RESTArgs::get_bool(s, "generate-secret", false, &gen_secret);
  RESTArgs::get_bool(s, "gen-access-key", false, &gen_access);
  
  perm_mask = rgw_str_to_perm(perm_str.c_str());
  op_state.set_perm(perm_mask);

  op_state.set_user_id(uid);
  op_state.set_subuser(subuser);
  op_state.set_access_key(access_key);
  op_state.set_secret_key(secret_key);
  op_state.set_generate_subuser(gen_subuser);

  if (gen_access)
    op_state.set_gen_access();

  if (gen_secret)
    op_state.set_gen_secret();

  if (!key_type_str.empty()) {
    if (key_type_str.compare("swift") == 0)
      key_type = KEY_TYPE_SWIFT;
    else if (key_type_str.compare("s3") == 0)
      key_type = KEY_TYPE_S3;
  }
  op_state.set_key_type(key_type);

  http_ret = RGWUserAdminOp_Subuser::create(store, op_state, flusher);
}

class RGWOp_Subuser_Modify : public RGWRESTOp {

public:
  RGWOp_Subuser_Modify() {}

  int check_caps(RGWUserCaps& caps) override {
    return caps.check_cap("users", RGW_CAP_WRITE);
  }

  void execute() override;

  const char* name() const override { return "modify_subuser"; }
};

void RGWOp_Subuser_Modify::execute()
{
  std::string uid_str;
  std::string subuser;
  std::string secret_key;
  std::string key_type_str;
  std::string perm_str;

  RGWUserAdminOpState op_state;

  uint32_t perm_mask;
  int32_t key_type = KEY_TYPE_SWIFT;

  bool gen_secret;

  RESTArgs::get_string(s, "uid", uid_str, &uid_str);
  rgw_user uid(uid_str);

  RESTArgs::get_string(s, "subuser", subuser, &subuser);
  RESTArgs::get_string(s, "secret-key", secret_key, &secret_key);
  RESTArgs::get_string(s, "access", perm_str, &perm_str);
  RESTArgs::get_string(s, "key-type", key_type_str, &key_type_str);
  RESTArgs::get_bool(s, "generate-secret", false, &gen_secret);

  perm_mask = rgw_str_to_perm(perm_str.c_str());
  op_state.set_perm(perm_mask);

  op_state.set_user_id(uid);
  op_state.set_subuser(subuser);

  if (!secret_key.empty())
    op_state.set_secret_key(secret_key);

  if (gen_secret)
    op_state.set_gen_secret();

  if (!key_type_str.empty()) {
    if (key_type_str.compare("swift") == 0)
      key_type = KEY_TYPE_SWIFT;
    else if (key_type_str.compare("s3") == 0)
      key_type = KEY_TYPE_S3;
  }
  op_state.set_key_type(key_type);

  http_ret = RGWUserAdminOp_Subuser::modify(store, op_state, flusher);
}

class RGWOp_Subuser_Remove : public RGWRESTOp {

public:
  RGWOp_Subuser_Remove() {}

  int check_caps(RGWUserCaps& caps) override {
    return caps.check_cap("users", RGW_CAP_WRITE);
  }

  void execute() override;

  const char* name() const override { return "remove_subuser"; }
};

void RGWOp_Subuser_Remove::execute()
{
  std::string uid_str;
  std::string subuser;
  bool purge_keys;

  RGWUserAdminOpState op_state;

  RESTArgs::get_string(s, "uid", uid_str, &uid_str);
  rgw_user uid(uid_str);

  RESTArgs::get_string(s, "subuser", subuser, &subuser);
  RESTArgs::get_bool(s, "purge-keys", true, &purge_keys);

  op_state.set_user_id(uid);
  op_state.set_subuser(subuser);

  if (purge_keys)
    op_state.set_purge_keys();

  http_ret = RGWUserAdminOp_Subuser::remove(store, op_state, flusher);
}

class RGWOp_Key_Create : public RGWRESTOp {

public:
  RGWOp_Key_Create() {}

  int check_caps(RGWUserCaps& caps) override {
    return caps.check_cap("users", RGW_CAP_WRITE);
  }

  void execute() override;

  const char* name() const override { return "create_access_key"; }
};

void RGWOp_Key_Create::execute()
{
  std::string uid_str;
  std::string subuser;
  std::string access_key;
  std::string secret_key;
  std::string key_type_str;

  bool gen_key;

  RGWUserAdminOpState op_state;

  RESTArgs::get_string(s, "uid", uid_str, &uid_str);
  rgw_user uid(uid_str);

  RESTArgs::get_string(s, "subuser", subuser, &subuser);
  RESTArgs::get_string(s, "access-key", access_key, &access_key);
  RESTArgs::get_string(s, "secret-key", secret_key, &secret_key);
  RESTArgs::get_string(s, "key-type", key_type_str, &key_type_str);
  RESTArgs::get_bool(s, "generate-key", true, &gen_key);

  op_state.set_user_id(uid);
  op_state.set_subuser(subuser);
  op_state.set_access_key(access_key);
  op_state.set_secret_key(secret_key);

  if (gen_key)
    op_state.set_generate_key();

  if (!key_type_str.empty()) {
    int32_t key_type = KEY_TYPE_UNDEFINED;
    if (key_type_str.compare("swift") == 0)
      key_type = KEY_TYPE_SWIFT;
    else if (key_type_str.compare("s3") == 0)
      key_type = KEY_TYPE_S3;

    op_state.set_key_type(key_type);
  }

  http_ret = RGWUserAdminOp_Key::create(store, op_state, flusher);
}

class RGWOp_Key_Remove : public RGWRESTOp {

public:
  RGWOp_Key_Remove() {}

  int check_caps(RGWUserCaps& caps) override {
    return caps.check_cap("users", RGW_CAP_WRITE);
  }

  void execute() override;

  const char* name() const override { return "remove_access_key"; }
};

void RGWOp_Key_Remove::execute()
{
  std::string uid_str;
  std::string subuser;
  std::string access_key;
  std::string key_type_str;

  RGWUserAdminOpState op_state;

  RESTArgs::get_string(s, "uid", uid_str, &uid_str);
  rgw_user uid(uid_str);

  RESTArgs::get_string(s, "subuser", subuser, &subuser);
  RESTArgs::get_string(s, "access-key", access_key, &access_key);
  RESTArgs::get_string(s, "key-type", key_type_str, &key_type_str);

  op_state.set_user_id(uid);
  op_state.set_subuser(subuser);
  op_state.set_access_key(access_key);

  if (!key_type_str.empty()) {
    int32_t key_type = KEY_TYPE_UNDEFINED;
    if (key_type_str.compare("swift") == 0)
      key_type = KEY_TYPE_SWIFT;
    else if (key_type_str.compare("s3") == 0)
      key_type = KEY_TYPE_S3;

    op_state.set_key_type(key_type);
  }

  http_ret = RGWUserAdminOp_Key::remove(store, op_state, flusher);
}

class RGWOp_Caps_Add : public RGWRESTOp {

public:
  RGWOp_Caps_Add() {}

  int check_caps(RGWUserCaps& caps) override {
    return caps.check_cap("users", RGW_CAP_WRITE);
  }

  void execute() override;

  const char* name() const override { return "add_user_caps"; }
};

void RGWOp_Caps_Add::execute()
{
  std::string uid_str;
  std::string caps;

  RGWUserAdminOpState op_state;

  RESTArgs::get_string(s, "uid", uid_str, &uid_str);
  rgw_user uid(uid_str);

  RESTArgs::get_string(s, "user-caps", caps, &caps);

  op_state.set_user_id(uid);
  op_state.set_caps(caps);

  http_ret = RGWUserAdminOp_Caps::add(store, op_state, flusher);
}

class RGWOp_Caps_Remove : public RGWRESTOp {

public:
  RGWOp_Caps_Remove() {}

  int check_caps(RGWUserCaps& caps) override {
    return caps.check_cap("users", RGW_CAP_WRITE);
  }

  void execute() override;

  const char* name() const override { return "remove_user_caps"; }
};

void RGWOp_Caps_Remove::execute()
{
  std::string uid_str;
  std::string caps;

  RGWUserAdminOpState op_state;

  RESTArgs::get_string(s, "uid", uid_str, &uid_str);
  rgw_user uid(uid_str);

  RESTArgs::get_string(s, "user-caps", caps, &caps);

  op_state.set_user_id(uid);
  op_state.set_caps(caps);

  http_ret = RGWUserAdminOp_Caps::remove(store, op_state, flusher);
}

struct UserQuotas {
  RGWQuotaInfo bucket_quota;
  RGWQuotaInfo user_quota;

  UserQuotas() {}

  explicit UserQuotas(RGWUserInfo& info) : bucket_quota(info.bucket_quota), 
				  user_quota(info.user_quota) {}

  void dump(Formatter *f) const {
    encode_json("bucket_quota", bucket_quota, f);
    encode_json("user_quota", user_quota, f);
  }
  void decode_json(JSONObj *obj) {
    JSONDecoder::decode_json("bucket_quota", bucket_quota, obj);
    JSONDecoder::decode_json("user_quota", user_quota, obj);
  }
};

class RGWOp_Quota_Info : public RGWRESTOp {

public:
  RGWOp_Quota_Info() {}

  int check_caps(RGWUserCaps& caps) override {
    return caps.check_cap("users", RGW_CAP_READ);
  }

  void execute() override;

  const char* name() const override { return "get_quota_info"; }
};


void RGWOp_Quota_Info::execute()
{
  RGWUserAdminOpState op_state;

  std::string uid_str;
  std::string quota_type;

  RESTArgs::get_string(s, "uid", uid_str, &uid_str);
  RESTArgs::get_string(s, "quota-type", quota_type, &quota_type);

  if (uid_str.empty()) {
    http_ret = -EINVAL;
    return;
  }

  rgw_user uid(uid_str);

  bool show_all = quota_type.empty();
  bool show_bucket = show_all || (quota_type == "bucket");
  bool show_user = show_all || (quota_type == "user");

  if (!(show_all || show_bucket || show_user)) {
    http_ret = -EINVAL;
    return;
  }

  op_state.set_user_id(uid);

  RGWUser user;
  http_ret = user.init(store, op_state);
  if (http_ret < 0)
    return;

  if (!op_state.has_existing_user()) {
    http_ret = -ERR_NO_SUCH_USER;
    return;
  }

  RGWUserInfo info;
  string err_msg;
  http_ret = user.info(info, &err_msg);
  if (http_ret < 0)
    return;

  flusher.start(0);
  if (show_all) {
    UserQuotas quotas(info);
    encode_json("quota", quotas, s->formatter);
  } else if (show_user) {
    encode_json("user_quota", info.user_quota, s->formatter);
  } else {
    encode_json("bucket_quota", info.bucket_quota, s->formatter);
  }

  flusher.flush();
}

class RGWOp_Quota_Set : public RGWRESTOp {

public:
  RGWOp_Quota_Set() {}

  int check_caps(RGWUserCaps& caps) override {
    return caps.check_cap("users", RGW_CAP_WRITE);
  }

  void execute() override;

  const char* name() const override { return "set_quota_info"; }
};

/**
 * set quota
 *
 * two different ways to set the quota info: as json struct in the message body or via http params.
 *
 * as json:
 *
 * PUT /admin/user?uid=<uid>[&quota-type=<type>]
 *
 * whereas quota-type is optional and is either user, or bucket
 *
 * if quota-type is not specified then we expect to get a structure that contains both quotas,
 * otherwise we'll only get the relevant configuration.
 *
 * E.g., if quota type not specified:
 * {
 *    "user_quota" : {
 *      "max_size_kb" : 4096,
 *      "max_objects" : -1,
 *      "enabled" : false
 *    },
 *    "bucket_quota" : {
 *      "max_size_kb" : 1024,
 *      "max_objects" : -1,
 *      "enabled" : true
 *    }
 * }
 *
 *
 * or if quota type is specified:
 * {
 *   "max_size_kb" : 4096,
 *   "max_objects" : -1,
 *   "enabled" : false
 * }
 *
 * Another option is not to pass any body and set the following http params:
 *
 *
 * max-size-kb=<size>
 * max-objects=<max objects>
 * enabled[={true,false}]
 *
 * all params are optionals and default to the current settings. With this type of configuration the
 * quota-type param is mandatory.
 *
 */

void RGWOp_Quota_Set::execute()
{
  RGWUserAdminOpState op_state;

  std::string uid_str;
  std::string quota_type;

  RESTArgs::get_string(s, "uid", uid_str, &uid_str);
  RESTArgs::get_string(s, "quota-type", quota_type, &quota_type);

  if (uid_str.empty()) {
    http_ret = -EINVAL;
    return;
  }

  rgw_user uid(uid_str);

  bool set_all = quota_type.empty();
  bool set_bucket = set_all || (quota_type == "bucket");
  bool set_user = set_all || (quota_type == "user");

  if (!(set_all || set_bucket || set_user)) {
    ldout(store->ctx(), 20) << "invalid quota type" << dendl;
    http_ret = -EINVAL;
    return;
  }

  bool use_http_params;

  if (s->content_length > 0) {
    use_http_params = false;
  } else {
    const char *encoding = s->info.env->get("HTTP_TRANSFER_ENCODING");
    use_http_params = (!encoding || strcmp(encoding, "chunked") != 0);
  }

  if (use_http_params && set_all) {
    ldout(store->ctx(), 20) << "quota type was not specified, can't set all quotas via http headers" << dendl;
    http_ret = -EINVAL;
    return;
  }

  op_state.set_user_id(uid);

  RGWUser user;
  http_ret = user.init(store, op_state);
  if (http_ret < 0) {
    ldout(store->ctx(), 20) << "failed initializing user info: " << http_ret << dendl;
    return;
  }

  if (!op_state.has_existing_user()) {
    http_ret = -ERR_NO_SUCH_USER;
    return;
  }

#define QUOTA_INPUT_MAX_LEN 1024
  if (set_all) {
    UserQuotas quotas;

    if ((http_ret = rgw_rest_get_json_input(store->ctx(), s, quotas, QUOTA_INPUT_MAX_LEN, NULL)) < 0) {
      ldout(store->ctx(), 20) << "failed to retrieve input" << dendl;
      return;
    }

    op_state.set_user_quota(quotas.user_quota);
    op_state.set_bucket_quota(quotas.bucket_quota);
  } else {
    RGWQuotaInfo quota;

    if (!use_http_params) {
      bool empty;
      http_ret = rgw_rest_get_json_input(store->ctx(), s, quota, QUOTA_INPUT_MAX_LEN, &empty);
      if (http_ret < 0) {
        ldout(store->ctx(), 20) << "failed to retrieve input" << dendl;
        if (!empty)
          return;

        /* was probably chunked input, but no content provided, configure via http params */
        use_http_params = true;
      }
    }

    if (use_http_params) {
      RGWUserInfo info;
      string err_msg;
      http_ret = user.info(info, &err_msg);
      if (http_ret < 0) {
        ldout(store->ctx(), 20) << "failed to get user info: " << http_ret << dendl;
        return;
      }
      RGWQuotaInfo *old_quota;
      if (set_user) {
        old_quota = &info.user_quota;
      } else {
        old_quota = &info.bucket_quota;
      }

      RESTArgs::get_int64(s, "max-objects", old_quota->max_objects, &quota.max_objects);
      RESTArgs::get_int64(s, "max-size", old_quota->max_size, &quota.max_size);
      int64_t max_size_kb;
      bool has_max_size_kb = false;
      RESTArgs::get_int64(s, "max-size-kb", 0, &max_size_kb, &has_max_size_kb);
      if (has_max_size_kb) {
        quota.max_size = max_size_kb * 1024;
      }
      RESTArgs::get_bool(s, "enabled", old_quota->enabled, &quota.enabled);
    }

    if (set_user) {
      op_state.set_user_quota(quota);
    } else {
      op_state.set_bucket_quota(quota);
    }
  }

  string err;
  http_ret = user.modify(op_state, &err);
  if (http_ret < 0) {
    ldout(store->ctx(), 20) << "failed updating user info: " << http_ret << ": " << err << dendl;
    return;
  }
}

RGWOp *RGWHandler_User::op_get()
{
  if (s->info.args.sub_resource_exists("quota"))
    return new RGWOp_Quota_Info;

  if (s->info.args.sub_resource_exists("list"))
    return new RGWOp_User_List;

  return new RGWOp_User_Info;
}

RGWOp *RGWHandler_User::op_put()
{
  if (s->info.args.sub_resource_exists("subuser"))
    return new RGWOp_Subuser_Create;

  if (s->info.args.sub_resource_exists("key"))
    return new RGWOp_Key_Create;

  if (s->info.args.sub_resource_exists("caps"))
    return new RGWOp_Caps_Add;

  if (s->info.args.sub_resource_exists("quota"))
    return new RGWOp_Quota_Set;

  return new RGWOp_User_Create;
}

RGWOp *RGWHandler_User::op_post()
{
  if (s->info.args.sub_resource_exists("subuser"))
    return new RGWOp_Subuser_Modify;

  return new RGWOp_User_Modify;
}

RGWOp *RGWHandler_User::op_delete()
{
  if (s->info.args.sub_resource_exists("subuser"))
    return new RGWOp_Subuser_Remove;

  if (s->info.args.sub_resource_exists("key"))
    return new RGWOp_Key_Remove;

  if (s->info.args.sub_resource_exists("caps"))
    return new RGWOp_Caps_Remove;

  return new RGWOp_User_Remove;
}
<|MERGE_RESOLUTION|>--- conflicted
+++ resolved
@@ -111,10 +111,7 @@
   std::string key_type_str;
   std::string caps;
   std::string tenant_name;
-<<<<<<< HEAD
-=======
   std::string op_mask_str;
->>>>>>> 3ad2dfa4
 
   bool gen_key;
   bool suspended;
