// -*- mode:C++; tab-width:8; c-basic-offset:2; indent-tabs-mode:t -*-
// vim: ts=8 sw=2 smarttab

#include <boost/algorithm/string/predicate.hpp>
#include <boost/format.hpp>
#include <boost/optional.hpp>
#include <boost/utility/in_place_factory.hpp>

#include "include/ceph_assert.h"
#include "ceph_ver.h"

#include "common/Formatter.h"
#include "common/utf8.h"
#include "common/ceph_json.h"

#include "rgw_rest_swift.h"
#include "rgw_acl_swift.h"
#include "rgw_cors_swift.h"
#include "rgw_formats.h"
#include "rgw_client_io.h"

#include "rgw_auth.h"
#include "rgw_swift_auth.h"

#include "rgw_request.h"
#include "rgw_process.h"

#include "rgw_zone.h"

#include "services/svc_zone.h"

#include <array>
#include <sstream>
#include <memory>

#include <boost/utility/string_ref.hpp>

#define dout_context g_ceph_context
#define dout_subsys ceph_subsys_rgw

int RGWListBuckets_ObjStore_SWIFT::get_params()
{
  prefix = s->info.args.get("prefix");
  marker = s->info.args.get("marker");
  end_marker = s->info.args.get("end_marker");
  wants_reversed = s->info.args.exists("reverse");

  if (wants_reversed) {
    std::swap(marker, end_marker);
  }

  std::string limit_str = s->info.args.get("limit");
  if (!limit_str.empty()) {
    std::string err;
    long l = strict_strtol(limit_str.c_str(), 10, &err);
    if (!err.empty()) {
      return -EINVAL;
    }

    if (l > (long)limit_max || l < 0) {
      return -ERR_PRECONDITION_FAILED;
    }

    limit = (uint64_t)l;
  }

  if (s->cct->_conf->rgw_swift_need_stats) {
    bool stats, exists;
    int r = s->info.args.get_bool("stats", &stats, &exists);

    if (r < 0) {
      return r;
    }

    if (exists) {
      need_stats = stats;
    }
  } else {
    need_stats = false;
  }

  return 0;
}

static void dump_account_metadata(struct req_state * const s,
                                  const RGWUsageStats& global_stats,
<<<<<<< HEAD
                                  const std::map<std::string, RGWUsageStats> policies_stats,
=======
                                  const std::map<std::string, RGWUsageStats> &policies_stats,
>>>>>>> 3ad2dfa4
                                  /* const */map<string, bufferlist>& attrs,
                                  const RGWQuotaInfo& quota,
                                  const RGWAccessControlPolicy_SWIFTAcct &policy)
{
  /* Adding X-Timestamp to keep align with Swift API */
  dump_header(s, "X-Timestamp", ceph_clock_now());

  dump_header(s, "X-Account-Container-Count", global_stats.buckets_count);
  dump_header(s, "X-Account-Object-Count", global_stats.objects_count);
  dump_header(s, "X-Account-Bytes-Used", global_stats.bytes_used);
  dump_header(s, "X-Account-Bytes-Used-Actual", global_stats.bytes_used_rounded);

  for (const auto& kv : policies_stats) {
    const auto& policy_name = camelcase_dash_http_attr(kv.first);
    const auto& policy_stats = kv.second;

    dump_header_infixed(s, "X-Account-Storage-Policy-", policy_name,
                        "-Container-Count", policy_stats.buckets_count);
    dump_header_infixed(s, "X-Account-Storage-Policy-", policy_name,
                        "-Object-Count", policy_stats.objects_count);
    dump_header_infixed(s, "X-Account-Storage-Policy-", policy_name,
                        "-Bytes-Used", policy_stats.bytes_used);
    dump_header_infixed(s, "X-Account-Storage-Policy-", policy_name,
                        "-Bytes-Used-Actual", policy_stats.bytes_used_rounded);
  }

  /* Dump TempURL-related stuff */
  if (s->perm_mask == RGW_PERM_FULL_CONTROL) {
    auto iter = s->user->temp_url_keys.find(0);
    if (iter != std::end(s->user->temp_url_keys) && ! iter->second.empty()) {
      dump_header(s, "X-Account-Meta-Temp-Url-Key", iter->second);
    }

    iter = s->user->temp_url_keys.find(1);
    if (iter != std::end(s->user->temp_url_keys) && ! iter->second.empty()) {
      dump_header(s, "X-Account-Meta-Temp-Url-Key-2", iter->second);
    }
  }

  /* Dump quota headers. */
  if (quota.enabled) {
    if (quota.max_size >= 0) {
      dump_header(s, "X-Account-Meta-Quota-Bytes", quota.max_size);
    }

    /* Limit on the number of objects in a given account is a RadosGW's
     * extension. Swift's account quota WSGI filter doesn't support it. */
    if (quota.max_objects >= 0) {
      dump_header(s, "X-Account-Meta-Quota-Count", quota.max_objects);
    }
  }

  /* Dump user-defined metadata items and generic attrs. */
  const size_t PREFIX_LEN = sizeof(RGW_ATTR_META_PREFIX) - 1;
  map<string, bufferlist>::iterator iter;
  for (iter = attrs.lower_bound(RGW_ATTR_PREFIX); iter != attrs.end(); ++iter) {
    const char *name = iter->first.c_str();
    map<string, string>::const_iterator geniter = rgw_to_http_attrs.find(name);

    if (geniter != rgw_to_http_attrs.end()) {
      dump_header(s, geniter->second, iter->second);
    } else if (strncmp(name, RGW_ATTR_META_PREFIX, PREFIX_LEN) == 0) {
      dump_header_prefixed(s, "X-Account-Meta-",
                           camelcase_dash_http_attr(name + PREFIX_LEN),
                           iter->second);
    }
  }

  /* Dump account ACLs */
  auto account_acls = policy.to_str();
  if (account_acls) {
    dump_header(s, "X-Account-Access-Control", std::move(*account_acls));
  }
}

void RGWListBuckets_ObjStore_SWIFT::send_response_begin(bool has_buckets)
{
  if (op_ret) {
    set_req_state_err(s, op_ret);
  } else if (!has_buckets && s->format == RGW_FORMAT_PLAIN) {
    op_ret = STATUS_NO_CONTENT;
    set_req_state_err(s, op_ret);
  }

  if (! s->cct->_conf->rgw_swift_enforce_content_length) {
    /* Adding account stats in the header to keep align with Swift API */
    dump_account_metadata(s,
            global_stats,
            policies_stats,
            attrs,
            user_quota,
            static_cast<RGWAccessControlPolicy_SWIFTAcct&>(*s->user_acl));
    dump_errno(s);
    dump_header(s, "Accept-Ranges", "bytes");
    end_header(s, NULL, NULL, NO_CONTENT_LENGTH, true);
  }

  if (! op_ret) {
    dump_start(s);
    s->formatter->open_array_section_with_attrs("account",
            FormatterAttrs("name", s->user->display_name.c_str(), NULL));

    sent_data = true;
  }
}

void RGWListBuckets_ObjStore_SWIFT::handle_listing_chunk(RGWUserBuckets&& buckets)
{
  if (wants_reversed) {
    /* Just store in the reversal buffer. Its content will be handled later,
     * in send_response_end(). */
    reverse_buffer.emplace(std::begin(reverse_buffer), std::move(buckets));
  } else {
    return send_response_data(buckets);
  }
}

void RGWListBuckets_ObjStore_SWIFT::send_response_data(RGWUserBuckets& buckets)
{
  if (! sent_data) {
    return;
  }

  /* Take care of the prefix parameter of Swift API. There is no business
   * in applying the filter earlier as we really need to go through all
   * entries regardless of it (the headers like X-Account-Container-Count
   * aren't affected by specifying prefix). */
  const std::map<std::string, RGWBucketEnt>& m = buckets.get_buckets();
  for (auto iter = m.lower_bound(prefix);
       iter != m.end() && boost::algorithm::starts_with(iter->first, prefix);
       ++iter) {
    dump_bucket_entry(iter->second);
  }
}

void RGWListBuckets_ObjStore_SWIFT::dump_bucket_entry(const RGWBucketEnt& obj)
{
  s->formatter->open_object_section("container");
  s->formatter->dump_string("name", obj.bucket.name);

  if (need_stats) {
    s->formatter->dump_int("count", obj.count);
    s->formatter->dump_int("bytes", obj.size);
  }

  s->formatter->close_section();

  if (! s->cct->_conf->rgw_swift_enforce_content_length) {
    rgw_flush_formatter(s, s->formatter);
  }
}

void RGWListBuckets_ObjStore_SWIFT::send_response_data_reversed(RGWUserBuckets& buckets)
{
  if (! sent_data) {
    return;
  }

  /* Take care of the prefix parameter of Swift API. There is no business
   * in applying the filter earlier as we really need to go through all
   * entries regardless of it (the headers like X-Account-Container-Count
   * aren't affected by specifying prefix). */
  std::map<std::string, RGWBucketEnt>& m = buckets.get_buckets();

  auto iter = m.rbegin();
  for (/* initialized above */;
       iter != m.rend() && !boost::algorithm::starts_with(iter->first, prefix);
       ++iter) {
    /* NOP */;
  }

  for (/* iter carried */;
       iter != m.rend() && boost::algorithm::starts_with(iter->first, prefix);
       ++iter) {
    dump_bucket_entry(iter->second);
  }
}

void RGWListBuckets_ObjStore_SWIFT::send_response_end()
{
  if (wants_reversed) {
    for (auto& buckets : reverse_buffer) {
      send_response_data_reversed(buckets);
    }
  }

  if (sent_data) {
    s->formatter->close_section();
  }

  if (s->cct->_conf->rgw_swift_enforce_content_length) {
    /* Adding account stats in the header to keep align with Swift API */
    dump_account_metadata(s,
            global_stats,
            policies_stats,
            attrs,
            user_quota,
            static_cast<RGWAccessControlPolicy_SWIFTAcct&>(*s->user_acl));
    dump_errno(s);
    end_header(s, nullptr, nullptr, s->formatter->get_len(), true);
  }

  if (sent_data || s->cct->_conf->rgw_swift_enforce_content_length) {
    rgw_flush_formatter_and_reset(s, s->formatter);
  }
}

int RGWListBucket_ObjStore_SWIFT::get_params()
{
  prefix = s->info.args.get("prefix");
  marker = s->info.args.get("marker");
  end_marker = s->info.args.get("end_marker");
  max_keys = s->info.args.get("limit");

  // non-standard
  s->info.args.get_bool("allow_unordered", &allow_unordered, false);

  delimiter = s->info.args.get("delimiter");

  op_ret = parse_max_keys();
  if (op_ret < 0) {
    return op_ret;
  }
  // S3 behavior is to silently cap the max-keys.
  // Swift behavior is to abort.
  if (max > default_max)
    return -ERR_PRECONDITION_FAILED;

  string path_args;
  if (s->info.args.exists("path")) { // should handle empty path
    path_args = s->info.args.get("path");
    if (!delimiter.empty() || !prefix.empty()) {
      return -EINVAL;
    }
    prefix = path_args;
    delimiter="/";

    path = prefix;
    if (path.size() && path[path.size() - 1] != '/')
      path.append("/");

    int len = prefix.size();
    int delim_size = delimiter.size();

    if (len >= delim_size) {
      if (prefix.substr(len - delim_size).compare(delimiter) != 0)
        prefix.append(delimiter);
    }
  }

  return 0;
}

static void dump_container_metadata(struct req_state *,
                                    const RGWBucketEnt&,
                                    const RGWQuotaInfo&,
                                    const RGWBucketWebsiteConf&);

void RGWListBucket_ObjStore_SWIFT::send_response()
{
  vector<rgw_bucket_dir_entry>::iterator iter = objs.begin();
  map<string, bool>::iterator pref_iter = common_prefixes.begin();

  dump_start(s);
  dump_container_metadata(s, bucket, bucket_quota,
                          s->bucket_info.website_conf);

  s->formatter->open_array_section_with_attrs("container",
					      FormatterAttrs("name",
							     s->bucket.name.c_str(),
							     NULL));

  while (iter != objs.end() || pref_iter != common_prefixes.end()) {
    bool do_pref = false;
    bool do_objs = false;
    rgw_obj_key key;
    if (iter != objs.end()) {
      key = iter->key;
    }
    if (pref_iter == common_prefixes.end())
      do_objs = true;
    else if (iter == objs.end())
      do_pref = true;
    else if (!key.empty() && key.name.compare(pref_iter->first) == 0) {
      do_objs = true;
      ++pref_iter;
    } else if (!key.empty() && key.name.compare(pref_iter->first) <= 0)
      do_objs = true;
    else
      do_pref = true;

    if (do_objs && (allow_unordered || marker.empty() || marker < key)) {
      if (key.name.compare(path) == 0)
        goto next;

      s->formatter->open_object_section("object");
      s->formatter->dump_string("name", key.name);
      s->formatter->dump_string("hash", iter->meta.etag);
      s->formatter->dump_int("bytes", iter->meta.accounted_size);
      if (!iter->meta.user_data.empty())
        s->formatter->dump_string("user_custom_data", iter->meta.user_data);
      string single_content_type = iter->meta.content_type;
      if (iter->meta.content_type.size()) {
        // content type might hold multiple values, just dump the last one
        ssize_t pos = iter->meta.content_type.rfind(',');
        if (pos > 0) {
          ++pos;
          while (single_content_type[pos] == ' ')
            ++pos;
          single_content_type = single_content_type.substr(pos);
        }
        s->formatter->dump_string("content_type", single_content_type);
      }
      dump_time(s, "last_modified", &iter->meta.mtime);
      s->formatter->close_section();
    }

    if (do_pref &&  (marker.empty() || pref_iter->first.compare(marker.name) > 0)) {
      const string& name = pref_iter->first;
      if (name.compare(delimiter) == 0)
        goto next;

      s->formatter->open_object_section_with_attrs("subdir", FormatterAttrs("name", name.c_str(), NULL));

      /* swift is a bit inconsistent here */
      switch (s->format) {
        case RGW_FORMAT_XML:
          s->formatter->dump_string("name", name);
          break;
        default:
          s->formatter->dump_string("subdir", name);
      }
      s->formatter->close_section();
    }
next:
    if (do_objs)
      ++iter;
    else
      ++pref_iter;
  }

  s->formatter->close_section();

  int64_t content_len = 0;
  if (! op_ret) {
    content_len = s->formatter->get_len();
    if (content_len == 0) {
      op_ret = STATUS_NO_CONTENT;
    }
  } else if (op_ret > 0) {
    op_ret = 0;
  }

  set_req_state_err(s, op_ret);
  dump_errno(s);
  end_header(s, this, NULL, content_len);
  if (op_ret < 0) {
    return;
  }

  rgw_flush_formatter_and_reset(s, s->formatter);
} // RGWListBucket_ObjStore_SWIFT::send_response

static void dump_container_metadata(struct req_state *s,
                                    const RGWBucketEnt& bucket,
                                    const RGWQuotaInfo& quota,
                                    const RGWBucketWebsiteConf& ws_conf)
{
  /* Adding X-Timestamp to keep align with Swift API */
  dump_header(s, "X-Timestamp", utime_t(s->bucket_info.creation_time));

  dump_header(s, "X-Container-Object-Count", bucket.count);
  dump_header(s, "X-Container-Bytes-Used", bucket.size);
  dump_header(s, "X-Container-Bytes-Used-Actual", bucket.size_rounded);

  if (s->object.empty()) {
    auto swift_policy = \
      static_cast<RGWAccessControlPolicy_SWIFT*>(s->bucket_acl.get());
    std::string read_acl, write_acl;
    swift_policy->to_str(read_acl, write_acl);

    if (read_acl.size()) {
      dump_header(s, "X-Container-Read", read_acl);
    }
    if (write_acl.size()) {
      dump_header(s, "X-Container-Write", write_acl);
    }
    if (!s->bucket_info.placement_rule.name.empty()) {
      dump_header(s, "X-Storage-Policy", s->bucket_info.placement_rule.name);
    }
    dump_header(s, "X-Storage-Class", s->bucket_info.placement_rule.get_storage_class());

    /* Dump user-defined metadata items and generic attrs. */
    const size_t PREFIX_LEN = sizeof(RGW_ATTR_META_PREFIX) - 1;
    map<string, bufferlist>::iterator iter;
    for (iter = s->bucket_attrs.lower_bound(RGW_ATTR_PREFIX);
         iter != s->bucket_attrs.end();
         ++iter) {
      const char *name = iter->first.c_str();
      map<string, string>::const_iterator geniter = rgw_to_http_attrs.find(name);

      if (geniter != rgw_to_http_attrs.end()) {
        dump_header(s, geniter->second, iter->second);
      } else if (strncmp(name, RGW_ATTR_META_PREFIX, PREFIX_LEN) == 0) {
        dump_header_prefixed(s, "X-Container-Meta-",
                             camelcase_dash_http_attr(name + PREFIX_LEN),
                             iter->second);
      }
    }
  }

  /* Dump container versioning info. */
  if (! s->bucket_info.swift_ver_location.empty()) {
    dump_header(s, "X-Versions-Location",
                url_encode(s->bucket_info.swift_ver_location));
  }

  /* Dump quota headers. */
  if (quota.enabled) {
    if (quota.max_size >= 0) {
      dump_header(s, "X-Container-Meta-Quota-Bytes", quota.max_size);
    }

    if (quota.max_objects >= 0) {
      dump_header(s, "X-Container-Meta-Quota-Count", quota.max_objects);
    }
  }

  /* Dump Static Website headers. */
  if (! ws_conf.index_doc_suffix.empty()) {
    dump_header(s, "X-Container-Meta-Web-Index", ws_conf.index_doc_suffix);
  }

  if (! ws_conf.error_doc.empty()) {
    dump_header(s, "X-Container-Meta-Web-Error", ws_conf.error_doc);
  }

  if (! ws_conf.subdir_marker.empty()) {
    dump_header(s, "X-Container-Meta-Web-Directory-Type",
                ws_conf.subdir_marker);
  }

  if (! ws_conf.listing_css_doc.empty()) {
    dump_header(s, "X-Container-Meta-Web-Listings-CSS",
                ws_conf.listing_css_doc);
  }

  if (ws_conf.listing_enabled) {
    dump_header(s, "X-Container-Meta-Web-Listings", "true");
  }

  /* Dump bucket's modification time. Compliance with the Swift API really
   * needs that. */
  dump_last_modified(s, s->bucket_mtime);
}

void RGWStatAccount_ObjStore_SWIFT::execute()
{
  RGWStatAccount_ObjStore::execute();
  op_ret = rgw_get_user_attrs_by_uid(store, s->user->user_id, attrs);
}

void RGWStatAccount_ObjStore_SWIFT::send_response()
{
  if (op_ret >= 0) {
    op_ret = STATUS_NO_CONTENT;
    dump_account_metadata(s,
            global_stats,
            policies_stats,
            attrs,
            user_quota,
            static_cast<RGWAccessControlPolicy_SWIFTAcct&>(*s->user_acl));
  }

  set_req_state_err(s, op_ret);
  dump_errno(s);

  end_header(s, NULL, NULL, 0,  true);

  dump_start(s);
}

void RGWStatBucket_ObjStore_SWIFT::send_response()
{
  if (op_ret >= 0) {
    op_ret = STATUS_NO_CONTENT;
    dump_container_metadata(s, bucket, bucket_quota,
                            s->bucket_info.website_conf);
  }

  set_req_state_err(s, op_ret);
  dump_errno(s);

  end_header(s, this, NULL, 0, true);
  dump_start(s);
}

static int get_swift_container_settings(req_state * const s,
                                        RGWRados * const store,
                                        RGWAccessControlPolicy * const policy,
                                        bool * const has_policy,
                                        uint32_t * rw_mask,
                                        RGWCORSConfiguration * const cors_config,
                                        bool * const has_cors)
{
  const char * const read_list = s->info.env->get("HTTP_X_CONTAINER_READ");
  const char * const write_list = s->info.env->get("HTTP_X_CONTAINER_WRITE");

  *has_policy = false;

  if (read_list || write_list) {
    RGWAccessControlPolicy_SWIFT swift_policy(s->cct);
    const auto r = swift_policy.create(store,
                                       s->user->user_id,
                                       s->user->display_name,
                                       read_list,
                                       write_list,
                                       *rw_mask);
    if (r < 0) {
      return r;
    }

    *policy = swift_policy;
    *has_policy = true;
  }

  *has_cors = false;

  /*Check and update CORS configuration*/
  const char *allow_origins = s->info.env->get("HTTP_X_CONTAINER_META_ACCESS_CONTROL_ALLOW_ORIGIN");
  const char *allow_headers = s->info.env->get("HTTP_X_CONTAINER_META_ACCESS_CONTROL_ALLOW_HEADERS");
  const char *expose_headers = s->info.env->get("HTTP_X_CONTAINER_META_ACCESS_CONTROL_EXPOSE_HEADERS");
  const char *max_age = s->info.env->get("HTTP_X_CONTAINER_META_ACCESS_CONTROL_MAX_AGE");
  if (allow_origins) {
    RGWCORSConfiguration_SWIFT *swift_cors = new RGWCORSConfiguration_SWIFT;
    int r = swift_cors->create_update(allow_origins, allow_headers, expose_headers, max_age);
    if (r < 0) {
      dout(0) << "Error creating/updating the cors configuration" << dendl;
      delete swift_cors;
      return r;
    }
    *has_cors = true;
    *cors_config = *swift_cors;
    cors_config->dump();
    delete swift_cors;
  }

  return 0;
}

#define ACCT_REMOVE_ATTR_PREFIX     "HTTP_X_REMOVE_ACCOUNT_META_"
#define ACCT_PUT_ATTR_PREFIX        "HTTP_X_ACCOUNT_META_"
#define CONT_REMOVE_ATTR_PREFIX     "HTTP_X_REMOVE_CONTAINER_META_"
#define CONT_PUT_ATTR_PREFIX        "HTTP_X_CONTAINER_META_"

static void get_rmattrs_from_headers(const req_state * const s,
				     const char * const put_prefix,
				     const char * const del_prefix,
				     set<string>& rmattr_names)
{
  const size_t put_prefix_len = strlen(put_prefix);
  const size_t del_prefix_len = strlen(del_prefix);

  for (const auto& kv : s->info.env->get_map()) {
    size_t prefix_len = 0;
    const char * const p = kv.first.c_str();

    if (strncasecmp(p, del_prefix, del_prefix_len) == 0) {
      /* Explicitly requested removal. */
      prefix_len = del_prefix_len;
    } else if ((strncasecmp(p, put_prefix, put_prefix_len) == 0)
	       && kv.second.empty()) {
      /* Removal requested by putting an empty value. */
      prefix_len = put_prefix_len;
    }

    if (prefix_len > 0) {
      string name(RGW_ATTR_META_PREFIX);
      name.append(lowercase_dash_http_attr(p + prefix_len));
      rmattr_names.insert(name);
    }
  }
}

static int get_swift_versioning_settings(
  req_state * const s,
  boost::optional<std::string>& swift_ver_location)
{
  /* Removing the Swift's versions location has lower priority than setting
   * a new one. That's the reason why we're handling it first. */
  const std::string vlocdel =
    s->info.env->get("HTTP_X_REMOVE_VERSIONS_LOCATION", "");
  if (vlocdel.size()) {
    swift_ver_location = boost::in_place(std::string());
  }

  if (s->info.env->exists("HTTP_X_VERSIONS_LOCATION")) {
    /* If the Swift's versioning is globally disabled but someone wants to
     * enable it for a given container, new version of Swift will generate
     * the precondition failed error. */
    if (! s->cct->_conf->rgw_swift_versioning_enabled) {
      return -ERR_PRECONDITION_FAILED;
    }

    swift_ver_location = s->info.env->get("HTTP_X_VERSIONS_LOCATION", "");
  }

  return 0;
}

int RGWCreateBucket_ObjStore_SWIFT::get_params()
{
  bool has_policy;
  uint32_t policy_rw_mask = 0;

  int r = get_swift_container_settings(s, store, &policy, &has_policy,
				       &policy_rw_mask, &cors_config, &has_cors);
  if (r < 0) {
    return r;
  }

  if (!has_policy) {
    policy.create_default(s->user->user_id, s->user->display_name);
  }

  location_constraint = store->svc.zone->get_zonegroup().api_name;
  get_rmattrs_from_headers(s, CONT_PUT_ATTR_PREFIX,
                           CONT_REMOVE_ATTR_PREFIX, rmattr_names);
  placement_rule.init(s->info.env->get("HTTP_X_STORAGE_POLICY", ""), s->info.storage_class);

  return get_swift_versioning_settings(s, swift_ver_location);
}

static inline int handle_metadata_errors(req_state* const s, const int op_ret)
{
  if (op_ret == -EFBIG) {
    /* Handle the custom error message of exceeding maximum custom attribute
     * (stored as xattr) size. */
    const auto error_message = boost::str(
      boost::format("Metadata value longer than %lld")
<<<<<<< HEAD
        % s->cct->_conf->get_val<size_t>("rgw_max_attr_size"));
=======
        % s->cct->_conf.get_val<Option::size_t>("rgw_max_attr_size"));
>>>>>>> 3ad2dfa4
    set_req_state_err(s, EINVAL, error_message);
    return -EINVAL;
  } else if (op_ret == -E2BIG) {
    const auto error_message = boost::str(
      boost::format("Too many metadata items; max %lld")
<<<<<<< HEAD
        % s->cct->_conf->get_val<size_t>("rgw_max_attrs_num_in_req"));
=======
        % s->cct->_conf.get_val<uint64_t>("rgw_max_attrs_num_in_req"));
>>>>>>> 3ad2dfa4
    set_req_state_err(s, EINVAL, error_message);
    return -EINVAL;
  }

  return op_ret;
}

void RGWCreateBucket_ObjStore_SWIFT::send_response()
{
  const auto meta_ret = handle_metadata_errors(s, op_ret);
  if (meta_ret != op_ret) {
    op_ret = meta_ret;
  } else {
    if (!op_ret) {
      op_ret = STATUS_CREATED;
    } else if (op_ret == -ERR_BUCKET_EXISTS) {
      op_ret = STATUS_ACCEPTED;
    }
    set_req_state_err(s, op_ret);
  }

  dump_errno(s);
  /* Propose ending HTTP header with 0 Content-Length header. */
  end_header(s, NULL, NULL, 0);
  rgw_flush_formatter_and_reset(s, s->formatter);
}

void RGWDeleteBucket_ObjStore_SWIFT::send_response()
{
  int r = op_ret;
  if (!r)
    r = STATUS_NO_CONTENT;

  set_req_state_err(s, r);
  dump_errno(s);
  end_header(s, this, NULL, 0);
  rgw_flush_formatter_and_reset(s, s->formatter);
}

static int get_delete_at_param(req_state *s, boost::optional<real_time> &delete_at)
{
  /* Handle Swift object expiration. */
  real_time delat_proposal;
  string x_delete = s->info.env->get("HTTP_X_DELETE_AFTER", "");

  if (x_delete.empty()) {
    x_delete = s->info.env->get("HTTP_X_DELETE_AT", "");
  } else {
    /* X-Delete-After HTTP is present. It means we need add its value
     * to the current time. */
    delat_proposal = real_clock::now();
  }

  if (x_delete.empty()) {
    delete_at = boost::none;
    if (s->info.env->exists("HTTP_X_REMOVE_DELETE_AT")) {
      delete_at = boost::in_place(real_time());
    }
    return 0;
  }
  string err;
  long ts = strict_strtoll(x_delete.c_str(), 10, &err);

  if (!err.empty()) {
    return -EINVAL;
  }

  delat_proposal += make_timespan(ts);
  if (delat_proposal < real_clock::now()) {
    return -EINVAL;
  }

  delete_at = delat_proposal;

  return 0;
}

int RGWPutObj_ObjStore_SWIFT::verify_permission()
{
  op_ret = RGWPutObj_ObjStore::verify_permission();

  /* We have to differentiate error codes depending on whether user is
   * anonymous (401 Unauthorized) or he doesn't have necessary permissions
   * (403 Forbidden). */
  if (s->auth.identity->is_anonymous() && op_ret == -EACCES) {
    return -EPERM;
  } else {
    return op_ret;
  }
}

int RGWPutObj_ObjStore_SWIFT::update_slo_segment_size(rgw_slo_entry& entry) {

  int r = 0;
  const string& path = entry.path;

  /* If the path starts with slashes, strip them all. */
  const size_t pos_init = path.find_first_not_of('/');

  if (pos_init == string::npos) {
    return -EINVAL;
  }

  const size_t pos_sep = path.find('/', pos_init);
  if (pos_sep == string::npos) {
    return -EINVAL;
  }

  string bucket_name = path.substr(pos_init, pos_sep - pos_init);
  string obj_name = path.substr(pos_sep + 1);

  rgw_bucket bucket;

  if (bucket_name.compare(s->bucket.name) != 0) {
    RGWBucketInfo bucket_info;
    map<string, bufferlist> bucket_attrs;
    auto obj_ctx = store->svc.sysobj->init_obj_ctx();
    r = store->get_bucket_info(obj_ctx, s->user->user_id.tenant,
			       bucket_name, bucket_info, nullptr,
			       &bucket_attrs);
    if (r < 0) {
      ldpp_dout(this, 0) << "could not get bucket info for bucket="
			 << bucket_name << dendl;
      return r;
    }
    bucket = bucket_info.bucket;
  } else {
    bucket = s->bucket;
  }

  /* fetch the stored size of the seg (or error if not valid) */
  rgw_obj_key slo_key(obj_name);
  rgw_obj slo_seg(bucket, slo_key);

  /* no prefetch */
  RGWObjectCtx obj_ctx(store);
  obj_ctx.set_atomic(slo_seg);

  RGWRados::Object op_target(store, s->bucket_info, obj_ctx, slo_seg);
  RGWRados::Object::Read read_op(&op_target);

  bool compressed;
  RGWCompressionInfo cs_info;
  map<std::string, buffer::list> attrs;
  uint64_t size_bytes{0};

  read_op.params.attrs = &attrs;
  read_op.params.obj_size = &size_bytes;

  r = read_op.prepare();
  if (r < 0) {
    return r;
  }

  r = rgw_compression_info_from_attrset(attrs, compressed, cs_info);
  if (r < 0) {
    return -EIO;
  }

  if (compressed) {
    size_bytes = cs_info.orig_size;
  }

  /* "When the PUT operation sees the multipart-manifest=put query
   * parameter, it reads the request body and verifies that each
   * segment object exists and that the sizes and ETags match. If
   * there is a mismatch, the PUT operation fails."
   */
  if (entry.size_bytes &&
      (entry.size_bytes != size_bytes)) {
    return -EINVAL;
  }

  entry.size_bytes = size_bytes;

  return 0;
} /* RGWPutObj_ObjStore_SWIFT::update_slo_segment_sizes */

int RGWPutObj_ObjStore_SWIFT::get_params()
{
  if (s->has_bad_meta) {
    return -EINVAL;
  }

  if (!s->length) {
    const char *encoding = s->info.env->get("HTTP_TRANSFER_ENCODING");
    if (!encoding || strcmp(encoding, "chunked") != 0) {
      ldout(s->cct, 20) << "neither length nor chunked encoding" << dendl;
      return -ERR_LENGTH_REQUIRED;
    }

    chunked_upload = true;
  }

  supplied_etag = s->info.env->get("HTTP_ETAG");

  if (!s->generic_attrs.count(RGW_ATTR_CONTENT_TYPE)) {
    ldout(s->cct, 5) << "content type wasn't provided, trying to guess" << dendl;
    const char *suffix = strrchr(s->object.name.c_str(), '.');
    if (suffix) {
      suffix++;
      if (*suffix) {
	string suffix_str(suffix);
	const char *mime = rgw_find_mime_by_ext(suffix_str);
	if (mime) {
	  s->generic_attrs[RGW_ATTR_CONTENT_TYPE] = mime;
	}
      }
    }
  }

  policy.create_default(s->user->user_id, s->user->display_name);

  int r = get_delete_at_param(s, delete_at);
  if (r < 0) {
    ldout(s->cct, 5) << "ERROR: failed to get Delete-At param" << dendl;
    return r;
  }

  if (!s->cct->_conf->rgw_swift_custom_header.empty()) {
    string custom_header = s->cct->_conf->rgw_swift_custom_header;
    if (s->info.env->exists(custom_header.c_str())) {
      user_data = s->info.env->get(custom_header.c_str());
    }
  }

  dlo_manifest = s->info.env->get("HTTP_X_OBJECT_MANIFEST");
  bool exists;
  string multipart_manifest = s->info.args.get("multipart-manifest", &exists);
  if (exists) {
    if (multipart_manifest != "put") {
      ldout(s->cct, 5) << "invalid multipart-manifest http param: " << multipart_manifest << dendl;
      return -EINVAL;
    }

#define MAX_SLO_ENTRY_SIZE (1024 + 128) // 1024 - max obj name, 128 - enough extra for other info
    uint64_t max_len = s->cct->_conf->rgw_max_slo_entries * MAX_SLO_ENTRY_SIZE;
    
    slo_info = new RGWSLOInfo;
    
    int r = 0;
    std::tie(r, slo_info->raw_data) = rgw_rest_get_json_input_keep_data(s->cct, s, slo_info->entries, max_len);
    if (r < 0) {
      ldout(s->cct, 5) << "failed to read input for slo r=" << r << dendl;
      return r;
    }

    if ((int64_t)slo_info->entries.size() > s->cct->_conf->rgw_max_slo_entries) {
      ldout(s->cct, 5) << "too many entries in slo request: " << slo_info->entries.size() << dendl;
      return -EINVAL;
    }

    MD5 etag_sum;
    uint64_t total_size = 0;
    for (auto& entry : slo_info->entries) {
      etag_sum.Update((const unsigned char *)entry.etag.c_str(),
                      entry.etag.length());

      /* if size_bytes == 0, it should be replaced with the
       * real segment size (which could be 0);  this follows from the
       * fact that Swift requires all segments to exist, but permits
       * the size_bytes element to be omitted from the SLO manifest, see
       * https://docs.openstack.org/swift/latest/api/large_objects.html
       */
      r = update_slo_segment_size(entry);
      if (r < 0) {
	return r;
      }

      total_size += entry.size_bytes;

      ldout(s->cct, 20) << "slo_part: " << entry.path
                        << " size=" << entry.size_bytes
                        << " etag=" << entry.etag
                        << dendl;
    }
    complete_etag(etag_sum, &lo_etag);
    slo_info->total_size = total_size;

    ofs = slo_info->raw_data.length();
  }

  return RGWPutObj_ObjStore::get_params();
}

void RGWPutObj_ObjStore_SWIFT::send_response()
{
  const auto meta_ret = handle_metadata_errors(s, op_ret);
  if (meta_ret) {
    op_ret = meta_ret;
  } else {
    if (!op_ret) {
      op_ret = STATUS_CREATED;
    }
    set_req_state_err(s, op_ret);
  }

  if (! lo_etag.empty()) {
    /* Static Large Object of Swift API has two etags represented by
     * following members:
     *  - etag - for the manifest itself (it will be stored in xattrs),
     *  - lo_etag - for the content composited from SLO's segments.
     *    The value is calculated basing on segments' etags.
     * In response for PUT request we have to expose the second one.
     * The first one may be obtained by GET with "multipart-manifest=get"
     * in query string on a given SLO. */
    dump_etag(s, lo_etag, true /* quoted */);
  } else {
    dump_etag(s, etag);
  }

  dump_last_modified(s, mtime);
  set_req_state_err(s, op_ret);
  dump_errno(s);
  end_header(s, this);
  rgw_flush_formatter_and_reset(s, s->formatter);
}

static int get_swift_account_settings(req_state * const s,
                                      RGWRados * const store,
                                      RGWAccessControlPolicy_SWIFTAcct * const policy,
                                      bool * const has_policy)
{
  *has_policy = false;

  const char * const acl_attr = s->info.env->get("HTTP_X_ACCOUNT_ACCESS_CONTROL");
  if (acl_attr) {
    RGWAccessControlPolicy_SWIFTAcct swift_acct_policy(s->cct);
    const bool r = swift_acct_policy.create(store,
                                     s->user->user_id,
                                     s->user->display_name,
                                     string(acl_attr));
    if (r != true) {
      return -EINVAL;
    }

    *policy = swift_acct_policy;
    *has_policy = true;
  }

  return 0;
}

int RGWPutMetadataAccount_ObjStore_SWIFT::get_params()
{
  if (s->has_bad_meta) {
    return -EINVAL;
  }

  int ret = get_swift_account_settings(s,
                                       store,
                                       // FIXME: we need to carry unique_ptr in generic class
                                       // and allocate appropriate ACL class in the ctor
                                       static_cast<RGWAccessControlPolicy_SWIFTAcct *>(&policy),
                                       &has_policy);
  if (ret < 0) {
    return ret;
  }

  get_rmattrs_from_headers(s, ACCT_PUT_ATTR_PREFIX, ACCT_REMOVE_ATTR_PREFIX,
			   rmattr_names);
  return 0;
}

void RGWPutMetadataAccount_ObjStore_SWIFT::send_response()
{
  const auto meta_ret = handle_metadata_errors(s, op_ret);
  if (meta_ret != op_ret) {
    op_ret = meta_ret;
  } else {
    if (!op_ret) {
      op_ret = STATUS_NO_CONTENT;
    }
    set_req_state_err(s, op_ret);
  }

  dump_errno(s);
  end_header(s, this);
  rgw_flush_formatter_and_reset(s, s->formatter);
}

int RGWPutMetadataBucket_ObjStore_SWIFT::get_params()
{
  if (s->has_bad_meta) {
    return -EINVAL;
  }

  int r = get_swift_container_settings(s, store, &policy, &has_policy,
				       &policy_rw_mask, &cors_config, &has_cors);
  if (r < 0) {
    return r;
  }

  get_rmattrs_from_headers(s, CONT_PUT_ATTR_PREFIX, CONT_REMOVE_ATTR_PREFIX,
			   rmattr_names);
  placement_rule.init(s->info.env->get("HTTP_X_STORAGE_POLICY", ""), s->info.storage_class);

  return get_swift_versioning_settings(s, swift_ver_location);
}

void RGWPutMetadataBucket_ObjStore_SWIFT::send_response()
{
  const auto meta_ret = handle_metadata_errors(s, op_ret);
  if (meta_ret != op_ret) {
    op_ret = meta_ret;
  } else {
    if (!op_ret && (op_ret != -EINVAL)) {
      op_ret = STATUS_NO_CONTENT;
    }
    set_req_state_err(s, op_ret);
  }

  dump_errno(s);
  end_header(s, this);
  rgw_flush_formatter_and_reset(s, s->formatter);
}

int RGWPutMetadataObject_ObjStore_SWIFT::get_params()
{
  if (s->has_bad_meta) {
    return -EINVAL;
  }

  /* Handle Swift object expiration. */
  int r = get_delete_at_param(s, delete_at);
  if (r < 0) {
    ldout(s->cct, 5) << "ERROR: failed to get Delete-At param" << dendl;
    return r;
  }

  dlo_manifest = s->info.env->get("HTTP_X_OBJECT_MANIFEST");

  return 0;
}

void RGWPutMetadataObject_ObjStore_SWIFT::send_response()
{
  const auto meta_ret = handle_metadata_errors(s, op_ret);
  if (meta_ret != op_ret) {
    op_ret = meta_ret;
  } else {
    if (!op_ret) {
      op_ret = STATUS_ACCEPTED;
    }
    set_req_state_err(s, op_ret);
  }

  if (!s->is_err()) {
    dump_content_length(s, 0);
  }

  dump_errno(s);
  end_header(s, this);
  rgw_flush_formatter_and_reset(s, s->formatter);
}

static void bulkdelete_respond(const unsigned num_deleted,
                               const unsigned int num_unfound,
                               const std::list<RGWBulkDelete::fail_desc_t>& failures,
                               const int prot_flags,                  /* in  */
                               ceph::Formatter& formatter)            /* out */
{
  formatter.open_object_section("delete");

  string resp_status;
  string resp_body;

  if (!failures.empty()) {
    int reason = ERR_INVALID_REQUEST;
    for (const auto fail_desc : failures) {
      if (-ENOENT != fail_desc.err && -EACCES != fail_desc.err) {
        reason = fail_desc.err;
      }
    }
    rgw_err err;
    set_req_state_err(err, reason, prot_flags);
    dump_errno(err, resp_status);
  } else if (0 == num_deleted && 0 == num_unfound) {
    /* 400 Bad Request */
    dump_errno(400, resp_status);
    resp_body = "Invalid bulk delete.";
  } else {
    /* 200 OK */
    dump_errno(200, resp_status);
  }

  encode_json("Number Deleted", num_deleted, &formatter);
  encode_json("Number Not Found", num_unfound, &formatter);
  encode_json("Response Body", resp_body, &formatter);
  encode_json("Response Status", resp_status, &formatter);

  formatter.open_array_section("Errors");
  for (const auto fail_desc : failures) {
    formatter.open_array_section("object");

    stringstream ss_name;
    ss_name << fail_desc.path;
    encode_json("Name", ss_name.str(), &formatter);

    rgw_err err;
    set_req_state_err(err, fail_desc.err, prot_flags);
    string status;
    dump_errno(err, status);
    encode_json("Status", status, &formatter);
    formatter.close_section();
  }
  formatter.close_section();

  formatter.close_section();
}

int RGWDeleteObj_ObjStore_SWIFT::verify_permission()
{
  op_ret = RGWDeleteObj_ObjStore::verify_permission();

  /* We have to differentiate error codes depending on whether user is
   * anonymous (401 Unauthorized) or he doesn't have necessary permissions
   * (403 Forbidden). */
  if (s->auth.identity->is_anonymous() && op_ret == -EACCES) {
    return -EPERM;
  } else {
    return op_ret;
  }
}

int RGWDeleteObj_ObjStore_SWIFT::get_params()
{
  const string& mm = s->info.args.get("multipart-manifest");
  multipart_delete = (mm.compare("delete") == 0);

  return RGWDeleteObj_ObjStore::get_params();
}

void RGWDeleteObj_ObjStore_SWIFT::send_response()
{
  int r = op_ret;

  if (multipart_delete) {
    r = 0;
  } else if(!r) {
    r = STATUS_NO_CONTENT;
  }

  set_req_state_err(s, r);
  dump_errno(s);

  if (multipart_delete) {
    end_header(s, this /* RGWOp */, nullptr /* contype */,
               CHUNKED_TRANSFER_ENCODING);

    if (deleter) {
      bulkdelete_respond(deleter->get_num_deleted(),
                         deleter->get_num_unfound(),
                         deleter->get_failures(),
                         s->prot_flags,
                         *s->formatter);
    } else if (-ENOENT == op_ret) {
      bulkdelete_respond(0, 1, {}, s->prot_flags, *s->formatter);
    } else {
      RGWBulkDelete::acct_path_t path;
      path.bucket_name = s->bucket_name;
      path.obj_key = s->object;

      RGWBulkDelete::fail_desc_t fail_desc;
      fail_desc.err = op_ret;
      fail_desc.path = path;

      bulkdelete_respond(0, 0, { fail_desc }, s->prot_flags, *s->formatter);
    }
  } else {
    end_header(s, this);
  }

  rgw_flush_formatter_and_reset(s, s->formatter);

}

static void get_contype_from_attrs(map<string, bufferlist>& attrs,
				   string& content_type)
{
  map<string, bufferlist>::iterator iter = attrs.find(RGW_ATTR_CONTENT_TYPE);
  if (iter != attrs.end()) {
    content_type = rgw_bl_str(iter->second);
  }
}

static void dump_object_metadata(struct req_state * const s,
				 const map<string, bufferlist>& attrs)
{
  map<string, string> response_attrs;

  for (auto kv : attrs) {
    const char * name = kv.first.c_str();
    const auto aiter = rgw_to_http_attrs.find(name);

    if (aiter != std::end(rgw_to_http_attrs)) {
      response_attrs[aiter->second] = rgw_bl_str(kv.second);
    } else if (strcmp(name, RGW_ATTR_SLO_UINDICATOR) == 0) {
      // this attr has an extra length prefix from encode() in prior versions
      dump_header(s, "X-Object-Meta-Static-Large-Object", "True");
    } else if (strncmp(name, RGW_ATTR_META_PREFIX,
		       sizeof(RGW_ATTR_META_PREFIX)-1) == 0) {
      name += sizeof(RGW_ATTR_META_PREFIX) - 1;
      dump_header_prefixed(s, "X-Object-Meta-",
                           camelcase_dash_http_attr(name), kv.second);
    }
  }

  /* Handle override and fallback for Content-Disposition HTTP header.
   * At the moment this will be used only by TempURL of the Swift API. */
  const auto cditer = rgw_to_http_attrs.find(RGW_ATTR_CONTENT_DISP);
  if (cditer != std::end(rgw_to_http_attrs)) {
    const auto& name = cditer->second;

    if (!s->content_disp.override.empty()) {
      response_attrs[name] = s->content_disp.override;
    } else if (!s->content_disp.fallback.empty()
        && response_attrs.find(name) == std::end(response_attrs)) {
      response_attrs[name] = s->content_disp.fallback;
    }
  }

  for (const auto kv : response_attrs) {
    dump_header(s, kv.first, kv.second);
  }

  const auto iter = attrs.find(RGW_ATTR_DELETE_AT);
  if (iter != std::end(attrs)) {
    utime_t delete_at;
    try {
      decode(delete_at, iter->second);
      if (!delete_at.is_zero()) {
        dump_header(s, "X-Delete-At", delete_at.sec());
      }
    } catch (buffer::error& err) {
      ldout(s->cct, 0) << "ERROR: cannot decode object's " RGW_ATTR_DELETE_AT
                          " attr, ignoring"
                       << dendl;
    }
  }
}

int RGWCopyObj_ObjStore_SWIFT::init_dest_policy()
{
  dest_policy.create_default(s->user->user_id, s->user->display_name);

  return 0;
}

int RGWCopyObj_ObjStore_SWIFT::get_params()
{
  if_mod = s->info.env->get("HTTP_IF_MODIFIED_SINCE");
  if_unmod = s->info.env->get("HTTP_IF_UNMODIFIED_SINCE");
  if_match = s->info.env->get("HTTP_COPY_IF_MATCH");
  if_nomatch = s->info.env->get("HTTP_COPY_IF_NONE_MATCH");

  src_tenant_name = s->src_tenant_name;
  src_bucket_name = s->src_bucket_name;
  src_object = s->src_object;
  dest_tenant_name = s->bucket_tenant;
  dest_bucket_name = s->bucket_name;
  dest_object = s->object.name;

  const char * const fresh_meta = s->info.env->get("HTTP_X_FRESH_METADATA");
  if (fresh_meta && strcasecmp(fresh_meta, "TRUE") == 0) {
    attrs_mod = RGWRados::ATTRSMOD_REPLACE;
  } else {
    attrs_mod = RGWRados::ATTRSMOD_MERGE;
  }

  int r = get_delete_at_param(s, delete_at);
  if (r < 0) {
    ldout(s->cct, 5) << "ERROR: failed to get Delete-At param" << dendl;
    return r;
  }

  return 0;
}

void RGWCopyObj_ObjStore_SWIFT::send_partial_response(off_t ofs)
{
  if (! sent_header) {
    if (! op_ret)
      op_ret = STATUS_CREATED;
    set_req_state_err(s, op_ret);
    dump_errno(s);
    end_header(s, this);

    /* Send progress information. Note that this diverge from the original swift
     * spec. We do this in order to keep connection alive.
     */
    if (op_ret == 0) {
      s->formatter->open_array_section("progress");
    }
    sent_header = true;
  } else {
    s->formatter->dump_int("ofs", (uint64_t)ofs);
  }
  rgw_flush_formatter(s, s->formatter);
}

void RGWCopyObj_ObjStore_SWIFT::dump_copy_info()
{
  /* Dump X-Copied-From. */
  dump_header(s, "X-Copied-From", url_encode(src_bucket.name) +
              "/" + url_encode(src_object.name));

  /* Dump X-Copied-From-Account. */
  /* XXX tenant */
  dump_header(s, "X-Copied-From-Account", url_encode(s->user->user_id.id));

  /* Dump X-Copied-From-Last-Modified. */
  dump_time_header(s, "X-Copied-From-Last-Modified", src_mtime);
}

void RGWCopyObj_ObjStore_SWIFT::send_response()
{
  if (! sent_header) {
    string content_type;
    if (! op_ret)
      op_ret = STATUS_CREATED;
    set_req_state_err(s, op_ret);
    dump_errno(s);
    dump_etag(s, etag);
    dump_last_modified(s, mtime);
    dump_copy_info();
    get_contype_from_attrs(attrs, content_type);
    dump_object_metadata(s, attrs);
    end_header(s, this, !content_type.empty() ? content_type.c_str()
	       : "binary/octet-stream");
  } else {
    s->formatter->close_section();
    rgw_flush_formatter(s, s->formatter);
  }
}

int RGWGetObj_ObjStore_SWIFT::verify_permission()
{
  op_ret = RGWGetObj_ObjStore::verify_permission();

  /* We have to differentiate error codes depending on whether user is
   * anonymous (401 Unauthorized) or he doesn't have necessary permissions
   * (403 Forbidden). */
  if (s->auth.identity->is_anonymous() && op_ret == -EACCES) {
    return -EPERM;
  } else {
    return op_ret;
  }
}

int RGWGetObj_ObjStore_SWIFT::get_params()
{
  const string& mm = s->info.args.get("multipart-manifest");
  skip_manifest = (mm.compare("get") == 0);

  return RGWGetObj_ObjStore::get_params();
}

int RGWGetObj_ObjStore_SWIFT::send_response_data_error()
{
  std::string error_content;
  op_ret = error_handler(op_ret, &error_content);
  if (! op_ret) {
    /* The error handler has taken care of the error. */
    return 0;
  }

  bufferlist error_bl;
  error_bl.append(error_content);
  return send_response_data(error_bl, 0, error_bl.length());
}

int RGWGetObj_ObjStore_SWIFT::send_response_data(bufferlist& bl,
                                                 const off_t bl_ofs,
                                                 const off_t bl_len)
{
  string content_type;

  if (sent_header) {
    goto send_data;
  }

  if (custom_http_ret) {
    set_req_state_err(s, 0);
    dump_errno(s, custom_http_ret);
  } else {
    set_req_state_err(s, (partial_content && !op_ret) ? STATUS_PARTIAL_CONTENT
		    : op_ret);
    dump_errno(s);

    if (s->is_err()) {
      end_header(s, NULL);
      return 0;
    }
  }

  if (range_str) {
    dump_range(s, ofs, end, s->obj_size);
  }

  if (s->is_err()) {
    end_header(s, NULL);
    return 0;
  }

  dump_content_length(s, total_len);
  dump_last_modified(s, lastmod);
  dump_header(s, "X-Timestamp", utime_t(lastmod));
  if (is_slo) {
    dump_header(s, "X-Static-Large-Object", "True");
  }

  if (! op_ret) {
    if (! lo_etag.empty()) {
      dump_etag(s, lo_etag, true /* quoted */);
    } else {
      auto iter = attrs.find(RGW_ATTR_ETAG);
      if (iter != attrs.end()) {
        dump_etag(s, iter->second.to_str());
      }
    }

    get_contype_from_attrs(attrs, content_type);
    dump_object_metadata(s, attrs);
  }

  end_header(s, this, !content_type.empty() ? content_type.c_str()
	     : "binary/octet-stream");

  sent_header = true;

send_data:
  if (get_data && !op_ret) {
    const auto r = dump_body(s, bl.c_str() + bl_ofs, bl_len);
    if (r < 0) {
      return r;
    }
  }
  rgw_flush_formatter_and_reset(s, s->formatter);

  return 0;
}

void RGWOptionsCORS_ObjStore_SWIFT::send_response()
{
  string hdrs, exp_hdrs;
  uint32_t max_age = CORS_MAX_AGE_INVALID;
  /*EACCES means, there is no CORS registered yet for the bucket
   *ENOENT means, there is no match of the Origin in the list of CORSRule
   */
  if (op_ret == -ENOENT)
    op_ret = -EACCES;
  if (op_ret < 0) {
    set_req_state_err(s, op_ret);
    dump_errno(s);
    end_header(s, NULL);
    return;
  }
  get_response_params(hdrs, exp_hdrs, &max_age);
  dump_errno(s);
  dump_access_control(s, origin, req_meth, hdrs.c_str(), exp_hdrs.c_str(),
		      max_age);
  end_header(s, NULL);
}

int RGWBulkDelete_ObjStore_SWIFT::get_data(
  list<RGWBulkDelete::acct_path_t>& items, bool * const is_truncated)
{
  constexpr size_t MAX_LINE_SIZE = 2048;

  RGWClientIOStreamBuf ciosb(static_cast<RGWRestfulIO&>(*(s->cio)),
			     size_t(s->cct->_conf->rgw_max_chunk_size));
  istream cioin(&ciosb);

  char buf[MAX_LINE_SIZE];
  while (cioin.getline(buf, sizeof(buf))) {
    string path_str(buf);

    ldout(s->cct, 20) << "extracted Bulk Delete entry: " << path_str << dendl;

    RGWBulkDelete::acct_path_t path;

    /* We need to skip all slashes at the beginning in order to preserve
     * compliance with Swift. */
    const size_t start_pos = path_str.find_first_not_of('/');

    if (string::npos != start_pos) {
      /* Seperator is the first slash after the leading ones. */
      const size_t sep_pos = path_str.find('/', start_pos);

      if (string::npos != sep_pos) {
        path.bucket_name = url_decode(path_str.substr(start_pos,
                                                      sep_pos - start_pos));
        path.obj_key = url_decode(path_str.substr(sep_pos + 1));
      } else {
        /* It's guaranteed here that bucket name is at least one character
         * long and is different than slash. */
        path.bucket_name = url_decode(path_str.substr(start_pos));
      }

      items.push_back(path);
    }

    if (items.size() == MAX_CHUNK_ENTRIES) {
      *is_truncated = true;
      return 0;
    }
  }

  *is_truncated = false;
  return 0;
}

void RGWBulkDelete_ObjStore_SWIFT::send_response()
{
  set_req_state_err(s, op_ret);
  dump_errno(s);
  end_header(s, this /* RGWOp */, nullptr /* contype */,
             CHUNKED_TRANSFER_ENCODING);

  bulkdelete_respond(deleter->get_num_deleted(),
                     deleter->get_num_unfound(),
                     deleter->get_failures(),
                     s->prot_flags,
                     *s->formatter);
  rgw_flush_formatter_and_reset(s, s->formatter);
}


std::unique_ptr<RGWBulkUploadOp::StreamGetter>
RGWBulkUploadOp_ObjStore_SWIFT::create_stream()
{
  class SwiftStreamGetter : public StreamGetter {
    const size_t conlen;
    size_t curpos;
    req_state* const s;

  public:
    SwiftStreamGetter(req_state* const s, const size_t conlen)
      : conlen(conlen),
        curpos(0),
        s(s) {
    }

    ssize_t get_at_most(size_t want, ceph::bufferlist& dst) override {
      /* maximum requested by a caller */
      /* data provided by client */
      /* RadosGW's limit. */
      const size_t max_chunk_size = \
        static_cast<size_t>(s->cct->_conf->rgw_max_chunk_size);
      const size_t max_to_read = std::min({ want, conlen - curpos, max_chunk_size });

      ldout(s->cct, 20) << "bulk_upload: get_at_most max_to_read="
                        << max_to_read
                        << ", dst.c_str()=" << reinterpret_cast<intptr_t>(dst.c_str()) << dendl;

      bufferptr bp(max_to_read);
      const auto read_len = recv_body(s, bp.c_str(), max_to_read);
      dst.append(bp, 0, read_len);
      //const auto read_len = recv_body(s, dst.c_str(), max_to_read);
      if (read_len < 0) {
        return read_len;
      }

      curpos += read_len;
      return curpos > s->cct->_conf->rgw_max_put_size ? -ERR_TOO_LARGE
                                                      : read_len;
    }

    ssize_t get_exactly(size_t want, ceph::bufferlist& dst) override {
      ldout(s->cct, 20) << "bulk_upload: get_exactly want=" << want << dendl;

      /* FIXME: do this in a loop. */
      const auto ret = get_at_most(want, dst);
      ldout(s->cct, 20) << "bulk_upload: get_exactly ret=" << ret << dendl;
      if (ret < 0) {
        return ret;
      } else if (static_cast<size_t>(ret) != want) {
        return -EINVAL;
      } else {
        return want;
      }
    }
  };

  if (! s->length) {
    op_ret = -EINVAL;
    return nullptr;
  } else {
    ldout(s->cct, 20) << "bulk upload: create_stream for length="
                      << s->length << dendl;

    const size_t conlen = atoll(s->length);
    return std::unique_ptr<SwiftStreamGetter>(new SwiftStreamGetter(s, conlen));
  }
}

void RGWBulkUploadOp_ObjStore_SWIFT::send_response()
{
  set_req_state_err(s, op_ret);
  dump_errno(s);
  end_header(s, this /* RGWOp */, nullptr /* contype */,
             CHUNKED_TRANSFER_ENCODING);
  rgw_flush_formatter_and_reset(s, s->formatter);

  s->formatter->open_object_section("delete");

  std::string resp_status;
  std::string resp_body;

  if (! failures.empty()) {
    rgw_err err;

    const auto last_err = { failures.back().err };
    if (boost::algorithm::contains(last_err, terminal_errors)) {
      /* The terminal errors are affecting the status of the whole upload. */
      set_req_state_err(err, failures.back().err, s->prot_flags);
    } else {
      set_req_state_err(err, ERR_INVALID_REQUEST, s->prot_flags);
    }

    dump_errno(err, resp_status);
  } else if (0 == num_created && failures.empty()) {
    /* Nothing created, nothing failed. This means the archive contained no
     * entity we could understand (regular file or directory). We need to
     * send 400 Bad Request to an HTTP client in the internal status field. */
    dump_errno(400, resp_status);
    resp_body = "Invalid Tar File: No Valid Files";
  } else {
    /* 200 OK */
    dump_errno(201, resp_status);
  }

  encode_json("Number Files Created", num_created, s->formatter);
  encode_json("Response Body", resp_body, s->formatter);
  encode_json("Response Status", resp_status, s->formatter);

  s->formatter->open_array_section("Errors");
  for (const auto& fail_desc : failures) {
    s->formatter->open_array_section("object");

    encode_json("Name", fail_desc.path, s->formatter);

    rgw_err err;
    set_req_state_err(err, fail_desc.err, s->prot_flags);
    std::string status;
    dump_errno(err, status);
    encode_json("Status", status, s->formatter);

    s->formatter->close_section();
  }
  s->formatter->close_section();

  s->formatter->close_section();
  rgw_flush_formatter_and_reset(s, s->formatter);
}


void RGWGetCrossDomainPolicy_ObjStore_SWIFT::send_response()
{
  set_req_state_err(s, op_ret);
  dump_errno(s);
  end_header(s, this, "application/xml");

  std::stringstream ss;

  ss << R"(<?xml version="1.0"?>)" << "\n"
     << R"(<!DOCTYPE cross-domain-policy SYSTEM )"
     << R"("http://www.adobe.com/xml/dtds/cross-domain-policy.dtd" >)" << "\n"
     << R"(<cross-domain-policy>)" << "\n"
     << g_conf()->rgw_cross_domain_policy << "\n"
     << R"(</cross-domain-policy>)";

  dump_body(s, ss.str());
}

void RGWGetHealthCheck_ObjStore_SWIFT::send_response()
{
  set_req_state_err(s, op_ret);
  dump_errno(s);
  end_header(s, this, "application/xml");

  if (op_ret) {
    static constexpr char DISABLED[] = "DISABLED BY FILE";
    dump_body(s, DISABLED, strlen(DISABLED));
  }
}

const vector<pair<string, RGWInfo_ObjStore_SWIFT::info>> RGWInfo_ObjStore_SWIFT::swift_info =
{
    {"bulk_delete", {false, nullptr}},
    {"container_quotas", {false, nullptr}},
    {"swift", {false, RGWInfo_ObjStore_SWIFT::list_swift_data}},
    {"tempurl", { false, RGWInfo_ObjStore_SWIFT::list_tempurl_data}},
    {"slo", {false, RGWInfo_ObjStore_SWIFT::list_slo_data}},
    {"account_quotas", {false, nullptr}},
    {"staticweb", {false, nullptr}},
    {"tempauth", {false, RGWInfo_ObjStore_SWIFT::list_tempauth_data}},
};

void RGWInfo_ObjStore_SWIFT::execute()
{
  bool is_admin_info_enabled = false;

  const string& swiftinfo_sig = s->info.args.get("swiftinfo_sig");
  const string& swiftinfo_expires = s->info.args.get("swiftinfo_expires");

  if (!swiftinfo_sig.empty() &&
      !swiftinfo_expires.empty() &&
      !is_expired(swiftinfo_expires, s->cct)) {
    is_admin_info_enabled = true;
  }

  s->formatter->open_object_section("info");

  for (const auto& pair : swift_info) {
    if(!is_admin_info_enabled && pair.second.is_admin_info)
      continue;

    if (!pair.second.list_data) {
      s->formatter->open_object_section((pair.first).c_str());
      s->formatter->close_section();
    }
    else {
      pair.second.list_data(*(s->formatter), s->cct->_conf, *store);
    }
  }

  s->formatter->close_section();
}

void RGWInfo_ObjStore_SWIFT::send_response()
{
  if (op_ret <  0) {
    op_ret = STATUS_NO_CONTENT;
  }
  set_req_state_err(s, op_ret);
  dump_errno(s);
  end_header(s, this);
  rgw_flush_formatter_and_reset(s, s->formatter);
}

void RGWInfo_ObjStore_SWIFT::list_swift_data(Formatter& formatter,
                                              const ConfigProxy& config,
                                              RGWRados& store)
{
  formatter.open_object_section("swift");
  formatter.dump_int("max_file_size", config->rgw_max_put_size);
  formatter.dump_int("container_listing_limit", RGW_LIST_BUCKETS_LIMIT_MAX);

  string ceph_version(CEPH_GIT_NICE_VER);
  formatter.dump_string("version", ceph_version);

  const size_t max_attr_name_len = \
<<<<<<< HEAD
    g_conf->get_val<size_t>("rgw_max_attr_name_len");
=======
    g_conf().get_val<Option::size_t>("rgw_max_attr_name_len");
>>>>>>> 3ad2dfa4
  if (max_attr_name_len) {
    const size_t meta_name_limit = \
      max_attr_name_len - strlen(RGW_ATTR_PREFIX RGW_AMZ_META_PREFIX);
    formatter.dump_int("max_meta_name_length", meta_name_limit);
  }

<<<<<<< HEAD
  const size_t meta_value_limit = g_conf->get_val<size_t>("rgw_max_attr_size");
=======
  const size_t meta_value_limit = g_conf().get_val<Option::size_t>("rgw_max_attr_size");
>>>>>>> 3ad2dfa4
  if (meta_value_limit) {
    formatter.dump_int("max_meta_value_length", meta_value_limit);
  }

  const size_t meta_num_limit = \
<<<<<<< HEAD
    g_conf->get_val<size_t>("rgw_max_attrs_num_in_req");
=======
    g_conf().get_val<uint64_t>("rgw_max_attrs_num_in_req");
>>>>>>> 3ad2dfa4
  if (meta_num_limit) {
    formatter.dump_int("max_meta_count", meta_num_limit);
  }

  formatter.open_array_section("policies");
  const RGWZoneGroup& zonegroup = store.svc.zone->get_zonegroup();

  for (const auto& placement_targets : zonegroup.placement_targets) {
    formatter.open_object_section("policy");
    if (placement_targets.second.name.compare(zonegroup.default_placement.name) == 0)
      formatter.dump_bool("default", true);
    formatter.dump_string("name", placement_targets.second.name.c_str());
    formatter.close_section();
  }
  formatter.close_section();

  formatter.dump_int("max_object_name_size", RGWHandler_REST::MAX_OBJ_NAME_LEN);
  formatter.dump_bool("strict_cors_mode", true);
  formatter.dump_int("max_container_name_length", RGWHandler_REST::MAX_BUCKET_NAME_LEN);
  formatter.close_section();
}

void RGWInfo_ObjStore_SWIFT::list_tempauth_data(Formatter& formatter,
                                                 const ConfigProxy& config,
                                                 RGWRados& store)
{
  formatter.open_object_section("tempauth");
  formatter.dump_bool("account_acls", true);
  formatter.close_section();
}
void RGWInfo_ObjStore_SWIFT::list_tempurl_data(Formatter& formatter,
                                                const ConfigProxy& config,
                                                RGWRados& store)
{
  formatter.open_object_section("tempurl");
  formatter.open_array_section("methods");
  formatter.dump_string("methodname", "GET");
  formatter.dump_string("methodname", "HEAD");
  formatter.dump_string("methodname", "PUT");
  formatter.dump_string("methodname", "POST");
  formatter.dump_string("methodname", "DELETE");
  formatter.close_section();
  formatter.close_section();
}

void RGWInfo_ObjStore_SWIFT::list_slo_data(Formatter& formatter,
                                            const ConfigProxy& config,
                                            RGWRados& store)
{
  formatter.open_object_section("slo");
  formatter.dump_int("max_manifest_segments", config->rgw_max_slo_entries);
  formatter.close_section();
}

bool RGWInfo_ObjStore_SWIFT::is_expired(const std::string& expires, CephContext* cct)
{
  string err;
  const utime_t now = ceph_clock_now();
  const uint64_t expiration = (uint64_t)strict_strtoll(expires.c_str(),
                                                       10, &err);
  if (!err.empty()) {
    ldout(cct, 5) << "failed to parse siginfo_expires: " << err << dendl;
    return true;
  }

  if (expiration <= (uint64_t)now.sec()) {
    ldout(cct, 5) << "siginfo expired: " << expiration << " <= " << now.sec() << dendl;
    return true;
  }

  return false;
}


void RGWFormPost::init(RGWRados* const store,
                       req_state* const s,
                       RGWHandler* const dialect_handler)
{
  prefix = std::move(s->object.name);
  s->object = rgw_obj_key();

  return RGWPostObj_ObjStore::init(store, s, dialect_handler);
}

std::size_t RGWFormPost::get_max_file_size() /*const*/
{
  std::string max_str = get_part_str(ctrl_parts, "max_file_size", "0");

  std::string err;
  const std::size_t max_file_size =
    static_cast<uint64_t>(strict_strtoll(max_str.c_str(), 10, &err));

  if (! err.empty()) {
    ldout(s->cct, 5) << "failed to parse FormPost's max_file_size: " << err
                     << dendl;
    return 0;
  }

  return max_file_size;
}

bool RGWFormPost::is_non_expired()
{
  std::string expires = get_part_str(ctrl_parts, "expires", "0");

  std::string err;
  const uint64_t expires_timestamp =
    static_cast<uint64_t>(strict_strtoll(expires.c_str(), 10, &err));

  if (! err.empty()) {
    dout(5) << "failed to parse FormPost's expires: " << err << dendl;
    return false;
  }

  const utime_t now = ceph_clock_now();
  if (expires_timestamp <= static_cast<uint64_t>(now.sec())) {
    dout(5) << "FormPost form expired: "
            << expires_timestamp << " <= " << now.sec() << dendl;
    return false;
  }

  return true;
}

bool RGWFormPost::is_integral()
{
  const std::string form_signature = get_part_str(ctrl_parts, "signature");

  try {
    get_owner_info(s, *s->user);
    s->auth.identity = rgw::auth::transform_old_authinfo(s);
  } catch (...) {
    ldout(s->cct, 5) << "cannot get user_info of account's owner" << dendl;
    return false;
  }

  for (const auto& kv : s->user->temp_url_keys) {
    const int temp_url_key_num = kv.first;
    const string& temp_url_key = kv.second;

    if (temp_url_key.empty()) {
      continue;
    }

    SignatureHelper sig_helper;
    sig_helper.calc(temp_url_key,
                    s->info.request_uri,
                    get_part_str(ctrl_parts, "redirect"),
                    get_part_str(ctrl_parts, "max_file_size", "0"),
                    get_part_str(ctrl_parts, "max_file_count", "0"),
                    get_part_str(ctrl_parts, "expires", "0"));

    const auto local_sig = sig_helper.get_signature();

    ldout(s->cct, 20) << "FormPost signature [" << temp_url_key_num << "]"
                      << " (calculated): " << local_sig << dendl;

    if (sig_helper.is_equal_to(form_signature)) {
      return true;
    } else {
      ldout(s->cct, 5) << "FormPost's signature mismatch: "
                       << local_sig << " != " << form_signature << dendl;
    }
  }

  return false;
}

void RGWFormPost::get_owner_info(const req_state* const s,
                                   RGWUserInfo& owner_info) const
{
  /* We cannot use req_state::bucket_name because it isn't available
   * now. It will be initialized in RGWHandler_REST_SWIFT::postauth_init(). */
  const string& bucket_name = s->init_state.url_bucket;

  /* TempURL in Formpost only requires that bucket name is specified. */
  if (bucket_name.empty()) {
    throw -EPERM;
  }

  string bucket_tenant;
  if (!s->account_name.empty()) {
    RGWUserInfo uinfo;
    bool found = false;

    const rgw_user uid(s->account_name);
    if (uid.tenant.empty()) {
      const rgw_user tenanted_uid(uid.id, uid.id);

      if (rgw_get_user_info_by_uid(store, tenanted_uid, uinfo) >= 0) {
        /* Succeeded. */
        bucket_tenant = uinfo.user_id.tenant;
        found = true;
      }
    }

    if (!found && rgw_get_user_info_by_uid(store, uid, uinfo) < 0) {
      throw -EPERM;
    } else {
      bucket_tenant = uinfo.user_id.tenant;
    }
  }

  /* Need to get user info of bucket owner. */
  RGWBucketInfo bucket_info;
  int ret = store->get_bucket_info(*s->sysobj_ctx,
                                   bucket_tenant, bucket_name,
                                   bucket_info, nullptr);
  if (ret < 0) {
    throw ret;
  }

  ldout(s->cct, 20) << "temp url user (bucket owner): " << bucket_info.owner
                 << dendl;

  if (rgw_get_user_info_by_uid(store, bucket_info.owner, owner_info) < 0) {
    throw -EPERM;
  }
}

int RGWFormPost::get_params()
{
  /* The parentt class extracts boundary info from the Content-Type. */
  int ret = RGWPostObj_ObjStore::get_params();
  if (ret < 0) {
    return ret;
  }

  policy.create_default(s->user->user_id, s->user->display_name);

  /* Let's start parsing the HTTP body by parsing each form part step-
   * by-step till encountering the first part with file data. */
  do {
    struct post_form_part part;
    ret = read_form_part_header(&part, stream_done);
    if (ret < 0) {
      return ret;
    }

    if (s->cct->_conf->subsys.should_gather<ceph_subsys_rgw, 20>()) {
      ldout(s->cct, 20) << "read part header -- part.name="
                        << part.name << dendl;

      for (const auto& pair : part.fields) {
        ldout(s->cct, 20) << "field.name=" << pair.first << dendl;
        ldout(s->cct, 20) << "field.val=" << pair.second.val << dendl;
        ldout(s->cct, 20) << "field.params:" << dendl;

        for (const auto& param_pair : pair.second.params) {
          ldout(s->cct, 20) << " " << param_pair.first
                            << " -> " << param_pair.second << dendl;
        }
      }
    }

    if (stream_done) {
      /* Unexpected here. */
      err_msg = "Malformed request";
      return -EINVAL;
    }

    const auto field_iter = part.fields.find("Content-Disposition");
    if (std::end(part.fields) != field_iter &&
        std::end(field_iter->second.params) != field_iter->second.params.find("filename")) {
      /* First data part ahead. */
      current_data_part = std::move(part);

      /* Stop the iteration. We can assume that all control parts have been
       * already parsed. The rest of HTTP body should contain data parts
       * only. They will be picked up by ::get_data(). */
      break;
    } else {
      /* Control part ahead. Receive, parse and store for later usage. */
      bool boundary;
      ret = read_data(part.data, s->cct->_conf->rgw_max_chunk_size,
                      boundary, stream_done);
      if (ret < 0) {
        return ret;
      } else if (! boundary) {
        err_msg = "Couldn't find boundary";
        return -EINVAL;
      }

      ctrl_parts[part.name] = std::move(part);
    }
  } while (! stream_done);

  min_len = 0;
  max_len = get_max_file_size();

  if (! current_data_part) {
    err_msg = "FormPost: no files to process";
    return -EINVAL;
  }

  if (! is_non_expired()) {
    err_msg = "FormPost: Form Expired";
    return -EPERM;
  }

  if (! is_integral()) {
    err_msg = "FormPost: Invalid Signature";
    return -EPERM;
  }

  return 0;
}

std::string RGWFormPost::get_current_filename() const
{
  try {
    const auto& field = current_data_part->fields.at("Content-Disposition");
    const auto iter = field.params.find("filename");

    if (std::end(field.params) != iter) {
      return prefix + iter->second;
    }
  } catch (std::out_of_range&) {
    /* NOP */;
  }

  return prefix;
}

std::string RGWFormPost::get_current_content_type() const
{
  try {
    const auto& field = current_data_part->fields.at("Content-Type");
    return field.val;
  } catch (std::out_of_range&) {
    /* NOP */;
  }

  return std::string();
}

bool RGWFormPost::is_next_file_to_upload()
{
  if (! stream_done) {
    /* We have at least one additional part in the body. */
    struct post_form_part part;
    int r = read_form_part_header(&part, stream_done);
    if (r < 0) {
      return false;
    }

    const auto field_iter = part.fields.find("Content-Disposition");
    if (std::end(part.fields) != field_iter) {
      const auto& params = field_iter->second.params;
      const auto& filename_iter = params.find("filename");

      if (std::end(params) != filename_iter && ! filename_iter->second.empty()) {
        current_data_part = std::move(part);
        return true;
      }
    }
  }

  return false;
}

int RGWFormPost::get_data(ceph::bufferlist& bl, bool& again)
{
  bool boundary;

  int r = read_data(bl, s->cct->_conf->rgw_max_chunk_size,
                    boundary, stream_done);
  if (r < 0) {
    return r;
  }

  /* Tell RGWPostObj::execute() that it has some data to put. */
  again = !boundary;

  return bl.length();
}

void RGWFormPost::send_response()
{
  std::string redirect = get_part_str(ctrl_parts, "redirect");
  if (! redirect.empty()) {
    op_ret = STATUS_REDIRECT;
  }

  set_req_state_err(s, op_ret);
  s->err.err_code = err_msg;
  dump_errno(s);
  if (! redirect.empty()) {
    dump_redirect(s, redirect);
  }
  end_header(s, this);
}

bool RGWFormPost::is_formpost_req(req_state* const s)
{
  std::string content_type;
  std::map<std::string, std::string> params;

  parse_boundary_params(s->info.env->get("CONTENT_TYPE", ""),
                        content_type, params);

  return boost::algorithm::iequals(content_type, "multipart/form-data") &&
         params.count("boundary") > 0;
}


RGWOp *RGWHandler_REST_Service_SWIFT::op_get()
{
  return new RGWListBuckets_ObjStore_SWIFT;
}

RGWOp *RGWHandler_REST_Service_SWIFT::op_head()
{
  return new RGWStatAccount_ObjStore_SWIFT;
}

RGWOp *RGWHandler_REST_Service_SWIFT::op_put()
{
  if (s->info.args.exists("extract-archive")) {
    return new RGWBulkUploadOp_ObjStore_SWIFT;
  }
  return nullptr;
}

RGWOp *RGWHandler_REST_Service_SWIFT::op_post()
{
  if (s->info.args.exists("bulk-delete")) {
    return new RGWBulkDelete_ObjStore_SWIFT;
  }
  return new RGWPutMetadataAccount_ObjStore_SWIFT;
}

RGWOp *RGWHandler_REST_Service_SWIFT::op_delete()
{
  if (s->info.args.exists("bulk-delete")) {
    return new RGWBulkDelete_ObjStore_SWIFT;
  }
  return NULL;
}

int RGWSwiftWebsiteHandler::serve_errordoc(const int http_ret,
                                           const std::string error_doc)
{
  /* Try to throw it all away. */
  s->formatter->reset();

  class RGWGetErrorPage : public RGWGetObj_ObjStore_SWIFT {
  public:
    RGWGetErrorPage(RGWRados* const store,
                    RGWHandler_REST* const handler,
                    req_state* const s,
                    const int http_ret) {
      /* Calling a virtual from the base class is safe as the subobject should
       * be properly initialized and we haven't overridden the init method. */
      init(store, s, handler);
      set_get_data(true);
      set_custom_http_response(http_ret);
    }

    int error_handler(const int err_no,
                      std::string* const error_content) override {
      /* Enforce that any error generated while getting the error page will
       * not be send to a client. This allows us to recover from the double
       * fault situation by sending the original message. */
      return 0;
    }
  } get_errpage_op(store, handler, s, http_ret);

  s->object = std::to_string(http_ret) + error_doc;

  RGWOp* newop = &get_errpage_op;
  RGWRequest req(0);
  return rgw_process_authenticated(handler, newop, &req, s, true);
}

int RGWSwiftWebsiteHandler::error_handler(const int err_no,
                                          std::string* const error_content)
{
  const auto& ws_conf = s->bucket_info.website_conf;

  if (can_be_website_req() && ! ws_conf.error_doc.empty()) {
    set_req_state_err(s, err_no);
    return serve_errordoc(s->err.http_ret, ws_conf.error_doc);
  }

  /* Let's go to the default, no-op handler. */
  return err_no;
}

bool RGWSwiftWebsiteHandler::is_web_mode() const
{
  const boost::string_ref webmode = s->info.env->get("HTTP_X_WEB_MODE", "");
  return boost::algorithm::iequals(webmode, "true");
}

bool RGWSwiftWebsiteHandler::can_be_website_req() const
{
  /* Static website works only with the GET or HEAD method. Nothing more. */
  static const std::set<boost::string_ref> ws_methods = { "GET", "HEAD" };
  if (ws_methods.count(s->info.method) == 0) {
    return false;
  }

  /* We also need to handle early failures from the auth system. In such cases
   * req_state::auth.identity may be empty. Let's treat that the same way as
   * the anonymous access. */
  if (! s->auth.identity) {
    return true;
  }

  /* Swift serves websites only for anonymous requests unless client explicitly
   * requested this behaviour by supplying X-Web-Mode HTTP header set to true. */
  if (s->auth.identity->is_anonymous() || is_web_mode()) {
    return true;
  }

  return false;
}

RGWOp* RGWSwiftWebsiteHandler::get_ws_redirect_op()
{
  class RGWMovedPermanently: public RGWOp {
    const std::string location;
  public:
    explicit RGWMovedPermanently(const std::string& location)
      : location(location) {
    }

    int verify_permission() override {
      return 0;
    }

    void execute() override {
      op_ret = -ERR_PERMANENT_REDIRECT;
      return;
    }

    void send_response() override {
      set_req_state_err(s, op_ret);
      dump_errno(s);
      dump_content_length(s, 0);
      dump_redirect(s, location);
      end_header(s, this);
    }

    const char* name() const override {
      return "RGWMovedPermanently";
    }
  };

  return new RGWMovedPermanently(s->info.request_uri + '/');
}

RGWOp* RGWSwiftWebsiteHandler::get_ws_index_op()
{
  /* Retarget to get obj on requested index file. */
  if (! s->object.empty()) {
    s->object = s->object.name +
                s->bucket_info.website_conf.get_index_doc();
  } else {
    s->object = s->bucket_info.website_conf.get_index_doc();
  }

  auto getop = new RGWGetObj_ObjStore_SWIFT;
  getop->set_get_data(boost::algorithm::equals("GET", s->info.method));

  return getop;
}

RGWOp* RGWSwiftWebsiteHandler::get_ws_listing_op()
{
  class RGWWebsiteListing : public RGWListBucket_ObjStore_SWIFT {
    const std::string prefix_override;

    int get_params() override {
      prefix = prefix_override;
      max = default_max;
      delimiter = "/";
      return 0;
    }

    void send_response() override {
      /* Generate the header now. */
      set_req_state_err(s, op_ret);
      dump_errno(s);
      dump_container_metadata(s, bucket, bucket_quota,
                              s->bucket_info.website_conf);
      end_header(s, this, "text/html");
      if (op_ret < 0) {
        return;
      }

      /* Now it's the time to start generating HTML bucket listing.
       * All the crazy stuff with crafting tags will be delegated to
       * RGWSwiftWebsiteListingFormatter. */
      std::stringstream ss;
      RGWSwiftWebsiteListingFormatter htmler(ss, prefix);

      const auto& ws_conf = s->bucket_info.website_conf;
      htmler.generate_header(s->decoded_uri,
                             ws_conf.listing_css_doc);

      for (const auto& pair : common_prefixes) {
        std::string subdir_name = pair.first;
        if (! subdir_name.empty()) {
          /* To be compliant with Swift we need to remove the trailing
           * slash. */
          subdir_name.pop_back();
        }

        htmler.dump_subdir(subdir_name);
      }

      for (const rgw_bucket_dir_entry& obj : objs) {
        if (! common_prefixes.count(obj.key.name + '/')) {
          htmler.dump_object(obj);
        }
      }

      htmler.generate_footer();
      dump_body(s, ss.str());
    }
  public:
    /* Taking prefix_override by value to leverage std::string r-value ref
     * ctor and thus avoid extra memory copying/increasing ref counter. */
    explicit RGWWebsiteListing(std::string prefix_override)
      : prefix_override(std::move(prefix_override)) {
    }
  };

  std::string prefix = std::move(s->object.name);
  s->object = rgw_obj_key();

  return new RGWWebsiteListing(std::move(prefix));
}

bool RGWSwiftWebsiteHandler::is_web_dir() const
{
  std::string subdir_name = url_decode(s->object.name);

  /* Remove character from the subdir name if it is "/". */
  if (subdir_name.empty()) {
    return false;
  } else if (subdir_name.back() == '/') {
    subdir_name.pop_back();
  }

  rgw_obj obj(s->bucket, std::move(subdir_name));

  /* First, get attrset of the object we'll try to retrieve. */
  RGWObjectCtx& obj_ctx = *static_cast<RGWObjectCtx *>(s->obj_ctx);
  obj_ctx.set_atomic(obj);
  obj_ctx.set_prefetch_data(obj);

  RGWObjState* state = nullptr;
  if (store->get_obj_state(&obj_ctx, s->bucket_info, obj, &state, false) < 0) {
    return false;
  }

  /* A nonexistent object cannot be a considered as a marker representing
   * the emulation of catalog in FS hierarchy. */
  if (! state->exists) {
    return false;
  }

  /* Decode the content type. */
  std::string content_type;
  get_contype_from_attrs(state->attrset, content_type);

  const auto& ws_conf = s->bucket_info.website_conf;
  const std::string subdir_marker = ws_conf.subdir_marker.empty()
                                      ? "application/directory"
                                      : ws_conf.subdir_marker;
  return subdir_marker == content_type && state->size <= 1;
}

bool RGWSwiftWebsiteHandler::is_index_present(const std::string& index)
{
  rgw_obj obj(s->bucket, index);

  RGWObjectCtx& obj_ctx = *static_cast<RGWObjectCtx *>(s->obj_ctx);
  obj_ctx.set_atomic(obj);
  obj_ctx.set_prefetch_data(obj);

  RGWObjState* state = nullptr;
  if (store->get_obj_state(&obj_ctx, s->bucket_info, obj, &state, false) < 0) {
    return false;
  }

  /* A nonexistent object cannot be a considered as a viable index. We will
   * try to list the bucket or - if this is impossible - return an error. */
  return state->exists;
}

int RGWSwiftWebsiteHandler::retarget_bucket(RGWOp* op, RGWOp** new_op)
{
  ldout(s->cct, 10) << "Starting retarget" << dendl;
  RGWOp* op_override = nullptr;

  /* In Swift static web content is served if the request is anonymous or
   * has X-Web-Mode HTTP header specified to true. */
  if (can_be_website_req()) {
    const auto& ws_conf = s->bucket_info.website_conf;
    const auto& index = s->bucket_info.website_conf.get_index_doc();

    if (s->decoded_uri.back() != '/') {
      op_override = get_ws_redirect_op();
    } else if (! index.empty() && is_index_present(index)) {
      op_override = get_ws_index_op();
    } else if (ws_conf.listing_enabled) {
      op_override = get_ws_listing_op();
    }
  }

  if (op_override) {
    handler->put_op(op);
    op_override->init(store, s, handler);

    *new_op = op_override;
  } else {
    *new_op = op;
  }

  /* Return 404 Not Found is the request has web mode enforced but we static web
   * wasn't able to serve it accordingly. */
  return ! op_override && is_web_mode() ? -ENOENT : 0;
}

int RGWSwiftWebsiteHandler::retarget_object(RGWOp* op, RGWOp** new_op)
{
  ldout(s->cct, 10) << "Starting object retarget" << dendl;
  RGWOp* op_override = nullptr;

  /* In Swift static web content is served if the request is anonymous or
   * has X-Web-Mode HTTP header specified to true. */
  if (can_be_website_req() && is_web_dir()) {
    const auto& ws_conf = s->bucket_info.website_conf;
    const auto& index = s->bucket_info.website_conf.get_index_doc();

    if (s->decoded_uri.back() != '/') {
      op_override = get_ws_redirect_op();
    } else if (! index.empty() && is_index_present(index)) {
      op_override = get_ws_index_op();
    } else if (ws_conf.listing_enabled) {
      op_override = get_ws_listing_op();
    }
  } else {
    /* A regular request or the specified object isn't a subdirectory marker.
     * We don't need any re-targeting. Error handling (like sending a custom
     * error page) will be performed by error_handler of the actual RGWOp. */
    return 0;
  }

  if (op_override) {
    handler->put_op(op);
    op_override->init(store, s, handler);

    *new_op = op_override;
  } else {
    *new_op = op;
  }

  /* Return 404 Not Found if we aren't able to re-target for subdir marker. */
  return ! op_override ? -ENOENT : 0;
}


RGWOp *RGWHandler_REST_Bucket_SWIFT::get_obj_op(bool get_data)
{
  if (is_acl_op()) {
    return new RGWGetACLs_ObjStore_SWIFT;
  }

  if (get_data)
    return new RGWListBucket_ObjStore_SWIFT;
  else
    return new RGWStatBucket_ObjStore_SWIFT;
}

RGWOp *RGWHandler_REST_Bucket_SWIFT::op_get()
{
  return get_obj_op(true);
}

RGWOp *RGWHandler_REST_Bucket_SWIFT::op_head()
{
  return get_obj_op(false);
}

RGWOp *RGWHandler_REST_Bucket_SWIFT::op_put()
{
  if (is_acl_op()) {
    return new RGWPutACLs_ObjStore_SWIFT;
  }
  if(s->info.args.exists("extract-archive")) {
    return new RGWBulkUploadOp_ObjStore_SWIFT;
  }
  return new RGWCreateBucket_ObjStore_SWIFT;
}

RGWOp *RGWHandler_REST_Bucket_SWIFT::op_delete()
{
  return new RGWDeleteBucket_ObjStore_SWIFT;
}

RGWOp *RGWHandler_REST_Bucket_SWIFT::op_post()
{
  if (RGWFormPost::is_formpost_req(s)) {
    return new RGWFormPost;
  } else {
    return new RGWPutMetadataBucket_ObjStore_SWIFT;
  }
}

RGWOp *RGWHandler_REST_Bucket_SWIFT::op_options()
{
  return new RGWOptionsCORS_ObjStore_SWIFT;
}


RGWOp *RGWHandler_REST_Obj_SWIFT::get_obj_op(bool get_data)
{
  if (is_acl_op()) {
    return new RGWGetACLs_ObjStore_SWIFT;
  }

  RGWGetObj_ObjStore_SWIFT *get_obj_op = new RGWGetObj_ObjStore_SWIFT;
  get_obj_op->set_get_data(get_data);
  return get_obj_op;
}

RGWOp *RGWHandler_REST_Obj_SWIFT::op_get()
{
  return get_obj_op(true);
}

RGWOp *RGWHandler_REST_Obj_SWIFT::op_head()
{
  return get_obj_op(false);
}

RGWOp *RGWHandler_REST_Obj_SWIFT::op_put()
{
  if (is_acl_op()) {
    return new RGWPutACLs_ObjStore_SWIFT;
  }
  if(s->info.args.exists("extract-archive")) {
    return new RGWBulkUploadOp_ObjStore_SWIFT;
  }
  if (s->init_state.src_bucket.empty())
    return new RGWPutObj_ObjStore_SWIFT;
  else
    return new RGWCopyObj_ObjStore_SWIFT;
}

RGWOp *RGWHandler_REST_Obj_SWIFT::op_delete()
{
  return new RGWDeleteObj_ObjStore_SWIFT;
}

RGWOp *RGWHandler_REST_Obj_SWIFT::op_post()
{
  if (RGWFormPost::is_formpost_req(s)) {
    return new RGWFormPost;
  } else {
    return new RGWPutMetadataObject_ObjStore_SWIFT;
  }
}

RGWOp *RGWHandler_REST_Obj_SWIFT::op_copy()
{
  return new RGWCopyObj_ObjStore_SWIFT;
}

RGWOp *RGWHandler_REST_Obj_SWIFT::op_options()
{
  return new RGWOptionsCORS_ObjStore_SWIFT;
}


int RGWHandler_REST_SWIFT::authorize(const DoutPrefixProvider *dpp)
{
  return rgw::auth::Strategy::apply(dpp, auth_strategy, s);
}

int RGWHandler_REST_SWIFT::postauth_init()
{
  struct req_init_state* t = &s->init_state;

  /* XXX Stub this until Swift Auth sets account into URL. */
  s->bucket_tenant = s->user->user_id.tenant;
  s->bucket_name = t->url_bucket;

  dout(10) << "s->object=" <<
    (!s->object.empty() ? s->object : rgw_obj_key("<NULL>"))
           << " s->bucket="
	   << rgw_make_bucket_entry_name(s->bucket_tenant, s->bucket_name)
	   << dendl;

  int ret;
  ret = rgw_validate_tenant_name(s->bucket_tenant);
  if (ret)
    return ret;
  ret = validate_bucket_name(s->bucket_name);
  if (ret)
    return ret;
  ret = validate_object_name(s->object.name);
  if (ret)
    return ret;

  if (!t->src_bucket.empty()) {
    /*
     * We don't allow cross-tenant copy at present. It requires account
     * names in the URL for Swift.
     */
    s->src_tenant_name = s->user->user_id.tenant;
    s->src_bucket_name = t->src_bucket;

    ret = validate_bucket_name(s->src_bucket_name);
    if (ret < 0) {
      return ret;
    }
    ret = validate_object_name(s->src_object.name);
    if (ret < 0) {
      return ret;
    }
  }

  return 0;
}

int RGWHandler_REST_SWIFT::validate_bucket_name(const string& bucket)
{
  const size_t len = bucket.size();

  if (len > MAX_BUCKET_NAME_LEN) {
    /* Bucket Name too long. Generate custom error message and bind it
     * to an R-value reference. */
    const auto msg = boost::str(
      boost::format("Container name length of %lld longer than %lld")
        % len % int(MAX_BUCKET_NAME_LEN));
    set_req_state_err(s, ERR_INVALID_BUCKET_NAME, msg);
    return -ERR_INVALID_BUCKET_NAME;
  }

  const auto ret = RGWHandler_REST::validate_bucket_name(bucket);
  if (ret < 0) {
    return ret;
  }

  if (len == 0)
    return 0;

  if (bucket[0] == '.')
    return -ERR_INVALID_BUCKET_NAME;

  if (check_utf8(bucket.c_str(), len))
    return -ERR_INVALID_UTF8;

  const char *s = bucket.c_str();

  for (size_t i = 0; i < len; ++i, ++s) {
    if (*(unsigned char *)s == 0xff)
      return -ERR_INVALID_BUCKET_NAME;
    if (*(unsigned char *)s == '/')
      return -ERR_INVALID_BUCKET_NAME;
  }

  return 0;
}

static void next_tok(string& str, string& tok, char delim)
{
  if (str.size() == 0) {
    tok = "";
    return;
  }
  tok = str;
  int pos = str.find(delim);
  if (pos > 0) {
    tok = str.substr(0, pos);
    str = str.substr(pos + 1);
  } else {
    str = "";
  }
}

int RGWHandler_REST_SWIFT::init_from_header(struct req_state* const s,
                                            const std::string& frontend_prefix)
{
  string req;
  string first;

  s->prot_flags |= RGW_REST_SWIFT;

  char reqbuf[frontend_prefix.length() + s->decoded_uri.length() + 1];
  sprintf(reqbuf, "%s%s", frontend_prefix.c_str(), s->decoded_uri.c_str());
  const char *req_name = reqbuf;

  const char *p;

  if (*req_name == '?') {
    p = req_name;
  } else {
    p = s->info.request_params.c_str();
  }

  s->info.args.set(p);
  s->info.args.parse();

  /* Skip the leading slash of URL hierarchy. */
  if (req_name[0] != '/') {
    return 0;
  } else {
    req_name++;
  }

  if ('\0' == req_name[0]) {
    return g_conf()->rgw_swift_url_prefix == "/" ? -ERR_BAD_URL : 0;
  }

  req = req_name;

  size_t pos = req.find('/');
  if (std::string::npos != pos && g_conf()->rgw_swift_url_prefix != "/") {
    bool cut_url = g_conf()->rgw_swift_url_prefix.length();
    first = req.substr(0, pos);

    if (first.compare(g_conf()->rgw_swift_url_prefix) == 0) {
      if (cut_url) {
        /* Rewind to the "v1/..." part. */
        next_tok(req, first, '/');
      }
    }
  } else if (req.compare(g_conf()->rgw_swift_url_prefix) == 0) {
    s->formatter = new RGWFormatter_Plain;
    return -ERR_BAD_URL;
  } else {
    first = req;
  }

  std::string tenant_path;
  if (! g_conf()->rgw_swift_tenant_name.empty()) {
    tenant_path = "/AUTH_";
    tenant_path.append(g_conf()->rgw_swift_tenant_name);
  }

  /* verify that the request_uri conforms with what's expected */
  char buf[g_conf()->rgw_swift_url_prefix.length() + 16 + tenant_path.length()];
  int blen;
  if (g_conf()->rgw_swift_url_prefix == "/") {
    blen = sprintf(buf, "/v1%s", tenant_path.c_str());
  } else {
    blen = sprintf(buf, "/%s/v1%s",
                   g_conf()->rgw_swift_url_prefix.c_str(), tenant_path.c_str());
  }

  if (strncmp(reqbuf, buf, blen) != 0) {
    return -ENOENT;
  }

  int ret = allocate_formatter(s, RGW_FORMAT_PLAIN, true);
  if (ret < 0)
    return ret;

  string ver;

  next_tok(req, ver, '/');

  if (!tenant_path.empty() || g_conf()->rgw_swift_account_in_url) {
    string account_name;
    next_tok(req, account_name, '/');

    /* Erase all pre-defined prefixes like "AUTH_" or "KEY_". */
    const vector<string> skipped_prefixes = { "AUTH_", "KEY_" };

    for (const auto pfx : skipped_prefixes) {
      const size_t comp_len = min(account_name.length(), pfx.length());
      if (account_name.compare(0, comp_len, pfx) == 0) {
        /* Prefix is present. Drop it. */
        account_name = account_name.substr(comp_len);
        break;
      }
    }

    if (account_name.empty()) {
      return -ERR_PRECONDITION_FAILED;
    } else {
      s->account_name = account_name;
    }
  }

  next_tok(req, first, '/');

  dout(10) << "ver=" << ver << " first=" << first << " req=" << req << dendl;
  if (first.size() == 0)
    return 0;

  s->info.effective_uri = "/" + first;

  // Save bucket to tide us over until token is parsed.
  s->init_state.url_bucket = first;

  if (req.size()) {
    s->object =
      rgw_obj_key(req, s->info.env->get("HTTP_X_OBJECT_VERSION_ID", "")); /* rgw swift extension */
    s->info.effective_uri.append("/" + s->object.name);
  }

  return 0;
}

int RGWHandler_REST_SWIFT::init(RGWRados* store, struct req_state* s,
				rgw::io::BasicClient *cio)
{
  struct req_init_state *t = &s->init_state;

  s->dialect = "swift";

<<<<<<< HEAD
  std::string copy_source =
    url_decode(s->info.env->get("HTTP_X_COPY_FROM", ""));
=======
  std::string copy_source = s->info.env->get("HTTP_X_COPY_FROM", "");
>>>>>>> 3ad2dfa4
  if (! copy_source.empty()) {
    bool result = RGWCopyObj::parse_copy_location(copy_source, t->src_bucket,
						  s->src_object);
    if (!result)
      return -ERR_BAD_URL;
  }

  if (s->op == OP_COPY) {
<<<<<<< HEAD
    std::string req_dest =
      url_decode(s->info.env->get("HTTP_DESTINATION", ""));
=======
    std::string req_dest = s->info.env->get("HTTP_DESTINATION", "");
>>>>>>> 3ad2dfa4
    if (req_dest.empty())
      return -ERR_BAD_URL;

    std::string dest_bucket_name;
    rgw_obj_key dest_obj_key;
    bool result =
      RGWCopyObj::parse_copy_location(req_dest, dest_bucket_name,
				      dest_obj_key);
    if (!result)
       return -ERR_BAD_URL;

    std::string dest_object = dest_obj_key.name;

    /* convert COPY operation into PUT */
    t->src_bucket = t->url_bucket;
    s->src_object = s->object;
    t->url_bucket = dest_bucket_name;
    s->object = rgw_obj_key(dest_object);
    s->op = OP_PUT;
  }

  s->info.storage_class = s->info.env->get("HTTP_X_OBJECT_STORAGE_CLASS", "");

  return RGWHandler_REST::init(store, s, cio);
}

RGWHandler_REST*
RGWRESTMgr_SWIFT::get_handler(struct req_state* const s,
                              const rgw::auth::StrategyRegistry& auth_registry,
                              const std::string& frontend_prefix)
{
  int ret = RGWHandler_REST_SWIFT::init_from_header(s, frontend_prefix);
  if (ret < 0) {
    ldout(s->cct, 10) << "init_from_header returned err=" << ret <<  dendl;
    return nullptr;
  }

  const auto& auth_strategy = auth_registry.get_swift();

  if (s->init_state.url_bucket.empty()) {
    return new RGWHandler_REST_Service_SWIFT(auth_strategy);
  }

  if (s->object.empty()) {
    return new RGWHandler_REST_Bucket_SWIFT(auth_strategy);
  }

  return new RGWHandler_REST_Obj_SWIFT(auth_strategy);
}

RGWHandler_REST* RGWRESTMgr_SWIFT_Info::get_handler(
  struct req_state* const s,
  const rgw::auth::StrategyRegistry& auth_registry,
  const std::string& frontend_prefix)
{
  s->prot_flags |= RGW_REST_SWIFT;
  const auto& auth_strategy = auth_registry.get_swift();
  return new RGWHandler_REST_SWIFT_Info(auth_strategy);
}<|MERGE_RESOLUTION|>--- conflicted
+++ resolved
@@ -84,11 +84,7 @@
 
 static void dump_account_metadata(struct req_state * const s,
                                   const RGWUsageStats& global_stats,
-<<<<<<< HEAD
-                                  const std::map<std::string, RGWUsageStats> policies_stats,
-=======
                                   const std::map<std::string, RGWUsageStats> &policies_stats,
->>>>>>> 3ad2dfa4
                                   /* const */map<string, bufferlist>& attrs,
                                   const RGWQuotaInfo& quota,
                                   const RGWAccessControlPolicy_SWIFTAcct &policy)
@@ -729,21 +725,13 @@
      * (stored as xattr) size. */
     const auto error_message = boost::str(
       boost::format("Metadata value longer than %lld")
-<<<<<<< HEAD
-        % s->cct->_conf->get_val<size_t>("rgw_max_attr_size"));
-=======
         % s->cct->_conf.get_val<Option::size_t>("rgw_max_attr_size"));
->>>>>>> 3ad2dfa4
     set_req_state_err(s, EINVAL, error_message);
     return -EINVAL;
   } else if (op_ret == -E2BIG) {
     const auto error_message = boost::str(
       boost::format("Too many metadata items; max %lld")
-<<<<<<< HEAD
-        % s->cct->_conf->get_val<size_t>("rgw_max_attrs_num_in_req"));
-=======
         % s->cct->_conf.get_val<uint64_t>("rgw_max_attrs_num_in_req"));
->>>>>>> 3ad2dfa4
     set_req_state_err(s, EINVAL, error_message);
     return -EINVAL;
   }
@@ -1898,32 +1886,20 @@
   formatter.dump_string("version", ceph_version);
 
   const size_t max_attr_name_len = \
-<<<<<<< HEAD
-    g_conf->get_val<size_t>("rgw_max_attr_name_len");
-=======
     g_conf().get_val<Option::size_t>("rgw_max_attr_name_len");
->>>>>>> 3ad2dfa4
   if (max_attr_name_len) {
     const size_t meta_name_limit = \
       max_attr_name_len - strlen(RGW_ATTR_PREFIX RGW_AMZ_META_PREFIX);
     formatter.dump_int("max_meta_name_length", meta_name_limit);
   }
 
-<<<<<<< HEAD
-  const size_t meta_value_limit = g_conf->get_val<size_t>("rgw_max_attr_size");
-=======
   const size_t meta_value_limit = g_conf().get_val<Option::size_t>("rgw_max_attr_size");
->>>>>>> 3ad2dfa4
   if (meta_value_limit) {
     formatter.dump_int("max_meta_value_length", meta_value_limit);
   }
 
   const size_t meta_num_limit = \
-<<<<<<< HEAD
-    g_conf->get_val<size_t>("rgw_max_attrs_num_in_req");
-=======
     g_conf().get_val<uint64_t>("rgw_max_attrs_num_in_req");
->>>>>>> 3ad2dfa4
   if (meta_num_limit) {
     formatter.dump_int("max_meta_count", meta_num_limit);
   }
@@ -3043,12 +3019,7 @@
 
   s->dialect = "swift";
 
-<<<<<<< HEAD
-  std::string copy_source =
-    url_decode(s->info.env->get("HTTP_X_COPY_FROM", ""));
-=======
   std::string copy_source = s->info.env->get("HTTP_X_COPY_FROM", "");
->>>>>>> 3ad2dfa4
   if (! copy_source.empty()) {
     bool result = RGWCopyObj::parse_copy_location(copy_source, t->src_bucket,
 						  s->src_object);
@@ -3057,12 +3028,7 @@
   }
 
   if (s->op == OP_COPY) {
-<<<<<<< HEAD
-    std::string req_dest =
-      url_decode(s->info.env->get("HTTP_DESTINATION", ""));
-=======
     std::string req_dest = s->info.env->get("HTTP_DESTINATION", "");
->>>>>>> 3ad2dfa4
     if (req_dest.empty())
       return -ERR_BAD_URL;
 
