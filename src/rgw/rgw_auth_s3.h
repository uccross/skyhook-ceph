// -*- mode:C++; tab-width:8; c-basic-offset:2; indent-tabs-mode:t -*-
// vim: ts=8 sw=2 smarttab

#ifndef CEPH_RGW_AUTH_S3_H
#define CEPH_RGW_AUTH_S3_H

#include <array>
#include <memory>
#include <string>
#include <tuple>

#include <boost/algorithm/string.hpp>
#include <boost/container/static_vector.hpp>
#include <boost/utility/string_ref.hpp>
#include <boost/utility/string_view.hpp>

#include "common/sstring.hh"
#include "rgw_common.h"
#include "rgw_rest_s3.h"
#include "rgw_auth.h"
#include "rgw_auth_filters.h"
#include "rgw_auth_keystone.h"


namespace rgw {
namespace auth {
namespace s3 {

static constexpr auto RGW_AUTH_GRACE = std::chrono::minutes{15};

// returns true if the request time is within RGW_AUTH_GRACE of the current time
bool is_time_skew_ok(time_t t);

<<<<<<< HEAD
=======
class STSAuthStrategy : public rgw::auth::Strategy,
                        public rgw::auth::RemoteApplier::Factory,
                        public rgw::auth::LocalApplier::Factory,
                        public rgw::auth::RoleApplier::Factory {
  typedef rgw::auth::IdentityApplier::aplptr_t aplptr_t;
  RGWRados* const store;
  rgw::auth::ImplicitTenants& implicit_tenant_context;

  STSEngine  sts_engine;

  aplptr_t create_apl_remote(CephContext* const cct,
                             const req_state* const s,
                             rgw::auth::RemoteApplier::acl_strategy_t&& acl_alg,
                             const rgw::auth::RemoteApplier::AuthInfo &info
                            ) const override {
    auto apl = rgw::auth::add_sysreq(cct, store, s,
      rgw::auth::RemoteApplier(cct, store, std::move(acl_alg), info,
			       implicit_tenant_context,
                               rgw::auth::ImplicitTenants::IMPLICIT_TENANTS_S3));
    return aplptr_t(new decltype(apl)(std::move(apl)));
  }

  aplptr_t create_apl_local(CephContext* const cct,
                            const req_state* const s,
                            const RGWUserInfo& user_info,
                            const std::string& subuser,
                            const boost::optional<uint32_t>& perm_mask) const override {
    auto apl = rgw::auth::add_sysreq(cct, store, s,
      rgw::auth::LocalApplier(cct, user_info, subuser, perm_mask));
    return aplptr_t(new decltype(apl)(std::move(apl)));
  }

  aplptr_t create_apl_role(CephContext* const cct,
                            const req_state* const s,
                            const string& role_name,
                            const rgw_user& user_id,
                            const vector<std::string>& role_policies) const override {
    auto apl = rgw::auth::add_sysreq(cct, store, s,
      rgw::auth::RoleApplier(cct, role_name, user_id, role_policies));
    return aplptr_t(new decltype(apl)(std::move(apl)));
  }

public:
  STSAuthStrategy(CephContext* const cct,
                       RGWRados* const store,
                       rgw::auth::ImplicitTenants& implicit_tenant_context,
                       AWSEngine::VersionAbstractor* const ver_abstractor)
    : store(store),
      implicit_tenant_context(implicit_tenant_context),
      sts_engine(cct, store, *ver_abstractor,
                  static_cast<rgw::auth::LocalApplier::Factory*>(this),
                  static_cast<rgw::auth::RemoteApplier::Factory*>(this),
                  static_cast<rgw::auth::RoleApplier::Factory*>(this)) {
      if (cct->_conf->rgw_s3_auth_use_sts) {
        add_engine(Control::SUFFICIENT, sts_engine);
      }
    }

  const char* get_name() const noexcept override {
    return "rgw::auth::s3::STSAuthStrategy";
  }
};

>>>>>>> f8781be9
class ExternalAuthStrategy : public rgw::auth::Strategy,
                             public rgw::auth::RemoteApplier::Factory {
  typedef rgw::auth::IdentityApplier::aplptr_t aplptr_t;
  RGWRados* const store;
  rgw::auth::ImplicitTenants& implicit_tenant_context;

  using keystone_config_t = rgw::keystone::CephCtxConfig;
  using keystone_cache_t = rgw::keystone::TokenCache;
  using EC2Engine = rgw::auth::keystone::EC2Engine;

  boost::optional <EC2Engine> keystone_engine;
  LDAPEngine ldap_engine;

  aplptr_t create_apl_remote(CephContext* const cct,
                             const req_state* const s,
                             rgw::auth::RemoteApplier::acl_strategy_t&& acl_alg,
                             const rgw::auth::RemoteApplier::AuthInfo &info
                            ) const override {
    auto apl = rgw::auth::add_sysreq(cct, store, s,
      rgw::auth::RemoteApplier(cct, store, std::move(acl_alg), info,
                               implicit_tenant_context,
                               rgw::auth::ImplicitTenants::IMPLICIT_TENANTS_S3));
    /* TODO(rzarzynski): replace with static_ptr. */
    return aplptr_t(new decltype(apl)(std::move(apl)));
  }

public:
  ExternalAuthStrategy(CephContext* const cct,
                       RGWRados* const store,
                       rgw::auth::ImplicitTenants& implicit_tenant_context,
                       AWSEngine::VersionAbstractor* const ver_abstractor)
    : store(store),
      implicit_tenant_context(implicit_tenant_context),
      ldap_engine(cct, store, *ver_abstractor,
                  static_cast<rgw::auth::RemoteApplier::Factory*>(this)) {

    if (cct->_conf->rgw_s3_auth_use_keystone &&
        ! cct->_conf->rgw_keystone_url.empty()) {

      keystone_engine.emplace(cct, ver_abstractor,
                              static_cast<rgw::auth::RemoteApplier::Factory*>(this),
                              keystone_config_t::get_instance(),
                              keystone_cache_t::get_instance<keystone_config_t>());
      add_engine(Control::SUFFICIENT, *keystone_engine);

    }

    if (ldap_engine.valid()) {
      add_engine(Control::SUFFICIENT, ldap_engine);
    }
  }

  const char* get_name() const noexcept override {
    return "rgw::auth::s3::AWSv2ExternalAuthStrategy";
  }
};


template <class AbstractorT,
          bool AllowAnonAccessT = false>
class AWSAuthStrategy : public rgw::auth::Strategy,
                        public rgw::auth::LocalApplier::Factory {
  typedef rgw::auth::IdentityApplier::aplptr_t aplptr_t;

  static_assert(std::is_base_of<rgw::auth::s3::AWSEngine::VersionAbstractor,
                                AbstractorT>::value,
                "AbstractorT must be a subclass of rgw::auth::s3::VersionAbstractor");

  RGWRados* const store;
  AbstractorT ver_abstractor;

  S3AnonymousEngine anonymous_engine;
  ExternalAuthStrategy external_engines;
  STSAuthStrategy sts_engine;
  LocalEngine local_engine;

  aplptr_t create_apl_local(CephContext* const cct,
                            const req_state* const s,
                            const RGWUserInfo& user_info,
                            const std::string& subuser,
                            const boost::optional<uint32_t>& perm_mask) const override {
    auto apl = rgw::auth::add_sysreq(cct, store, s,
      rgw::auth::LocalApplier(cct, user_info, subuser, perm_mask));
    /* TODO(rzarzynski): replace with static_ptr. */
    return aplptr_t(new decltype(apl)(std::move(apl)));
  }

public:
  using engine_map_t = std::map <std::string, std::reference_wrapper<const Engine>>;
  void add_engines(const std::vector <std::string>& auth_order,
		   engine_map_t eng_map)
  {
    auto ctrl_flag = Control::SUFFICIENT;
    for (const auto &eng : auth_order) {
      // fallback to the last engine, in case of multiple engines, since ctrl
      // flag is sufficient for others, error from earlier engine is returned
      if (&eng == &auth_order.back() && eng_map.size() > 1) {
        ctrl_flag = Control::FALLBACK;
      }
      if (const auto kv = eng_map.find(eng);
          kv != eng_map.end()) {
        add_engine(ctrl_flag, kv->second);
      }
    }
  }

  auto parse_auth_order(CephContext* const cct)
  {
    std::vector <std::string> result;

    const std::set <std::string_view> allowed_auth = { "sts", "external", "local" };
    std::vector <std::string> default_order = { "sts", "external", "local" };
    // supplied strings may contain a space, so let's bypass that
    boost::split(result, cct->_conf->rgw_s3_auth_order,
		 boost::is_any_of(", "), boost::token_compress_on);

    if (std::any_of(result.begin(), result.end(),
		    [allowed_auth](std::string_view s)
		    { return allowed_auth.find(s) == allowed_auth.end();})){
      return default_order;
    }
    return result;
  }

  AWSAuthStrategy(CephContext* const cct,
                  rgw::auth::ImplicitTenants& implicit_tenant_context,
                  RGWRados* const store)
    : store(store),
      ver_abstractor(cct),
      anonymous_engine(cct,
                       static_cast<rgw::auth::LocalApplier::Factory*>(this)),
      external_engines(cct, store, implicit_tenant_context, &ver_abstractor),
<<<<<<< HEAD
      local_engine(cct, store, ver_abstractor,
                   static_cast<rgw::auth::LocalApplier::Factory*>(this)) {
    /* The anynoymous auth. */
=======
      sts_engine(cct, store, implicit_tenant_context, &ver_abstractor),
      local_engine(cct, store, ver_abstractor,
                   static_cast<rgw::auth::LocalApplier::Factory*>(this)) {
    /* The anonymous auth. */
>>>>>>> f8781be9
    if (AllowAnonAccessT) {
      add_engine(Control::SUFFICIENT, anonymous_engine);
    }

<<<<<<< HEAD
    /* The external auth. */
    Control local_engine_mode;
    if (! external_engines.is_empty()) {
      add_engine(Control::SUFFICIENT, external_engines);
=======
    auto auth_order = parse_auth_order(cct);
    engine_map_t engine_map;
>>>>>>> f8781be9

    /* STS Auth*/
    if (! sts_engine.is_empty()) {
      engine_map.insert(std::make_pair("sts", std::cref(sts_engine)));
    }

<<<<<<< HEAD
=======
    /* The external auth. */
    if (! external_engines.is_empty()) {
      engine_map.insert(std::make_pair("external", std::cref(external_engines)));
    }
>>>>>>> f8781be9
    /* The local auth. */
    if (cct->_conf->rgw_s3_auth_use_rados) {
      engine_map.insert(std::make_pair("local", std::cref(local_engine)));
    }

    add_engines(auth_order, engine_map);
  }

  const char* get_name() const noexcept override {
    return "rgw::auth::s3::AWSAuthStrategy";
  }
};


class AWSv4ComplMulti : public rgw::auth::Completer,
                        public rgw::io::DecoratedRestfulClient<rgw::io::RestfulClient*>,
                        public std::enable_shared_from_this<AWSv4ComplMulti> {
  using io_base_t = rgw::io::DecoratedRestfulClient<rgw::io::RestfulClient*>;
  using signing_key_t = sha256_digest_t;

  CephContext* const cct;

  const boost::string_view date;
  const boost::string_view credential_scope;
  const signing_key_t signing_key;

  class ChunkMeta {
    size_t data_offset_in_stream = 0;
    size_t data_length = 0;
    std::string signature;

    ChunkMeta(const size_t data_starts_in_stream,
              const size_t data_length,
              const boost::string_ref signature)
      : data_offset_in_stream(data_starts_in_stream),
        data_length(data_length),
        signature(signature.to_string()) {
    }

    explicit ChunkMeta(const boost::string_view& signature)
      : signature(signature.to_string()) {
    }

  public:
    static constexpr size_t SIG_SIZE = 64;

    /* Let's suppose the data length fields can't exceed uint64_t. */
    static constexpr size_t META_MAX_SIZE = \
      sarrlen("\r\nffffffffffffffff;chunk-signature=") + SIG_SIZE + sarrlen("\r\n");

    /* The metadata size of for the last, empty chunk. */
    static constexpr size_t META_MIN_SIZE = \
      sarrlen("0;chunk-signature=") + SIG_SIZE + sarrlen("\r\n");

    /* Detect whether a given stream_pos fits in boundaries of a chunk. */
    bool is_new_chunk_in_stream(size_t stream_pos) const;

    /* Get the remaining data size. */
    size_t get_data_size(size_t stream_pos) const;

    const std::string& get_signature() const {
      return signature;
    }

    /* Factory: create an object representing metadata of first, initial chunk
     * in a stream. */
    static ChunkMeta create_first(const boost::string_view& seed_signature) {
      return ChunkMeta(seed_signature);
    }

    /* Factory: parse a block of META_MAX_SIZE bytes and creates an object
     * representing non-first chunk in a stream. As the process is sequential
     * and depends on the previous chunk, caller must pass it. */
    static std::pair<ChunkMeta, size_t> create_next(CephContext* cct,
                                                    ChunkMeta&& prev,
                                                    const char* metabuf,
                                                    size_t metabuf_len);
  } chunk_meta;

  size_t stream_pos;
  boost::container::static_vector<char, ChunkMeta::META_MAX_SIZE> parsing_buf;
  ceph::crypto::SHA256* sha256_hash;
  std::string prev_chunk_signature;

  bool is_signature_mismatched();
  std::string calc_chunk_signature(const std::string& payload_hash) const;

public:
  /* We need the constructor to be public because of the std::make_shared that
   * is employed by the create() method. */
  AWSv4ComplMulti(const req_state* const s,
                  boost::string_view date,
                  boost::string_view credential_scope,
                  boost::string_view seed_signature,
                  const signing_key_t& signing_key)
    : io_base_t(nullptr),
      cct(s->cct),
      date(std::move(date)),
      credential_scope(std::move(credential_scope)),
      signing_key(signing_key),

      /* The evolving state. */
      chunk_meta(ChunkMeta::create_first(seed_signature)),
      stream_pos(0),
      sha256_hash(calc_hash_sha256_open_stream()),
      prev_chunk_signature(std::move(seed_signature)) {
  }

  ~AWSv4ComplMulti() {
    if (sha256_hash) {
      calc_hash_sha256_close_stream(&sha256_hash);
    }
  }

  /* rgw::io::DecoratedRestfulClient. */
  size_t recv_body(char* buf, size_t max) override;

  /* rgw::auth::Completer. */
  void modify_request_state(const DoutPrefixProvider* dpp, req_state* s_rw) override;
  bool complete() override;

  /* Factories. */
  static cmplptr_t create(const req_state* s,
                          boost::string_view date,
                          boost::string_view credential_scope,
                          boost::string_view seed_signature,
                          const boost::optional<std::string>& secret_key);

};

class AWSv4ComplSingle : public rgw::auth::Completer,
                         public rgw::io::DecoratedRestfulClient<rgw::io::RestfulClient*>,
                         public std::enable_shared_from_this<AWSv4ComplSingle> {
  using io_base_t = rgw::io::DecoratedRestfulClient<rgw::io::RestfulClient*>;

  CephContext* const cct;
  const char* const expected_request_payload_hash;
  ceph::crypto::SHA256* sha256_hash = nullptr;

public:
  /* Defined in rgw_auth_s3.cc because of get_v4_exp_payload_hash(). We need
   * the constructor to be public because of the std::make_shared employed by
   * the create() method. */
  explicit AWSv4ComplSingle(const req_state* const s);

  ~AWSv4ComplSingle() {
    if (sha256_hash) {
      calc_hash_sha256_close_stream(&sha256_hash);
    }
  }

  /* rgw::io::DecoratedRestfulClient. */
  size_t recv_body(char* buf, size_t max) override;

  /* rgw::auth::Completer. */
  void modify_request_state(const DoutPrefixProvider* dpp, req_state* s_rw) override;
  bool complete() override;

  /* Factories. */
  static cmplptr_t create(const req_state* s,
                          const boost::optional<std::string>&);

};

} /* namespace s3 */
} /* namespace auth */
} /* namespace rgw */

void rgw_create_s3_canonical_header(
  const char *method,
  const char *content_md5,
  const char *content_type,
  const char *date,
  const std::map<std::string, std::string>& meta_map,
  const std::map<std::string, std::string>& qs_map,
  const char *request_uri,
  const std::map<std::string, std::string>& sub_resources,
  std::string& dest_str);
bool rgw_create_s3_canonical_header(const req_info& info,
                                    utime_t *header_time,       /* out */
                                    std::string& dest,          /* out */
                                    bool qsr);
static inline std::tuple<bool, std::string, utime_t>
rgw_create_s3_canonical_header(const req_info& info, const bool qsr) {
  std::string dest;
  utime_t header_time;

  const bool ok = rgw_create_s3_canonical_header(info, &header_time, dest, qsr);
  return std::make_tuple(ok, dest, header_time);
}

namespace rgw {
namespace auth {
namespace s3 {

static constexpr char AWS4_HMAC_SHA256_STR[] = "AWS4-HMAC-SHA256";
static constexpr char AWS4_HMAC_SHA256_PAYLOAD_STR[] = "AWS4-HMAC-SHA256-PAYLOAD";

static constexpr char AWS4_EMPTY_PAYLOAD_HASH[] = \
  "e3b0c44298fc1c149afbf4c8996fb92427ae41e4649b934ca495991b7852b855";

static constexpr char AWS4_UNSIGNED_PAYLOAD_HASH[] = "UNSIGNED-PAYLOAD";

static constexpr char AWS4_STREAMING_PAYLOAD_HASH[] = \
  "STREAMING-AWS4-HMAC-SHA256-PAYLOAD";

int parse_v4_credentials(const req_info& info,                     /* in */
			 boost::string_view& access_key_id,        /* out */
			 boost::string_view& credential_scope,     /* out */
			 boost::string_view& signedheaders,        /* out */
			 boost::string_view& signature,            /* out */
			 boost::string_view& date,                 /* out */
			 boost::string_view& session_token,        /* out */
			 const bool using_qs);                     /* in */

static inline bool char_needs_aws4_escaping(const char c, bool encode_slash)
{
  if ((c >= 'a' && c <= 'z') ||
      (c >= 'A' && c <= 'Z') ||
      (c >= '0' && c <= '9')) {
    return false;
  }

  switch (c) {
    case '-':
    case '_':
    case '.':
    case '~':
      return false;
  }

  if (c == '/' && !encode_slash)
    return false;

  return true;
}

static inline std::string aws4_uri_encode(const std::string& src, bool encode_slash)
{
  std::string result;

  for (const std::string::value_type c : src) {
    if (char_needs_aws4_escaping(c, encode_slash)) {
      rgw_uri_escape_char(c, result);
    } else {
      result.push_back(c);
    }
  }

  return result;
}

static inline std::string aws4_uri_recode(const boost::string_view& src, bool encode_slash)
{
  std::string decoded = url_decode(src);
  return aws4_uri_encode(decoded, encode_slash);
}

static inline std::string get_v4_canonical_uri(const req_info& info) {
  /* The code should normalize according to RFC 3986 but S3 does NOT do path
   * normalization that SigV4 typically does. This code follows the same
   * approach that boto library. See auth.py:canonical_uri(...). */

  std::string canonical_uri = aws4_uri_recode(info.request_uri_aws4, false);

  if (canonical_uri.empty()) {
    canonical_uri = "/";
  } else {
    boost::replace_all(canonical_uri, "+", "%20");
  }

  return canonical_uri;
}

static inline const string calc_v4_payload_hash(const string& payload)
{
  ceph::crypto::SHA256* sha256_hash = calc_hash_sha256_open_stream();
  calc_hash_sha256_update_stream(sha256_hash, payload.c_str(), payload.length());
  const auto payload_hash = calc_hash_sha256_close_stream(&sha256_hash);
  return payload_hash;
}

static inline const char* get_v4_exp_payload_hash(const req_info& info)
{
  /* In AWSv4 the hash of real, transferred payload IS NOT necessary to form
   * a Canonical Request, and thus verify a Signature. x-amz-content-sha256
   * header lets get the information very early -- before seeing first byte
   * of HTTP body. As a consequence, we can decouple Signature verification
   * from payload's fingerprint check. */
  const char *expected_request_payload_hash = \
    info.env->get("HTTP_X_AMZ_CONTENT_SHA256");

  if (!expected_request_payload_hash) {
    /* An HTTP client MUST send x-amz-content-sha256. The single exception
     * is the case of using the Query Parameters where "UNSIGNED-PAYLOAD"
     * literals are used for crafting Canonical Request:
     *
     *  You don't include a payload hash in the Canonical Request, because
     *  when you create a presigned URL, you don't know the payload content
     *  because the URL is used to upload an arbitrary payload. Instead, you
     *  use a constant string UNSIGNED-PAYLOAD. */
    expected_request_payload_hash = AWS4_UNSIGNED_PAYLOAD_HASH;
  }

  return expected_request_payload_hash;
}

static inline bool is_v4_payload_unsigned(const char* const exp_payload_hash)
{
  return boost::equals(exp_payload_hash, AWS4_UNSIGNED_PAYLOAD_HASH);
}

static inline bool is_v4_payload_empty(const req_state* const s)
{
  /* from rfc2616 - 4.3 Message Body
   *
   * "The presence of a message-body in a request is signaled by the inclusion
   * of a Content-Length or Transfer-Encoding header field in the request's
   * message-headers." */
  return s->content_length == 0 &&
         s->info.env->get("HTTP_TRANSFER_ENCODING") == nullptr;
}

static inline bool is_v4_payload_streamed(const char* const exp_payload_hash)
{
  return boost::equals(exp_payload_hash, AWS4_STREAMING_PAYLOAD_HASH);
}

std::string get_v4_canonical_qs(const req_info& info, bool using_qs);

boost::optional<std::string>
get_v4_canonical_headers(const req_info& info,
                         const boost::string_view& signedheaders,
                         bool using_qs,
                         bool force_boto2_compat);

extern sha256_digest_t
get_v4_canon_req_hash(CephContext* cct,
                      const boost::string_view& http_verb,
                      const std::string& canonical_uri,
                      const std::string& canonical_qs,
                      const std::string& canonical_hdrs,
                      const boost::string_view& signed_hdrs,
                      const boost::string_view& request_payload_hash);

AWSEngine::VersionAbstractor::string_to_sign_t
get_v4_string_to_sign(CephContext* cct,
                      const boost::string_view& algorithm,
                      const boost::string_view& request_date,
                      const boost::string_view& credential_scope,
                      const sha256_digest_t& canonreq_hash);

extern AWSEngine::VersionAbstractor::server_signature_t
get_v4_signature(const boost::string_view& credential_scope,
                 CephContext* const cct,
                 const boost::string_view& secret_key,
                 const AWSEngine::VersionAbstractor::string_to_sign_t& string_to_sign);

extern AWSEngine::VersionAbstractor::server_signature_t
get_v2_signature(CephContext*,
                 const std::string& secret_key,
                 const AWSEngine::VersionAbstractor::string_to_sign_t& string_to_sign);
} /* namespace s3 */
} /* namespace auth */
} /* namespace rgw */

#endif<|MERGE_RESOLUTION|>--- conflicted
+++ resolved
@@ -31,8 +31,6 @@
 // returns true if the request time is within RGW_AUTH_GRACE of the current time
 bool is_time_skew_ok(time_t t);
 
-<<<<<<< HEAD
-=======
 class STSAuthStrategy : public rgw::auth::Strategy,
                         public rgw::auth::RemoteApplier::Factory,
                         public rgw::auth::LocalApplier::Factory,
@@ -96,7 +94,6 @@
   }
 };
 
->>>>>>> f8781be9
 class ExternalAuthStrategy : public rgw::auth::Strategy,
                              public rgw::auth::RemoteApplier::Factory {
   typedef rgw::auth::IdentityApplier::aplptr_t aplptr_t;
@@ -229,42 +226,26 @@
       anonymous_engine(cct,
                        static_cast<rgw::auth::LocalApplier::Factory*>(this)),
       external_engines(cct, store, implicit_tenant_context, &ver_abstractor),
-<<<<<<< HEAD
-      local_engine(cct, store, ver_abstractor,
-                   static_cast<rgw::auth::LocalApplier::Factory*>(this)) {
-    /* The anynoymous auth. */
-=======
       sts_engine(cct, store, implicit_tenant_context, &ver_abstractor),
       local_engine(cct, store, ver_abstractor,
                    static_cast<rgw::auth::LocalApplier::Factory*>(this)) {
     /* The anonymous auth. */
->>>>>>> f8781be9
     if (AllowAnonAccessT) {
       add_engine(Control::SUFFICIENT, anonymous_engine);
     }
 
-<<<<<<< HEAD
-    /* The external auth. */
-    Control local_engine_mode;
-    if (! external_engines.is_empty()) {
-      add_engine(Control::SUFFICIENT, external_engines);
-=======
     auto auth_order = parse_auth_order(cct);
     engine_map_t engine_map;
->>>>>>> f8781be9
 
     /* STS Auth*/
     if (! sts_engine.is_empty()) {
       engine_map.insert(std::make_pair("sts", std::cref(sts_engine)));
     }
 
-<<<<<<< HEAD
-=======
     /* The external auth. */
     if (! external_engines.is_empty()) {
       engine_map.insert(std::make_pair("external", std::cref(external_engines)));
     }
->>>>>>> f8781be9
     /* The local auth. */
     if (cct->_conf->rgw_s3_auth_use_rados) {
       engine_map.insert(std::make_pair("local", std::cref(local_engine)));
