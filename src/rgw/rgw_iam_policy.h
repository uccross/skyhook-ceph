--- conflicted
+++ resolved
@@ -28,10 +28,7 @@
 #include "rgw_basic_types.h"
 #include "rgw_iam_policy_keywords.h"
 #include "rgw_string.h"
-<<<<<<< HEAD
-=======
 #include "rgw_arn.h"
->>>>>>> f8781be9
 
 class RGWRados;
 namespace rgw {
@@ -44,65 +41,6 @@
 
 namespace rgw {
 namespace IAM {
-<<<<<<< HEAD
-static constexpr std::uint64_t s3None = 0;
-static constexpr std::uint64_t s3GetObject = 1ULL << 0;
-static constexpr std::uint64_t s3GetObjectVersion = 1ULL << 1;
-static constexpr std::uint64_t s3PutObject = 1ULL << 2;
-static constexpr std::uint64_t s3GetObjectAcl = 1ULL << 3;
-static constexpr std::uint64_t s3GetObjectVersionAcl = 1ULL << 4;
-static constexpr std::uint64_t s3PutObjectAcl = 1ULL << 5;
-static constexpr std::uint64_t s3PutObjectVersionAcl = 1ULL << 6;
-static constexpr std::uint64_t s3DeleteObject = 1ULL << 7;
-static constexpr std::uint64_t s3DeleteObjectVersion = 1ULL << 8;
-static constexpr std::uint64_t s3ListMultipartUploadParts = 1ULL << 9;
-static constexpr std::uint64_t s3AbortMultipartUpload = 1ULL << 10;
-static constexpr std::uint64_t s3GetObjectTorrent = 1ULL << 11;
-static constexpr std::uint64_t s3GetObjectVersionTorrent = 1ULL << 12;
-static constexpr std::uint64_t s3RestoreObject = 1ULL << 13;
-static constexpr std::uint64_t s3CreateBucket = 1ULL << 14;
-static constexpr std::uint64_t s3DeleteBucket = 1ULL << 15;
-static constexpr std::uint64_t s3ListBucket = 1ULL << 16;
-static constexpr std::uint64_t s3ListBucketVersions = 1ULL << 17;
-static constexpr std::uint64_t s3ListAllMyBuckets = 1ULL << 18;
-static constexpr std::uint64_t s3ListBucketMultipartUploads = 1ULL << 19;
-static constexpr std::uint64_t s3GetAccelerateConfiguration = 1ULL << 20;
-static constexpr std::uint64_t s3PutAccelerateConfiguration = 1ULL << 21;
-static constexpr std::uint64_t s3GetBucketAcl = 1ULL << 22;
-static constexpr std::uint64_t s3PutBucketAcl = 1ULL << 23;
-static constexpr std::uint64_t s3GetBucketCORS = 1ULL << 24;
-static constexpr std::uint64_t s3PutBucketCORS = 1ULL << 25;
-static constexpr std::uint64_t s3GetBucketVersioning = 1ULL << 26;
-static constexpr std::uint64_t s3PutBucketVersioning = 1ULL << 27;
-static constexpr std::uint64_t s3GetBucketRequestPayment = 1ULL << 28;
-static constexpr std::uint64_t s3PutBucketRequestPayment = 1ULL << 29;
-static constexpr std::uint64_t s3GetBucketLocation = 1ULL << 30;
-static constexpr std::uint64_t s3GetBucketPolicy = 1ULL << 31;
-static constexpr std::uint64_t s3DeleteBucketPolicy = 1ULL << 32;
-static constexpr std::uint64_t s3PutBucketPolicy = 1ULL << 33;
-static constexpr std::uint64_t s3GetBucketNotification = 1ULL << 34;
-static constexpr std::uint64_t s3PutBucketNotification = 1ULL << 35;
-static constexpr std::uint64_t s3GetBucketLogging = 1ULL << 36;
-static constexpr std::uint64_t s3PutBucketLogging = 1ULL << 37;
-static constexpr std::uint64_t s3GetBucketTagging = 1ULL << 38;
-static constexpr std::uint64_t s3PutBucketTagging = 1ULL << 39;
-static constexpr std::uint64_t s3GetBucketWebsite = 1ULL << 40;
-static constexpr std::uint64_t s3PutBucketWebsite = 1ULL << 41;
-static constexpr std::uint64_t s3DeleteBucketWebsite = 1ULL << 42;
-static constexpr std::uint64_t s3GetLifecycleConfiguration = 1ULL << 43;
-static constexpr std::uint64_t s3PutLifecycleConfiguration = 1ULL << 44;
-static constexpr std::uint64_t s3PutReplicationConfiguration = 1ULL << 45;
-static constexpr std::uint64_t s3GetReplicationConfiguration = 1ULL << 46;
-static constexpr std::uint64_t s3DeleteReplicationConfiguration = 1ULL << 47;
-static constexpr std::uint64_t s3GetObjectTagging = 1ULL << 48;
-static constexpr std::uint64_t s3PutObjectTagging = 1ULL << 49;
-static constexpr std::uint64_t s3DeleteObjectTagging = 1ULL << 50;
-static constexpr std::uint64_t s3GetObjectVersionTagging = 1ULL << 51;
-static constexpr std::uint64_t s3PutObjectVersionTagging = 1ULL << 52;
-static constexpr std::uint64_t s3DeleteObjectVersionTagging = 1ULL << 53;
-static constexpr std::uint64_t s3Count = 54;
-static constexpr std::uint64_t s3All = (1ULL << s3Count) - 1;
-=======
 
 static constexpr std::uint64_t s3GetObject = 0;
 static constexpr std::uint64_t s3GetObjectVersion = 1;
@@ -198,7 +136,6 @@
 static const Action_t stsAllValue("1110000000000000000000000000000000000000000000000000000000000000000000000000000");
 //Modify allValue if more Actions are added
 static const Action_t allValue("11111111111111111111111111111111111111111111111111111111111111111111111111111111");
->>>>>>> f8781be9
 
 namespace {
 // Please update the table in doc/radosgw/s3/authentication.rst if you
@@ -410,8 +347,6 @@
       return match_wildcards(pattern, input, 0);
     }
   };
-<<<<<<< HEAD
-=======
 
   struct ci_starts_with {
     bool operator()(const std::string& s1,
@@ -419,7 +354,6 @@
       return boost::istarts_with(s1, s2);
     }
   };
->>>>>>> f8781be9
 
   template<typename F>
   static bool orrible(F&& f, const std::string& c,
