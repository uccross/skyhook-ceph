--- conflicted
+++ resolved
@@ -910,37 +910,6 @@
             call(new RGWReadRESTResourceCR<meta_list_result >(cct, conn, sync_env->http_manager,
                                                               entrypoint, pairs, &result));
           }
-<<<<<<< HEAD
-          if (get_ret_status() < 0) {
-            ldout(cct, 0) << "ERROR: failed to fetch metadata section: " << *sections_iter << dendl;
-            yield entries_index->finish();
-            yield lease_cr->go_down();
-            drain_all();
-            return set_cr_error(get_ret_status());
-          }
-          iter = result.keys.begin();
-          for (; iter != result.keys.end(); ++iter) {
-            if (!lease_cr->is_locked()) {
-              lost_lock = true;
-              break;
-            }
-            yield; // allow entries_index consumer to make progress
-
-            ldout(cct, 20) << "list metadata: section=" << *sections_iter << " key=" << *iter << dendl;
-            string s = *sections_iter + ":" + *iter;
-            int shard_id;
-            RGWRados *store = sync_env->store;
-            int ret = store->meta_mgr->get_log_shard_id(*sections_iter, *iter, &shard_id);
-            if (ret < 0) {
-              ldout(cct, 0) << "ERROR: could not determine shard id for " << *sections_iter << ":" << *iter << dendl;
-              ret_status = ret;
-              break;
-            }
-            if (!entries_index->append(s, shard_id)) {
-              break;
-            }
-          }
-=======
           ret_status = get_ret_status();
           if (ret_status == -ENOENT) {
             set_retcode(0); /* reset coroutine status so that we don't return it */
@@ -975,7 +944,6 @@
               break;
             }
           }
->>>>>>> f8781be9
         } while (result.truncated);
       }
       yield {
@@ -1414,10 +1382,7 @@
   string max_marker;
   const std::string& period_marker; //< max marker stored in next period
 
-<<<<<<< HEAD
-=======
   RGWRadosGetOmapKeysCR::ResultPtr omapkeys;
->>>>>>> f8781be9
   std::set<std::string> entries;
   std::set<std::string>::iterator iter;
 
@@ -1623,16 +1588,6 @@
         iter = entries.begin();
         for (; iter != entries.end(); ++iter) {
           marker = *iter;
-<<<<<<< HEAD
-          ldout(sync_env->cct, 20) << __func__ << ": full sync: " << marker << dendl;
-          total_entries++;
-          if (!marker_tracker->start(marker, total_entries, real_time())) {
-            ldout(sync_env->cct, 0) << "ERROR: cannot start syncing " << marker << ". Duplicate entry?" << dendl;
-          } else {
-            // fetch remote and write locally
-            yield {
-              RGWCoroutinesStack *stack = spawn(new RGWMetaSyncSingleEntryCR(sync_env, marker, marker, MDLOG_STATUS_COMPLETE, marker_tracker), false);
-=======
           tn->log(20, SSTR("full sync: " << marker));
           total_entries++;
           if (!marker_tracker->start(marker, total_entries, real_time())) {
@@ -1641,7 +1596,6 @@
             // fetch remote and write locally
             yield {
               RGWCoroutinesStack *stack = spawn(new RGWMetaSyncSingleEntryCR(sync_env, marker, marker, MDLOG_STATUS_COMPLETE, marker_tracker, tn), false);
->>>>>>> f8781be9
               // stack_to_pos holds a reference to the stack
               stack_to_pos[stack] = marker;
               pos_to_prev[marker] = marker;
