// -*- mode:C++; tab-width:8; c-basic-offset:2; indent-tabs-mode:t -*-
// vim: ts=8 sw=2 smarttab

#ifndef CEPH_RGW_LC_S3_H
#define CEPH_RGW_LC_S3_H

#include <map>
#include <string>
#include <iostream>
#include <include/types.h>

#include "include/str_list.h"
#include "rgw_lc.h"
#include "rgw_xml.h"
#include "rgw_tag_s3.h"

<<<<<<< HEAD
class LCID_S3 : public XMLObj
{
public:
  LCID_S3() {}
  ~LCID_S3() override {}
  string& to_str() { return data; }
};

class LCPrefix_S3 : public XMLObj
{
public:
  LCPrefix_S3() {}
  ~LCPrefix_S3() override {}
  string& to_str() { return data; }
};

class LCFilter_S3 : public LCFilter, public XMLObj
{
 public:
  ~LCFilter_S3() override {}
  string& to_str() { return data; }
  void to_xml(ostream& out){
    out << "<Filter>";
      if (!prefix.empty())
        out << "<Prefix>" << prefix << "</Prefix>";
    out << "</Filter>";
  }
  void dump_xml(Formatter *f) const {
    f->open_object_section("Filter");
    if (!prefix.empty())
      encode_xml("Prefix", prefix, f);
    f->close_section(); // Filter
  }
};

class LCStatus_S3 : public XMLObj
{
public:
  LCStatus_S3() {}
  ~LCStatus_S3() override {}
  string& to_str() { return data; }
};

class LCDays_S3 : public XMLObj
=======
class LCFilter_S3 : public LCFilter
>>>>>>> 3ad2dfa4
{
public:
  void dump_xml(Formatter *f) const;
  void decode_xml(XMLObj *obj);
};

class LCExpiration_S3 : public LCExpiration
{
private:
  bool dm_expiration{false};
public:
  LCExpiration_S3() {}
  LCExpiration_S3(string _days, string _date, bool _dm_expiration) : LCExpiration(_days, _date), dm_expiration(_dm_expiration) {}

  void dump_xml(Formatter *f) const;
  void decode_xml(XMLObj *obj);

  void set_dm_expiration(bool _dm_expiration) {
    dm_expiration = _dm_expiration;
  }

  bool get_dm_expiration() {
    return dm_expiration;
  }
};

class LCNoncurExpiration_S3 : public LCExpiration
{
public:
  LCNoncurExpiration_S3() {}
  
  void decode_xml(XMLObj *obj);
  void dump_xml(Formatter *f) const;
};

class LCMPExpiration_S3 : public LCExpiration
{
public:
  LCMPExpiration_S3() {}

  void decode_xml(XMLObj *obj);
  void dump_xml(Formatter *f) const;
};

class LCTransition_S3 : public LCTransition
{
private:
  CephContext *cct;
public:
<<<<<<< HEAD
  LCRule_S3(): cct(nullptr) {}
  LCRule_S3(CephContext *_cct): cct(_cct) {}
  ~LCRule_S3() override {}

  void to_xml(ostream& out);
  bool xml_end(const char *el) override;
  bool xml_start(const char *el, const char **attr);
  void dump_xml(Formatter *f) const {
    f->open_object_section("Rule");
    encode_xml("ID", id, f);
    // In case of an empty filter and an empty Prefix, we defer to Prefix.
    if (!filter.empty()) {
      const LCFilter_S3& lc_filter = static_cast<const LCFilter_S3&>(filter);
      lc_filter.dump_xml(f);
    } else {
      encode_xml("Prefix", prefix, f);
    }
    encode_xml("Status", status, f);
    if (!expiration.empty() || dm_expiration) {
      LCExpiration_S3 expir(expiration.get_days_str(), expiration.get_date(), dm_expiration);
      expir.dump_xml(f);
    }
    if (!noncur_expiration.empty()) {
      const LCNoncurExpiration_S3& noncur_expir = static_cast<const LCNoncurExpiration_S3&>(noncur_expiration);
      noncur_expir.dump_xml(f);
    }
    if (!mp_expiration.empty()) {
      const LCMPExpiration_S3& mp_expir = static_cast<const LCMPExpiration_S3&>(mp_expiration);
      mp_expir.dump_xml(f);
    }

    f->close_section(); // Rule
  }

  void set_ctx(CephContext *ctx) {
    cct = ctx;
  }
=======
  LCTransition_S3() {}

  void decode_xml(XMLObj *obj);
  void dump_xml(Formatter *f) const;
>>>>>>> 3ad2dfa4
};

class LCNoncurTransition_S3 : public LCTransition
{
public:
  LCNoncurTransition_S3() {}
  ~LCNoncurTransition_S3() {}

  void decode_xml(XMLObj *obj);
  void dump_xml(Formatter *f) const;
};


class LCRule_S3 : public LCRule
{
public:
  LCRule_S3() {}

  void dump_xml(Formatter *f) const;
  void decode_xml(XMLObj *obj);
};

class RGWLifecycleConfiguration_S3 : public RGWLifecycleConfiguration
{
public:
<<<<<<< HEAD
  RGWLifecycleConfiguration_S3(CephContext *_cct) : RGWLifecycleConfiguration(_cct) {}
  RGWLifecycleConfiguration_S3() : RGWLifecycleConfiguration(NULL) {}
  ~RGWLifecycleConfiguration_S3() override {}

  bool xml_end(const char *el) override;

  void to_xml(ostream& out) {
    out << "<LifecycleConfiguration xmlns=\"http://s3.amazonaws.com/doc/2006-03-01/\">";
    multimap<string, LCRule>::iterator iter;
    for (iter = rule_map.begin(); iter != rule_map.end(); ++iter) {
      LCRule_S3& rule = static_cast<LCRule_S3&>(iter->second);
      rule.to_xml(out);
    }
    out << "</LifecycleConfiguration>";
  }
=======
  explicit RGWLifecycleConfiguration_S3(CephContext *_cct) : RGWLifecycleConfiguration(_cct) {}
  RGWLifecycleConfiguration_S3() : RGWLifecycleConfiguration(nullptr) {}

  void decode_xml(XMLObj *obj);
>>>>>>> 3ad2dfa4
  int rebuild(RGWRados *store, RGWLifecycleConfiguration& dest);
  void dump_xml(Formatter *f) const;
};

#endif<|MERGE_RESOLUTION|>--- conflicted
+++ resolved
@@ -14,54 +14,7 @@
 #include "rgw_xml.h"
 #include "rgw_tag_s3.h"
 
-<<<<<<< HEAD
-class LCID_S3 : public XMLObj
-{
-public:
-  LCID_S3() {}
-  ~LCID_S3() override {}
-  string& to_str() { return data; }
-};
-
-class LCPrefix_S3 : public XMLObj
-{
-public:
-  LCPrefix_S3() {}
-  ~LCPrefix_S3() override {}
-  string& to_str() { return data; }
-};
-
-class LCFilter_S3 : public LCFilter, public XMLObj
-{
- public:
-  ~LCFilter_S3() override {}
-  string& to_str() { return data; }
-  void to_xml(ostream& out){
-    out << "<Filter>";
-      if (!prefix.empty())
-        out << "<Prefix>" << prefix << "</Prefix>";
-    out << "</Filter>";
-  }
-  void dump_xml(Formatter *f) const {
-    f->open_object_section("Filter");
-    if (!prefix.empty())
-      encode_xml("Prefix", prefix, f);
-    f->close_section(); // Filter
-  }
-};
-
-class LCStatus_S3 : public XMLObj
-{
-public:
-  LCStatus_S3() {}
-  ~LCStatus_S3() override {}
-  string& to_str() { return data; }
-};
-
-class LCDays_S3 : public XMLObj
-=======
 class LCFilter_S3 : public LCFilter
->>>>>>> 3ad2dfa4
 {
 public:
   void dump_xml(Formatter *f) const;
@@ -108,53 +61,11 @@
 
 class LCTransition_S3 : public LCTransition
 {
-private:
-  CephContext *cct;
 public:
-<<<<<<< HEAD
-  LCRule_S3(): cct(nullptr) {}
-  LCRule_S3(CephContext *_cct): cct(_cct) {}
-  ~LCRule_S3() override {}
-
-  void to_xml(ostream& out);
-  bool xml_end(const char *el) override;
-  bool xml_start(const char *el, const char **attr);
-  void dump_xml(Formatter *f) const {
-    f->open_object_section("Rule");
-    encode_xml("ID", id, f);
-    // In case of an empty filter and an empty Prefix, we defer to Prefix.
-    if (!filter.empty()) {
-      const LCFilter_S3& lc_filter = static_cast<const LCFilter_S3&>(filter);
-      lc_filter.dump_xml(f);
-    } else {
-      encode_xml("Prefix", prefix, f);
-    }
-    encode_xml("Status", status, f);
-    if (!expiration.empty() || dm_expiration) {
-      LCExpiration_S3 expir(expiration.get_days_str(), expiration.get_date(), dm_expiration);
-      expir.dump_xml(f);
-    }
-    if (!noncur_expiration.empty()) {
-      const LCNoncurExpiration_S3& noncur_expir = static_cast<const LCNoncurExpiration_S3&>(noncur_expiration);
-      noncur_expir.dump_xml(f);
-    }
-    if (!mp_expiration.empty()) {
-      const LCMPExpiration_S3& mp_expir = static_cast<const LCMPExpiration_S3&>(mp_expiration);
-      mp_expir.dump_xml(f);
-    }
-
-    f->close_section(); // Rule
-  }
-
-  void set_ctx(CephContext *ctx) {
-    cct = ctx;
-  }
-=======
   LCTransition_S3() {}
 
   void decode_xml(XMLObj *obj);
   void dump_xml(Formatter *f) const;
->>>>>>> 3ad2dfa4
 };
 
 class LCNoncurTransition_S3 : public LCTransition
@@ -180,28 +91,10 @@
 class RGWLifecycleConfiguration_S3 : public RGWLifecycleConfiguration
 {
 public:
-<<<<<<< HEAD
-  RGWLifecycleConfiguration_S3(CephContext *_cct) : RGWLifecycleConfiguration(_cct) {}
-  RGWLifecycleConfiguration_S3() : RGWLifecycleConfiguration(NULL) {}
-  ~RGWLifecycleConfiguration_S3() override {}
-
-  bool xml_end(const char *el) override;
-
-  void to_xml(ostream& out) {
-    out << "<LifecycleConfiguration xmlns=\"http://s3.amazonaws.com/doc/2006-03-01/\">";
-    multimap<string, LCRule>::iterator iter;
-    for (iter = rule_map.begin(); iter != rule_map.end(); ++iter) {
-      LCRule_S3& rule = static_cast<LCRule_S3&>(iter->second);
-      rule.to_xml(out);
-    }
-    out << "</LifecycleConfiguration>";
-  }
-=======
   explicit RGWLifecycleConfiguration_S3(CephContext *_cct) : RGWLifecycleConfiguration(_cct) {}
   RGWLifecycleConfiguration_S3() : RGWLifecycleConfiguration(nullptr) {}
 
   void decode_xml(XMLObj *obj);
->>>>>>> 3ad2dfa4
   int rebuild(RGWRados *store, RGWLifecycleConfiguration& dest);
   void dump_xml(Formatter *f) const;
 };
