--- conflicted
+++ resolved
@@ -215,14 +215,10 @@
 #define ERR_NO_SUCH_LC           2041
 #define ERR_NO_SUCH_USER         2042
 #define ERR_NO_SUCH_SUBUSER      2043
-<<<<<<< HEAD
-#define ERR_NO_SUCH_CORS_CONFIGURATION 2044
-=======
 #define ERR_MFA_REQUIRED         2044
 #define ERR_NO_SUCH_CORS_CONFIGURATION 2045
 #define ERR_NO_SUCH_OBJECT_LOCK_CONFIGURATION  2046
 #define ERR_INVALID_RETENTION_PERIOD 2047
->>>>>>> 3ad2dfa4
 #define ERR_USER_SUSPENDED       2100
 #define ERR_INTERNAL_ERROR       2200
 #define ERR_NOT_IMPLEMENTED      2201
@@ -239,8 +235,6 @@
 #define ERR_MALFORMED_ACL_ERROR  2212
 #define ERR_ZONEGROUP_DEFAULT_PLACEMENT_MISCONFIGURATION 2213
 #define ERR_INVALID_ENCRYPTION_ALGORITHM                 2214
-<<<<<<< HEAD
-=======
 #define ERR_INVALID_CORS_RULES_ERROR                     2215
 #define ERR_NO_CORS_FOUND        2216
 #define ERR_INVALID_WEBSITE_ROUTING_RULES_ERROR          2217
@@ -248,7 +242,6 @@
 #define ERR_POSITION_NOT_EQUAL_TO_LENGTH                 2219
 #define ERR_OBJECT_NOT_APPENDABLE                        2220
 #define ERR_INVALID_BUCKET_STATE                         2221
->>>>>>> 3ad2dfa4
 
 #define ERR_BUSY_RESHARDING      2300
 #define ERR_NO_SUCH_ENTITY       2301
@@ -341,17 +334,10 @@
   int parse();
   void append(const std::string& name, const string& val);
   /** Get the value for a specific argument parameter */
-<<<<<<< HEAD
-  const string& get(const string& name, bool *exists = NULL) const;
-  boost::optional<const std::string&>
-  get_optional(const std::string& name) const;
-  int get_bool(const string& name, bool *val, bool *exists);
-=======
   const string& get(const std::string& name, bool *exists = NULL) const;
   boost::optional<const std::string&>
   get_optional(const std::string& name) const;
   int get_bool(const std::string& name, bool *val, bool *exists);
->>>>>>> 3ad2dfa4
   int get_bool(const char *name, bool *val, bool *exists);
   void get_bool(const char *name, bool *val, bool def_val);
   int get_int(const char *name, int *val, int def_val);
@@ -513,8 +499,6 @@
   RGW_OP_PUT_LC,
   RGW_OP_GET_LC,
   RGW_OP_DELETE_LC,
-<<<<<<< HEAD
-=======
   RGW_OP_PUT_USER_POLICY,
   RGW_OP_GET_USER_POLICY,
   RGW_OP_LIST_USER_POLICIES,
@@ -525,7 +509,6 @@
   RGW_OP_GET_OBJ_RETENTION,
   RGW_OP_PUT_OBJ_LEGAL_HOLD,
   RGW_OP_GET_OBJ_LEGAL_HOLD,
->>>>>>> 3ad2dfa4
   /* rgw specific */
   RGW_OP_ADMIN_SET_METADATA,
   RGW_OP_GET_OBJ_LAYOUT,
@@ -1045,7 +1028,6 @@
   rgw_data_placement_target() = default;
   rgw_data_placement_target(const rgw_data_placement_target&) = default;
   rgw_data_placement_target(rgw_data_placement_target&&) = default;
-<<<<<<< HEAD
 
   rgw_data_placement_target(const rgw_pool& data_pool,
                             const rgw_pool& data_extra_pool,
@@ -1055,17 +1037,6 @@
       index_pool(index_pool) {
   }
 
-=======
-
-  rgw_data_placement_target(const rgw_pool& data_pool,
-                            const rgw_pool& data_extra_pool,
-                            const rgw_pool& index_pool)
-    : data_pool(data_pool),
-      data_extra_pool(data_extra_pool),
-      index_pool(index_pool) {
-  }
-
->>>>>>> 3ad2dfa4
   rgw_data_placement_target&
   operator=(const rgw_data_placement_target&) = default;
 
@@ -1380,11 +1351,8 @@
   BUCKET_VERSIONED = 0x2,
   BUCKET_VERSIONS_SUSPENDED = 0x4,
   BUCKET_DATASYNC_DISABLED = 0X8,
-<<<<<<< HEAD
-=======
   BUCKET_MFA_ENABLED = 0X10,
   BUCKET_OBJ_LOCK_ENABLED = 0X20,
->>>>>>> 3ad2dfa4
 };
 
 enum RGWBucketIndexType {
@@ -1561,17 +1529,11 @@
   void decode_json(JSONObj *obj);
 
   bool versioned() const { return (flags & BUCKET_VERSIONED) != 0; }
-<<<<<<< HEAD
-  int versioning_status() { return flags & (BUCKET_VERSIONED | BUCKET_VERSIONS_SUSPENDED); }
-  bool versioning_enabled() { return versioning_status() == BUCKET_VERSIONED; }
-  bool datasync_flag_enabled() const { return (flags & BUCKET_DATASYNC_DISABLED) == 0; }
-=======
   int versioning_status() const { return flags & (BUCKET_VERSIONED | BUCKET_VERSIONS_SUSPENDED | BUCKET_MFA_ENABLED); }
   bool versioning_enabled() const { return (versioning_status() & (BUCKET_VERSIONED | BUCKET_VERSIONS_SUSPENDED)) == BUCKET_VERSIONED; }
   bool mfa_enabled() const { return (versioning_status() & BUCKET_MFA_ENABLED) != 0; }
   bool datasync_flag_enabled() const { return (flags & BUCKET_DATASYNC_DISABLED) == 0; }
   bool obj_lock_enabled() const { return (flags & BUCKET_OBJ_LOCK_ENABLED) != 0; }
->>>>>>> 3ad2dfa4
 
   bool has_swift_versioning() const {
     /* A bucket may be versioned through one mechanism only. */
@@ -1969,8 +1931,6 @@
   }
   void dump(Formatter *f) const;
   void decode_json(JSONObj *obj);
-<<<<<<< HEAD
-=======
 
   string to_str() const {
     if (instance.empty()) {
@@ -1980,7 +1940,6 @@
     snprintf(buf, sizeof(buf), "%s[%s]", name.c_str(), instance.c_str());
     return buf;
   }
->>>>>>> 3ad2dfa4
 };
 WRITE_CLASS_ENCODER(rgw_obj_key)
 
@@ -2167,11 +2126,7 @@
   /* The placement_rule is necessary to calculate per-storage-policy statics
    * of the Swift API. Although the info available in RGWBucketInfo, we need
    * to duplicate it here to not affect the performance of buckets listing. */
-<<<<<<< HEAD
-  std::string placement_rule;
-=======
   rgw_placement_rule placement_rule;
->>>>>>> 3ad2dfa4
 
   RGWBucketEnt()
     : size(0),
@@ -2209,15 +2164,9 @@
     encode(count, bl);
     encode(bucket, bl);
     s = size_rounded;
-<<<<<<< HEAD
-    ::encode(s, bl);
-    ::encode(creation_time, bl);
-    ::encode(placement_rule, bl);
-=======
     encode(s, bl);
     encode(creation_time, bl);
     encode(placement_rule, bl);
->>>>>>> 3ad2dfa4
     ENCODE_FINISH(bl);
   }
   void decode(bufferlist::const_iterator& bl) {
@@ -2240,15 +2189,9 @@
       decode(s, bl);
     size_rounded = s;
     if (struct_v >= 6)
-<<<<<<< HEAD
-      ::decode(creation_time, bl);
-    if (struct_v >= 7)
-      ::decode(placement_rule, bl);
-=======
       decode(creation_time, bl);
     if (struct_v >= 7)
       decode(placement_rule, bl);
->>>>>>> 3ad2dfa4
     DECODE_FINISH(bl);
   }
   void dump(Formatter *f) const;
@@ -2703,10 +2646,6 @@
 extern bool match_policy(boost::string_view pattern, boost::string_view input,
                          uint32_t flag);
 
-<<<<<<< HEAD
-void rgw_setup_saved_curl_handles();
-void rgw_release_all_curl_handles();
-=======
 extern string camelcase_dash_http_attr(const string& orig);
 extern string lowercase_dash_http_attr(const string& orig);
 
@@ -2783,6 +2722,5 @@
   }
   return 0;
 }
->>>>>>> 3ad2dfa4
 
 #endif