// -*- mode:C++; tab-width:8; c-basic-offset:2; indent-tabs-mode:t -*-
// vim: ts=8 sw=2 smarttab

#ifndef RGW_ASIO_CLIENT_H
#define RGW_ASIO_CLIENT_H

#include <boost/asio/ip/tcp.hpp>
#include <boost/beast/core.hpp>
#include <boost/beast/http.hpp>
<<<<<<< HEAD
#include "include/assert.h"
=======
#include "include/ceph_assert.h"
>>>>>>> 3ad2dfa4

#include "rgw_client_io.h"

namespace rgw {
namespace asio {

namespace beast = boost::beast;
using parser_type = beast::http::request_parser<beast::http::buffer_body>;

class ClientIO : public io::RestfulClient,
                 public io::BuffererSink {
 protected:
  parser_type& parser;
<<<<<<< HEAD
  beast::flat_buffer& buffer; //< parse buffer
=======
 private:
  const bool is_ssl;
  using endpoint_type = boost::asio::ip::tcp::endpoint;
  endpoint_type local_endpoint;
  endpoint_type remote_endpoint;
>>>>>>> 3ad2dfa4

  RGWEnv env;

  rgw::io::StaticOutputBufferer<> txbuf;

 public:
<<<<<<< HEAD
  ClientIO(tcp::socket& socket, parser_type& parser,
           beast::flat_buffer& buffer);
=======
  ClientIO(parser_type& parser, bool is_ssl,
           const endpoint_type& local_endpoint,
           const endpoint_type& remote_endpoint);
>>>>>>> 3ad2dfa4
  ~ClientIO() override;

  int init_env(CephContext *cct) override;
  size_t complete_request() override;
  void flush() override;
  size_t send_status(int status, const char *status_name) override;
  size_t send_100_continue() override;
  size_t send_header(const boost::string_ref& name,
                     const boost::string_ref& value) override;
  size_t send_content_length(uint64_t len) override;
  size_t complete_header() override;

  size_t send_body(const char* buf, size_t len) override {
    return write_data(buf, len);
  }

  RGWEnv& get_env() noexcept override {
    return env;
  }
};

} // namespace asio
} // namespace rgw

#endif // RGW_ASIO_CLIENT_H<|MERGE_RESOLUTION|>--- conflicted
+++ resolved
@@ -7,11 +7,7 @@
 #include <boost/asio/ip/tcp.hpp>
 #include <boost/beast/core.hpp>
 #include <boost/beast/http.hpp>
-<<<<<<< HEAD
-#include "include/assert.h"
-=======
 #include "include/ceph_assert.h"
->>>>>>> 3ad2dfa4
 
 #include "rgw_client_io.h"
 
@@ -25,29 +21,20 @@
                  public io::BuffererSink {
  protected:
   parser_type& parser;
-<<<<<<< HEAD
-  beast::flat_buffer& buffer; //< parse buffer
-=======
  private:
   const bool is_ssl;
   using endpoint_type = boost::asio::ip::tcp::endpoint;
   endpoint_type local_endpoint;
   endpoint_type remote_endpoint;
->>>>>>> 3ad2dfa4
 
   RGWEnv env;
 
   rgw::io::StaticOutputBufferer<> txbuf;
 
  public:
-<<<<<<< HEAD
-  ClientIO(tcp::socket& socket, parser_type& parser,
-           beast::flat_buffer& buffer);
-=======
   ClientIO(parser_type& parser, bool is_ssl,
            const endpoint_type& local_endpoint,
            const endpoint_type& remote_endpoint);
->>>>>>> 3ad2dfa4
   ~ClientIO() override;
 
   int init_env(CephContext *cct) override;
