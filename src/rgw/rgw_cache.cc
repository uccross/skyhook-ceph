--- conflicted
+++ resolved
@@ -18,14 +18,6 @@
   }
 
   auto iter = cache_map.find(name);
-<<<<<<< HEAD
-  if (iter == cache_map.end() ||
-      (expiry.count() &&
-       (ceph::coarse_mono_clock::now() - iter->second.info.time_added) > expiry)) {
-    ldout(cct, 10) << "cache get: name=" << name << " : miss" << dendl;
-    if (perfcounter)
-      perfcounter->inc(l_rgw_cache_miss);
-=======
   if (iter == cache_map.end()) {
     ldout(cct, 10) << "cache get: name=" << name << " : miss" << dendl;
     if (perfcounter)
@@ -47,7 +39,6 @@
     }
     if(perfcounter)
       perfcounter->inc(l_rgw_cache_miss);
->>>>>>> f8781be9
     return -ENOENT;
   }
 
@@ -150,16 +141,8 @@
   ldout(cct, 10) << "cache put: name=" << name << " info.flags=0x"
                  << std::hex << info.flags << std::dec << dendl;
 
-<<<<<<< HEAD
-  const std::pair<std::map<std::string,
-			   ObjectCacheEntry>::iterator, bool>& emp_pair
-    = cache_map.emplace(name, ObjectCacheEntry{});
-  ObjectCacheEntry& entry = emp_pair.first->second;
-  bool inserted = emp_pair.second;
-=======
   auto [iter, inserted] = cache_map.emplace(name, ObjectCacheEntry{});
   ObjectCacheEntry& entry = iter->second;
->>>>>>> f8781be9
   entry.info.time_added = ceph::coarse_mono_clock::now();
   if (inserted) {
     entry.lru_iter = lru.end();
@@ -296,11 +279,7 @@
 
 void ObjectCache::invalidate_lru(ObjectCacheEntry& entry)
 {
-<<<<<<< HEAD
-  for (list<pair<RGWChainedCache *, string> >::iterator iter = entry.chained_entries.begin();
-=======
   for (auto iter = entry.chained_entries.begin();
->>>>>>> f8781be9
        iter != entry.chained_entries.end(); ++iter) {
     RGWChainedCache *chained_cache = iter->first;
     chained_cache->invalidate(iter->second);
