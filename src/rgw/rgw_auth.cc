// -*- mode:C++; tab-width:8; c-basic-offset:2; indent-tabs-mode:t -*-
// vim: ts=8 sw=2 smarttab

#include <array>

#include "rgw_common.h"
#include "rgw_auth.h"
#include "rgw_quota.h"
#include "rgw_user.h"
#include "rgw_http_client.h"
#include "rgw_keystone.h"

#include "include/str_list.h"

#define dout_context g_ceph_context
#define dout_subsys ceph_subsys_rgw


namespace rgw {
namespace auth {

std::unique_ptr<rgw::auth::Identity>
transform_old_authinfo(const req_state* const s)
{
  /* This class is not intended for public use. Should be removed altogether
   * with this function after moving all our APIs to the new authentication
   * infrastructure. */
  class DummyIdentityApplier : public rgw::auth::Identity {
    CephContext* const cct;

    /* For this particular case it's OK to use rgw_user structure to convey
     * the identity info as this was the policy for doing that before the
     * new auth. */
    const rgw_user id;
    const int perm_mask;
    const bool is_admin;
    const uint32_t type;
  public:
    DummyIdentityApplier(CephContext* const cct,
                         const rgw_user& auth_id,
                         const int perm_mask,
                         const bool is_admin,
                         const uint32_t type)
      : cct(cct),
        id(auth_id),
        perm_mask(perm_mask),
        is_admin(is_admin),
        type(type) {
    }

    uint32_t get_perms_from_aclspec(const DoutPrefixProvider* dpp, const aclspec_t& aclspec) const override {
      return rgw_perms_from_aclspec_default_strategy(id, aclspec);
    }

    bool is_admin_of(const rgw_user& acct_id) const override {
      return is_admin;
    }

    bool is_owner_of(const rgw_user& acct_id) const override {
      return id == acct_id;
    }

    bool is_identity(const idset_t& ids) const override {
      for (auto& p : ids) {
	if (p.is_wildcard()) {
	  return true;
	} else if (p.is_tenant() && p.get_tenant() == id.tenant) {
	  return true;
	} else if (p.is_user() &&
		   (p.get_tenant() == id.tenant) &&
		   (p.get_id() == id.id)) {
	  return true;
	}
      }
      return false;
    }

    uint32_t get_perm_mask() const override {
      return perm_mask;
    }

    uint32_t get_identity_type() const override {
      return type;
    }

    string get_acct_name() const override {
      return {};
    }

    void to_str(std::ostream& out) const override {
      out << "RGWDummyIdentityApplier(auth_id=" << id
          << ", perm_mask=" << perm_mask
          << ", is_admin=" << is_admin << ")";
    }
  };

  return std::unique_ptr<rgw::auth::Identity>(
        new DummyIdentityApplier(s->cct,
                                 s->user->user_id,
                                 s->perm_mask,
  /* System user has admin permissions by default - it's supposed to pass
   * through any security check. */
                                 s->system_request,
                                 s->user->type));
}

} /* namespace auth */
} /* namespace rgw */


uint32_t rgw_perms_from_aclspec_default_strategy(
  const rgw_user& uid,
  const rgw::auth::Identity::aclspec_t& aclspec)
{
  dout(5) << "Searching permissions for uid=" << uid <<  dendl;

  const auto iter = aclspec.find(uid.to_str());
  if (std::end(aclspec) != iter) {
    dout(5) << "Found permission: " << iter->second << dendl;
    return iter->second;
  }

  dout(5) << "Permissions for user not found" << dendl;
  return 0;
}


static inline const std::string make_spec_item(const std::string& tenant,
                                               const std::string& id)
{
  return tenant + ":" + id;
}


static inline std::pair<bool, rgw::auth::Engine::result_t>
strategy_handle_rejected(rgw::auth::Engine::result_t&& engine_result,
                         const rgw::auth::Strategy::Control policy,
                         rgw::auth::Engine::result_t&& strategy_result)
{
  using Control = rgw::auth::Strategy::Control;
  switch (policy) {
    case Control::REQUISITE:
      /* Don't try next. */
      return std::make_pair(false, std::move(engine_result));

    case Control::SUFFICIENT:
      /* Don't try next. */
      return std::make_pair(false, std::move(engine_result));

    case Control::FALLBACK:
      /* Don't try next. */
      return std::make_pair(false, std::move(strategy_result));

    default:
      /* Huh, memory corruption? */
      ceph_abort();
  }
}

static inline std::pair<bool, rgw::auth::Engine::result_t>
strategy_handle_denied(rgw::auth::Engine::result_t&& engine_result,
                       const rgw::auth::Strategy::Control policy,
                       rgw::auth::Engine::result_t&& strategy_result)
{
  using Control = rgw::auth::Strategy::Control;
  switch (policy) {
    case Control::REQUISITE:
      /* Don't try next. */
      return std::make_pair(false, std::move(engine_result));

    case Control::SUFFICIENT:
      /* Just try next. */
      return std::make_pair(true, std::move(engine_result));

    case Control::FALLBACK:
      return std::make_pair(true, std::move(strategy_result));

    default:
      /* Huh, memory corruption? */
      ceph_abort();
  }
}

static inline std::pair<bool, rgw::auth::Engine::result_t>
strategy_handle_granted(rgw::auth::Engine::result_t&& engine_result,
                        const rgw::auth::Strategy::Control policy,
                        rgw::auth::Engine::result_t&& strategy_result)
{
  using Control = rgw::auth::Strategy::Control;
  switch (policy) {
    case Control::REQUISITE:
      /* Try next. */
      return std::make_pair(true, std::move(engine_result));

    case Control::SUFFICIENT:
      /* Don't try next. */
      return std::make_pair(false, std::move(engine_result));

    case Control::FALLBACK:
      /* Don't try next. */
      return std::make_pair(false, std::move(engine_result));

    default:
      /* Huh, memory corruption? */
      ceph_abort();
  }
}

rgw::auth::Engine::result_t
rgw::auth::Strategy::authenticate(const DoutPrefixProvider* dpp, const req_state* const s) const
{
  result_t strategy_result = result_t::deny();

  for (const stack_item_t& kv : auth_stack) {
    const rgw::auth::Engine& engine = kv.first;
    const auto& policy = kv.second;

    ldpp_dout(dpp, 20) << get_name() << ": trying " << engine.get_name() << dendl;

    result_t engine_result = result_t::deny();
    try {
      engine_result = engine.authenticate(dpp, s);
    } catch (const int err) {
      engine_result = result_t::deny(err);
    }

    bool try_next = true;
    switch (engine_result.get_status()) {
      case result_t::Status::REJECTED: {
        ldpp_dout(dpp, 20) << engine.get_name() << " rejected with reason="
                 << engine_result.get_reason() << dendl;

        std::tie(try_next, strategy_result) = \
          strategy_handle_rejected(std::move(engine_result), policy,
                                   std::move(strategy_result));
        break;
      }
      case result_t::Status::DENIED: {
        ldpp_dout(dpp, 20) << engine.get_name() << " denied with reason="
                 << engine_result.get_reason() << dendl;

        std::tie(try_next, strategy_result) = \
          strategy_handle_denied(std::move(engine_result), policy,
                                 std::move(strategy_result));
        break;
      }
      case result_t::Status::GRANTED: {
        ldpp_dout(dpp, 20) << engine.get_name() << " granted access" << dendl;

        std::tie(try_next, strategy_result) = \
          strategy_handle_granted(std::move(engine_result), policy,
                                  std::move(strategy_result));
        break;
      }
      default: {
        ceph_abort();
      }
    }

    if (! try_next) {
      break;
    }
  }

  return strategy_result;
}

int
rgw::auth::Strategy::apply(const DoutPrefixProvider *dpp, const rgw::auth::Strategy& auth_strategy,
                           req_state* const s) noexcept
{
  try {
    auto result = auth_strategy.authenticate(dpp, s);
    if (result.get_status() != decltype(result)::Status::GRANTED) {
      /* Access denied is acknowledged by returning a std::unique_ptr with
       * nullptr inside. */
      ldpp_dout(dpp, 5) << "Failed the auth strategy, reason="
                       << result.get_reason() << dendl;
      return result.get_reason();
    }

    try {
      rgw::auth::IdentityApplier::aplptr_t applier = result.get_applier();
      rgw::auth::Completer::cmplptr_t completer = result.get_completer();

      /* Account used by a given RGWOp is decoupled from identity employed
       * in the authorization phase (RGWOp::verify_permissions). */
      applier->load_acct_info(dpp, *s->user);
      s->perm_mask = applier->get_perm_mask();

      /* This is the single place where we pass req_state as a pointer
       * to non-const and thus its modification is allowed. In the time
       * of writing only RGWTempURLEngine needed that feature. */
      applier->modify_request_state(dpp, s);
      if (completer) {
        completer->modify_request_state(dpp, s);
      }

      s->auth.identity = std::move(applier);
      s->auth.completer = std::move(completer);

      return 0;
    } catch (const int err) {
      ldpp_dout(dpp, 5) << "applier throwed err=" << err << dendl;
      return err;
    }
  } catch (const int err) {
    ldpp_dout(dpp, 5) << "auth engine throwed err=" << err << dendl;
    return err;
  }

  /* We never should be here. */
  return -EPERM;
}

void
rgw::auth::Strategy::add_engine(const Control ctrl_flag,
                                const Engine& engine) noexcept
{
  auth_stack.push_back(std::make_pair(std::cref(engine), ctrl_flag));
}

void rgw::auth::WebIdentityApplier::to_str(std::ostream& out) const
{
  out << "rgw::auth::WebIdentityApplier(sub =" << token_claims.sub
      << ", user_name=" << token_claims.user_name
      << ", aud =" << token_claims.aud
      << ", provider_id =" << token_claims.iss << ")";
}

string rgw::auth::WebIdentityApplier::get_idp_url() const
{
  string idp_url = token_claims.iss;
  auto pos = idp_url.find("http://");
  if (pos == std::string::npos) {
      pos = idp_url.find("https://");
      if (pos != std::string::npos) {
        idp_url.erase(pos, 8);
    }
  } else {
    idp_url.erase(pos, 7);
  }
  return idp_url;
}

void rgw::auth::WebIdentityApplier::modify_request_state(const DoutPrefixProvider *dpp, req_state* s) const
{
  s->info.args.append("sub", token_claims.sub);
  s->info.args.append("aud", token_claims.aud);
  s->info.args.append("provider_id", token_claims.iss);

  string idp_url = get_idp_url();
  string condition = idp_url + ":app_id";
  s->env.emplace(condition, token_claims.aud);
}

bool rgw::auth::WebIdentityApplier::is_identity(const idset_t& ids) const
{
  if (ids.size() > 1) {
    return false;
  }

  for (auto id : ids) {
    string idp_url = get_idp_url();
    if (id.is_oidc_provider() && id.get_idp_url() == idp_url) {
      return true;
    }
  }
    return false;
}

/* rgw::auth::RemoteAuthApplier */
uint32_t rgw::auth::RemoteApplier::get_perms_from_aclspec(const DoutPrefixProvider* dpp, const aclspec_t& aclspec) const
{
  uint32_t perm = 0;

  /* For backward compatibility with ACLOwner. */
  perm |= rgw_perms_from_aclspec_default_strategy(info.acct_user,
                                                  aclspec);

  /* We also need to cover cases where rgw_keystone_implicit_tenants
   * was enabled. */
  if (info.acct_user.tenant.empty()) {
    const rgw_user tenanted_acct_user(info.acct_user.id, info.acct_user.id);

    perm |= rgw_perms_from_aclspec_default_strategy(tenanted_acct_user,
                                                    aclspec);
  }

  /* Now it's a time for invoking additional strategy that was supplied by
   * a specific auth engine. */
  if (extra_acl_strategy) {
    perm |= extra_acl_strategy(aclspec);
  }

  ldpp_dout(dpp, 20) << "from ACL got perm=" << perm << dendl;
  return perm;
}

bool rgw::auth::RemoteApplier::is_admin_of(const rgw_user& uid) const
{
  return info.is_admin;
}

bool rgw::auth::RemoteApplier::is_owner_of(const rgw_user& uid) const
{
  if (info.acct_user.tenant.empty()) {
    const rgw_user tenanted_acct_user(info.acct_user.id, info.acct_user.id);

    if (tenanted_acct_user == uid) {
      return true;
    }
  }

  return info.acct_user == uid;
}

bool rgw::auth::RemoteApplier::is_identity(const idset_t& ids) const {
  for (auto& id : ids) {
    if (id.is_wildcard()) {
      return true;

      // We also need to cover cases where rgw_keystone_implicit_tenants
      // was enabled. */
    } else if (id.is_tenant() &&
	       (info.acct_user.tenant.empty() ?
		info.acct_user.id :
		info.acct_user.tenant) == id.get_tenant()) {
      return true;
    } else if (id.is_user() &&
	       info.acct_user.id == id.get_id() &&
	       (info.acct_user.tenant.empty() ?
		info.acct_user.id :
		info.acct_user.tenant) == id.get_tenant()) {
      return true;
    }
  }
  return false;
}

void rgw::auth::RemoteApplier::to_str(std::ostream& out) const
{
  out << "rgw::auth::RemoteApplier(acct_user=" << info.acct_user
      << ", acct_name=" << info.acct_name
      << ", perm_mask=" << info.perm_mask
      << ", is_admin=" << info.is_admin << ")";
}

<<<<<<< HEAD
void rgw::auth::ImplicitTenants::recompute_value(const md_config_t *c)
{
  std::string s = c->get_val<std::string>("rgw_keystone_implicit_tenants");
=======
void rgw::auth::ImplicitTenants::recompute_value(const ConfigProxy& c)
{
  std::string s = c.get_val<std::string>("rgw_keystone_implicit_tenants");
>>>>>>> 3ad2dfa4
  int v = 0;
  if (boost::iequals(s, "both")
    || boost::iequals(s, "true")
    || boost::iequals(s, "1")) {
    v = IMPLICIT_TENANTS_S3|IMPLICIT_TENANTS_SWIFT;
  } else if (boost::iequals(s, "0")
    || boost::iequals(s, "none")
    || boost::iequals(s, "false")) {
    v = 0;
  } else if (boost::iequals(s, "s3")) {
    v = IMPLICIT_TENANTS_S3;
  } else if (boost::iequals(s, "swift")) {
    v = IMPLICIT_TENANTS_SWIFT;
  } else {  /* "" (and anything else) */
    v = IMPLICIT_TENANTS_BAD;
    // assert(0);
  }
  saved = v;
}

const char **rgw::auth::ImplicitTenants::get_tracked_conf_keys() const
{
  static const char *keys[] = {
    "rgw_keystone_implicit_tenants",
<<<<<<< HEAD
  NULL };
  return keys;
}

void rgw::auth::ImplicitTenants::handle_conf_change(const struct md_config_t *c,
=======
  nullptr };
  return keys;
}

void rgw::auth::ImplicitTenants::handle_conf_change(const ConfigProxy& c,
>>>>>>> 3ad2dfa4
	const std::set <std::string> &changed)
{
  if (changed.count("rgw_keystone_implicit_tenants")) {
    recompute_value(c);
  }
}

<<<<<<< HEAD
void rgw::auth::RemoteApplier::create_account(const rgw_user& acct_user,
=======
void rgw::auth::RemoteApplier::create_account(const DoutPrefixProvider* dpp,
                                              const rgw_user& acct_user,
>>>>>>> 3ad2dfa4
                                              bool implicit_tenant,
                                              RGWUserInfo& user_info) const      /* out */
{
  rgw_user new_acct_user = acct_user;

  if (info.acct_type) {
    //ldap/keystone for s3 users
    user_info.type = info.acct_type;
  }

  /* An upper layer may enforce creating new accounts within their own
   * tenants. */
  if (new_acct_user.tenant.empty() && implicit_tenant) {
    new_acct_user.tenant = new_acct_user.id;
  }

  user_info.user_id = new_acct_user;
  user_info.display_name = info.acct_name;

  user_info.max_buckets = cct->_conf->rgw_user_max_buckets;
  rgw_apply_default_bucket_quota(user_info.bucket_quota, cct->_conf);
  rgw_apply_default_user_quota(user_info.user_quota, cct->_conf);

  int ret = rgw_store_user_info(store, user_info, nullptr, nullptr,
                                real_time(), true);
  if (ret < 0) {
    ldpp_dout(dpp, 0) << "ERROR: failed to store new user info: user="
                  << user_info.user_id << " ret=" << ret << dendl;
    throw ret;
  }
}

/* TODO(rzarzynski): we need to handle display_name changes. */
void rgw::auth::RemoteApplier::load_acct_info(const DoutPrefixProvider* dpp, RGWUserInfo& user_info) const      /* out */
{
  /* It's supposed that RGWRemoteAuthApplier tries to load account info
   * that belongs to the authenticated identity. Another policy may be
   * applied by using a RGWThirdPartyAccountAuthApplier decorator. */
  const rgw_user& acct_user = info.acct_user;
  auto implicit_value = implicit_tenant_context.get_value();
  bool implicit_tenant = implicit_value.implicit_tenants_for_(implicit_tenant_bit);
  bool split_mode = implicit_value.is_split_mode();

  /* Normally, empty "tenant" field of acct_user means the authenticated
   * identity has the legacy, global tenant. However, due to inclusion
   * of multi-tenancy, we got some special compatibility kludge for remote
   * backends like Keystone.
   * If the global tenant is the requested one, we try the same tenant as
   * the user name first. If that RGWUserInfo exists, we use it. This way,
   * migrated OpenStack users can get their namespaced containers and nobody's
   * the wiser.
   * If that fails, we look up in the requested (possibly empty) tenant.
   * If that fails too, we create the account within the global or separated
   * namespace depending on rgw_keystone_implicit_tenants.
   * For compatibility with previous versions of ceph, it is possible
   * to enable implicit_tenants for only s3 or only swift.
   * in this mode ("split_mode"), we must constrain the id lookups to
   * only use the identifier space that would be used if the id were
   * to be created. */

  if (split_mode && !implicit_tenant)
	;	/* suppress lookup for id used by "other" protocol */
  else if (acct_user.tenant.empty()) {
    const rgw_user tenanted_uid(acct_user.id, acct_user.id);

    if (rgw_get_user_info_by_uid(store, tenanted_uid, user_info) >= 0) {
      /* Succeeded. */
      return;
    }
  }

  if (split_mode && implicit_tenant)
	;	/* suppress lookup for id used by "other" protocol */
  else if (rgw_get_user_info_by_uid(store, acct_user, user_info) >= 0) {
      /* Succeeded. */
      return;
  }

  ldout(cct, 0) << "NOTICE: couldn't map swift user " << acct_user << dendl;
<<<<<<< HEAD
  create_account(acct_user, implicit_tenant, user_info);
=======
  create_account(dpp, acct_user, implicit_tenant, user_info);
>>>>>>> 3ad2dfa4

  /* Succeeded if we are here (create_account() hasn't throwed). */
}

/* rgw::auth::LocalApplier */
/* static declaration */
const std::string rgw::auth::LocalApplier::NO_SUBUSER;

uint32_t rgw::auth::LocalApplier::get_perms_from_aclspec(const DoutPrefixProvider* dpp, const aclspec_t& aclspec) const
{
  return rgw_perms_from_aclspec_default_strategy(user_info.user_id, aclspec);
}

bool rgw::auth::LocalApplier::is_admin_of(const rgw_user& uid) const
{
  return user_info.admin || user_info.system;
}

bool rgw::auth::LocalApplier::is_owner_of(const rgw_user& uid) const
{
  return uid == user_info.user_id;
}

bool rgw::auth::LocalApplier::is_identity(const idset_t& ids) const {
  for (auto& id : ids) {
    if (id.is_wildcard()) {
      return true;
    } else if (id.is_tenant() &&
	       id.get_tenant() == user_info.user_id.tenant) {
      return true;
    } else if (id.is_user() &&
	       (id.get_tenant() == user_info.user_id.tenant)) {
      if (id.get_id() == user_info.user_id.id) {
        return true;
      }
      if (subuser != NO_SUBUSER) {
        std::string user = user_info.user_id.id;
        user.append(":");
        user.append(subuser);
        if (user == id.get_id()) {
          return true;
        }
      }
    }
  }
  return false;
}

void rgw::auth::LocalApplier::to_str(std::ostream& out) const {
  out << "rgw::auth::LocalApplier(acct_user=" << user_info.user_id
      << ", acct_name=" << user_info.display_name
      << ", subuser=" << subuser
      << ", perm_mask=" << get_perm_mask()
      << ", is_admin=" << static_cast<bool>(user_info.admin) << ")";
}

uint32_t rgw::auth::LocalApplier::get_perm_mask(const std::string& subuser_name,
                                                const RGWUserInfo &uinfo) const
{
  if (! subuser_name.empty() && subuser_name != NO_SUBUSER) {
    const auto iter = uinfo.subusers.find(subuser_name);

    if (iter != std::end(uinfo.subusers)) {
      return iter->second.perm_mask;
    } else {
      /* Subuser specified but not found. */
      return RGW_PERM_NONE;
    }
  } else {
    /* Due to backward compatibility. */
    return RGW_PERM_FULL_CONTROL;
  }
}

void rgw::auth::LocalApplier::load_acct_info(const DoutPrefixProvider* dpp, RGWUserInfo& user_info) const /* out */
{
  /* Load the account that belongs to the authenticated identity. An extra call
   * to RADOS may be safely skipped in this case. */
  user_info = this->user_info;
}

void rgw::auth::RoleApplier::to_str(std::ostream& out) const {
  out << "rgw::auth::LocalApplier(role name =" << role_name;
  for (auto policy : role_policies) {
    out << ", role policy =" << policy;
  }
  out << ")";
}

bool rgw::auth::RoleApplier::is_identity(const idset_t& ids) const {
  for (auto& p : ids) {
    string name;
    string tenant = p.get_tenant();
    if (tenant.empty()) {
      name = p.get_id();
    } else {
      name = tenant + "$" + p.get_id();
    }
    if (p.is_wildcard()) {
      return true;
    } else if (p.is_role() && name == role_name) {
      return true;
    }
  }
  return false;
}

void rgw::auth::RoleApplier::load_acct_info(const DoutPrefixProvider* dpp, RGWUserInfo& user_info) const /* out */
{
  /* Load the user id */
  user_info.user_id = this->user_id;
}

void rgw::auth::RoleApplier::modify_request_state(const DoutPrefixProvider *dpp, req_state* s) const
{
  for (auto it : role_policies) {
    try {
      bufferlist bl = bufferlist::static_from_string(it);
      const rgw::IAM::Policy p(s->cct, s->user->user_id.tenant, bl);
      s->iam_user_policies.push_back(std::move(p));
    } catch (rgw::IAM::PolicyParseException& e) {
      //Control shouldn't reach here as the policy has already been
      //verified earlier
      ldpp_dout(dpp, 20) << "failed to parse policy: " << e.what() << dendl;
    }
  }
}

rgw::auth::Engine::result_t
rgw::auth::AnonymousEngine::authenticate(const DoutPrefixProvider* dpp, const req_state* const s) const
{
  if (! is_applicable(s)) {
    return result_t::deny(-EPERM);
  } else {
    RGWUserInfo user_info;
    rgw_get_anon_user(user_info);

    auto apl = \
      apl_factory->create_apl_local(cct, s, user_info,
<<<<<<< HEAD
                                    rgw::auth::LocalApplier::NO_SUBUSER);
=======
                                    rgw::auth::LocalApplier::NO_SUBUSER,
                                    boost::none);
>>>>>>> 3ad2dfa4
    return result_t::grant(std::move(apl));
  }
}<|MERGE_RESOLUTION|>--- conflicted
+++ resolved
@@ -446,15 +446,9 @@
       << ", is_admin=" << info.is_admin << ")";
 }
 
-<<<<<<< HEAD
-void rgw::auth::ImplicitTenants::recompute_value(const md_config_t *c)
-{
-  std::string s = c->get_val<std::string>("rgw_keystone_implicit_tenants");
-=======
 void rgw::auth::ImplicitTenants::recompute_value(const ConfigProxy& c)
 {
   std::string s = c.get_val<std::string>("rgw_keystone_implicit_tenants");
->>>>>>> 3ad2dfa4
   int v = 0;
   if (boost::iequals(s, "both")
     || boost::iequals(s, "true")
@@ -479,19 +473,11 @@
 {
   static const char *keys[] = {
     "rgw_keystone_implicit_tenants",
-<<<<<<< HEAD
-  NULL };
-  return keys;
-}
-
-void rgw::auth::ImplicitTenants::handle_conf_change(const struct md_config_t *c,
-=======
   nullptr };
   return keys;
 }
 
 void rgw::auth::ImplicitTenants::handle_conf_change(const ConfigProxy& c,
->>>>>>> 3ad2dfa4
 	const std::set <std::string> &changed)
 {
   if (changed.count("rgw_keystone_implicit_tenants")) {
@@ -499,12 +485,8 @@
   }
 }
 
-<<<<<<< HEAD
-void rgw::auth::RemoteApplier::create_account(const rgw_user& acct_user,
-=======
 void rgw::auth::RemoteApplier::create_account(const DoutPrefixProvider* dpp,
                                               const rgw_user& acct_user,
->>>>>>> 3ad2dfa4
                                               bool implicit_tenant,
                                               RGWUserInfo& user_info) const      /* out */
 {
@@ -584,11 +566,7 @@
   }
 
   ldout(cct, 0) << "NOTICE: couldn't map swift user " << acct_user << dendl;
-<<<<<<< HEAD
-  create_account(acct_user, implicit_tenant, user_info);
-=======
   create_account(dpp, acct_user, implicit_tenant, user_info);
->>>>>>> 3ad2dfa4
 
   /* Succeeded if we are here (create_account() hasn't throwed). */
 }
@@ -728,12 +706,8 @@
 
     auto apl = \
       apl_factory->create_apl_local(cct, s, user_info,
-<<<<<<< HEAD
-                                    rgw::auth::LocalApplier::NO_SUBUSER);
-=======
                                     rgw::auth::LocalApplier::NO_SUBUSER,
                                     boost::none);
->>>>>>> 3ad2dfa4
     return result_t::grant(std::move(apl));
   }
 }