--- conflicted
+++ resolved
@@ -257,19 +257,6 @@
     rgw_env.set("REQUEST_METHOD", s->info.method);
     rgw_env.set("REQUEST_URI", s->info.request_uri);
     rgw_env.set("QUERY_STRING", "");
-<<<<<<< HEAD
-
-    /* XXX authorize does less here then in the REST path, e.g.,
-     * the user's info is cached, but still incomplete */
-    req->log(s, "authorizing");
-    ret = req->authorize();
-    if (ret < 0) {
-      dout(10) << "failed to authorize request" << dendl;
-      abort_req(s, op, ret);
-      goto done;
-    }
-=======
->>>>>>> f8781be9
 
     try {
       /* XXX authorize does less here then in the REST path, e.g.,
