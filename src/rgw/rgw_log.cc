--- conflicted
+++ resolved
@@ -391,11 +391,7 @@
 
   entry.uri = std::move(uri);
 
-<<<<<<< HEAD
-  set_param_str(s, "REQUEST_METHOD", entry.op);
-=======
   entry.op = op_name;
->>>>>>> 3ad2dfa4
 
   /* custom header logging */
   if (rest) {
