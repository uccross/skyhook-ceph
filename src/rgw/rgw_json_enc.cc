--- conflicted
+++ resolved
@@ -850,11 +850,7 @@
   utime_t ut(creation_time);
   encode_json("mtime", ut, f); /* mtime / creation time discrepency needed for backward compatibility */
   encode_json("count", count, f);
-<<<<<<< HEAD
-  encode_json("placement_rule", placement_rule, f);
-=======
   encode_json("placement_rule", placement_rule.to_str(), f);
->>>>>>> 3ad2dfa4
 }
 
 void RGWUploadPartInfo::dump(Formatter *f) const
