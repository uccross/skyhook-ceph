--- conflicted
+++ resolved
@@ -12,12 +12,6 @@
 
 using namespace rgw::asio;
 
-<<<<<<< HEAD
-ClientIO::ClientIO(tcp::socket& socket,
-                   parser_type& parser,
-                   beast::flat_buffer& buffer)
-  : socket(socket), parser(parser), buffer(buffer), txbuf(*this)
-=======
 ClientIO::ClientIO(parser_type& parser, bool is_ssl,
                    const endpoint_type& local_endpoint,
                    const endpoint_type& remote_endpoint)
@@ -25,7 +19,6 @@
     local_endpoint(local_endpoint),
     remote_endpoint(remote_endpoint),
     txbuf(*this)
->>>>>>> 3ad2dfa4
 {
 }
 
@@ -90,58 +83,12 @@
   char port_buf[16];
   snprintf(port_buf, sizeof(port_buf), "%d", local_endpoint.port());
   env.set("SERVER_PORT", port_buf);
-<<<<<<< HEAD
-  env.set("REMOTE_ADDR", socket.remote_endpoint().address().to_string());
-  // TODO: set SERVER_PORT_SECURE if using ssl
-  // TODO: set REMOTE_USER if authenticated
-  return 0;
-}
-
-size_t ClientIO::write_data(const char* buf, size_t len)
-{
-  boost::system::error_code ec;
-  auto bytes = boost::asio::write(socket, boost::asio::buffer(buf, len), ec);
-  if (ec) {
-    derr << "write_data failed: " << ec.message() << dendl;
-    throw rgw::io::Exception(ec.value(), std::system_category());
-  }
-  /* According to the documentation of boost::asio::write if there is
-   * no error (signalised by ec), then bytes == len. We don't need to
-   * take care of partial writes in such situation. */
-  return bytes;
-}
-
-size_t ClientIO::read_data(char* buf, size_t max)
-{
-  auto& message = parser.get();
-  auto& body_remaining = message.body();
-  body_remaining.data = buf;
-  body_remaining.size = max;
-
-  dout(30) << this << " read_data for " << max << " with "
-      << buffer.size() << " bytes buffered" << dendl;
-
-  while (body_remaining.size && !parser.is_done()) {
-    boost::system::error_code ec;
-    beast::http::read_some(socket, buffer, parser, ec);
-    if (ec == beast::http::error::partial_message ||
-        ec == beast::http::error::need_buffer) {
-      break;
-    }
-    if (ec) {
-      derr << "failed to read body: " << ec.message() << dendl;
-      throw rgw::io::Exception(ec.value(), std::system_category());
-    }
-  }
-  return max - body_remaining.size;
-=======
   if (is_ssl) {
     env.set("SERVER_PORT_SECURE", port_buf);
   }
   env.set("REMOTE_ADDR", remote_endpoint.address().to_string());
   // TODO: set REMOTE_USER if authenticated
   return 0;
->>>>>>> 3ad2dfa4
 }
 
 size_t ClientIO::complete_request()
