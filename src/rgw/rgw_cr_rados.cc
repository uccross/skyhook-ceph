// -*- mode:C++; tab-width:8; c-basic-offset:2; indent-tabs-mode:t -*-
// vim: ts=8 sw=2 smarttab

#include "include/compat.h"
#include "rgw_rados.h"
#include "rgw_zone.h"
#include "rgw_coroutine.h"
#include "rgw_cr_rados.h"
#include "rgw_sync_counters.h"

#include "services/svc_zone.h"
#include "services/svc_zone_utils.h"
#include "services/svc_sys_obj.h"

#include "cls/lock/cls_lock_client.h"
#include "cls/rgw/cls_rgw_client.h"

#include <boost/asio/yield.hpp>

#define dout_context g_ceph_context
#define dout_subsys ceph_subsys_rgw

bool RGWAsyncRadosProcessor::RGWWQ::_enqueue(RGWAsyncRadosRequest *req) {
  if (processor->is_going_down()) {
    return false;
  }
  req->get();
  processor->m_req_queue.push_back(req);
  dout(20) << "enqueued request req=" << hex << req << dec << dendl;
  _dump_queue();
  return true;
}

bool RGWAsyncRadosProcessor::RGWWQ::_empty() {
  return processor->m_req_queue.empty();
}

RGWAsyncRadosRequest *RGWAsyncRadosProcessor::RGWWQ::_dequeue() {
  if (processor->m_req_queue.empty())
    return NULL;
  RGWAsyncRadosRequest *req = processor->m_req_queue.front();
  processor->m_req_queue.pop_front();
  dout(20) << "dequeued request req=" << hex << req << dec << dendl;
  _dump_queue();
  return req;
}

void RGWAsyncRadosProcessor::RGWWQ::_process(RGWAsyncRadosRequest *req, ThreadPool::TPHandle& handle) {
  processor->handle_request(req);
  processor->req_throttle.put(1);
}

void RGWAsyncRadosProcessor::RGWWQ::_dump_queue() {
  if (!g_conf()->subsys.should_gather<ceph_subsys_rgw, 20>()) {
    return;
  }
  deque<RGWAsyncRadosRequest *>::iterator iter;
  if (processor->m_req_queue.empty()) {
    dout(20) << "RGWWQ: empty" << dendl;
    return;
  }
  dout(20) << "RGWWQ:" << dendl;
  for (iter = processor->m_req_queue.begin(); iter != processor->m_req_queue.end(); ++iter) {
    dout(20) << "req: " << hex << *iter << dec << dendl;
  }
}

RGWAsyncRadosProcessor::RGWAsyncRadosProcessor(RGWRados *_store, int num_threads)
  : store(_store), m_tp(store->ctx(), "RGWAsyncRadosProcessor::m_tp", "rados_async", num_threads),
    req_throttle(store->ctx(), "rgw_async_rados_ops", num_threads * 2),
    req_wq(this, g_conf()->rgw_op_thread_timeout,
    g_conf()->rgw_op_thread_suicide_timeout, &m_tp) {
}

void RGWAsyncRadosProcessor::start() {
  m_tp.start();
}

void RGWAsyncRadosProcessor::stop() {
  going_down = true;
  m_tp.drain(&req_wq);
  m_tp.stop();
  for (auto iter = m_req_queue.begin(); iter != m_req_queue.end(); ++iter) {
    (*iter)->put();
  }
}

void RGWAsyncRadosProcessor::handle_request(RGWAsyncRadosRequest *req) {
  req->send_request();
  req->put();
}

void RGWAsyncRadosProcessor::queue(RGWAsyncRadosRequest *req) {
  req_throttle.get(1);
  req_wq.queue(req);
}

int RGWAsyncGetSystemObj::_send_request()
{
  map<string, bufferlist> *pattrs = want_attrs ? &attrs : nullptr;

  auto sysobj = obj_ctx.get_obj(obj);
  return sysobj.rop()
               .set_objv_tracker(&objv_tracker)
               .set_attrs(pattrs)
	       .set_raw_attrs(raw_attrs)
               .read(&bl);
}

RGWAsyncGetSystemObj::RGWAsyncGetSystemObj(RGWCoroutine *caller, RGWAioCompletionNotifier *cn, RGWSI_SysObj *_svc,
                       RGWObjVersionTracker *_objv_tracker, const rgw_raw_obj& _obj,
                       bool want_attrs, bool raw_attrs)
  : RGWAsyncRadosRequest(caller, cn), obj_ctx(_svc),
    obj(_obj), want_attrs(want_attrs), raw_attrs(raw_attrs)
{
  if (_objv_tracker) {
    objv_tracker = *_objv_tracker;
  }
}

int RGWSimpleRadosReadAttrsCR::send_request()
{
  req = new RGWAsyncGetSystemObj(this, stack->create_completion_notifier(),
			         svc, nullptr, obj, true, raw_attrs);
  async_rados->queue(req);
  return 0;
}

int RGWSimpleRadosReadAttrsCR::request_complete()
{
  if (pattrs) {
    *pattrs = std::move(req->attrs);
  }
  return req->get_ret_status();
}

int RGWAsyncPutSystemObj::_send_request()
{
  auto obj_ctx = svc->init_obj_ctx();
  auto sysobj = obj_ctx.get_obj(obj);
  return sysobj.wop()
               .set_objv_tracker(&objv_tracker)
               .set_exclusive(exclusive)
               .write_data(bl);
}

RGWAsyncPutSystemObj::RGWAsyncPutSystemObj(RGWCoroutine *caller, RGWAioCompletionNotifier *cn,
                     RGWSI_SysObj *_svc,
                     RGWObjVersionTracker *_objv_tracker, const rgw_raw_obj& _obj,
                     bool _exclusive, bufferlist _bl)
  : RGWAsyncRadosRequest(caller, cn), svc(_svc),
    obj(_obj), exclusive(_exclusive), bl(std::move(_bl))
{
  if (_objv_tracker) {
    objv_tracker = *_objv_tracker;
  }
}

int RGWAsyncPutSystemObjAttrs::_send_request()
{
  auto obj_ctx = svc->init_obj_ctx();
  auto sysobj = obj_ctx.get_obj(obj);
  return sysobj.wop()
               .set_objv_tracker(&objv_tracker)
               .set_exclusive(false)
               .set_attrs(attrs)
               .write_attrs();
}

RGWAsyncPutSystemObjAttrs::RGWAsyncPutSystemObjAttrs(RGWCoroutine *caller, RGWAioCompletionNotifier *cn,
                     RGWSI_SysObj *_svc,
                     RGWObjVersionTracker *_objv_tracker, const rgw_raw_obj& _obj,
                     map<string, bufferlist> _attrs)
  : RGWAsyncRadosRequest(caller, cn), svc(_svc),
    obj(_obj), attrs(std::move(_attrs))
{
  if (_objv_tracker) {
    objv_tracker = *_objv_tracker;
  }
}


RGWOmapAppend::RGWOmapAppend(RGWAsyncRadosProcessor *_async_rados, RGWRados *_store, const rgw_raw_obj& _obj,
                             uint64_t _window_size)
                      : RGWConsumerCR<string>(_store->ctx()), async_rados(_async_rados),
                        store(_store), obj(_obj), going_down(false), num_pending_entries(0), window_size(_window_size), total_entries(0)
{
}

int RGWAsyncLockSystemObj::_send_request()
{
  rgw_rados_ref ref;
  int r = store->get_raw_obj_ref(obj, &ref);
  if (r < 0) {
    lderr(store->ctx()) << "ERROR: failed to get ref for (" << obj << ") ret=" << r << dendl;
    return r;
  }

  rados::cls::lock::Lock l(lock_name);
  utime_t duration(duration_secs, 0);
  l.set_duration(duration);
  l.set_cookie(cookie);
  l.set_may_renew(true);

  return l.lock_exclusive(&ref.ioctx, ref.obj.oid);
}

RGWAsyncLockSystemObj::RGWAsyncLockSystemObj(RGWCoroutine *caller, RGWAioCompletionNotifier *cn, RGWRados *_store,
                      RGWObjVersionTracker *_objv_tracker, const rgw_raw_obj& _obj,
                       const string& _name, const string& _cookie, uint32_t _duration_secs) : RGWAsyncRadosRequest(caller, cn), store(_store),
                                                              obj(_obj),
                                                              lock_name(_name),
                                                              cookie(_cookie),
                                                              duration_secs(_duration_secs)
{
}

int RGWAsyncUnlockSystemObj::_send_request()
{
  rgw_rados_ref ref;
  int r = store->get_raw_obj_ref(obj, &ref);
  if (r < 0) {
    lderr(store->ctx()) << "ERROR: failed to get ref for (" << obj << ") ret=" << r << dendl;
    return r;
  }

  rados::cls::lock::Lock l(lock_name);

  l.set_cookie(cookie);

  return l.unlock(&ref.ioctx, ref.obj.oid);
}

RGWAsyncUnlockSystemObj::RGWAsyncUnlockSystemObj(RGWCoroutine *caller, RGWAioCompletionNotifier *cn, RGWRados *_store,
                                                 RGWObjVersionTracker *_objv_tracker, const rgw_raw_obj& _obj,
                                                 const string& _name, const string& _cookie) : RGWAsyncRadosRequest(caller, cn), store(_store),
  obj(_obj),
  lock_name(_name), cookie(_cookie)
{
}

RGWRadosSetOmapKeysCR::RGWRadosSetOmapKeysCR(RGWRados *_store,
                      const rgw_raw_obj& _obj,
                      map<string, bufferlist>& _entries) : RGWSimpleCoroutine(_store->ctx()),
                                                store(_store),
                                                entries(_entries),
                                                obj(_obj), cn(NULL)
{
  stringstream& s = set_description();
  s << "set omap keys dest=" << obj << " keys=[" << s.str() << "]";
  for (auto i = entries.begin(); i != entries.end(); ++i) {
    if (i != entries.begin()) {
      s << ", ";
    }
    s << i->first;
  }
  s << "]";
}

int RGWRadosSetOmapKeysCR::send_request()
{
  int r = store->get_raw_obj_ref(obj, &ref);
  if (r < 0) {
    lderr(store->ctx()) << "ERROR: failed to get ref for (" << obj << ") ret=" << r << dendl;
    return r;
  }

  set_status() << "sending request";

  librados::ObjectWriteOperation op;
  op.omap_set(entries);

  cn = stack->create_completion_notifier();
  return ref.ioctx.aio_operate(ref.obj.oid, cn->completion(), &op);
}

int RGWRadosSetOmapKeysCR::request_complete()
{
  int r = cn->completion()->get_return_value();

  set_status() << "request complete; ret=" << r;

  return r;
}

RGWRadosGetOmapKeysCR::RGWRadosGetOmapKeysCR(RGWRados *_store,
                      const rgw_raw_obj& _obj,
                      const string& _marker,
<<<<<<< HEAD
                      std::set<std::string> *_entries, int _max_entries) : RGWSimpleCoroutine(_store->ctx()),
                                                store(_store),
                                                marker(_marker),
                                                entries(_entries), max_entries(_max_entries),
                                                obj(_obj), cn(NULL)
=======
                      int _max_entries,
                      ResultPtr _result)
  : RGWSimpleCoroutine(_store->ctx()), store(_store), obj(_obj),
    marker(_marker), max_entries(_max_entries),
    result(std::move(_result))
>>>>>>> f8781be9
{
  ceph_assert(result); // must be allocated
  set_description() << "get omap keys dest=" << obj << " marker=" << marker;
}

int RGWRadosGetOmapKeysCR::send_request() {
  int r = store->get_raw_obj_ref(obj, &result->ref);
  if (r < 0) {
    lderr(store->ctx()) << "ERROR: failed to get ref for (" << obj << ") ret=" << r << dendl;
    return r;
  }

  set_status() << "send request";

  librados::ObjectReadOperation op;
<<<<<<< HEAD
  op.omap_get_keys2(marker, max_entries, entries, nullptr, nullptr);
=======
  op.omap_get_keys2(marker, max_entries, &result->entries, &result->more, nullptr);
>>>>>>> f8781be9

  cn = stack->create_completion_notifier(result);
  return result->ref.ioctx.aio_operate(result->ref.obj.oid, cn->completion(), &op, NULL);
}

int RGWRadosGetOmapKeysCR::request_complete()
{
  int r = cn->completion()->get_return_value();

  set_status() << "request complete; ret=" << r;

  return r;
}

int RGWRadosGetOmapKeysCR::request_complete()
{
  int r = cn->completion()->get_return_value();

  set_status() << "request complete; ret=" << r;

  return r;
}

RGWRadosRemoveOmapKeysCR::RGWRadosRemoveOmapKeysCR(RGWRados *_store,
                      const rgw_raw_obj& _obj,
                      const set<string>& _keys) : RGWSimpleCoroutine(_store->ctx()),
                                                store(_store),
                                                keys(_keys),
                                                obj(_obj), cn(NULL)
{
  set_description() << "remove omap keys dest=" << obj << " keys=" << keys;
}

int RGWRadosRemoveOmapKeysCR::send_request() {
  int r = store->get_raw_obj_ref(obj, &ref);
  if (r < 0) {
    lderr(store->ctx()) << "ERROR: failed to get ref for (" << obj << ") ret=" << r << dendl;
    return r;
  }

  set_status() << "send request";

  librados::ObjectWriteOperation op;
  op.omap_rm_keys(keys);

  cn = stack->create_completion_notifier();
  return ref.ioctx.aio_operate(ref.obj.oid, cn->completion(), &op);
}

int RGWRadosRemoveOmapKeysCR::request_complete()
{
  int r = cn->completion()->get_return_value();

  set_status() << "request complete; ret=" << r;

  return r;
}

RGWRadosRemoveCR::RGWRadosRemoveCR(RGWRados *store, const rgw_raw_obj& obj)
  : RGWSimpleCoroutine(store->ctx()), store(store), obj(obj)
{
  set_description() << "remove dest=" << obj;
}

int RGWRadosRemoveCR::send_request()
{
  auto rados = store->get_rados_handle();
  int r = rados->ioctx_create(obj.pool.name.c_str(), ioctx);
  if (r < 0) {
    lderr(cct) << "ERROR: failed to open pool (" << obj.pool.name << ") ret=" << r << dendl;
    return r;
  }
  ioctx.locator_set_key(obj.loc);

  set_status() << "send request";

  librados::ObjectWriteOperation op;
  op.remove();

  cn = stack->create_completion_notifier();
  return ioctx.aio_operate(obj.oid, cn->completion(), &op);
}

int RGWRadosRemoveCR::request_complete()
{
  int r = cn->completion()->get_return_value();

  set_status() << "request complete; ret=" << r;

  return r;
}

RGWSimpleRadosLockCR::RGWSimpleRadosLockCR(RGWAsyncRadosProcessor *_async_rados, RGWRados *_store,
                      const rgw_raw_obj& _obj,
                      const string& _lock_name,
                      const string& _cookie,
                      uint32_t _duration) : RGWSimpleCoroutine(_store->ctx()),
                                                async_rados(_async_rados),
                                                store(_store),
                                                lock_name(_lock_name),
                                                cookie(_cookie),
                                                duration(_duration),
                                                obj(_obj),
                                                req(NULL)
{
  set_description() << "rados lock dest=" << obj << " lock=" << lock_name << " cookie=" << cookie << " duration=" << duration;
}

void RGWSimpleRadosLockCR::request_cleanup()
{
  if (req) {
    req->finish();
    req = NULL;
  }
}

int RGWSimpleRadosLockCR::send_request()
{
  set_status() << "sending request";
  req = new RGWAsyncLockSystemObj(this, stack->create_completion_notifier(),
                                 store, NULL, obj, lock_name, cookie, duration);
  async_rados->queue(req);
  return 0;
}

int RGWSimpleRadosLockCR::request_complete()
{
  set_status() << "request complete; ret=" << req->get_ret_status();
  return req->get_ret_status();
}

RGWSimpleRadosUnlockCR::RGWSimpleRadosUnlockCR(RGWAsyncRadosProcessor *_async_rados, RGWRados *_store,
                      const rgw_raw_obj& _obj,
                      const string& _lock_name,
                      const string& _cookie) : RGWSimpleCoroutine(_store->ctx()),
                                                async_rados(_async_rados),
                                                store(_store),
                                                lock_name(_lock_name),
                                                cookie(_cookie),
                                                obj(_obj),
                                                req(NULL)
{
  set_description() << "rados unlock dest=" << obj << " lock=" << lock_name << " cookie=" << cookie;
}

void RGWSimpleRadosUnlockCR::request_cleanup()
{
  if (req) {
    req->finish();
    req = NULL;
  }
}

int RGWSimpleRadosUnlockCR::send_request()
{
  set_status() << "sending request";

  req = new RGWAsyncUnlockSystemObj(this, stack->create_completion_notifier(),
                                 store, NULL, obj, lock_name, cookie);
  async_rados->queue(req);
  return 0;
}

int RGWSimpleRadosUnlockCR::request_complete()
{
  set_status() << "request complete; ret=" << req->get_ret_status();
  return req->get_ret_status();
}

int RGWOmapAppend::operate() {
  reenter(this) {
    for (;;) {
      if (!has_product() && going_down) {
        set_status() << "going down";
        break;
      }
      set_status() << "waiting for product";
      yield wait_for_product();
      yield {
        string entry;
        while (consume(&entry)) {
          set_status() << "adding entry: " << entry;
          entries[entry] = bufferlist();
          if (entries.size() >= window_size) {
            break;
          }
        }
        if (entries.size() >= window_size || going_down) {
          set_status() << "flushing to omap";
          call(new RGWRadosSetOmapKeysCR(store, obj, entries));
          entries.clear();
        }
      }
      if (get_ret_status() < 0) {
        ldout(cct, 0) << "ERROR: failed to store entries in omap" << dendl;
        return set_state(RGWCoroutine_Error);
      }
    }
    /* done with coroutine */
    return set_state(RGWCoroutine_Done);
  }
  return 0;
}

void RGWOmapAppend::flush_pending() {
  receive(pending_entries);
  num_pending_entries = 0;
}

bool RGWOmapAppend::append(const string& s) {
  if (is_done()) {
    return false;
  }
  ++total_entries;
  pending_entries.push_back(s);
  if (++num_pending_entries >= (int)window_size) {
    flush_pending();
  }
  return true;
}

bool RGWOmapAppend::finish() {
  going_down = true;
  flush_pending();
  set_sleeping(false);
  return (!is_done());
}

int RGWAsyncGetBucketInstanceInfo::_send_request()
{
<<<<<<< HEAD
  RGWObjectCtx obj_ctx(store);
  int r = store->get_bucket_instance_from_oid(obj_ctx, oid, *bucket_info, NULL, NULL);
=======
  RGWSysObjectCtx obj_ctx = store->svc.sysobj->init_obj_ctx();
  int r = store->get_bucket_instance_from_oid(obj_ctx, oid, bucket_info, NULL, NULL);
>>>>>>> f8781be9
  if (r < 0) {
    ldout(store->ctx(), 0) << "ERROR: failed to get bucket instance info for "
        << oid << dendl;
    return r;
  }

  return 0;
}

RGWRadosBILogTrimCR::RGWRadosBILogTrimCR(RGWRados *store,
                                         const RGWBucketInfo& bucket_info,
                                         int shard_id,
                                         const std::string& start_marker,
                                         const std::string& end_marker)
  : RGWSimpleCoroutine(store->ctx()), bs(store),
    start_marker(BucketIndexShardsManager::get_shard_marker(start_marker)),
    end_marker(BucketIndexShardsManager::get_shard_marker(end_marker))
{
  bs.init(bucket_info, shard_id);
}

int RGWRadosBILogTrimCR::send_request()
{
  bufferlist in;
  cls_rgw_bi_log_trim_op call;
  call.start_marker = std::move(start_marker);
  call.end_marker = std::move(end_marker);
<<<<<<< HEAD
  ::encode(call, in);
=======
  encode(call, in);
>>>>>>> f8781be9

  librados::ObjectWriteOperation op;
  op.exec(RGW_CLASS, RGW_BI_LOG_TRIM, in);

  cn = stack->create_completion_notifier();
  return bs.index_ctx.aio_operate(bs.bucket_obj, cn->completion(), &op);
}

int RGWRadosBILogTrimCR::request_complete()
{
  int r = cn->completion()->get_return_value();
  set_status() << "request complete; ret=" << r;
  return r;
}

int RGWAsyncFetchRemoteObj::_send_request()
{
  RGWObjectCtx obj_ctx(store);

  string user_id;
  char buf[16];
  snprintf(buf, sizeof(buf), ".%lld", (long long)store->instance_id());
  map<string, bufferlist> attrs;

  rgw_obj src_obj(bucket_info.bucket, key);

  rgw_obj dest_obj(bucket_info.bucket, dest_key.value_or(key));

  std::optional<uint64_t> bytes_transferred;
  int r = store->fetch_remote_obj(obj_ctx,
                       user_id,
                       NULL, /* req_info */
                       source_zone,
                       dest_obj,
                       src_obj,
                       bucket_info, /* dest */
                       bucket_info, /* source */
		       dest_placement_rule,
                       NULL, /* real_time* src_mtime, */
                       NULL, /* real_time* mtime, */
                       NULL, /* const real_time* mod_ptr, */
                       NULL, /* const real_time* unmod_ptr, */
                       false, /* high precision time */
                       NULL, /* const char *if_match, */
                       NULL, /* const char *if_nomatch, */
                       RGWRados::ATTRSMOD_NONE,
                       copy_if_newer,
                       attrs,
                       RGWObjCategory::Main,
                       versioned_epoch,
                       real_time(), /* delete_at */
                       NULL, /* string *ptag, */
                       NULL, /* string *petag, */
                       NULL, /* void (*progress_cb)(off_t, void *), */
                       NULL, /* void *progress_data*); */
                       &zones_trace,
                       &bytes_transferred);

  if (r < 0) {
    ldout(store->ctx(), 0) << "store->fetch_remote_obj() returned r=" << r << dendl;
    if (counters) {
      counters->inc(sync_counters::l_fetch_err, 1);
    }
  } else if (counters) {
    if (bytes_transferred) {
      counters->inc(sync_counters::l_fetch, *bytes_transferred);
    } else {
      counters->inc(sync_counters::l_fetch_not_modified);
    }
  }
  return r;
}

int RGWAsyncStatRemoteObj::_send_request()
{
  RGWObjectCtx obj_ctx(store);

  string user_id;
  char buf[16];
  snprintf(buf, sizeof(buf), ".%lld", (long long)store->instance_id());

  rgw_obj src_obj(bucket_info.bucket, key);

  rgw_obj dest_obj(src_obj);

  int r = store->stat_remote_obj(obj_ctx,
                       user_id,
                       nullptr, /* req_info */
                       source_zone,
                       src_obj,
                       bucket_info, /* source */
                       pmtime, /* real_time* src_mtime, */
                       psize, /* uint64_t * */
                       nullptr, /* const real_time* mod_ptr, */
                       nullptr, /* const real_time* unmod_ptr, */
                       true, /* high precision time */
                       nullptr, /* const char *if_match, */
                       nullptr, /* const char *if_nomatch, */
                       pattrs,
                       pheaders,
                       nullptr,
                       nullptr, /* string *ptag, */
                       petag); /* string *petag, */

  if (r < 0) {
    ldout(store->ctx(), 0) << "store->fetch_remote_obj() returned r=" << r << dendl;
  }
  return r;
}


int RGWAsyncRemoveObj::_send_request()
{
  RGWObjectCtx obj_ctx(store);

  rgw_obj obj(bucket_info.bucket, key);

  ldout(store->ctx(), 0) << __func__ << "(): deleting obj=" << obj << dendl;

  obj_ctx.set_atomic(obj);

  RGWObjState *state;

  int ret = store->get_obj_state(&obj_ctx, bucket_info, obj, &state);
  if (ret < 0) {
    ldout(store->ctx(), 20) << __func__ << "(): get_obj_state() obj=" << obj << " returned ret=" << ret << dendl;
    return ret;
  }

  /* has there been any racing object write? */
  if (del_if_older && (state->mtime > timestamp)) {
    ldout(store->ctx(), 20) << __func__ << "(): skipping object removal obj=" << obj << " (obj mtime=" << state->mtime << ", request timestamp=" << timestamp << ")" << dendl;
    return 0;
  }

  RGWAccessControlPolicy policy;

  /* decode policy */
  map<string, bufferlist>::iterator iter = state->attrset.find(RGW_ATTR_ACL);
  if (iter != state->attrset.end()) {
    auto bliter = iter->second.cbegin();
    try {
      policy.decode(bliter);
    } catch (buffer::error& err) {
      ldout(store->ctx(), 0) << "ERROR: could not decode policy, caught buffer::error" << dendl;
      return -EIO;
    }
  }

  RGWRados::Object del_target(store, bucket_info, obj_ctx, obj);
  RGWRados::Object::Delete del_op(&del_target);

  del_op.params.bucket_owner = bucket_info.owner;
  del_op.params.obj_owner = policy.get_owner();
  if (del_if_older) {
    del_op.params.unmod_since = timestamp;
  }
  if (versioned) {
    del_op.params.versioning_status = BUCKET_VERSIONED;
  }
  del_op.params.olh_epoch = versioned_epoch;
  del_op.params.marker_version_id = marker_version_id;
  del_op.params.obj_owner.set_id(owner);
  del_op.params.obj_owner.set_name(owner_display_name);
  del_op.params.mtime = timestamp;
  del_op.params.high_precision_time = true;
  del_op.params.zones_trace = &zones_trace;

  ret = del_op.delete_obj();
  if (ret < 0) {
    ldout(store->ctx(), 20) << __func__ << "(): delete_obj() obj=" << obj << " returned ret=" << ret << dendl;
  }
  return ret;
}

int RGWContinuousLeaseCR::operate()
{
  if (aborted) {
    caller->set_sleeping(false);
    return set_cr_done();
  }
  reenter(this) {
    while (!going_down) {
      yield call(new RGWSimpleRadosLockCR(async_rados, store, obj, lock_name, cookie, interval));

      caller->set_sleeping(false); /* will only be relevant when we return, that's why we can do it early */
      if (retcode < 0) {
        set_locked(false);
        ldout(store->ctx(), 20) << *this << ": couldn't lock " << obj << ":" << lock_name << ": retcode=" << retcode << dendl;
        return set_state(RGWCoroutine_Error, retcode);
      }
      set_locked(true);
      yield wait(utime_t(interval / 2, 0));
    }
    set_locked(false); /* moot at this point anyway */
    yield call(new RGWSimpleRadosUnlockCR(async_rados, store, obj, lock_name, cookie));
    return set_state(RGWCoroutine_Done);
  }
  return 0;
}

RGWRadosTimelogAddCR::RGWRadosTimelogAddCR(RGWRados *_store, const string& _oid,
                      const cls_log_entry& entry) : RGWSimpleCoroutine(_store->ctx()),
                                                store(_store),
                                                oid(_oid), cn(NULL)
{
  stringstream& s = set_description();
  s << "timelog add entry oid=" <<  oid << "entry={id=" << entry.id << ", section=" << entry.section << ", name=" << entry.name << "}";
  entries.push_back(entry);
}

int RGWRadosTimelogAddCR::send_request()
{
  set_status() << "sending request";

  cn = stack->create_completion_notifier();
  return store->time_log_add(oid, entries, cn->completion(), true);
}

int RGWRadosTimelogAddCR::request_complete()
{
  int r = cn->completion()->get_return_value();

  set_status() << "request complete; ret=" << r;

  return r;
}

RGWRadosTimelogTrimCR::RGWRadosTimelogTrimCR(RGWRados *store,
                                             const std::string& oid,
                                             const real_time& start_time,
                                             const real_time& end_time,
                                             const std::string& from_marker,
                                             const std::string& to_marker)
  : RGWSimpleCoroutine(store->ctx()), store(store), oid(oid),
    start_time(start_time), end_time(end_time),
    from_marker(from_marker), to_marker(to_marker)
{
  set_description() << "timelog trim oid=" <<  oid
      << " start_time=" << start_time << " end_time=" << end_time
      << " from_marker=" << from_marker << " to_marker=" << to_marker;
}

int RGWRadosTimelogTrimCR::send_request()
{
  set_status() << "sending request";

  cn = stack->create_completion_notifier();
  return store->time_log_trim(oid, start_time, end_time, from_marker,
                              to_marker, cn->completion());
}

int RGWRadosTimelogTrimCR::request_complete()
{
  int r = cn->completion()->get_return_value();

  set_status() << "request complete; ret=" << r;

  return r;
}


RGWSyncLogTrimCR::RGWSyncLogTrimCR(RGWRados *store, const std::string& oid,
                                   const std::string& to_marker,
                                   std::string *last_trim_marker)
  : RGWRadosTimelogTrimCR(store, oid, real_time{}, real_time{},
                          std::string{}, to_marker),
    cct(store->ctx()), last_trim_marker(last_trim_marker)
{
}

int RGWSyncLogTrimCR::request_complete()
{
  int r = RGWRadosTimelogTrimCR::request_complete();
  if (r != -ENODATA) {
    return r;
  }
  // nothing left to trim, update last_trim_marker
  if (*last_trim_marker < to_marker && to_marker != max_marker) {
    *last_trim_marker = to_marker;
  }
  return 0;
}


int RGWAsyncStatObj::_send_request()
{
  rgw_raw_obj raw_obj;
  store->obj_to_raw(bucket_info.placement_rule, obj, &raw_obj);
  return store->raw_obj_stat(raw_obj, psize, pmtime, pepoch,
                             nullptr, nullptr, objv_tracker);
}

RGWStatObjCR::RGWStatObjCR(RGWAsyncRadosProcessor *async_rados, RGWRados *store,
                           const RGWBucketInfo& _bucket_info, const rgw_obj& obj, uint64_t *psize,
                           real_time* pmtime, uint64_t *pepoch,
                           RGWObjVersionTracker *objv_tracker)
  : RGWSimpleCoroutine(store->ctx()), store(store), async_rados(async_rados),
    bucket_info(_bucket_info), obj(obj), psize(psize), pmtime(pmtime), pepoch(pepoch),
    objv_tracker(objv_tracker)
{
}

void RGWStatObjCR::request_cleanup()
{
  if (req) {
    req->finish();
    req = NULL;
  }
}

int RGWStatObjCR::send_request()
{
  req = new RGWAsyncStatObj(this, stack->create_completion_notifier(),
                            store, bucket_info, obj, psize, pmtime, pepoch, objv_tracker);
  async_rados->queue(req);
  return 0;
}

int RGWStatObjCR::request_complete()
{
  return req->get_ret_status();
}

RGWRadosNotifyCR::RGWRadosNotifyCR(RGWRados *store, const rgw_raw_obj& obj,
                                   bufferlist& request, uint64_t timeout_ms,
                                   bufferlist *response)
  : RGWSimpleCoroutine(store->ctx()), store(store), obj(obj),
    request(request), timeout_ms(timeout_ms), response(response)
{
  set_description() << "notify dest=" << obj;
}

int RGWRadosNotifyCR::send_request()
{
  int r = store->get_raw_obj_ref(obj, &ref);
  if (r < 0) {
    lderr(store->ctx()) << "ERROR: failed to get ref for (" << obj << ") ret=" << r << dendl;
    return r;
  }

  set_status() << "sending request";

  cn = stack->create_completion_notifier();
<<<<<<< HEAD
  return ref.ioctx.aio_notify(ref.oid, cn->completion(), request,
=======
  return ref.ioctx.aio_notify(ref.obj.oid, cn->completion(), request,
>>>>>>> f8781be9
                              timeout_ms, response);
}

int RGWRadosNotifyCR::request_complete()
{
  int r = cn->completion()->get_return_value();

  set_status() << "request complete; ret=" << r;

  return r;
}<|MERGE_RESOLUTION|>--- conflicted
+++ resolved
@@ -286,19 +286,11 @@
 RGWRadosGetOmapKeysCR::RGWRadosGetOmapKeysCR(RGWRados *_store,
                       const rgw_raw_obj& _obj,
                       const string& _marker,
-<<<<<<< HEAD
-                      std::set<std::string> *_entries, int _max_entries) : RGWSimpleCoroutine(_store->ctx()),
-                                                store(_store),
-                                                marker(_marker),
-                                                entries(_entries), max_entries(_max_entries),
-                                                obj(_obj), cn(NULL)
-=======
                       int _max_entries,
                       ResultPtr _result)
   : RGWSimpleCoroutine(_store->ctx()), store(_store), obj(_obj),
     marker(_marker), max_entries(_max_entries),
     result(std::move(_result))
->>>>>>> f8781be9
 {
   ceph_assert(result); // must be allocated
   set_description() << "get omap keys dest=" << obj << " marker=" << marker;
@@ -314,23 +306,10 @@
   set_status() << "send request";
 
   librados::ObjectReadOperation op;
-<<<<<<< HEAD
-  op.omap_get_keys2(marker, max_entries, entries, nullptr, nullptr);
-=======
   op.omap_get_keys2(marker, max_entries, &result->entries, &result->more, nullptr);
->>>>>>> f8781be9
 
   cn = stack->create_completion_notifier(result);
   return result->ref.ioctx.aio_operate(result->ref.obj.oid, cn->completion(), &op, NULL);
-}
-
-int RGWRadosGetOmapKeysCR::request_complete()
-{
-  int r = cn->completion()->get_return_value();
-
-  set_status() << "request complete; ret=" << r;
-
-  return r;
 }
 
 int RGWRadosGetOmapKeysCR::request_complete()
@@ -549,13 +528,8 @@
 
 int RGWAsyncGetBucketInstanceInfo::_send_request()
 {
-<<<<<<< HEAD
-  RGWObjectCtx obj_ctx(store);
-  int r = store->get_bucket_instance_from_oid(obj_ctx, oid, *bucket_info, NULL, NULL);
-=======
   RGWSysObjectCtx obj_ctx = store->svc.sysobj->init_obj_ctx();
   int r = store->get_bucket_instance_from_oid(obj_ctx, oid, bucket_info, NULL, NULL);
->>>>>>> f8781be9
   if (r < 0) {
     ldout(store->ctx(), 0) << "ERROR: failed to get bucket instance info for "
         << oid << dendl;
@@ -583,11 +557,7 @@
   cls_rgw_bi_log_trim_op call;
   call.start_marker = std::move(start_marker);
   call.end_marker = std::move(end_marker);
-<<<<<<< HEAD
-  ::encode(call, in);
-=======
   encode(call, in);
->>>>>>> f8781be9
 
   librados::ObjectWriteOperation op;
   op.exec(RGW_CLASS, RGW_BI_LOG_TRIM, in);
@@ -932,11 +902,7 @@
   set_status() << "sending request";
 
   cn = stack->create_completion_notifier();
-<<<<<<< HEAD
-  return ref.ioctx.aio_notify(ref.oid, cn->completion(), request,
-=======
   return ref.ioctx.aio_notify(ref.obj.oid, cn->completion(), request,
->>>>>>> f8781be9
                               timeout_ms, response);
 }
 
