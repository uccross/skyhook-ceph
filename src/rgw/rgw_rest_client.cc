--- conflicted
+++ resolved
@@ -102,8 +102,6 @@
 static void get_new_date_str(string& date_str)
 {
   date_str = rgw_to_asctime(ceph_clock_now());
-<<<<<<< HEAD
-=======
 }
 
 static void get_gmt_date_str(string& date_str)
@@ -118,7 +116,6 @@
   strftime(buffer, sizeof(buffer), "%a, %d %b %Y %H:%M:%S %z", &timeInfo);  
   
   date_str = buffer;
->>>>>>> 3ad2dfa4
 }
 
 int RGWRESTSimpleRequest::execute(RGWAccessKey& key, const char *_method, const char *resource)
