--- conflicted
+++ resolved
@@ -95,8 +95,6 @@
 };
 WRITE_CLASS_ENCODER(LCExpiration)
 
-<<<<<<< HEAD
-=======
 class LCTransition
 {
 protected:
@@ -158,29 +156,10 @@
 };
 WRITE_CLASS_ENCODER(LCTransition)
 
->>>>>>> f8781be9
 class LCFilter
 {
  protected:
   std::string prefix;
-<<<<<<< HEAD
-  // TODO add support for tagging
- public:
-  const std::string& get_prefix() const{
-    return prefix;
-  }
-
-  void set_prefix(const string& _prefix){
-    prefix = _prefix;
-  }
-
-  void set_prefix(std::string&& _prefix){
-    prefix = std::move(_prefix);
-  }
-
-  bool empty() const {
-    return prefix.empty();
-=======
   RGWObjTags obj_tags;
 
  public:
@@ -205,29 +184,12 @@
       return true;
 
     return false;
->>>>>>> f8781be9
   }
 
   bool has_prefix() const {
     return !prefix.empty();
   }
 
-<<<<<<< HEAD
-  void encode(bufferlist& bl) const {
-    ENCODE_START(1, 1, bl);
-    ::encode(prefix, bl);
-    ENCODE_FINISH(bl);
-  }
-  void decode(bufferlist::iterator& bl) {
-    DECODE_START(1, bl);
-    ::decode(prefix, bl);
-    DECODE_FINISH(bl);
-  }
-};
-WRITE_CLASS_ENCODER(LCFilter);
-
-
-=======
   bool has_tags() const {
     return !obj_tags.empty();
   }
@@ -249,7 +211,6 @@
   void dump(Formatter *f) const;
 };
 WRITE_CLASS_ENCODER(LCFilter)
->>>>>>> f8781be9
 
 class LCRule
 {
@@ -261,11 +222,8 @@
   LCExpiration noncur_expiration;
   LCExpiration mp_expiration;
   LCFilter filter;
-<<<<<<< HEAD
-=======
   map<string, LCTransition> transitions;
   map<string, LCTransition> noncur_transitions;
->>>>>>> f8781be9
   bool dm_expiration = false;
 
 public:
@@ -281,17 +239,6 @@
       return status;
   }
 
-<<<<<<< HEAD
-  string& get_prefix() {
-      return prefix;
-  }
-
-  LCFilter& get_filter() {
-    return filter;
-  }
-
-  LCExpiration& get_expiration() {
-=======
   bool is_enabled() const {
     return status == "Enabled";
   }
@@ -309,7 +256,6 @@
   }
 
   const LCExpiration& get_expiration() const {
->>>>>>> f8781be9
     return expiration;
   }
 
@@ -374,25 +320,6 @@
   bool valid() const;
   
   void encode(bufferlist& bl) const {
-<<<<<<< HEAD
-     ENCODE_START(5, 1, bl);
-     ::encode(id, bl);
-     ::encode(prefix, bl);
-     ::encode(status, bl);
-     ::encode(expiration, bl);
-     ::encode(noncur_expiration, bl);
-     ::encode(mp_expiration, bl);
-     ::encode(dm_expiration, bl);
-     ::encode(filter, bl);
-     ENCODE_FINISH(bl);
-   }
-   void decode(bufferlist::iterator& bl) {
-     DECODE_START_LEGACY_COMPAT_LEN(5, 1, 1, bl);
-     ::decode(id, bl);
-     ::decode(prefix, bl);
-     ::decode(status, bl);
-     ::decode(expiration, bl);
-=======
      ENCODE_START(6, 1, bl);
      encode(id, bl);
      encode(prefix, bl);
@@ -412,7 +339,6 @@
      decode(prefix, bl);
      decode(status, bl);
      decode(expiration, bl);
->>>>>>> f8781be9
      if (struct_v >=2) {
        decode(noncur_expiration, bl);
      }
@@ -429,9 +355,6 @@
        decode(transitions, bl);
        decode(noncur_transitions, bl);
      }
-     if (struct_v >= 5) {
-       ::decode(filter, bl);
-     }
      DECODE_FINISH(bl);
    }
   void dump(Formatter *f) const;
