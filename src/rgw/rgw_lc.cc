--- conflicted
+++ resolved
@@ -131,25 +131,12 @@
   } else {
     prefix = rule.get_prefix();
   }
-<<<<<<< HEAD
-  op.dm_expiration = rule->get_dm_expiration();
-
-  std::string prefix;
-  if (rule->get_filter().has_prefix()){
-    prefix = rule->get_filter().get_prefix();
-  } else {
-    prefix = rule->get_prefix();
-  }
-  auto ret = prefix_map.emplace(std::move(prefix), std::move(op));
-  return ret.second;
-=======
 
   if (rule.get_filter().has_tags()){
     op.obj_tags = rule.get_filter().get_tags();
   }
   prefix_map.emplace(std::move(prefix), std::move(op));
   return true;
->>>>>>> f8781be9
 }
 
 int RGWLifecycleConfiguration::check_and_add_rule(const LCRule& rule)
@@ -219,11 +206,7 @@
     utime_t next;
     next.set_from_double(end + secs);
 
-<<<<<<< HEAD
-    dout(5) << "schedule life cycle next start time: " << rgw_to_asctime(next) <<dendl;
-=======
     ldpp_dout(dpp, 5) << "schedule life cycle next start time: " << rgw_to_asctime(next) << dendl;
->>>>>>> f8781be9
 
     lock.Lock();
     cond.WaitInterval(lock, utime_t(secs, 0));
@@ -1073,46 +1056,12 @@
 		      << prefix_map.size()
 		      << dendl;
 
-<<<<<<< HEAD
-          if (!key.ns.empty()) {
-            continue;
-          }
-          if (prefix_iter->second.expiration_date != boost::none) {
-            //we have checked it before
-            is_expired = true;
-          } else {
-            is_expired = obj_has_expired(now - ceph::real_clock::to_time_t(obj_iter->meta.mtime), prefix_iter->second.expiration);
-          }
-          if (is_expired) {
-            RGWObjectCtx rctx(store);
-            rgw_obj obj(bucket_info.bucket, key);
-            RGWObjState *state;
-            int ret = store->get_obj_state(&rctx, bucket_info, obj, &state, false);
-            if (ret < 0) {
-              return ret;
-            }
-            if (state->mtime != obj_iter->meta.mtime)//Check mtime again to avoid delete a recently update object as much as possible
-              continue;
-            ret = remove_expired_obj(bucket_info, obj_iter->key, true);
-            if (ret < 0) {
-              ldout(cct, 0) << "ERROR: remove_expired_obj " << dendl;
-            } else {
-              ldout(cct, 10) << "DELETED:" << bucket_name << ":" << key << dendl;
-            }
-
-            if (going_down())
-              return 0;
-          }
-        }
-      } while (is_truncated);
-=======
   rgw_obj_key pre_marker;
   rgw_obj_key next_marker;
   for(auto prefix_iter = prefix_map.begin(); prefix_iter != prefix_map.end(); ++prefix_iter) {
     auto& op = prefix_iter->second;
     if (!is_valid_op(op)) {
       continue;
->>>>>>> f8781be9
     }
     ldpp_dout(this, 20) << __func__ << "(): prefix=" << prefix_iter->first << dendl;
     if (prefix_iter != prefix_map.begin() && 
@@ -1125,81 +1074,6 @@
     LCObjsLister ol(store, bucket_info);
     ol.set_prefix(prefix_iter->first);
 
-<<<<<<< HEAD
-        utime_t now = ceph_clock_now();
-        ceph::real_time mtime;
-        bool remove_indeed = true;
-        int expiration;
-        bool skip_expiration;
-        bool is_expired;
-        for (auto obj_iter = objs.begin(); obj_iter != objs.end(); ++obj_iter) {
-          skip_expiration = false;
-          is_expired = false;
-          if (obj_iter->is_current()) {
-            if (prefix_iter->second.expiration <= 0 && prefix_iter->second.expiration_date == boost::none
-              && !prefix_iter->second.dm_expiration) {
-              continue;
-            }
-            if (obj_iter->is_delete_marker()) {
-              if ((obj_iter + 1)==objs.end()) {
-                if (is_truncated) {
-                  //deal with it in next round because we can't judge whether this marker is the only version
-                  list_op.next_marker = obj_iter->key;
-                  break;
-                }
-              } else if (obj_iter->key.name.compare((obj_iter + 1)->key.name) == 0) {   //*obj_iter is delete marker and isn't the only version, do nothing.
-                continue;
-              }
-              skip_expiration = prefix_iter->second.dm_expiration;
-              remove_indeed = true;   //we should remove the delete marker if it's the only version
-            } else {
-              remove_indeed = false;
-            }
-            mtime = obj_iter->meta.mtime;
-            expiration = prefix_iter->second.expiration;
-            if (!skip_expiration && expiration <= 0 && prefix_iter->second.expiration_date == boost::none) {
-              continue;
-            } else if (!skip_expiration) {
-              if (expiration > 0) {
-                is_expired = obj_has_expired(now - ceph::real_clock::to_time_t(mtime), expiration);
-              } else {
-                is_expired = now >= ceph::real_clock::to_time_t(*prefix_iter->second.expiration_date);
-              }
-            }
-          } else {
-            if (prefix_iter->second.noncur_expiration <=0) {
-              continue;
-            }
-            remove_indeed = true;
-            mtime = (obj_iter == objs.begin())?pre_obj.meta.mtime:(obj_iter - 1)->meta.mtime;
-            expiration = prefix_iter->second.noncur_expiration;
-            is_expired = obj_has_expired(now - ceph::real_clock::to_time_t(mtime), expiration);
-          }
-          if (skip_expiration || is_expired) {
-            if (obj_iter->is_visible()) {
-              RGWObjectCtx rctx(store);
-              rgw_obj obj(bucket_info.bucket, obj_iter->key);
-              RGWObjState *state;
-              int ret = store->get_obj_state(&rctx, bucket_info, obj, &state, false);
-              if (ret < 0) {
-                return ret;
-              }
-              if (state->mtime != obj_iter->meta.mtime)//Check mtime again to avoid delete a recently update object as much as possible
-                continue;
-            }
-            ret = remove_expired_obj(bucket_info, obj_iter->key, remove_indeed);
-            if (ret < 0) {
-              ldout(cct, 0) << "ERROR: remove_expired_obj " << dendl;
-            } else {
-              ldout(cct, 10) << "DELETED:" << bucket_name << ":" << obj_iter->key << dendl;
-            }
-
-            if (going_down())
-              return 0;
-          }
-        }
-      } while (is_truncated);
-=======
     ret = ol.init();
 
     if (ret < 0) {
@@ -1229,7 +1103,6 @@
       if (going_down()) {
         return 0;
       }
->>>>>>> f8781be9
     }
   }
 
