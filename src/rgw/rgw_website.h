// -*- mode:C++; tab-width:8; c-basic-offset:2; indent-tabs-mode:t -*- 
// vim: ts=8 sw=2 smarttab

/*
 * Ceph - scalable distributed file system
 *
 * Copyright (C) 2015 Yehuda Sadeh <yehuda@redhat.com>
 * Copyright (C) 2015 Robin H. Johnson <robin.johnson@dreamhost.com>
 *
 * This is free software; you can redistribute it and/or
 * modify it under the terms of the GNU Lesser General Public
 * License version 2.1, as published by the Free Software 
 * Foundation.  See file COPYING.
 * 
 */

#ifndef RGW_WEBSITE_H
#define RGW_WEBSITE_H

#include <list>
#include <string>

<<<<<<< HEAD
=======
#include "common/ceph_json.h"

>>>>>>> 3ad2dfa4
#include "rgw_xml.h"

struct RGWRedirectInfo
{
  std::string protocol;
  std::string hostname;
  uint16_t http_redirect_code = 0;

  void encode(bufferlist& bl) const {
    ENCODE_START(1, 1, bl);
    encode(protocol, bl);
    encode(hostname, bl);
    encode(http_redirect_code, bl);
    ENCODE_FINISH(bl);
  }
  void decode(bufferlist::const_iterator& bl) {
    DECODE_START(1, bl);
    decode(protocol, bl);
    decode(hostname, bl);
    decode(http_redirect_code, bl);
    DECODE_FINISH(bl);
  }

  void dump(Formatter *f) const;
  void decode_json(JSONObj *obj);
};
WRITE_CLASS_ENCODER(RGWRedirectInfo)


struct RGWBWRedirectInfo
{
  RGWRedirectInfo redirect;
  std::string replace_key_prefix_with;
  std::string replace_key_with;

  void encode(bufferlist& bl) const {
    ENCODE_START(1, 1, bl);
    encode(redirect, bl);
    encode(replace_key_prefix_with, bl);
    encode(replace_key_with, bl);
    ENCODE_FINISH(bl);
  }
  void decode(bufferlist::const_iterator& bl) {
    DECODE_START(1, bl);
    decode(redirect, bl);
    decode(replace_key_prefix_with, bl);
    decode(replace_key_with, bl);
    DECODE_FINISH(bl);
  }

  void dump(Formatter *f) const;
  void dump_xml(Formatter *f) const;
  void decode_json(JSONObj *obj);
  void decode_xml(XMLObj *obj);
};
WRITE_CLASS_ENCODER(RGWBWRedirectInfo)

struct RGWBWRoutingRuleCondition
{
  std::string key_prefix_equals;
<<<<<<< HEAD
  uint16_t http_error_code_returned_equals;
=======
  uint16_t http_error_code_returned_equals = 0;
>>>>>>> 3ad2dfa4

  void encode(bufferlist& bl) const {
    ENCODE_START(1, 1, bl);
    encode(key_prefix_equals, bl);
    encode(http_error_code_returned_equals, bl);
    ENCODE_FINISH(bl);
  }
  void decode(bufferlist::const_iterator& bl) {
    DECODE_START(1, bl);
    decode(key_prefix_equals, bl);
    decode(http_error_code_returned_equals, bl);
    DECODE_FINISH(bl);
  }

  void dump(Formatter *f) const;
  void dump_xml(Formatter *f) const;
  void decode_json(JSONObj *obj);
  void decode_xml(XMLObj *obj);

  bool check_key_condition(const std::string& key);
  bool check_error_code_condition(const int error_code) {
    return (uint16_t)error_code == http_error_code_returned_equals;
  }
};
WRITE_CLASS_ENCODER(RGWBWRoutingRuleCondition)

struct RGWBWRoutingRule
{
  RGWBWRoutingRuleCondition condition;
  RGWBWRedirectInfo redirect_info;

  void encode(bufferlist& bl) const {
    ENCODE_START(1, 1, bl);
    encode(condition, bl);
    encode(redirect_info, bl);
    ENCODE_FINISH(bl);
  }
  void decode(bufferlist::const_iterator& bl) {
    DECODE_START(1, bl);
    decode(condition, bl);
    decode(redirect_info, bl);
    DECODE_FINISH(bl);
  }

  void dump(Formatter *f) const;
  void dump_xml(Formatter *f) const;
  void decode_json(JSONObj *obj);
  void decode_xml(XMLObj *obj);

  bool check_key_condition(const std::string& key) {
    return condition.check_key_condition(key);
  }
  bool check_error_code_condition(int error_code) {
    return condition.check_error_code_condition(error_code);
  }

  void apply_rule(const std::string& default_protocol,
                  const std::string& default_hostname,
                  const std::string& key,
                  std::string *redirect,
                  int *redirect_code);
};
WRITE_CLASS_ENCODER(RGWBWRoutingRule)

struct RGWBWRoutingRules
{
  std::list<RGWBWRoutingRule> rules;

  void encode(bufferlist& bl) const {
    ENCODE_START(1, 1, bl);
    encode(rules, bl);
    ENCODE_FINISH(bl);
  }
  void decode(bufferlist::const_iterator& bl) {
    DECODE_START(1, bl);
    decode(rules, bl);
    DECODE_FINISH(bl);
  }

  void dump(Formatter *f) const;
  void dump_xml(Formatter *f) const;
  void decode_json(JSONObj *obj);

  bool check_key_condition(const std::string& key, RGWBWRoutingRule **rule);
  bool check_error_code_condition(int error_code, RGWBWRoutingRule **rule);
  bool check_key_and_error_code_condition(const std::string& key,
                                          const int error_code,
                                          RGWBWRoutingRule **rule);
};
WRITE_CLASS_ENCODER(RGWBWRoutingRules)

struct RGWBucketWebsiteConf
{
  RGWRedirectInfo redirect_all;
  std::string index_doc_suffix;
  std::string error_doc;
  std::string subdir_marker;
  std::string listing_css_doc;
  bool listing_enabled;
  bool is_redirect_all;
  bool is_set_index_doc;
  RGWBWRoutingRules routing_rules;

  RGWBucketWebsiteConf()
    : listing_enabled(false) {
    is_redirect_all = false;
    is_set_index_doc = false;
  }

  void encode(bufferlist& bl) const {
    ENCODE_START(2, 1, bl);
    encode(index_doc_suffix, bl);
    encode(error_doc, bl);
    encode(routing_rules, bl);
    encode(redirect_all, bl);
    encode(subdir_marker, bl);
    encode(listing_css_doc, bl);
    encode(listing_enabled, bl);
    ENCODE_FINISH(bl);
  }
  void decode(bufferlist::const_iterator& bl) {
    DECODE_START(2, bl);
    decode(index_doc_suffix, bl);
    decode(error_doc, bl);
    decode(routing_rules, bl);
    decode(redirect_all, bl);
    if (struct_v >= 2) {
      decode(subdir_marker, bl);
      decode(listing_css_doc, bl);
      decode(listing_enabled, bl);
    }
    DECODE_FINISH(bl);
  }

  void dump(Formatter *f) const;
  void decode_json(JSONObj *obj);
  void decode_xml(XMLObj *obj);
  void dump_xml(Formatter *f) const;

  bool should_redirect(const std::string& key,
                       const int http_error_code,
                       RGWBWRoutingRule *redirect);

  bool get_effective_key(const std::string& key,
                         std::string *effective_key, bool is_file) const;

  const std::string& get_index_doc() const {
    return index_doc_suffix;
  }

  bool is_empty() const {
    return index_doc_suffix.empty() &&
           error_doc.empty() &&
           subdir_marker.empty() &&
           listing_css_doc.empty() &&
           ! listing_enabled;
  }
};
WRITE_CLASS_ENCODER(RGWBucketWebsiteConf)

#endif<|MERGE_RESOLUTION|>--- conflicted
+++ resolved
@@ -20,11 +20,8 @@
 #include <list>
 #include <string>
 
-<<<<<<< HEAD
-=======
 #include "common/ceph_json.h"
 
->>>>>>> 3ad2dfa4
 #include "rgw_xml.h"
 
 struct RGWRedirectInfo
@@ -85,11 +82,7 @@
 struct RGWBWRoutingRuleCondition
 {
   std::string key_prefix_equals;
-<<<<<<< HEAD
-  uint16_t http_error_code_returned_equals;
-=======
   uint16_t http_error_code_returned_equals = 0;
->>>>>>> 3ad2dfa4
 
   void encode(bufferlist& bl) const {
     ENCODE_START(1, 1, bl);
