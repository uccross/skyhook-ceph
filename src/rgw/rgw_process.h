// -*- mode:C++; tab-width:8; c-basic-offset:2; indent-tabs-mode:t -*-
// vim: ts=8 sw=2 smarttab

#ifndef RGW_PROCESS_H
#define RGW_PROCESS_H

#include "rgw_common.h"
#include "rgw_rados.h"
#include "rgw_acl.h"
#include "rgw_auth_registry.h"
#include "rgw_user.h"
#include "rgw_op.h"
#include "rgw_rest.h"

#include "include/ceph_assert.h"

#include "common/WorkQueue.h"
#include "common/Throttle.h"

#include <atomic>

#if !defined(dout_subsys)
#define dout_subsys ceph_subsys_rgw
#define def_dout_subsys
#endif

#define dout_context g_ceph_context

extern void signal_shutdown();

namespace rgw::dmclock {
  class Scheduler;
}

struct RGWProcessEnv {
  RGWRados *store;
  RGWREST *rest;
  OpsLogSocket *olog;
  int port;
  std::string uri_prefix;
  std::shared_ptr<rgw::auth::StrategyRegistry> auth_registry;
};

class RGWFrontendConfig;

class RGWProcess {
  deque<RGWRequest*> m_req_queue;
protected:
  CephContext *cct;
  RGWRados* store;
  rgw_auth_registry_ptr_t auth_registry;
  OpsLogSocket* olog;
  ThreadPool m_tp;
  Throttle req_throttle;
  RGWREST* rest;
  RGWFrontendConfig* conf;
  int sock_fd;
  std::string uri_prefix;

  struct RGWWQ : public ThreadPool::WorkQueue<RGWRequest> {
    RGWProcess* process;
    RGWWQ(RGWProcess* p, time_t timeout, time_t suicide_timeout, ThreadPool* tp)
      : ThreadPool::WorkQueue<RGWRequest>("RGWWQ", timeout, suicide_timeout,
					  tp), process(p) {}

    bool _enqueue(RGWRequest* req) override;

    void _dequeue(RGWRequest* req) override {
      ceph_abort();
    }

    bool _empty() override {
      return process->m_req_queue.empty();
    }

    RGWRequest* _dequeue() override;

    using ThreadPool::WorkQueue<RGWRequest>::_process;

    void _process(RGWRequest *req, ThreadPool::TPHandle &) override;

    void _dump_queue();

    void _clear() override {
      ceph_assert(process->m_req_queue.empty());
    }
  } req_wq;

public:
  RGWProcess(CephContext* const cct,
             RGWProcessEnv* const pe,
             const int num_threads,
             RGWFrontendConfig* const conf)
    : cct(cct),
      store(pe->store),
      auth_registry(pe->auth_registry),
      olog(pe->olog),
      m_tp(cct, "RGWProcess::m_tp", "tp_rgw_process", num_threads),
      req_throttle(cct, "rgw_ops", num_threads * 2),
      rest(pe->rest),
      conf(conf),
      sock_fd(-1),
      uri_prefix(pe->uri_prefix),
      req_wq(this, g_conf()->rgw_op_thread_timeout,
	     g_conf()->rgw_op_thread_suicide_timeout, &m_tp) {
  }
  
  virtual ~RGWProcess() = default;

  virtual void run() = 0;
  virtual void handle_request(RGWRequest *req) = 0;

  void pause() {
    m_tp.pause();
  }

  void unpause_with_new_config(RGWRados* const store,
                               rgw_auth_registry_ptr_t auth_registry) {
    this->store = store;
    this->auth_registry = std::move(auth_registry);
    m_tp.unpause();
  }

  void close_fd() {
    if (sock_fd >= 0) {
      ::close(sock_fd);
      sock_fd = -1;
    }
  }
}; /* RGWProcess */

class RGWFCGXProcess : public RGWProcess {
  int max_connections;
public:

  /* have a bit more connections than threads so that requests are
   * still accepted even if we're still processing older requests */
  RGWFCGXProcess(CephContext* const cct,
                 RGWProcessEnv* const pe,
                 const int num_threads,
                 RGWFrontendConfig* const conf)
    : RGWProcess(cct, pe, num_threads, conf),
      max_connections(num_threads + (num_threads >> 3)) {
  }

  void run() override;
  void handle_request(RGWRequest* req) override;
};

class RGWProcessControlThread : public Thread {
  RGWProcess *pprocess;
public:
  explicit RGWProcessControlThread(RGWProcess *_pprocess) : pprocess(_pprocess) {}

  void *entry() override {
    pprocess->run();
    return NULL;
  }
};

class RGWLoadGenProcess : public RGWProcess {
  RGWAccessKey access_key;
public:
  RGWLoadGenProcess(CephContext* cct, RGWProcessEnv* pe, int num_threads,
		  RGWFrontendConfig* _conf) :
  RGWProcess(cct, pe, num_threads, _conf) {}
  void run() override;
  void checkpoint();
  void handle_request(RGWRequest* req) override;
  void gen_request(const string& method, const string& resource,
		  int content_length, std::atomic<bool>* fail_flag);

  void set_access_key(RGWAccessKey& key) { access_key = key; }
};
/* process stream request */
extern int process_request(RGWRados* store,
                           RGWREST* rest,
                           RGWRequest* req,
                           const std::string& frontend_prefix,
                           const rgw_auth_registry_t& auth_registry,
                           RGWRestfulIO* client_io,
                           OpsLogSocket* olog,
<<<<<<< HEAD
=======
                           optional_yield y,
                           rgw::dmclock::Scheduler *scheduler,
>>>>>>> 3ad2dfa4
                           int* http_ret = nullptr);

extern int rgw_process_authenticated(RGWHandler_REST* handler,
                                     RGWOp*& op,
                                     RGWRequest* req,
                                     req_state* s,
                                     bool skip_retarget = false);

#if defined(def_dout_subsys)
#undef def_dout_subsys
#undef dout_subsys
#endif
#undef dout_context

#endif /* RGW_PROCESS_H */<|MERGE_RESOLUTION|>--- conflicted
+++ resolved
@@ -180,11 +180,8 @@
                            const rgw_auth_registry_t& auth_registry,
                            RGWRestfulIO* client_io,
                            OpsLogSocket* olog,
-<<<<<<< HEAD
-=======
                            optional_yield y,
                            rgw::dmclock::Scheduler *scheduler,
->>>>>>> 3ad2dfa4
                            int* http_ret = nullptr);
 
 extern int rgw_process_authenticated(RGWHandler_REST* handler,
