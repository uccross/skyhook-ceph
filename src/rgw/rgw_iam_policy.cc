--- conflicted
+++ resolved
@@ -9,16 +9,10 @@
 #include <stack>
 #include <utility>
 
-<<<<<<< HEAD
-#include <boost/regex.hpp>
-#include <iostream>
-=======
 #include <experimental/iterator>
 
->>>>>>> f8781be9
 #include "rapidjson/reader.h"
 
-#include "common/backport14.h"
 #include "rgw_auth.h"
 #include <arpa/inet.h>
 #include "rgw_iam_policy.h"
@@ -68,208 +62,6 @@
 };
 
 
-<<<<<<< HEAD
-ARN::ARN(const rgw_bucket& b)
-  : partition(Partition::aws),
-    service(Service::s3),
-    region(),
-    account(b.tenant),
-    resource(b.name) { }
-
-ARN::ARN(const rgw_bucket& b, const string& o)
-  : partition(Partition::aws),
-    service(Service::s3),
-    region(),
-    account(b.tenant),
-    resource(b.name) {
-  resource.push_back('/');
-  resource.append(o);
-}
-
-optional<ARN> ARN::parse(const string& s, bool wildcards) {
-  static const char str_wild[] = "arn:([^:]*):([^:]*):([^:]*):([^:]*):([^:]*)";
-  static const regex rx_wild(str_wild,
-				    sizeof(str_wild) - 1,
-				    ECMAScript | optimize);
-  static const char str_no_wild[]
-    = "arn:([^:*]*):([^:*]*):([^:*]*):([^:*]*):([^:*]*)";
-  static const regex rx_no_wild(str_no_wild,
-				sizeof(str_no_wild) - 1,
-				ECMAScript | optimize);
-
-  smatch match;
-
-  if ((s == "*") && wildcards) {
-    return ARN(Partition::wildcard, Service::wildcard, "*", "*", "*");
-  } else if (regex_match(s, match, wildcards ? rx_wild : rx_no_wild) &&
-	     match.size() == 6) {
-    if (auto p = to_partition(match[1], wildcards)) {
-      if (auto s = to_service(match[2], wildcards)) {
-	return ARN(*p, *s, match[3], match[4], match[5]);
-      }
-    }
-  }
-  return none;
-}
-
-string ARN::to_string() const {
-  string s;
-
-  if (partition == Partition::aws) {
-    s.append("aws:");
-  } else if (partition == Partition::aws_cn) {
-    s.append("aws-cn:");
-  } else if (partition == Partition::aws_us_gov) {
-    s.append("aws-us-gov:");
-  } else {
-    s.append("*:");
-  }
-
-  static const unordered_map<Service, string> services = {
-    { Service::acm, "acm" },
-    { Service::apigateway, "apigateway" },
-    { Service::appstream, "appstream" },
-    { Service::artifact, "artifact" },
-    { Service::autoscaling, "autoscaling" },
-    { Service::aws_marketplace, "aws-marketplace" },
-    { Service::aws_marketplace_management, "aws-marketplace-management" },
-    { Service::aws_portal, "aws-portal" },
-    { Service::cloudformation, "cloudformation" },
-    { Service::cloudfront, "cloudfront" },
-    { Service::cloudhsm, "cloudhsm" },
-    { Service::cloudsearch, "cloudsearch" },
-    { Service::cloudtrail, "cloudtrail" },
-    { Service::cloudwatch, "cloudwatch" },
-    { Service::codebuild, "codebuild" },
-    { Service::codecommit, "codecommit" },
-    { Service::codedeploy, "codedeploy" },
-    { Service::codepipeline, "codepipeline" },
-    { Service::cognito_identity, "cognito-identity" },
-    { Service::cognito_idp, "cognito-idp" },
-    { Service::cognito_sync, "cognito-sync" },
-    { Service::config, "config" },
-    { Service::datapipeline, "datapipeline" },
-    { Service::devicefarm, "devicefarm" },
-    { Service::directconnect, "directconnect" },
-    { Service::dms, "dms" },
-    { Service::ds, "ds" },
-    { Service::dynamodb, "dynamodb" },
-    { Service::ec2, "ec2" },
-    { Service::ecr, "ecr" },
-    { Service::ecs, "ecs" },
-    { Service::elasticache, "elasticache" },
-    { Service::elasticbeanstalk, "elasticbeanstalk" },
-    { Service::elasticfilesystem, "elasticfilesystem" },
-    { Service::elasticloadbalancing, "elasticloadbalancing" },
-    { Service::elasticmapreduce, "elasticmapreduce" },
-    { Service::elastictranscoder, "elastictranscoder" },
-    { Service::es, "es" },
-    { Service::events, "events" },
-    { Service::firehose, "firehose" },
-    { Service::gamelift, "gamelift" },
-    { Service::glacier, "glacier" },
-    { Service::health, "health" },
-    { Service::iam, "iam" },
-    { Service::importexport, "importexport" },
-    { Service::inspector, "inspector" },
-    { Service::iot, "iot" },
-    { Service::kinesis, "kinesis" },
-    { Service::kinesisanalytics, "kinesisanalytics" },
-    { Service::kms, "kms" },
-    { Service::lambda, "lambda" },
-    { Service::lightsail, "lightsail" },
-    { Service::logs, "logs" },
-    { Service::machinelearning, "machinelearning" },
-    { Service::mobileanalytics, "mobileanalytics" },
-    { Service::mobilehub, "mobilehub" },
-    { Service::opsworks, "opsworks" },
-    { Service::opsworks_cm, "opsworks-cm" },
-    { Service::polly, "polly" },
-    { Service::rds, "rds" },
-    { Service::redshift, "redshift" },
-    { Service::route53, "route53" },
-    { Service::route53domains, "route53domains" },
-    { Service::s3, "s3" },
-    { Service::sdb, "sdb" },
-    { Service::servicecatalog, "servicecatalog" },
-    { Service::ses, "ses" },
-    { Service::sns, "sns" },
-    { Service::sqs, "sqs" },
-    { Service::ssm, "ssm" },
-    { Service::states, "states" },
-    { Service::storagegateway, "storagegateway" },
-    { Service::sts, "sts" },
-    { Service::support, "support" },
-    { Service::swf, "swf" },
-    { Service::trustedadvisor, "trustedadvisor" },
-    { Service::waf, "waf" },
-    { Service::workmail, "workmail" },
-    { Service::workspaces, "workspaces" }};
-
-  auto i = services.find(service);
-  if (i != services.end()) {
-    s.append(i->second);
-  } else {
-    s.push_back('*');
-  }
-  s.push_back(':');
-
-  s.append(region);
-  s.push_back(':');
-
-  s.append(account);
-  s.push_back(':');
-
-  s.append(resource);
-
-  return s;
-}
-
-bool operator ==(const ARN& l, const ARN& r) {
-  return ((l.partition == r.partition) &&
-	  (l.service == r.service) &&
-	  (l.region == r.region) &&
-	  (l.account == r.account) &&
-	  (l.resource == r.resource));
-}
-bool operator <(const ARN& l, const ARN& r) {
-  return ((l.partition < r.partition) ||
-	  (l.service < r.service) ||
-	  (l.region < r.region) ||
-	  (l.account < r.account) ||
-	  (l.resource < r.resource));
-}
-
-// The candidate is not allowed to have wildcards. The only way to
-// do that sanely would be to use unification rather than matching.
-bool ARN::match(const ARN& candidate) const {
-  if ((candidate.partition == Partition::wildcard) ||
-      (partition != candidate.partition && partition
-       != Partition::wildcard)) {
-    return false;
-  }
-
-  if ((candidate.service == Service::wildcard) ||
-      (service != candidate.service && service != Service::wildcard)) {
-    return false;
-  }
-
-  if (!match_policy(region, candidate.region, MATCH_POLICY_ARN)) {
-    return false;
-  }
-
-  if (!match_policy(account, candidate.account, MATCH_POLICY_ARN)) {
-    return false;
-  }
-
-  if (!match_policy(resource, candidate.resource, MATCH_POLICY_ARN)) {
-    return false;
-  }
-
-  return true;
-}
-=======
->>>>>>> f8781be9
 
 static const actpair actpairs[] =
 {{ "s3:AbortMultipartUpload", s3AbortMultipartUpload },
@@ -628,13 +420,8 @@
 
 // I should just rewrite a few helper functions to use iterators,
 // which will make all of this ever so much nicer.
-<<<<<<< HEAD
-static optional<Principal> parse_principal(CephContext* cct, TokenID t,
-					   string&& s) {
-=======
 static boost::optional<Principal> parse_principal(CephContext* cct, TokenID t,
 						  string&& s) {
->>>>>>> f8781be9
   // Wildcard!
   if ((t == TokenID::AWS) && (s == "*")) {
     return Principal::wildcard();
@@ -642,13 +429,8 @@
     // Do nothing for now.
   } else if (t == TokenID::CanonicalUser) {
 
-<<<<<<< HEAD
-    // AWS ARNs
-  } else if (t == TokenID::AWS) {
-=======
   }  // AWS and Federated ARNs
    else if (t == TokenID::AWS || t == TokenID::Federated) {
->>>>>>> f8781be9
     if (auto a = ARN::parse(s)) {
       if (a->resource == "root") {
 	return Principal::tenant(std::move(a->account));
@@ -656,12 +438,8 @@
 
       static const char rx_str[] = "([^/]*)/(.*)";
       static const regex rx(rx_str, sizeof(rx_str) - 1,
-<<<<<<< HEAD
-			    ECMAScript | optimize);
-=======
 			    std::regex_constants::ECMAScript |
 			    std::regex_constants::optimize);
->>>>>>> f8781be9
       smatch match;
       if (regex_match(a->resource, match, rx) && match.size() == 3) {
 	if (match[1] == "user") {
@@ -673,13 +451,10 @@
 	  return Principal::role(std::move(a->account),
 				 match[2]);
 	}
-<<<<<<< HEAD
-=======
 
         if (match[1] == "oidc-provider") {
                 return Principal::oidc_provider(std::move(match[2]));
         }
->>>>>>> f8781be9
       }
     } else {
       if (std::none_of(s.begin(), s.end(),
@@ -725,11 +500,6 @@
     t->noprinc.emplace(Principal::wildcard());
   } else if ((w->id == TokenID::Action) ||
 	     (w->id == TokenID::NotAction)) {
-<<<<<<< HEAD
-    for (auto& p : actpairs) {
-      if (match_policy({s, l}, p.name, MATCH_POLICY_ACTION)) {
-	(w->id == TokenID::Action ? t->action : t->notaction) |= p.bit;
-=======
     is_action = true;
     if (*s == '*') {
       is_validaction = true;
@@ -759,7 +529,6 @@
         if ((t->notaction & stsAllValue) == stsAllValue) {
           t->notaction[stsAll] = 1;
         }
->>>>>>> f8781be9
       }
     }
   } else if (w->id == TokenID::Resource || w->id == TokenID::NotResource) {
@@ -904,43 +673,27 @@
     return orrible(std::equal_to<std::string>(), s, vals);
 
   case TokenID::StringNotEquals:
-<<<<<<< HEAD
-    return orrible(ceph::not_fn(std::equal_to<std::string>()),
-=======
     return orrible(std::not_fn(std::equal_to<std::string>()),
->>>>>>> f8781be9
 		   s, vals);
 
   case TokenID::StringEqualsIgnoreCase:
     return orrible(ci_equal_to(), s, vals);
 
   case TokenID::StringNotEqualsIgnoreCase:
-<<<<<<< HEAD
-    return orrible(ceph::not_fn(ci_equal_to()), s, vals);
-=======
     return orrible(std::not_fn(ci_equal_to()), s, vals);
->>>>>>> f8781be9
 
   case TokenID::StringLike:
     return orrible(string_like(), s, vals);
 
   case TokenID::StringNotLike:
-<<<<<<< HEAD
-    return orrible(ceph::not_fn(string_like()), s, vals);
-=======
     return orrible(std::not_fn(string_like()), s, vals);
->>>>>>> f8781be9
 
     // Numeric
   case TokenID::NumericEquals:
     return shortible(std::equal_to<double>(), as_number, s, vals);
 
   case TokenID::NumericNotEquals:
-<<<<<<< HEAD
-    return shortible(ceph::not_fn(std::equal_to<double>()),
-=======
     return shortible(std::not_fn(std::equal_to<double>()),
->>>>>>> f8781be9
 		     as_number, s, vals);
 
 
@@ -962,11 +715,7 @@
     return shortible(std::equal_to<ceph::real_time>(), as_date, s, vals);
 
   case TokenID::DateNotEquals:
-<<<<<<< HEAD
-    return shortible(ceph::not_fn(std::equal_to<ceph::real_time>()),
-=======
     return shortible(std::not_fn(std::equal_to<ceph::real_time>()),
->>>>>>> f8781be9
 		     as_date, s, vals);
 
   case TokenID::DateLessThan:
@@ -1034,10 +783,7 @@
   }
 
   m.v6 = (s.find(':') == string::npos) ? false : true;
-<<<<<<< HEAD
-=======
-
->>>>>>> f8781be9
+
   auto slash = s.find('/');
   if (slash == string::npos) {
     m.prefix = m.v6 ? 128 : 32;
