// -*- mode:C++; tab-width:8; c-basic-offset:2; indent-tabs-mode:t -*-
// vim: ts=8 sw=2 smarttab

#include "rgw_rados.h"
#include "rgw_zone.h"
#include "rgw_rest_conn.h"

#include "services/svc_zone.h"

#define dout_subsys ceph_subsys_rgw

RGWRESTConn::RGWRESTConn(CephContext *_cct, RGWSI_Zone *zone_svc,
                         const string& _remote_id,
                         const list<string>& remote_endpoints,
                         HostStyle _host_style)
  : cct(_cct),
    endpoints(remote_endpoints.begin(), remote_endpoints.end()),
    remote_id(_remote_id), host_style(_host_style)
{
  if (zone_svc) {
    key = zone_svc->get_zone_params().system_key;
    self_zone_group = zone_svc->get_zonegroup().get_id();
  }
}

RGWRESTConn::RGWRESTConn(CephContext *_cct, RGWSI_Zone *zone_svc,
                         const string& _remote_id,
                         const list<string>& remote_endpoints,
                         RGWAccessKey _cred,
                         HostStyle _host_style)
  : cct(_cct),
    endpoints(remote_endpoints.begin(), remote_endpoints.end()),
    key(std::move(_cred)),
    remote_id(_remote_id), host_style(_host_style)
{
  if (zone_svc) {
    self_zone_group = zone_svc->get_zonegroup().get_id();
  }
}

RGWRESTConn::RGWRESTConn(RGWRESTConn&& other)
  : cct(other.cct),
    endpoints(std::move(other.endpoints)),
    key(std::move(other.key)),
    self_zone_group(std::move(other.self_zone_group)),
    remote_id(std::move(other.remote_id)),
    counter(other.counter.load())
{
}

RGWRESTConn& RGWRESTConn::operator=(RGWRESTConn&& other)
{
  cct = other.cct;
  endpoints = std::move(other.endpoints);
  key = std::move(other.key);
  self_zone_group = std::move(other.self_zone_group);
  remote_id = std::move(other.remote_id);
  counter = other.counter.load();
  return *this;
}

int RGWRESTConn::get_url(string& endpoint)
{
  if (endpoints.empty()) {
    ldout(cct, 0) << "ERROR: endpoints not configured for upstream zone" << dendl;
    return -EIO;
  }

  int i = ++counter;
  endpoint = endpoints[i % endpoints.size()];

  return 0;
}

string RGWRESTConn::get_url()
{
  string endpoint;
  if (endpoints.empty()) {
    ldout(cct, 0) << "WARNING: endpoints not configured for upstream zone" << dendl; /* we'll catch this later */
    return endpoint;
  }

  int i = ++counter;
  endpoint = endpoints[i % endpoints.size()];

  return endpoint;
}

void RGWRESTConn::populate_params(param_vec_t& params, const rgw_user *uid, const string& zonegroup)
{
  populate_uid(params, uid);
  populate_zonegroup(params, zonegroup);
}

int RGWRESTConn::forward(const rgw_user& uid, req_info& info, obj_version *objv, size_t max_response, bufferlist *inbl, bufferlist *outbl)
{
  string url;
  int ret = get_url(url);
  if (ret < 0)
    return ret;
  param_vec_t params;
  populate_params(params, &uid, self_zone_group);
  if (objv) {
    params.push_back(param_pair_t(RGW_SYS_PARAM_PREFIX "tag", objv->tag));
    char buf[16];
    snprintf(buf, sizeof(buf), "%lld", (long long)objv->ver);
    params.push_back(param_pair_t(RGW_SYS_PARAM_PREFIX "ver", buf));
  }
  RGWRESTSimpleRequest req(cct, info.method, url, NULL, &params);
  return req.forward_request(key, info, max_response, inbl, outbl);
}

class StreamObjData : public RGWGetDataCB {
  rgw_obj obj;
public:
    explicit StreamObjData(rgw_obj& _obj) : obj(_obj) {}
};

int RGWRESTConn::put_obj_send_init(rgw_obj& obj, const rgw_http_param_pair *extra_params, RGWRESTStreamS3PutObj **req)
{
  string url;
  int ret = get_url(url);
  if (ret < 0)
    return ret;

  rgw_user uid;
  param_vec_t params;
  populate_params(params, &uid, self_zone_group);

  if (extra_params) {
    append_param_list(params, extra_params);
  }

  RGWRESTStreamS3PutObj *wr = new RGWRESTStreamS3PutObj(cct, "PUT", url, NULL, &params, host_style);
  wr->send_init(obj);
  *req = wr;
  return 0;
}

int RGWRESTConn::put_obj_async(const rgw_user& uid, rgw_obj& obj, uint64_t obj_size,
                               map<string, bufferlist>& attrs, bool send,
                               RGWRESTStreamS3PutObj **req)
{
  string url;
  int ret = get_url(url);
  if (ret < 0)
    return ret;

  param_vec_t params;
  populate_params(params, &uid, self_zone_group);
  RGWRESTStreamS3PutObj *wr = new RGWRESTStreamS3PutObj(cct, "PUT", url, NULL, &params, host_style);
  ret = wr->put_obj_init(key, obj, obj_size, attrs, send);
  if (ret < 0) {
    delete wr;
    return ret;
  }
  *req = wr;
  return 0;
}

int RGWRESTConn::complete_request(RGWRESTStreamS3PutObj *req, string& etag, real_time *mtime)
{
  int ret = req->complete_request(&etag, mtime);
  delete req;

  return ret;
}

static void set_date_header(const real_time *t, map<string, string>& headers, bool high_precision_time, const string& header_name)
{
  if (!t) {
    return;
  }
  stringstream s;
  utime_t tm = utime_t(*t);
  if (high_precision_time) {
    tm.gmtime_nsec(s);
  } else {
    tm.gmtime(s);
  }
  headers[header_name] = s.str();
}

template <class T>
static void set_header(T val, map<string, string>& headers, const string& header_name)
{
  stringstream s;
  s << val;
  headers[header_name] = s.str();
}


int RGWRESTConn::get_obj(const rgw_user& uid, req_info *info /* optional */, const rgw_obj& obj,
                         const real_time *mod_ptr, const real_time *unmod_ptr,
                         uint32_t mod_zone_id, uint64_t mod_pg_ver,
                         bool prepend_metadata, bool get_op, bool rgwx_stat,
<<<<<<< HEAD
                         bool sync_manifest, bool skip_decrypt, RGWGetDataCB *cb,
                         RGWRESTStreamRWRequest **req)
=======
                         bool sync_manifest, bool skip_decrypt,
                         bool send, RGWHTTPStreamRWRequest::ReceiveCB *cb, RGWRESTStreamRWRequest **req)
{
  get_obj_params params;
  params.uid = uid;
  params.info = info;
  params.mod_ptr = mod_ptr;
  params.mod_pg_ver = mod_pg_ver;
  params.prepend_metadata = prepend_metadata;
  params.get_op = get_op;
  params.rgwx_stat = rgwx_stat;
  params.sync_manifest = sync_manifest;
  params.skip_decrypt = skip_decrypt;
  params.cb = cb;
  return get_obj(obj, params, send, req);
}

int RGWRESTConn::get_obj(const rgw_obj& obj, const get_obj_params& in_params, bool send, RGWRESTStreamRWRequest **req)
>>>>>>> f8781be9
{
  string url;
  int ret = get_url(url);
  if (ret < 0)
    return ret;

  param_vec_t params;
  populate_params(params, &in_params.uid, self_zone_group);
  if (in_params.prepend_metadata) {
    params.push_back(param_pair_t(RGW_SYS_PARAM_PREFIX "prepend-metadata", "true"));
  }
  if (in_params.rgwx_stat) {
    params.push_back(param_pair_t(RGW_SYS_PARAM_PREFIX "stat", "true"));
  }
  if (in_params.sync_manifest) {
    params.push_back(param_pair_t(RGW_SYS_PARAM_PREFIX "sync-manifest", ""));
  }
<<<<<<< HEAD
  if (skip_decrypt) {
=======
  if (in_params.skip_decrypt) {
>>>>>>> f8781be9
    params.push_back(param_pair_t(RGW_SYS_PARAM_PREFIX "skip-decrypt", ""));
  }
  if (!obj.key.instance.empty()) {
    const string& instance = obj.key.instance;
    params.push_back(param_pair_t("versionId", instance));
  }
  if (in_params.get_op) {
    *req = new RGWRESTStreamReadRequest(cct, url, in_params.cb, NULL, &params, host_style);
  } else {
    *req = new RGWRESTStreamHeadRequest(cct, url, in_params.cb, NULL, &params);
  }
  map<string, string> extra_headers;
  if (in_params.info) {
    const auto& orig_map = in_params.info->env->get_map();

    /* add original headers that start with HTTP_X_AMZ_ */
    static constexpr char SEARCH_AMZ_PREFIX[] = "HTTP_X_AMZ_";
    for (auto iter= orig_map.lower_bound(SEARCH_AMZ_PREFIX); iter != orig_map.end(); ++iter) {
      const string& name = iter->first;
      if (name == "HTTP_X_AMZ_DATE") /* don't forward date from original request */
        continue;
      if (name.compare(0, strlen(SEARCH_AMZ_PREFIX), SEARCH_AMZ_PREFIX) != 0)
        break;
      extra_headers[iter->first] = iter->second;
    }
  }

  set_date_header(in_params.mod_ptr, extra_headers, in_params.high_precision_time, "HTTP_IF_MODIFIED_SINCE");
  set_date_header(in_params.unmod_ptr, extra_headers, in_params.high_precision_time, "HTTP_IF_UNMODIFIED_SINCE");
  if (!in_params.etag.empty()) {
    set_header(in_params.etag, extra_headers, "HTTP_IF_MATCH");
  }
  if (in_params.mod_zone_id != 0) {
    set_header(in_params.mod_zone_id, extra_headers, "HTTP_DEST_ZONE_SHORT_ID");
  }
  if (in_params.mod_pg_ver != 0) {
    set_header(in_params.mod_pg_ver, extra_headers, "HTTP_DEST_PG_VER");
  }
  if (in_params.range_is_set) {
    char buf[64];
    snprintf(buf, sizeof(buf), "bytes=%lld-%lld", (long long)in_params.range_start, (long long)in_params.range_end);
    set_header(buf, extra_headers, "RANGE");
  }

  int r = (*req)->send_prepare(key, extra_headers, obj);
  if (r < 0) {
    goto done_err;
  }
  
  if (!send) {
    return 0;
  }

  r = (*req)->send(nullptr);
  if (r < 0) {
    goto done_err;
  }
  return 0;
done_err:
  delete *req;
  *req = nullptr;
  return r;
}

int RGWRESTConn::complete_request(RGWRESTStreamRWRequest *req,
                                  string *etag,
                                  real_time *mtime,
                                  uint64_t *psize,
                                  map<string, string> *pattrs,
                                  map<string, string> *pheaders)
{
  int ret = req->complete_request(etag, mtime, psize, pattrs, pheaders);
  delete req;

  return ret;
}

int RGWRESTConn::get_resource(const string& resource,
		     param_vec_t *extra_params,
		     map<string, string> *extra_headers,
		     bufferlist& bl,
                     bufferlist *send_data,
		     RGWHTTPManager *mgr)
{
  string url;
  int ret = get_url(url);
  if (ret < 0)
    return ret;

  param_vec_t params;

  if (extra_params) {
    params.insert(params.end(), extra_params->begin(), extra_params->end());
  }

  populate_params(params, nullptr, self_zone_group);

  RGWStreamIntoBufferlist cb(bl);

  RGWRESTStreamReadRequest req(cct, url, &cb, NULL, &params, host_style);

  map<string, string> headers;
  if (extra_headers) {
    headers.insert(extra_headers->begin(), extra_headers->end());
  }

  ret = req.send_request(&key, headers, resource, mgr, send_data);
  if (ret < 0) {
    ldout(cct, 5) << __func__ << ": send_request() resource=" << resource << " returned ret=" << ret << dendl;
    return ret;
  }

  return req.complete_request();
}

RGWRESTReadResource::RGWRESTReadResource(RGWRESTConn *_conn,
                                         const string& _resource,
		                         const rgw_http_param_pair *pp,
					 param_vec_t *extra_headers,
                                         RGWHTTPManager *_mgr)
  : cct(_conn->get_ctx()), conn(_conn), resource(_resource),
    params(make_param_list(pp)), cb(bl), mgr(_mgr),
    req(cct, conn->get_url(), &cb, NULL, NULL)
{
  init_common(extra_headers);
}

RGWRESTReadResource::RGWRESTReadResource(RGWRESTConn *_conn,
                                         const string& _resource,
					 param_vec_t& _params,
					 param_vec_t *extra_headers,
                                         RGWHTTPManager *_mgr)
  : cct(_conn->get_ctx()), conn(_conn), resource(_resource), params(_params),
    cb(bl), mgr(_mgr), req(cct, conn->get_url(), &cb, NULL, NULL)
{
  init_common(extra_headers);
}

void RGWRESTReadResource::init_common(param_vec_t *extra_headers)
{
  conn->populate_params(params, nullptr, conn->get_self_zonegroup());

  if (extra_headers) {
    headers.insert(extra_headers->begin(), extra_headers->end());
  }

  req.set_params(&params);
}

int RGWRESTReadResource::read()
{
  int ret = req.send_request(&conn->get_key(), headers, resource, mgr);
  if (ret < 0) {
    ldout(cct, 5) << __func__ << ": send_request() resource=" << resource << " returned ret=" << ret << dendl;
    return ret;
  }

  return req.complete_request();
}

int RGWRESTReadResource::aio_read()
{
  int ret = req.send_request(&conn->get_key(), headers, resource, mgr);
  if (ret < 0) {
    ldout(cct, 5) << __func__ << ": send_request() resource=" << resource << " returned ret=" << ret << dendl;
    return ret;
  }

  return 0;
}

RGWRESTSendResource::RGWRESTSendResource(RGWRESTConn *_conn,
                                         const string& _method,
                                         const string& _resource,
		                         const rgw_http_param_pair *pp,
					 param_vec_t *extra_headers,
                                         RGWHTTPManager *_mgr)
  : cct(_conn->get_ctx()), conn(_conn), method(_method), resource(_resource),
    params(make_param_list(pp)), cb(bl), mgr(_mgr),
    req(cct, method.c_str(), conn->get_url(), &cb, NULL, NULL, _conn->get_host_style())
{
  init_common(extra_headers);
}

RGWRESTSendResource::RGWRESTSendResource(RGWRESTConn *_conn,
                                         const string& _method,
                                         const string& _resource,
					 param_vec_t& params,
					 param_vec_t *extra_headers,
                                         RGWHTTPManager *_mgr)
  : cct(_conn->get_ctx()), conn(_conn), method(_method), resource(_resource), params(params),
    cb(bl), mgr(_mgr), req(cct, method.c_str(), conn->get_url(), &cb, NULL, NULL, _conn->get_host_style())
{
  init_common(extra_headers);
}

void RGWRESTSendResource::init_common(param_vec_t *extra_headers)
{
  conn->populate_params(params, nullptr, conn->get_self_zonegroup());

  if (extra_headers) {
    headers.insert(extra_headers->begin(), extra_headers->end());
  }

  req.set_params(&params);
}

int RGWRESTSendResource::send(bufferlist& outbl)
{
  req.set_send_length(outbl.length());
  req.set_outbl(outbl);

  int ret = req.send_request(&conn->get_key(), headers, resource, mgr);
  if (ret < 0) {
    ldout(cct, 5) << __func__ << ": send_request() resource=" << resource << " returned ret=" << ret << dendl;
    return ret;
  }

  return req.complete_request();
}

int RGWRESTSendResource::aio_send(bufferlist& outbl)
{
  req.set_send_length(outbl.length());
  req.set_outbl(outbl);

  int ret = req.send_request(&conn->get_key(), headers, resource, mgr);
  if (ret < 0) {
    ldout(cct, 5) << __func__ << ": send_request() resource=" << resource << " returned ret=" << ret << dendl;
    return ret;
  }

  return 0;
}<|MERGE_RESOLUTION|>--- conflicted
+++ resolved
@@ -194,10 +194,6 @@
                          const real_time *mod_ptr, const real_time *unmod_ptr,
                          uint32_t mod_zone_id, uint64_t mod_pg_ver,
                          bool prepend_metadata, bool get_op, bool rgwx_stat,
-<<<<<<< HEAD
-                         bool sync_manifest, bool skip_decrypt, RGWGetDataCB *cb,
-                         RGWRESTStreamRWRequest **req)
-=======
                          bool sync_manifest, bool skip_decrypt,
                          bool send, RGWHTTPStreamRWRequest::ReceiveCB *cb, RGWRESTStreamRWRequest **req)
 {
@@ -216,7 +212,6 @@
 }
 
 int RGWRESTConn::get_obj(const rgw_obj& obj, const get_obj_params& in_params, bool send, RGWRESTStreamRWRequest **req)
->>>>>>> f8781be9
 {
   string url;
   int ret = get_url(url);
@@ -234,11 +229,7 @@
   if (in_params.sync_manifest) {
     params.push_back(param_pair_t(RGW_SYS_PARAM_PREFIX "sync-manifest", ""));
   }
-<<<<<<< HEAD
-  if (skip_decrypt) {
-=======
   if (in_params.skip_decrypt) {
->>>>>>> f8781be9
     params.push_back(param_pair_t(RGW_SYS_PARAM_PREFIX "skip-decrypt", ""));
   }
   if (!obj.key.instance.empty()) {
