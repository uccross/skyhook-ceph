--- conflicted
+++ resolved
@@ -213,15 +213,6 @@
 public:
   RGWOp_Set_Bucket_Quota() {}
 
-<<<<<<< HEAD
-  int check_caps(RGWUserCaps& caps) {
-    return caps.check_cap("buckets", RGW_CAP_WRITE);
-  }
-
-  void execute();
-
-  virtual const string name() { return "set_bucket_quota"; }
-=======
   int check_caps(RGWUserCaps& caps) override {
     return caps.check_cap("buckets", RGW_CAP_WRITE);
   }
@@ -229,7 +220,6 @@
   void execute() override;
 
   const char* name() const override { return "set_bucket_quota"; }
->>>>>>> 3ad2dfa4
 };
 
 #define QUOTA_INPUT_MAX_LEN 1024
@@ -274,11 +264,7 @@
   if (use_http_params) {
     RGWBucketInfo bucket_info;
     map<string, bufferlist> attrs;
-<<<<<<< HEAD
-    RGWObjectCtx obj_ctx(store);
-=======
     auto obj_ctx = store->svc.sysobj->init_obj_ctx();
->>>>>>> 3ad2dfa4
     http_ret = store->get_bucket_info(obj_ctx, uid.tenant, bucket, bucket_info, NULL, &attrs);
     if (http_ret < 0) {
       return;
