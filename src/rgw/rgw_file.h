--- conflicted
+++ resolved
@@ -278,11 +278,7 @@
     friend class RGWLibFS;
 
   private:
-<<<<<<< HEAD
-    RGWFileHandle(RGWLibFS* _fs)
-=======
     explicit RGWFileHandle(RGWLibFS* _fs)
->>>>>>> 3ad2dfa4
       : fs(_fs), bucket(nullptr), parent(nullptr), variant_type{directory()},
 	depth(0), flags(FLAG_NONE)
       {
@@ -678,15 +674,6 @@
 
     void encode(buffer::list& bl) const {
       ENCODE_START(2, 1, bl);
-<<<<<<< HEAD
-      ::encode(uint32_t(fh.fh_type), bl);
-      ::encode(state.dev, bl);
-      ::encode(state.size, bl);
-      ::encode(state.nlink, bl);
-      ::encode(state.owner_uid, bl);
-      ::encode(state.owner_gid, bl);
-      ::encode(state.unix_mode, bl);
-=======
       encode(uint32_t(fh.fh_type), bl);
       encode(state.dev, bl);
       encode(state.size, bl);
@@ -694,23 +681,14 @@
       encode(state.owner_uid, bl);
       encode(state.owner_gid, bl);
       encode(state.unix_mode, bl);
->>>>>>> 3ad2dfa4
       for (const auto& t : { state.ctime, state.mtime, state.atime }) {
 	encode(real_clock::from_timespec(t), bl);
       }
-<<<<<<< HEAD
-      ::encode((uint32_t)2, bl);
-      ENCODE_FINISH(bl);
-    }
-
-    void decode(bufferlist::iterator& bl) {
-=======
       encode((uint32_t)2, bl);
       ENCODE_FINISH(bl);
     }
 
     void decode(bufferlist::const_iterator& bl) {
->>>>>>> 3ad2dfa4
       DECODE_START(2, bl);
       uint32_t fh_type;
       decode(fh_type, bl);
@@ -730,11 +708,7 @@
 	*t = real_clock::to_timespec(enc_time);
       }
       if (struct_v >= 2) {
-<<<<<<< HEAD
-        ::decode(state.version, bl);
-=======
         decode(state.version, bl);
->>>>>>> 3ad2dfa4
       }
       DECODE_FINISH(bl);
     }
@@ -1345,12 +1319,8 @@
 			RGWFileHandle* _rgw_fh, rgw_readdir_cb _rcb,
 			void* _cb_arg, RGWFileHandle::readdir_offset& _offset)
     : RGWLibRequest(_cct, _user), rgw_fh(_rgw_fh), offset(_offset),
-<<<<<<< HEAD
-      cb_arg(_cb_arg), rcb(_rcb), ioff(nullptr), ix(0), d_count(0) {
-=======
       cb_arg(_cb_arg), rcb(_rcb), ioff(nullptr), ix(0), d_count(0),
       rcb_eof(false) {
->>>>>>> 3ad2dfa4
 
     using boost::get;
 
@@ -1457,11 +1427,7 @@
 			     << " is_truncated: " << is_truncated
 			     << dendl;
     }
-<<<<<<< HEAD
-    return !is_truncated;
-=======
     return !is_truncated && !rcb_eof;
->>>>>>> 3ad2dfa4
   }
 
 }; /* RGWListBucketsRequest */
@@ -1487,12 +1453,8 @@
 		    RGWFileHandle* _rgw_fh, rgw_readdir_cb _rcb,
 		    void* _cb_arg, RGWFileHandle::readdir_offset& _offset)
     : RGWLibRequest(_cct, _user), rgw_fh(_rgw_fh), offset(_offset),
-<<<<<<< HEAD
-      cb_arg(_cb_arg), rcb(_rcb), ioff(nullptr), ix(0), d_count(0) {
-=======
       cb_arg(_cb_arg), rcb(_rcb), ioff(nullptr), ix(0), d_count(0),
       rcb_eof(false) {
->>>>>>> 3ad2dfa4
 
     using boost::get;
 
@@ -1506,14 +1468,9 @@
       const char* mk = get<const char*>(offset);
       if (mk) {
 	std::string tmark{rgw_fh->relative_object_name()};
-<<<<<<< HEAD
-	tmark += "/";
-	tmark += mk;	
-=======
 	if (tmark.length() > 0)
 	  tmark += "/";
 	tmark += mk;
->>>>>>> 3ad2dfa4
 	marker = rgw_obj_key{std::move(tmark), "", ""};
       }
     }
@@ -1570,10 +1527,7 @@
     if (unlikely(!! ioff)) {
       *ioff = off;
     }
-<<<<<<< HEAD
-=======
-
->>>>>>> 3ad2dfa4
+
     /* update traversal cache */
     rgw_fh->add_marker(off, marker, type);
     ++d_count;
@@ -1709,11 +1663,7 @@
 			     << " is_truncated: " << is_truncated
 			     << dendl;
     }
-<<<<<<< HEAD
-    return !is_truncated;
-=======
     return !is_truncated && !rcb_eof;
->>>>>>> 3ad2dfa4
   }
 
 }; /* RGWReaddirRequest */
@@ -2729,13 +2679,8 @@
     RGWObjectCtx* rados_ctx
       = static_cast<RGWObjectCtx*>(get_state()->obj_ctx);
     // framework promises to call op_init after parent init
-<<<<<<< HEAD
-    assert(rados_ctx);
-    RGWOp::init(rados_ctx->store, get_state(), this);
-=======
     ceph_assert(rados_ctx);
     RGWOp::init(rados_ctx->get_store(), get_state(), this);
->>>>>>> 3ad2dfa4
     op = this; // assign self as op: REQUIRED
     return 0;
   }
