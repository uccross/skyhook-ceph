--- conflicted
+++ resolved
@@ -23,15 +23,10 @@
 #include "rgw_auth_s3.h"
 #include "rgw_user.h"
 #include "rgw_bucket.h"
-<<<<<<< HEAD
-#include "rgw_file.h"
-#include "rgw_lib_frontend.h"
-=======
 #include "rgw_zone.h"
 #include "rgw_file.h"
 #include "rgw_lib_frontend.h"
 #include "rgw_perf_counters.h"
->>>>>>> f8781be9
 #include "common/errno.h"
 
 #include <atomic>
@@ -969,11 +964,7 @@
     {
       RGWLibFS* fs;
     public:
-<<<<<<< HEAD
-      ObjUnref(RGWLibFS* _fs) : fs(_fs) {}
-=======
       explicit ObjUnref(RGWLibFS* _fs) : fs(_fs) {}
->>>>>>> f8781be9
       void operator()(RGWFileHandle* fh) const {
 	lsubdout(fs->get_context(), rgw, 5)
 	  << __func__
@@ -1194,24 +1185,6 @@
   DecodeAttrsResult RGWFileHandle::decode_attrs(const ceph::buffer::list* ux_key1,
                                                 const ceph::buffer::list* ux_attrs1)
   {
-<<<<<<< HEAD
-    DecodeAttrsResult dar { false, false };
-    fh_key fhk;
-    auto bl_iter_key1  = const_cast<buffer::list*>(ux_key1)->begin();
-    rgw::decode(fhk, bl_iter_key1);
-    if (fhk.version >= 2) {
-      assert(this->fh.fh_hk == fhk.fh_hk);
-    } else {
-      get<0>(dar) = true;
-    }
-
-    auto bl_iter_unix1 = const_cast<buffer::list*>(ux_attrs1)->begin();
-    rgw::decode(*this, bl_iter_unix1);
-    if (this->state.version < 2) {
-      get<1>(dar) = true;
-    }
-
-=======
     using ceph::decode;
     DecodeAttrsResult dar { false, false };
     fh_key fhk;
@@ -1225,7 +1198,6 @@
       get<1>(dar) = true;
     }
 
->>>>>>> f8781be9
     return dar;
   } /* RGWFileHandle::decode_attrs */
 
@@ -1279,14 +1251,11 @@
     struct timespec now;
     CephContext* cct = fs->get_context();
 
-<<<<<<< HEAD
-=======
     lsubdout(cct, rgw, 10)
       << __func__ << " readdir called on "
       << object_name()
       << dendl;
 
->>>>>>> f8781be9
     directory* d = get<directory>(&variant_type);
     if (d) {
       (void) clock_gettime(CLOCK_MONOTONIC_COARSE, &now); /* !LOCKED */
@@ -1295,16 +1264,11 @@
     }
 
     bool initial_off;
-<<<<<<< HEAD
-    if (likely(!! get<const char*>(&offset))) {
-      initial_off = ! get<const char*>(offset);
-=======
     char* mk{nullptr};
 
     if (likely(!! get<const char*>(&offset))) {
       mk = const_cast<char*>(get<const char*>(offset));
       initial_off = !mk;
->>>>>>> f8781be9
     } else {
       initial_off = (*get<uint64_t*>(offset) == 0);
     }
@@ -1746,11 +1710,7 @@
 
     op_ret = processor->complete(s->obj_size, etag, &mtime, real_time(), attrs,
                                  (delete_at ? *delete_at : real_time()),
-<<<<<<< HEAD
-                                if_match, if_nomatch);
-=======
                                 if_match, if_nomatch, nullptr, nullptr, nullptr);
->>>>>>> f8781be9
     if (op_ret != 0) {
       /* revert attr updates */
       rgw_fh->set_mtime(omtime);
@@ -1790,11 +1750,7 @@
   /* stash access data for "mount" */
   RGWLibFS* new_fs = new RGWLibFS(static_cast<CephContext*>(rgw), uid, acc_key,
 				  sec_key, "/");
-<<<<<<< HEAD
-  assert(new_fs);
-=======
   ceph_assert(new_fs);
->>>>>>> f8781be9
 
   rc = new_fs->authorize(rgwlib.get_store());
   if (rc != 0) {
@@ -1825,11 +1781,7 @@
   /* stash access data for "mount" */
   RGWLibFS* new_fs = new RGWLibFS(static_cast<CephContext*>(rgw), uid, acc_key,
 				  sec_key, root);
-<<<<<<< HEAD
-  assert(new_fs);
-=======
   ceph_assert(new_fs);
->>>>>>> f8781be9
 
   rc = new_fs->authorize(rgwlib.get_store());
   if (rc != 0) {
@@ -2229,13 +2181,8 @@
   if ((*offset == 0) &&
       (flags & RGW_READDIR_FLAG_DOTDOT)) {
     /* send '.' and '..' with their NFS-defined offsets */
-<<<<<<< HEAD
-    rcb(".", cb_arg, 1, RGW_LOOKUP_FLAG_DIR);
-    rcb("..", cb_arg, 2, RGW_LOOKUP_FLAG_DIR);
-=======
     rcb(".", cb_arg, 1, nullptr, 0, RGW_LOOKUP_FLAG_DIR);
     rcb("..", cb_arg, 2, nullptr, 0, RGW_LOOKUP_FLAG_DIR);
->>>>>>> f8781be9
   }
 
   int rc = parent->readdir(rcb, cb_arg, offset, eof, flags);
@@ -2262,13 +2209,8 @@
   if ((! name) &&
       (flags & RGW_READDIR_FLAG_DOTDOT)) {
     /* send '.' and '..' with their NFS-defined offsets */
-<<<<<<< HEAD
-    rcb(".", cb_arg, 1, RGW_LOOKUP_FLAG_DIR);
-    rcb("..", cb_arg, 2, RGW_LOOKUP_FLAG_DIR);
-=======
     rcb(".", cb_arg, 1, nullptr, 0, RGW_LOOKUP_FLAG_DIR);
     rcb("..", cb_arg, 2, nullptr, 0, RGW_LOOKUP_FLAG_DIR);
->>>>>>> f8781be9
   }
 
   int rc = parent->readdir(rcb, cb_arg, name, eof, flags);
