// -*- mode:C++; tab-width:8; c-basic-offset:2; indent-tabs-mode:t -*-
// vim: ts=8 sw=2 smarttab

/**
 * All operations via the rados gateway are carried out by
 * small classes known as RGWOps. This class contains a req_state
 * and each possible command is a subclass of this with a defined
 * execute() method that does whatever the subclass name implies.
 * These subclasses must be further subclassed (by interface type)
 * to provide additional virtual methods such as send_response or get_params.
 */

#ifndef CEPH_RGW_OP_H
#define CEPH_RGW_OP_H

#include <limits.h>

#include <array>
#include <memory>
#include <string>
#include <set>
#include <map>
#include <vector>

#include <boost/optional.hpp>
#include <boost/utility/in_place_factory.hpp>
#include <boost/function.hpp>

#include "common/armor.h"
#include "common/mime.h"
#include "common/utf8.h"
#include "common/ceph_json.h"
#include "common/ceph_time.h"

#include "rgw_common.h"
#include "rgw_dmclock.h"
#include "rgw_rados.h"
#include "rgw_user.h"
#include "rgw_bucket.h"
#include "rgw_acl.h"
#include "rgw_cors.h"
#include "rgw_quota.h"
#include "rgw_putobj.h"

#include "rgw_lc.h"
#include "rgw_torrent.h"
#include "rgw_tag.h"
<<<<<<< HEAD
=======
#include "rgw_object_lock.h"
>>>>>>> f8781be9
#include "cls/lock/cls_lock_client.h"
#include "cls/rgw/cls_rgw_client.h"

#include "services/svc_sys_obj.h"

#include "include/ceph_assert.h"

using ceph::crypto::SHA1;

struct req_state;
class RGWOp;


namespace rgw {
namespace auth {
namespace registry {

class StrategyRegistry;

}
}
}

int rgw_op_get_bucket_policy_from_attr(CephContext *cct,
                                       RGWRados *store,
                                       RGWBucketInfo& bucket_info,
                                       map<string, bufferlist>& bucket_attrs,
                                       RGWAccessControlPolicy *policy);

class RGWHandler {
protected:
  RGWRados* store;
  struct req_state* s;

  int do_init_permissions();
  int do_read_permissions(RGWOp* op, bool only_bucket);

public:
  RGWHandler()
    : store(nullptr),
      s(nullptr) {
  }
  virtual ~RGWHandler();

  virtual int init(RGWRados* store,
                   struct req_state* _s,
                   rgw::io::BasicClient* cio);

  virtual int init_permissions(RGWOp*) {
    return 0;
  }

  virtual int retarget(RGWOp* op, RGWOp** new_op) {
    *new_op = op;
    return 0;
  }

  virtual int read_permissions(RGWOp* op) = 0;
  virtual int authorize(const DoutPrefixProvider* dpp) = 0;
  virtual int postauth_init() = 0;
  virtual int error_handler(int err_no, std::string* error_content);
  virtual void dump(const string& code, const string& message) const {}

  virtual bool supports_quota() {
    return true;
  }
};



void rgw_bucket_object_pre_exec(struct req_state *s);

namespace dmc = rgw::dmclock;

/**
 * Provide the base class for all ops.
 */
class RGWOp : public DoutPrefixProvider {
protected:
  struct req_state *s;
  RGWHandler *dialect_handler;
  RGWRados *store;
  RGWCORSConfiguration bucket_cors;
  bool cors_exist;
  RGWQuotaInfo bucket_quota;
  RGWQuotaInfo user_quota;
  int op_ret;
  int do_aws4_auth_completion();

  virtual int init_quota();

public:
  RGWOp()
    : s(nullptr),
      dialect_handler(nullptr),
      store(nullptr),
      cors_exist(false),
      op_ret(0) {
  }

  virtual ~RGWOp() = default;

  int get_ret() const { return op_ret; }

  virtual int init_processing() {
    if (dialect_handler->supports_quota()) {
      op_ret = init_quota();
      if (op_ret < 0)
        return op_ret;
    }

    return 0;
  }

  virtual void init(RGWRados *store, struct req_state *s, RGWHandler *dialect_handler) {
    this->store = store;
    this->s = s;
    this->dialect_handler = dialect_handler;
  }
  int read_bucket_cors();
  bool generate_cors_headers(string& origin, string& method, string& headers, string& exp_headers, unsigned *max_age);

  virtual int verify_params() { return 0; }
  virtual bool prefetch_data() { return false; }

  /* Authenticate requester -- verify its identity.
   *
   * NOTE: typically the procedure is common across all operations of the same
   * dialect (S3, Swift API). However, there are significant exceptions in
   * both APIs: browser uploads, /info and OPTIONS handlers. All of them use
   * different, specific authentication schema driving the need for per-op
   * authentication. The alternative is to duplicate parts of the method-
   * dispatch logic in RGWHandler::authorize() and pollute it with a lot
   * of special cases. */
  virtual int verify_requester(const rgw::auth::StrategyRegistry& auth_registry) {
    /* TODO(rzarzynski): rename RGWHandler::authorize to generic_authenticate. */
    return dialect_handler->authorize(this);
  }
  virtual int verify_permission() = 0;
  virtual int verify_op_mask();
  virtual void pre_exec() {}
  virtual void execute() = 0;
  virtual void send_response() {}
  virtual void complete() {
    send_response();
  }
  virtual const char* name() const = 0;
  virtual RGWOpType get_type() { return RGW_OP_UNKNOWN; }

  virtual uint32_t op_mask() { return 0; }

  virtual int error_handler(int err_no, string *error_content);

  // implements DoutPrefixProvider
  std::ostream& gen_prefix(std::ostream& out) const override;
  CephContext* get_cct() const override { return s->cct; }
  unsigned get_subsys() const override { return ceph_subsys_rgw; }

  virtual dmc::client_id dmclock_client() { return dmc::client_id::metadata; }
  virtual dmc::Cost dmclock_cost() { return 1; }
};

class RGWDefaultResponseOp : public RGWOp {
public:
  void send_response() override;
};

class RGWGetObj_Filter : public RGWGetDataCB
{
protected:
  RGWGetObj_Filter *next{nullptr};
public:
  RGWGetObj_Filter() {}
  explicit RGWGetObj_Filter(RGWGetObj_Filter *next): next(next) {}
  ~RGWGetObj_Filter() override {}
  /**
   * Passes data through filter.
   * Filter can modify content of bl.
   * When bl_len == 0 , it means 'flush
   */
  int handle_data(bufferlist& bl, off_t bl_ofs, off_t bl_len) override {
    if (next) {
      return next->handle_data(bl, bl_ofs, bl_len);
    }
    return 0;
  }
  /**
   * Flushes any cached data. Used by RGWGetObjFilter.
   * Return logic same as handle_data.
   */
  virtual int flush() {
    if (next) {
      return next->flush();
    }
    return 0;
  }
  /**
   * Allows filter to extend range required for successful filtering
   */
  virtual int fixup_range(off_t& ofs, off_t& end) {
    if (next) {
      return next->fixup_range(ofs, end);
    }
    return 0;
  }
};

class RGWGetObj : public RGWOp {
protected:
  seed torrent; // get torrent
  const char *range_str;
  const char *if_mod;
  const char *if_unmod;
  const char *if_match;
  const char *if_nomatch;
  uint32_t mod_zone_id;
  uint64_t mod_pg_ver;
  off_t ofs;
  uint64_t total_len;
  off_t start;
  off_t end;
  ceph::real_time mod_time;
  ceph::real_time lastmod;
  ceph::real_time unmod_time;
  ceph::real_time *mod_ptr;
  ceph::real_time *unmod_ptr;
  map<string, bufferlist> attrs;
  bool get_data;
  bool partial_content;
  bool ignore_invalid_range;
  bool range_parsed;
  bool skip_manifest;
  bool skip_decrypt{false};
  rgw_obj obj;
  utime_t gc_invalidate_time;
  bool is_slo;
  string lo_etag;
  bool rgwx_stat; /* extended rgw stat operation */
  string version_id;

  // compression attrs
  RGWCompressionInfo cs_info;
  off_t first_block, last_block;
  off_t q_ofs, q_len;
  bool first_data;
  uint64_t cur_ofs;
  bufferlist waiting;
  uint64_t action = 0;

  bool get_retention;
  bool get_legal_hold;

  int init_common();
public:
  RGWGetObj() {
    range_str = NULL;
    if_mod = NULL;
    if_unmod = NULL;
    if_match = NULL;
    if_nomatch = NULL;
    mod_zone_id = 0;
    mod_pg_ver = 0;
    start = 0;
    ofs = 0;
    total_len = 0;
    end = -1;
    mod_ptr = NULL;
    unmod_ptr = NULL;
    get_data = false;
    partial_content = false;
    range_parsed = false;
    skip_manifest = false;
    is_slo = false;
    first_block = 0;
    last_block = 0;
    q_ofs = 0;
    q_len = 0;
    first_data = true;
    cur_ofs = 0;
    get_retention = false;
    get_legal_hold = false;
 }

  bool prefetch_data() override;

  void set_get_data(bool get_data) {
    this->get_data = get_data;
  }

  int verify_permission() override;
  void pre_exec() override;
  void execute() override;
  int parse_range();
  int read_user_manifest_part(
    rgw_bucket& bucket,
    const rgw_bucket_dir_entry& ent,
    RGWAccessControlPolicy * const bucket_acl,
    const boost::optional<rgw::IAM::Policy>& bucket_policy,
    const off_t start_ofs,
    const off_t end_ofs,
    bool swift_slo);
  int handle_user_manifest(const char *prefix);
  int handle_slo_manifest(bufferlist& bl);

  int get_data_cb(bufferlist& bl, off_t ofs, off_t len);

  virtual int get_params() = 0;
  virtual int send_response_data_error() = 0;
  virtual int send_response_data(bufferlist& bl, off_t ofs, off_t len) = 0;

  const char* name() const override { return "get_obj"; }
  RGWOpType get_type() override { return RGW_OP_GET_OBJ; }
  uint32_t op_mask() override { return RGW_OP_TYPE_READ; }
  virtual bool need_object_expiration() { return false; }
  /**
   * calculates filter used to decrypt RGW objects data
   */
  virtual int get_decrypt_filter(std::unique_ptr<RGWGetObj_Filter>* filter, RGWGetObj_Filter* cb, bufferlist* manifest_bl) {
    *filter = nullptr;
    return 0;
  }
  dmc::client_id dmclock_client() override { return dmc::client_id::data; }
};

class RGWGetObj_CB : public RGWGetObj_Filter
{
  RGWGetObj *op;
public:
  explicit RGWGetObj_CB(RGWGetObj *_op) : op(_op) {}
  ~RGWGetObj_CB() override {}

  int handle_data(bufferlist& bl, off_t bl_ofs, off_t bl_len) override {
    return op->get_data_cb(bl, bl_ofs, bl_len);
  }
};

class RGWGetObjTags : public RGWOp {
 protected:
  bufferlist tags_bl;
  bool has_tags{false};
 public:
  int verify_permission() override;
  void execute() override;
  void pre_exec() override;

  virtual void send_response_data(bufferlist& bl) = 0;
  const char* name() const override { return "get_obj_tags"; }
  virtual uint32_t op_mask() override { return RGW_OP_TYPE_READ; }
  RGWOpType get_type() override { return RGW_OP_GET_OBJ_TAGGING; }

};

class RGWPutObjTags : public RGWOp {
 protected:
  bufferlist tags_bl;
 public:
  int verify_permission() override;
  void execute() override;

  virtual void send_response() override = 0;
  virtual int get_params() = 0;
  const char* name() const override { return "put_obj_tags"; }
  virtual uint32_t op_mask() override { return RGW_OP_TYPE_WRITE; }
  RGWOpType get_type() override { return RGW_OP_PUT_OBJ_TAGGING; }

};

class RGWDeleteObjTags: public RGWOp {
 public:
  void pre_exec() override;
  int verify_permission() override;
  void execute() override;

  const char* name() const override { return "delete_obj_tags"; }
  virtual uint32_t op_mask() override { return RGW_OP_TYPE_DELETE; }
  RGWOpType get_type() override { return RGW_OP_DELETE_OBJ_TAGGING;}
};

class RGWBulkDelete : public RGWOp {
public:
  struct acct_path_t {
    std::string bucket_name;
    rgw_obj_key obj_key;
  };

  struct fail_desc_t {
    int err;
    acct_path_t path;
  };

  class Deleter {
  protected:
    const DoutPrefixProvider * dpp;
    unsigned int num_deleted;
    unsigned int num_unfound;
    std::list<fail_desc_t> failures;

    RGWRados * const store;
    req_state * const s;

  public:
    Deleter(const DoutPrefixProvider* dpp, RGWRados * const str, req_state * const s)
      : dpp(dpp),
        num_deleted(0),
        num_unfound(0),
        store(str),
        s(s) {
    }

    unsigned int get_num_deleted() const {
      return num_deleted;
    }

    unsigned int get_num_unfound() const {
      return num_unfound;
    }

    const std::list<fail_desc_t> get_failures() const {
      return failures;
    }

    bool verify_permission(RGWBucketInfo& binfo,
                           map<string, bufferlist>& battrs,
                           ACLOwner& bucket_owner /* out */);
    bool delete_single(const acct_path_t& path);
    bool delete_chunk(const std::list<acct_path_t>& paths);
  };
  /* End of Deleter subclass */

  static const size_t MAX_CHUNK_ENTRIES = 1024;

protected:
  std::unique_ptr<Deleter> deleter;

public:
  RGWBulkDelete()
    : deleter(nullptr) {
  }

  int verify_permission() override;
  void pre_exec() override;
  void execute() override;

  virtual int get_data(std::list<acct_path_t>& items,
                       bool * is_truncated) = 0;
  void send_response() override = 0;

  const char* name() const override { return "bulk_delete"; }
  RGWOpType get_type() override { return RGW_OP_BULK_DELETE; }
  uint32_t op_mask() override { return RGW_OP_TYPE_DELETE; }
  dmc::client_id dmclock_client() override { return dmc::client_id::data; }
};

inline ostream& operator<<(ostream& out, const RGWBulkDelete::acct_path_t &o) {
  return out << o.bucket_name << "/" << o.obj_key;
}


class RGWBulkUploadOp : public RGWOp {
  boost::optional<RGWSysObjectCtx> dir_ctx;

protected:
  class fail_desc_t {
  public:
    fail_desc_t(const int err, std::string path)
      : err(err),
        path(std::move(path)) {
    }

    const int err;
    const std::string path;
  };

  static constexpr std::array<int, 2> terminal_errors = {
    { -EACCES, -EPERM }
  };

  /* FIXME:  boost::container::small_vector<fail_desc_t, 4> failures; */
  std::vector<fail_desc_t> failures;
  size_t num_created;

  class StreamGetter;
  class DecoratedStreamGetter;
  class AlignedStreamGetter;

  virtual std::unique_ptr<StreamGetter> create_stream() = 0;
  virtual void send_response() override = 0;

  boost::optional<std::pair<std::string, rgw_obj_key>>
  parse_path(const boost::string_ref& path);
  
  std::pair<std::string, std::string>
  handle_upload_path(struct req_state *s);

  bool handle_file_verify_permission(RGWBucketInfo& binfo,
				     const rgw_obj& obj,
				     std::map<std::string, ceph::bufferlist>& battrs,
                                     ACLOwner& bucket_owner /* out */);
  int handle_file(boost::string_ref path,
                  size_t size,
                  AlignedStreamGetter& body);

  int handle_dir_verify_permission();
  int handle_dir(boost::string_ref path);

public:
  RGWBulkUploadOp()
    : num_created(0) {
  }

  void init(RGWRados* const store,
            struct req_state* const s,
            RGWHandler* const h) override;

  int verify_permission() override;
  void pre_exec() override;
  void execute() override;

  const char* name() const override { return "bulk_upload"; }

  RGWOpType get_type() override {
    return RGW_OP_BULK_UPLOAD;
  }

  uint32_t op_mask() override {
    return RGW_OP_TYPE_WRITE;
  }
  dmc::client_id dmclock_client() override { return dmc::client_id::data; }
}; /* RGWBulkUploadOp */


class RGWBulkUploadOp::StreamGetter {
public:
  StreamGetter() = default;
  virtual ~StreamGetter() = default;

  virtual ssize_t get_at_most(size_t want, ceph::bufferlist& dst) = 0;
  virtual ssize_t get_exactly(size_t want, ceph::bufferlist& dst) = 0;
}; /* End of nested subclass StreamGetter */


class RGWBulkUploadOp::DecoratedStreamGetter : public StreamGetter {
  StreamGetter& decoratee;

protected:
  StreamGetter& get_decoratee() {
    return decoratee;
  }

public:
  explicit DecoratedStreamGetter(StreamGetter& decoratee)
    : decoratee(decoratee) {
  }
  virtual ~DecoratedStreamGetter() = default;

  ssize_t get_at_most(const size_t want, ceph::bufferlist& dst) override {
    return get_decoratee().get_at_most(want, dst);
  }

  ssize_t get_exactly(const size_t want, ceph::bufferlist& dst) override {
    return get_decoratee().get_exactly(want, dst);
  }
}; /* RGWBulkUploadOp::DecoratedStreamGetter */


class RGWBulkUploadOp::AlignedStreamGetter
  : public RGWBulkUploadOp::DecoratedStreamGetter {
  size_t position;
  size_t length;
  size_t alignment;

public:
  template <typename U>
  AlignedStreamGetter(const size_t position,
                      const size_t length,
                      const size_t alignment,
                      U&& decoratee)
    : DecoratedStreamGetter(std::forward<U>(decoratee)),
      position(position),
      length(length),
      alignment(alignment) {
  }
  virtual ~AlignedStreamGetter();
  ssize_t get_at_most(size_t want, ceph::bufferlist& dst) override;
  ssize_t get_exactly(size_t want, ceph::bufferlist& dst) override;
}; /* RGWBulkUploadOp::AlignedStreamGetter */


struct RGWUsageStats {
  uint64_t bytes_used = 0;
  uint64_t bytes_used_rounded = 0;
  uint64_t buckets_count = 0;
  uint64_t objects_count = 0;
};

#define RGW_LIST_BUCKETS_LIMIT_MAX 10000

class RGWListBuckets : public RGWOp {
protected:
  bool sent_data;
  std::string marker;
  std::string end_marker;
  int64_t limit;
  uint64_t limit_max;
  std::map<std::string, ceph::bufferlist> attrs;
  bool is_truncated;

  RGWUsageStats global_stats;
  std::map<std::string, RGWUsageStats> policies_stats;

  virtual uint64_t get_default_max() const {
    return 1000;
  }

public:
  RGWListBuckets()
    : sent_data(false),
      limit(RGW_LIST_BUCKETS_LIMIT_MAX),
      limit_max(RGW_LIST_BUCKETS_LIMIT_MAX),
      is_truncated(false) {
  }

  int verify_permission() override;
  void execute() override;

  virtual int get_params() = 0;
  virtual void handle_listing_chunk(RGWUserBuckets&& buckets) {
    /* The default implementation, used by e.g. S3, just generates a new
     * part of listing and sends it client immediately. Swift can behave
     * differently: when the reverse option is requested, all incoming
     * instances of RGWUserBuckets are buffered and finally reversed. */
    return send_response_data(buckets);
  }
  virtual void send_response_begin(bool has_buckets) = 0;
  virtual void send_response_data(RGWUserBuckets& buckets) = 0;
  virtual void send_response_end() = 0;
  void send_response() override {}

  virtual bool should_get_stats() { return false; }
  virtual bool supports_account_metadata() { return false; }

  const char* name() const override { return "list_buckets"; }
  RGWOpType get_type() override { return RGW_OP_LIST_BUCKETS; }
  uint32_t op_mask() override { return RGW_OP_TYPE_READ; }
}; // class RGWListBuckets

class RGWGetUsage : public RGWOp {
protected:
  bool sent_data;
  string start_date;
  string end_date;
  int show_log_entries;
  int show_log_sum;
  map<string, bool> categories;
  map<rgw_user_bucket, rgw_usage_log_entry> usage;
  map<string, rgw_usage_log_entry> summary_map;
  map<string, cls_user_bucket_entry> buckets_usage;
  cls_user_header header;
public:
  RGWGetUsage() : sent_data(false), show_log_entries(true), show_log_sum(true){
  }

  int verify_permission() override;
  void execute() override;

  virtual int get_params() = 0;
  void send_response() override {}

  virtual bool should_get_stats() { return false; }

  const char* name() const override { return "get_usage"; }
  uint32_t op_mask() override { return RGW_OP_TYPE_READ; }
};

class RGWStatAccount : public RGWOp {
protected:
  RGWUsageStats global_stats;
  std::map<std::string, RGWUsageStats> policies_stats;

public:
  RGWStatAccount() = default;

  int verify_permission() override;
  void execute() override;

  void send_response() override = 0;
<<<<<<< HEAD
  const std::string name() override { return "stat_account"; }
=======
  const char* name() const override { return "stat_account"; }
>>>>>>> f8781be9
  RGWOpType get_type() override { return RGW_OP_STAT_ACCOUNT; }
  uint32_t op_mask() override { return RGW_OP_TYPE_READ; }
};

class RGWListBucket : public RGWOp {
protected:
  RGWBucketEnt bucket;
  string prefix;
  rgw_obj_key marker; 
  rgw_obj_key next_marker; 
  rgw_obj_key end_marker;
  string max_keys;
  string delimiter;
  string encoding_type;
  bool list_versions;
  int max;
  vector<rgw_bucket_dir_entry> objs;
  map<string, bool> common_prefixes;

  int default_max;
  bool is_truncated;
  bool allow_unordered;

  int shard_id;

  int parse_max_keys();

public:
  RGWListBucket() : list_versions(false), max(0),
                    default_max(0), is_truncated(false),
		    allow_unordered(false), shard_id(-1) {}
  int verify_permission() override;
  void pre_exec() override;
  void execute() override;

  virtual int get_params() = 0;
  void send_response() override = 0;
  const char* name() const override { return "list_bucket"; }
  RGWOpType get_type() override { return RGW_OP_LIST_BUCKET; }
  uint32_t op_mask() override { return RGW_OP_TYPE_READ; }
  virtual bool need_container_stats() { return false; }
};

class RGWGetBucketLogging : public RGWOp {
public:
  RGWGetBucketLogging() {}
  int verify_permission() override;
  void execute() override { }

  void send_response() override = 0;
  const char* name() const override { return "get_bucket_logging"; }
  RGWOpType get_type() override { return RGW_OP_GET_BUCKET_LOGGING; }
  uint32_t op_mask() override { return RGW_OP_TYPE_READ; }
};

class RGWGetBucketLocation : public RGWOp {
public:
  RGWGetBucketLocation() {}
  ~RGWGetBucketLocation() override {}
  int verify_permission() override;
  void execute() override { }

  void send_response() override = 0;
<<<<<<< HEAD
  const string name() override { return "get_bucket_location"; }
=======
  const char* name() const override { return "get_bucket_location"; }
>>>>>>> f8781be9
  RGWOpType get_type() override { return RGW_OP_GET_BUCKET_LOCATION; }
  uint32_t op_mask() override { return RGW_OP_TYPE_READ; }
};

class RGWGetBucketVersioning : public RGWOp {
protected:
  bool versioned{false};
  bool versioning_enabled{false};
  bool mfa_enabled{false};
public:
  RGWGetBucketVersioning() = default;

  int verify_permission() override;
  void pre_exec() override;
  void execute() override;

  void send_response() override = 0;
  const char* name() const override { return "get_bucket_versioning"; }
  RGWOpType get_type() override { return RGW_OP_GET_BUCKET_VERSIONING; }
  uint32_t op_mask() override { return RGW_OP_TYPE_READ; }
};

enum BucketVersionStatus {
  VersioningStatusInvalid = -1,
  VersioningNotChanged = 0,
  VersioningEnabled = 1,
  VersioningSuspended =2,
};

class RGWSetBucketVersioning : public RGWOp {
protected:
  int versioning_status;
  bool mfa_set_status{false};
  bool mfa_status{false};
  bufferlist in_data;
public:
  RGWSetBucketVersioning() : versioning_status(VersioningNotChanged) {}

  int verify_permission() override;
  void pre_exec() override;
  void execute() override;

  virtual int get_params() { return 0; }

  void send_response() override = 0;
  const char* name() const override { return "set_bucket_versioning"; }
  RGWOpType get_type() override { return RGW_OP_SET_BUCKET_VERSIONING; }
  uint32_t op_mask() override { return RGW_OP_TYPE_WRITE; }
};

class RGWGetBucketWebsite : public RGWOp {
public:
  RGWGetBucketWebsite() {}

  int verify_permission() override;
  void pre_exec() override;
  void execute() override;

  void send_response() override = 0;
  const char* name() const override { return "get_bucket_website"; }
  RGWOpType get_type() override { return RGW_OP_GET_BUCKET_WEBSITE; }
  uint32_t op_mask() override { return RGW_OP_TYPE_READ; }
};

class RGWSetBucketWebsite : public RGWOp {
protected:
  bufferlist in_data;
  RGWBucketWebsiteConf website_conf;
public:
  RGWSetBucketWebsite() {}

  int verify_permission() override;
  void pre_exec() override;
  void execute() override;

  virtual int get_params() { return 0; }

  void send_response() override = 0;
  const char* name() const override { return "set_bucket_website"; }
  RGWOpType get_type() override { return RGW_OP_SET_BUCKET_WEBSITE; }
  uint32_t op_mask() override { return RGW_OP_TYPE_WRITE; }
};

class RGWDeleteBucketWebsite : public RGWOp {
public:
  RGWDeleteBucketWebsite() {}

  int verify_permission() override;
  void pre_exec() override;
  void execute() override;

  void send_response() override = 0;
  const char* name() const override { return "delete_bucket_website"; }
  RGWOpType get_type() override { return RGW_OP_SET_BUCKET_WEBSITE; }
  uint32_t op_mask() override { return RGW_OP_TYPE_WRITE; }
};

class RGWStatBucket : public RGWOp {
protected:
  RGWBucketEnt bucket;

public:
  RGWStatBucket() {}
  ~RGWStatBucket() override {}

  int verify_permission() override;
  void pre_exec() override;
  void execute() override;

  void send_response() override = 0;
  const char* name() const override { return "stat_bucket"; }
  RGWOpType get_type() override { return RGW_OP_STAT_BUCKET; }
  uint32_t op_mask() override { return RGW_OP_TYPE_READ; }
};

class RGWCreateBucket : public RGWOp {
protected:
  RGWAccessControlPolicy policy;
  string location_constraint;
  rgw_placement_rule placement_rule;
  RGWBucketInfo info;
  obj_version ep_objv;
  bool has_cors;
  bool relaxed_region_enforcement;
  bool obj_lock_enabled;
  RGWCORSConfiguration cors_config;
  boost::optional<std::string> swift_ver_location;
  map<string, buffer::list> attrs;
  set<string> rmattr_names;

  bufferlist in_data;

  virtual bool need_metadata_upload() const { return false; }

public:
  RGWCreateBucket() : has_cors(false), relaxed_region_enforcement(false), obj_lock_enabled(false) {}

  void emplace_attr(std::string&& key, buffer::list&& bl) {
    attrs.emplace(std::move(key), std::move(bl)); /* key and bl are r-value refs */
  }

  int verify_permission() override;
  void pre_exec() override;
  void execute() override;
  void init(RGWRados *store, struct req_state *s, RGWHandler *h) override {
    RGWOp::init(store, s, h);
    policy.set_ctx(s->cct);
    relaxed_region_enforcement =
	s->cct->_conf.get_val<bool>("rgw_relaxed_region_enforcement");
  }
  virtual int get_params() { return 0; }
  void send_response() override = 0;
  const char* name() const override { return "create_bucket"; }
  RGWOpType get_type() override { return RGW_OP_CREATE_BUCKET; }
  uint32_t op_mask() override { return RGW_OP_TYPE_WRITE; }
};

class RGWDeleteBucket : public RGWOp {
protected:
  RGWObjVersionTracker objv_tracker;

public:
  RGWDeleteBucket() {}

  int verify_permission() override;
  void pre_exec() override;
  void execute() override;

  void send_response() override = 0;
  const char* name() const override { return "delete_bucket"; }
  RGWOpType get_type() override { return RGW_OP_DELETE_BUCKET; }
  uint32_t op_mask() override { return RGW_OP_TYPE_DELETE; }
};

struct rgw_slo_entry {
  string path;
  string etag;
  uint64_t size_bytes;

  rgw_slo_entry() : size_bytes(0) {}

  void encode(bufferlist& bl) const {
    ENCODE_START(1, 1, bl);
    encode(path, bl);
    encode(etag, bl);
    encode(size_bytes, bl);
    ENCODE_FINISH(bl);
  }

  void decode(bufferlist::const_iterator& bl) {
     DECODE_START(1, bl);
     decode(path, bl);
     decode(etag, bl);
     decode(size_bytes, bl);
     DECODE_FINISH(bl);
  }

  void decode_json(JSONObj *obj);
};
WRITE_CLASS_ENCODER(rgw_slo_entry)

struct RGWSLOInfo {
  vector<rgw_slo_entry> entries;
  uint64_t total_size;

  /* in memory only */
  bufferlist raw_data;

  RGWSLOInfo() : total_size(0) {}
  ~RGWSLOInfo() {}

  void encode(bufferlist& bl) const {
    ENCODE_START(1, 1, bl);
    encode(entries, bl);
    encode(total_size, bl);
    ENCODE_FINISH(bl);
  }

  void decode(bufferlist::const_iterator& bl) {
     DECODE_START(1, bl);
     decode(entries, bl);
     decode(total_size, bl);
     DECODE_FINISH(bl);
  }
};
WRITE_CLASS_ENCODER(RGWSLOInfo)

class RGWPutObj : public RGWOp {
protected:
  seed torrent;
  off_t ofs;
  const char *supplied_md5_b64;
  const char *supplied_etag;
  const char *if_match;
  const char *if_nomatch;
  std::string copy_source;
  const char *copy_source_range;
  RGWBucketInfo copy_source_bucket_info;
  string copy_source_tenant_name;
  string copy_source_bucket_name;
  string copy_source_object_name;
  string copy_source_version_id;
  off_t copy_source_range_fst;
  off_t copy_source_range_lst;
  string etag;
  bool chunked_upload;
  RGWAccessControlPolicy policy;
  std::unique_ptr <RGWObjTags> obj_tags;
  const char *dlo_manifest;
  RGWSLOInfo *slo_info;
  map<string, bufferlist> attrs;
  ceph::real_time mtime;
  uint64_t olh_epoch;
  string version_id;
  bufferlist bl_aux;
  map<string, string> crypt_http_responses;
  string user_data;

  std::string multipart_upload_id;
  std::string multipart_part_str;
  int multipart_part_num = 0;

  boost::optional<ceph::real_time> delete_at;
  //append obj
  bool append;
  uint64_t position;
  uint64_t cur_accounted_size;

  //object lock
  RGWObjectRetention *obj_retention;
  RGWObjectLegalHold *obj_legal_hold;

public:
  RGWPutObj() : ofs(0),
                supplied_md5_b64(NULL),
                supplied_etag(NULL),
                if_match(NULL),
                if_nomatch(NULL),
                copy_source_range(NULL),
                copy_source_range_fst(0),
                copy_source_range_lst(0),
                chunked_upload(0),
                dlo_manifest(NULL),
                slo_info(NULL),
                olh_epoch(0),
                append(false),
                position(0),
                cur_accounted_size(0),
                obj_retention(nullptr),
                obj_legal_hold(nullptr) {}

  ~RGWPutObj() override {
    delete slo_info;
    delete obj_retention;
    delete obj_legal_hold;
  }

  void init(RGWRados *store, struct req_state *s, RGWHandler *h) override {
    RGWOp::init(store, s, h);
    policy.set_ctx(s->cct);
  }

  void emplace_attr(std::string&& key, buffer::list&& bl) {
    attrs.emplace(std::move(key), std::move(bl)); /* key and bl are r-value refs */
  }

  int verify_permission() override;
  void pre_exec() override;
  void execute() override;

  /* this is for cases when copying data from other object */
  virtual int get_decrypt_filter(std::unique_ptr<RGWGetObj_Filter>* filter,
                                 RGWGetObj_Filter* cb,
                                 map<string, bufferlist>& attrs,
                                 bufferlist* manifest_bl) {
    *filter = nullptr;
    return 0;
  }
  virtual int get_encrypt_filter(std::unique_ptr<rgw::putobj::DataProcessor> *filter,
                                 rgw::putobj::DataProcessor *cb) {
    return 0;
  }

  int get_data_cb(bufferlist& bl, off_t bl_ofs, off_t bl_len);
  int get_data(const off_t fst, const off_t lst, bufferlist& bl);

  virtual int get_params() = 0;
  virtual int get_data(bufferlist& bl) = 0;
  void send_response() override = 0;
  const char* name() const override { return "put_obj"; }
  RGWOpType get_type() override { return RGW_OP_PUT_OBJ; }
  uint32_t op_mask() override { return RGW_OP_TYPE_WRITE; }
  dmc::client_id dmclock_client() override { return dmc::client_id::data; }
};

class RGWPostObj : public RGWOp {
protected:
  off_t min_len;
  off_t max_len;
  int len;
  off_t ofs;
  const char *supplied_md5_b64;
  const char *supplied_etag;
  string etag;
  RGWAccessControlPolicy policy;
  map<string, bufferlist> attrs;
  boost::optional<ceph::real_time> delete_at;

  /* Must be called after get_data() or the result is undefined. */
  virtual std::string get_current_filename() const = 0;
  virtual std::string get_current_content_type() const = 0;
  virtual bool is_next_file_to_upload() {
     return false;
  }
public:
  RGWPostObj() : min_len(0),
                 max_len(LLONG_MAX),
                 len(0),
                 ofs(0),
                 supplied_md5_b64(nullptr),
                 supplied_etag(nullptr) {
  }

  void emplace_attr(std::string&& key, buffer::list&& bl) {
    attrs.emplace(std::move(key), std::move(bl)); /* key and bl are r-value refs */
  }

  void init(RGWRados *store, struct req_state *s, RGWHandler *h) override {
    RGWOp::init(store, s, h);
    policy.set_ctx(s->cct);
  }

  int verify_permission() override;
  void pre_exec() override;
  void execute() override;

  virtual int get_encrypt_filter(std::unique_ptr<rgw::putobj::DataProcessor> *filter,
                                 rgw::putobj::DataProcessor *cb) {
    return 0;
  }
  virtual int get_params() = 0;
  virtual int get_data(ceph::bufferlist& bl, bool& again) = 0;
  void send_response() override = 0;
  const char* name() const override { return "post_obj"; }
  RGWOpType get_type() override { return RGW_OP_POST_OBJ; }
  uint32_t op_mask() override { return RGW_OP_TYPE_WRITE; }
  dmc::client_id dmclock_client() override { return dmc::client_id::data; }
};

class RGWPutMetadataAccount : public RGWOp {
protected:
  std::set<std::string> rmattr_names;
  std::map<std::string, bufferlist> attrs, orig_attrs;
  std::map<int, std::string> temp_url_keys;
  RGWQuotaInfo new_quota;
  bool new_quota_extracted;

  RGWObjVersionTracker acct_op_tracker;

  RGWAccessControlPolicy policy;
  bool has_policy;

public:
  RGWPutMetadataAccount()
    : new_quota_extracted(false),
      has_policy(false) {
  }

  void init(RGWRados *store, struct req_state *s, RGWHandler *h) override {
    RGWOp::init(store, s, h);
    policy.set_ctx(s->cct);
  }
  int init_processing() override;
  int verify_permission() override;
  void pre_exec() override { }
  void execute() override;

  virtual int get_params() = 0;
  void send_response() override = 0;
  virtual void filter_out_temp_url(map<string, bufferlist>& add_attrs,
                                   const set<string>& rmattr_names,
                                   map<int, string>& temp_url_keys);
  const char* name() const override { return "put_account_metadata"; }
  RGWOpType get_type() override { return RGW_OP_PUT_METADATA_ACCOUNT; }
  uint32_t op_mask() override { return RGW_OP_TYPE_WRITE; }
};

class RGWPutMetadataBucket : public RGWOp {
protected:
  map<string, buffer::list> attrs;
  set<string> rmattr_names;
  bool has_policy, has_cors;
  uint32_t policy_rw_mask;
  RGWAccessControlPolicy policy;
  RGWCORSConfiguration cors_config;
  rgw_placement_rule placement_rule;
  boost::optional<std::string> swift_ver_location;

public:
  RGWPutMetadataBucket()
    : has_policy(false), has_cors(false), policy_rw_mask(0)
  {}

  void emplace_attr(std::string&& key, buffer::list&& bl) {
    attrs.emplace(std::move(key), std::move(bl)); /* key and bl are r-value refs */
  }

  void init(RGWRados *store, struct req_state *s, RGWHandler *h) override {
    RGWOp::init(store, s, h);
    policy.set_ctx(s->cct);
  }

  int verify_permission() override;
  void pre_exec() override;
  void execute() override;

  virtual int get_params() = 0;
  void send_response() override = 0;
  const char* name() const override { return "put_bucket_metadata"; }
  RGWOpType get_type() override { return RGW_OP_PUT_METADATA_BUCKET; }
  uint32_t op_mask() override { return RGW_OP_TYPE_WRITE; }
};

class RGWPutMetadataObject : public RGWOp {
protected:
  RGWAccessControlPolicy policy;
  boost::optional<ceph::real_time> delete_at;
  const char *dlo_manifest;

public:
  RGWPutMetadataObject()
    : dlo_manifest(NULL)
  {}

  void init(RGWRados *store, struct req_state *s, RGWHandler *h) override {
    RGWOp::init(store, s, h);
    policy.set_ctx(s->cct);
  }
  int verify_permission() override;
  void pre_exec() override;
  void execute() override;

  virtual int get_params() = 0;
  void send_response() override = 0;
  const char* name() const override { return "put_obj_metadata"; }
  RGWOpType get_type() override { return RGW_OP_PUT_METADATA_OBJECT; }
  uint32_t op_mask() override { return RGW_OP_TYPE_WRITE; }
  virtual bool need_object_expiration() { return false; }
};

class RGWDeleteObj : public RGWOp {
protected:
  bool delete_marker;
  bool multipart_delete;
  string version_id;
  ceph::real_time unmod_since; /* if unmodified since */
  bool no_precondition_error;
  std::unique_ptr<RGWBulkDelete::Deleter> deleter;
  bool bypass_perm;
  bool bypass_governance_mode;

public:
  RGWDeleteObj()
    : delete_marker(false),
      multipart_delete(false),
      no_precondition_error(false),
      deleter(nullptr),
      bypass_perm(true),
      bypass_governance_mode(false) {
  }

  int verify_permission() override;
  void pre_exec() override;
  void execute() override;
  int handle_slo_manifest(bufferlist& bl);

  virtual int get_params() { return 0; }
  void send_response() override = 0;
  const char* name() const override { return "delete_obj"; }
  RGWOpType get_type() override { return RGW_OP_DELETE_OBJ; }
  uint32_t op_mask() override { return RGW_OP_TYPE_DELETE; }
  virtual bool need_object_expiration() { return false; }
  dmc::client_id dmclock_client() override { return dmc::client_id::data; }
};

class RGWCopyObj : public RGWOp {
protected:
  RGWAccessControlPolicy dest_policy;
  const char *if_mod;
  const char *if_unmod;
  const char *if_match;
  const char *if_nomatch;
  // Required or it is not a copy operation
  std::string_view copy_source;
  // Not actually required
  std::optional<std::string_view> md_directive;

  off_t ofs;
  off_t len;
  off_t end;
  ceph::real_time mod_time;
  ceph::real_time unmod_time;
  ceph::real_time *mod_ptr;
  ceph::real_time *unmod_ptr;
  map<string, buffer::list> attrs;
  string src_tenant_name, src_bucket_name;
  rgw_bucket src_bucket;
  rgw_obj_key src_object;
  string dest_tenant_name, dest_bucket_name;
  rgw_bucket dest_bucket;
  string dest_object;
  ceph::real_time src_mtime;
  ceph::real_time mtime;
  RGWRados::AttrsMod attrs_mod;
  RGWBucketInfo src_bucket_info;
  RGWBucketInfo dest_bucket_info;
  string source_zone;
  string etag;

  off_t last_ofs;

  string version_id;
  uint64_t olh_epoch;

  boost::optional<ceph::real_time> delete_at;
  bool copy_if_newer;

  bool need_to_check_storage_class = false;

  int init_common();

public:
  RGWCopyObj() {
    if_mod = NULL;
    if_unmod = NULL;
    if_match = NULL;
    if_nomatch = NULL;
    ofs = 0;
    len = 0;
    end = -1;
    mod_ptr = NULL;
    unmod_ptr = NULL;
    attrs_mod = RGWRados::ATTRSMOD_NONE;
    last_ofs = 0;
    olh_epoch = 0;
    copy_if_newer = false;
  }

  static bool parse_copy_location(const boost::string_view& src,
                                  string& bucket_name,
                                  rgw_obj_key& object);

  void emplace_attr(std::string&& key, buffer::list&& bl) {
    attrs.emplace(std::move(key), std::move(bl));
  }

  void init(RGWRados *store, struct req_state *s, RGWHandler *h) override {
    RGWOp::init(store, s, h);
    dest_policy.set_ctx(s->cct);
  }
  int verify_permission() override;
  void pre_exec() override;
  void execute() override;
  void progress_cb(off_t ofs);

  virtual int check_storage_class(const rgw_placement_rule& src_placement) {
    return 0;
  }

  virtual int init_dest_policy() { return 0; }
  virtual int get_params() = 0;
  virtual void send_partial_response(off_t ofs) {}
  void send_response() override = 0;
  const char* name() const override { return "copy_obj"; }
  RGWOpType get_type() override { return RGW_OP_COPY_OBJ; }
  uint32_t op_mask() override { return RGW_OP_TYPE_WRITE; }
  dmc::client_id dmclock_client() override { return dmc::client_id::data; }
};

class RGWGetACLs : public RGWOp {
protected:
  string acls;

public:
  RGWGetACLs() {}

  int verify_permission() override;
  void pre_exec() override;
  void execute() override;

  void send_response() override = 0;
  const char* name() const override { return "get_acls"; }
  RGWOpType get_type() override { return RGW_OP_GET_ACLS; }
  uint32_t op_mask() override { return RGW_OP_TYPE_READ; }
};

class RGWPutACLs : public RGWOp {
protected:
  bufferlist data;
  ACLOwner owner;

public:
  RGWPutACLs() {}
  ~RGWPutACLs() override {}

  int verify_permission() override;
  void pre_exec() override;
  void execute() override;

  virtual int get_policy_from_state(RGWRados *store, struct req_state *s, stringstream& ss) { return 0; }
  virtual int get_params() = 0;
  void send_response() override = 0;
  const char* name() const override { return "put_acls"; }
  RGWOpType get_type() override { return RGW_OP_PUT_ACLS; }
  uint32_t op_mask() override { return RGW_OP_TYPE_WRITE; }
};

class RGWGetLC : public RGWOp {
protected:
    
public:
  RGWGetLC() { }
  ~RGWGetLC() override { }

  int verify_permission() override;
  void pre_exec() override;
  void execute() override = 0;

  void send_response() override = 0;
<<<<<<< HEAD
  const string name() override { return "get_lifecycle"; }
=======
  const char* name() const override { return "get_lifecycle"; }
>>>>>>> f8781be9
  RGWOpType get_type() override { return RGW_OP_GET_LC; }
  uint32_t op_mask() override { return RGW_OP_TYPE_READ; }
};

class RGWPutLC : public RGWOp {
protected:
<<<<<<< HEAD
  int len;
  char *data;
=======
  bufferlist data;
>>>>>>> f8781be9
  const char *content_md5;
  string cookie;

public:
  RGWPutLC() {
<<<<<<< HEAD
    len = 0;
    data = nullptr;
    content_md5 = nullptr;
  }
  ~RGWPutLC() override {
    free(data);
=======
    content_md5 = nullptr;
>>>>>>> f8781be9
  }
  ~RGWPutLC() override {}

  void init(RGWRados *store, struct req_state *s, RGWHandler *dialect_handler) override {
#define COOKIE_LEN 16
    char buf[COOKIE_LEN + 1];

    RGWOp::init(store, s, dialect_handler);
    gen_rand_alphanumeric(s->cct, buf, sizeof(buf) - 1);
    cookie = buf;
  }

  int verify_permission() override;
  void pre_exec() override;
  void execute() override;

//  virtual int get_policy_from_state(RGWRados *store, struct req_state *s, stringstream& ss) { return 0; }
  virtual int get_params() = 0;
  void send_response() override = 0;
<<<<<<< HEAD
  const string name() override { return "put_lifecycle"; }
=======
  const char* name() const override { return "put_lifecycle"; }
>>>>>>> f8781be9
  RGWOpType get_type() override { return RGW_OP_PUT_LC; }
  uint32_t op_mask() override { return RGW_OP_TYPE_WRITE; }
};

class RGWDeleteLC : public RGWOp {
protected:
  size_t len;
  char *data;

public:
  RGWDeleteLC() {
    len = 0;
    data = NULL;
  }
  ~RGWDeleteLC() override {
    free(data);
  }

  int verify_permission() override;
  void pre_exec() override;
  void execute() override;

  void send_response() override = 0;
<<<<<<< HEAD
  const string name() override { return "delete_lifecycle"; }
=======
  const char* name() const override { return "delete_lifecycle"; }
>>>>>>> f8781be9
  RGWOpType get_type() override { return RGW_OP_DELETE_LC; }
  uint32_t op_mask() override { return RGW_OP_TYPE_WRITE; }
};

class RGWGetCORS : public RGWOp {
protected:

public:
  RGWGetCORS() {}

  int verify_permission() override;
  void execute() override;

  void send_response() override = 0;
  const char* name() const override { return "get_cors"; }
  RGWOpType get_type() override { return RGW_OP_GET_CORS; }
  uint32_t op_mask() override { return RGW_OP_TYPE_READ; }
};

class RGWPutCORS : public RGWOp {
protected:
  bufferlist cors_bl;
  bufferlist in_data;

public:
  RGWPutCORS() {}
  ~RGWPutCORS() override {}

  int verify_permission() override;
  void execute() override;

  virtual int get_params() = 0;
  void send_response() override = 0;
  const char* name() const override { return "put_cors"; }
  RGWOpType get_type() override { return RGW_OP_PUT_CORS; }
  uint32_t op_mask() override { return RGW_OP_TYPE_WRITE; }
};

class RGWDeleteCORS : public RGWOp {
protected:

public:
  RGWDeleteCORS() {}

  int verify_permission() override;
  void execute() override;

  void send_response() override = 0;
  const char* name() const override { return "delete_cors"; }
  RGWOpType get_type() override { return RGW_OP_DELETE_CORS; }
  uint32_t op_mask() override { return RGW_OP_TYPE_WRITE; }
};

class RGWOptionsCORS : public RGWOp {
protected:
  RGWCORSRule *rule;
  const char *origin, *req_hdrs, *req_meth;

public:
  RGWOptionsCORS() : rule(NULL), origin(NULL),
                     req_hdrs(NULL), req_meth(NULL) {
  }

  int verify_permission() override {return 0;}
  int validate_cors_request(RGWCORSConfiguration *cc);
  void execute() override;
  void get_response_params(string& allowed_hdrs, string& exp_hdrs, unsigned *max_age);
  void send_response() override = 0;
  const char* name() const override { return "options_cors"; }
  RGWOpType get_type() override { return RGW_OP_OPTIONS_CORS; }
  uint32_t op_mask() override { return RGW_OP_TYPE_READ; }
};

class RGWGetRequestPayment : public RGWOp {
protected:
  bool requester_pays;

public:
  RGWGetRequestPayment() : requester_pays(0) {}

  int verify_permission() override;
  void pre_exec() override;
  void execute() override;

  void send_response() override = 0;
  const char* name() const override { return "get_request_payment"; }
  RGWOpType get_type() override { return RGW_OP_GET_REQUEST_PAYMENT; }
  uint32_t op_mask() override { return RGW_OP_TYPE_READ; }
};

class RGWSetRequestPayment : public RGWOp {
protected:
  bool requester_pays;
  bufferlist in_data;
public:
 RGWSetRequestPayment() : requester_pays(false) {}

  int verify_permission() override;
  void pre_exec() override;
  void execute() override;

  virtual int get_params() { return 0; }

  void send_response() override = 0;
  const char* name() const override { return "set_request_payment"; }
  RGWOpType get_type() override { return RGW_OP_SET_REQUEST_PAYMENT; }
  uint32_t op_mask() override { return RGW_OP_TYPE_WRITE; }
};

class RGWInitMultipart : public RGWOp {
protected:
  string upload_id;
  RGWAccessControlPolicy policy;

public:
  RGWInitMultipart() {}

  void init(RGWRados *store, struct req_state *s, RGWHandler *h) override {
    RGWOp::init(store, s, h);
    policy.set_ctx(s->cct);
  }
  int verify_permission() override;
  void pre_exec() override;
  void execute() override;

  virtual int get_params() = 0;
  void send_response() override = 0;
  const char* name() const override { return "init_multipart"; }
  RGWOpType get_type() override { return RGW_OP_INIT_MULTIPART; }
  uint32_t op_mask() override { return RGW_OP_TYPE_WRITE; }
  virtual int prepare_encryption(map<string, bufferlist>& attrs) { return 0; }
};

class RGWCompleteMultipart : public RGWOp {
protected:
  string upload_id;
  string etag;
  string version_id;
  bufferlist data;

  struct MPSerializer {
    librados::IoCtx ioctx;
    rados::cls::lock::Lock lock;
    librados::ObjectWriteOperation op;
    std::string oid;
    bool locked;

    MPSerializer() : lock("RGWCompleteMultipart"), locked(false)
      {}

    int try_lock(const std::string& oid, utime_t dur);

    int unlock() {
      return lock.unlock(&ioctx, oid);
    }

    void clear_locked() {
      locked = false;
    }
  } serializer;

  struct MPSerializer {
    librados::IoCtx ioctx;
    rados::cls::lock::Lock lock;
    librados::ObjectWriteOperation op;
    std::string oid;
    bool locked;

    MPSerializer() : lock("RGWCompleteMultipart"), locked(false)
      {}

    int try_lock(const std::string& oid, utime_t dur);

    int unlock() {
      return lock.unlock(&ioctx, oid);
    }

    void clear_locked() {
      locked = false;
    }
  } serializer;

public:
  RGWCompleteMultipart() {}
  ~RGWCompleteMultipart() override {}

  int verify_permission() override;
  void pre_exec() override;
  void execute() override;
  void complete() override;

  virtual int get_params() = 0;
  void send_response() override = 0;
  const char* name() const override { return "complete_multipart"; }
  RGWOpType get_type() override { return RGW_OP_COMPLETE_MULTIPART; }
  uint32_t op_mask() override { return RGW_OP_TYPE_WRITE; }
};

class RGWAbortMultipart : public RGWOp {
public:
  RGWAbortMultipart() {}

  int verify_permission() override;
  void pre_exec() override;
  void execute() override;

  void send_response() override = 0;
  const char* name() const override { return "abort_multipart"; }
  RGWOpType get_type() override { return RGW_OP_ABORT_MULTIPART; }
  uint32_t op_mask() override { return RGW_OP_TYPE_DELETE; }
};

class RGWListMultipart : public RGWOp {
protected:
  string upload_id;
  map<uint32_t, RGWUploadPartInfo> parts;
  int max_parts;
  int marker;
  RGWAccessControlPolicy policy;
  bool truncated;

public:
  RGWListMultipart() {
    max_parts = 1000;
    marker = 0;
    truncated = false;
  }

  void init(RGWRados *store, struct req_state *s, RGWHandler *h) override {
    RGWOp::init(store, s, h);
    policy = RGWAccessControlPolicy(s->cct);
  }
  int verify_permission() override;
  void pre_exec() override;
  void execute() override;

  virtual int get_params() = 0;
  void send_response() override = 0;
  const char* name() const override { return "list_multipart"; }
  RGWOpType get_type() override { return RGW_OP_LIST_MULTIPART; }
  uint32_t op_mask() override { return RGW_OP_TYPE_READ; }
};

struct RGWMultipartUploadEntry {
  rgw_bucket_dir_entry obj;
  RGWMPObj mp;
};

class RGWListBucketMultiparts : public RGWOp {
protected:
  string prefix;
  RGWMPObj marker; 
  RGWMultipartUploadEntry next_marker; 
  int max_uploads;
  string delimiter;
  vector<RGWMultipartUploadEntry> uploads;
  map<string, bool> common_prefixes;
  bool is_truncated;
  int default_max;

public:
  RGWListBucketMultiparts() {
    max_uploads = 0;
    is_truncated = false;
    default_max = 0;
  }

  void init(RGWRados *store, struct req_state *s, RGWHandler *h) override {
    RGWOp::init(store, s, h);
    max_uploads = default_max;
  }

  int verify_permission() override;
  void pre_exec() override;
  void execute() override;

  virtual int get_params() = 0;
  void send_response() override = 0;
  const char* name() const override { return "list_bucket_multiparts"; }
  RGWOpType get_type() override { return RGW_OP_LIST_BUCKET_MULTIPARTS; }
  uint32_t op_mask() override { return RGW_OP_TYPE_READ; }
};


class RGWGetCrossDomainPolicy : public RGWOp {
public:
  RGWGetCrossDomainPolicy() = default;
  ~RGWGetCrossDomainPolicy() override = default;

  int verify_permission() override {
    return 0;
  }

  void execute() override {
    op_ret = 0;
  }

  const char* name() const override { return "get_crossdomain_policy"; }

  RGWOpType get_type() override {
    return RGW_OP_GET_CROSS_DOMAIN_POLICY;
  }

  uint32_t op_mask() override {
    return RGW_OP_TYPE_READ;
  }
};


class RGWGetHealthCheck : public RGWOp {
public:
  RGWGetHealthCheck() = default;
  ~RGWGetHealthCheck() override = default;

  int verify_permission() override {
    return 0;
  }

  void execute() override;

  const char* name() const override { return "get_health_check"; }

  RGWOpType get_type() override {
    return RGW_OP_GET_HEALTH_CHECK;
  }

  uint32_t op_mask() override {
    return RGW_OP_TYPE_READ;
  }
};


class RGWDeleteMultiObj : public RGWOp {
protected:
  bufferlist data;
  rgw_bucket bucket;
  bool quiet;
  bool status_dumped;
  bool acl_allowed = false;

public:
  RGWDeleteMultiObj() {
    quiet = false;
    status_dumped = false;
  }
  int verify_permission() override;
  void pre_exec() override;
  void execute() override;

  virtual int get_params() = 0;
  virtual void send_status() = 0;
  virtual void begin_response() = 0;
  virtual void send_partial_response(rgw_obj_key& key, bool delete_marker,
                                     const string& marker_version_id, int ret) = 0;
  virtual void end_response() = 0;
  const char* name() const override { return "multi_object_delete"; }
  RGWOpType get_type() override { return RGW_OP_DELETE_MULTI_OBJ; }
  uint32_t op_mask() override { return RGW_OP_TYPE_DELETE; }
};

class RGWInfo: public RGWOp {
public:
  RGWInfo() = default;
  ~RGWInfo() override = default;

  int verify_permission() override { return 0; }
  const char* name() const override { return "get info"; }
  RGWOpType get_type() override { return RGW_OP_GET_INFO; }
  uint32_t op_mask() override { return RGW_OP_TYPE_READ; }
};

extern int rgw_build_bucket_policies(RGWRados* store, struct req_state* s);
extern int rgw_build_object_policies(RGWRados *store, struct req_state *s,
				     bool prefetch_data);
extern void rgw_build_iam_environment(RGWRados* store,
						                          struct req_state* s);
extern vector<rgw::IAM::Policy> get_iam_user_policy_from_attr(CephContext* cct,
                        RGWRados* store,
                        map<string, bufferlist>& attrs,
                        const string& tenant);

static inline int get_system_versioning_params(req_state *s,
					      uint64_t *olh_epoch,
					      string *version_id)
{
  if (!s->system_request) {
    return 0;
  }

  if (olh_epoch) {
    string epoch_str = s->info.args.get(RGW_SYS_PARAM_PREFIX "versioned-epoch");
    if (!epoch_str.empty()) {
      string err;
      *olh_epoch = strict_strtol(epoch_str.c_str(), 10, &err);
      if (!err.empty()) {
        lsubdout(s->cct, rgw, 0) << "failed to parse versioned-epoch param"
				 << dendl;
        return -EINVAL;
      }
    }
  }

  if (version_id) {
    *version_id = s->info.args.get(RGW_SYS_PARAM_PREFIX "version-id");
  }

  return 0;
} /* get_system_versioning_params */

static inline void format_xattr(std::string &xattr)
{
  /* If the extended attribute is not valid UTF-8, we encode it using
   * quoted-printable encoding.
   */
  if ((check_utf8(xattr.c_str(), xattr.length()) != 0) ||
      (check_for_control_characters(xattr.c_str(), xattr.length()) != 0)) {
    static const char MIME_PREFIX_STR[] = "=?UTF-8?Q?";
    static const int MIME_PREFIX_LEN = sizeof(MIME_PREFIX_STR) - 1;
    static const char MIME_SUFFIX_STR[] = "?=";
    static const int MIME_SUFFIX_LEN = sizeof(MIME_SUFFIX_STR) - 1;
    int mlen = mime_encode_as_qp(xattr.c_str(), NULL, 0);
    char *mime = new char[MIME_PREFIX_LEN + mlen + MIME_SUFFIX_LEN + 1];
    strcpy(mime, MIME_PREFIX_STR);
    mime_encode_as_qp(xattr.c_str(), mime + MIME_PREFIX_LEN, mlen);
    strcpy(mime + MIME_PREFIX_LEN + (mlen - 1), MIME_SUFFIX_STR);
    xattr.assign(mime);
    delete [] mime;
  }
} /* format_xattr */

/**
 * Get the HTTP request metadata out of the req_state as a
 * map(<attr_name, attr_contents>, where attr_name is RGW_ATTR_PREFIX.HTTP_NAME)
 * s: The request state
 * attrs: will be filled up with attrs mapped as <attr_name, attr_contents>
 * On success returns 0.
 * On failure returns a negative error code.
 *
 */
static inline int rgw_get_request_metadata(CephContext* const cct,
                                           struct req_info& info,
                                           std::map<std::string, ceph::bufferlist>& attrs,
                                           const bool allow_empty_attrs = true)
{
  static const std::set<std::string> blacklisted_headers = {
      "x-amz-server-side-encryption-customer-algorithm",
      "x-amz-server-side-encryption-customer-key",
      "x-amz-server-side-encryption-customer-key-md5",
      "x-amz-storage-class"
  };

  size_t valid_meta_count = 0;
  for (auto& kv : info.x_meta_map) {
    const std::string& name = kv.first;
    std::string& xattr = kv.second;

    if (blacklisted_headers.count(name) == 1) {
      lsubdout(cct, rgw, 10) << "skipping x>> " << name << dendl;
      continue;
    } else if (allow_empty_attrs || !xattr.empty()) {
      lsubdout(cct, rgw, 10) << "x>> " << name << ":" << xattr << dendl;
      format_xattr(xattr);

      std::string attr_name(RGW_ATTR_PREFIX);
      attr_name.append(name);

      /* Check roughly whether we aren't going behind the limit on attribute
       * name. Passing here doesn't guarantee that an OSD will accept that
       * as ObjectStore::get_max_attr_name_length() can set the limit even
       * lower than the "osd_max_attr_name_len" configurable.  */
<<<<<<< HEAD
      const size_t max_attr_name_len = \
        cct->_conf->get_val<size_t>("rgw_max_attr_name_len");
=======
      const auto max_attr_name_len = cct->_conf->rgw_max_attr_name_len;
>>>>>>> f8781be9
      if (max_attr_name_len && attr_name.length() > max_attr_name_len) {
        return -ENAMETOOLONG;
      }

      /* Similar remarks apply to the check for value size. We're veryfing
       * it early at the RGW's side as it's being claimed in /info. */
<<<<<<< HEAD
      const size_t max_attr_size = \
        cct->_conf->get_val<size_t>("rgw_max_attr_size");
=======
      const auto max_attr_size = cct->_conf->rgw_max_attr_size;
>>>>>>> f8781be9
      if (max_attr_size && xattr.length() > max_attr_size) {
        return -EFBIG;
      }

      /* Swift allows administrators to limit the number of metadats items
       * send _in a single request_. */
<<<<<<< HEAD
      const auto rgw_max_attrs_num_in_req = \
        cct->_conf->get_val<size_t>("rgw_max_attrs_num_in_req");
      if (rgw_max_attrs_num_in_req &&
          ++valid_meta_count > rgw_max_attrs_num_in_req) {
=======
      const auto max_attrs_num_in_req = cct->_conf->rgw_max_attrs_num_in_req;
      if (max_attrs_num_in_req &&
          ++valid_meta_count > max_attrs_num_in_req) {
>>>>>>> f8781be9
        return -E2BIG;
      }

      auto rval = attrs.emplace(std::move(attr_name), ceph::bufferlist());
      /* At the moment the value of the freshly created attribute key-value
       * pair is an empty bufferlist. */

      ceph::bufferlist& bl = rval.first->second;
      bl.append(xattr.c_str(), xattr.size() + 1);
    }
  }

  return 0;
} /* rgw_get_request_metadata */

static inline void encode_delete_at_attr(boost::optional<ceph::real_time> delete_at,
					map<string, bufferlist>& attrs)
{
  if (delete_at == boost::none) {
    return;
  } 

  bufferlist delatbl;
  encode(*delete_at, delatbl);
  attrs[RGW_ATTR_DELETE_AT] = delatbl;
} /* encode_delete_at_attr */

static inline void encode_obj_tags_attr(RGWObjTags* obj_tags, map<string, bufferlist>& attrs)
{
  if (obj_tags == nullptr){
    // we assume the user submitted a tag format which we couldn't parse since
    // this wouldn't be parsed later by get/put obj tags, lets delete if the
    // attr was populated
    return;
  }

  bufferlist tagsbl;
  obj_tags->encode(tagsbl);
  attrs[RGW_ATTR_TAGS] = tagsbl;
}

static inline int encode_dlo_manifest_attr(const char * const dlo_manifest,
					  map<string, bufferlist>& attrs)
{
  string dm = dlo_manifest;

  if (dm.find('/') == string::npos) {
    return -EINVAL;
  }

  bufferlist manifest_bl;
  manifest_bl.append(dlo_manifest, strlen(dlo_manifest) + 1);
  attrs[RGW_ATTR_USER_MANIFEST] = manifest_bl;

  return 0;
} /* encode_dlo_manifest_attr */

static inline void complete_etag(MD5& hash, string *etag)
{
  char etag_buf[CEPH_CRYPTO_MD5_DIGESTSIZE];
  char etag_buf_str[CEPH_CRYPTO_MD5_DIGESTSIZE * 2 + 16];

  hash.Final((unsigned char *)etag_buf);
  buf_to_hex((const unsigned char *)etag_buf, CEPH_CRYPTO_MD5_DIGESTSIZE,
	    etag_buf_str);

  *etag = etag_buf_str;
} /* complete_etag */

class RGWSetAttrs : public RGWOp {
protected:
  map<string, buffer::list> attrs;

public:
  RGWSetAttrs() {}
  ~RGWSetAttrs() override {}

  void emplace_attr(std::string&& key, buffer::list&& bl) {
    attrs.emplace(std::move(key), std::move(bl));
  }

  int verify_permission() override;
  void pre_exec() override;
  void execute() override;

  virtual int get_params() = 0;
  void send_response() override = 0;
  const char* name() const override { return "set_attrs"; }
  RGWOpType get_type() override { return RGW_OP_SET_ATTRS; }
  uint32_t op_mask() override { return RGW_OP_TYPE_WRITE; }
};

class RGWGetObjLayout : public RGWOp {
protected:
  RGWObjManifest *manifest{nullptr};
  rgw_raw_obj head_obj;

public:
  RGWGetObjLayout() {
  }

  int check_caps(RGWUserCaps& caps) {
    return caps.check_cap("admin", RGW_CAP_READ);
  }
  int verify_permission() override {
    return check_caps(s->user->caps);
  }
  void pre_exec() override;
  void execute() override;

  const char* name() const override { return "get_obj_layout"; }
  virtual RGWOpType get_type() override { return RGW_OP_GET_OBJ_LAYOUT; }
  virtual uint32_t op_mask() override { return RGW_OP_TYPE_READ; }
};

class RGWPutBucketPolicy : public RGWOp {
  bufferlist data;
public:
  RGWPutBucketPolicy() = default;
  ~RGWPutBucketPolicy() {
  }
  void send_response() override;
  int verify_permission() override;
  uint32_t op_mask() override {
    return RGW_OP_TYPE_WRITE;
  }
  void execute() override;
  int get_params();
  const char* name() const override { return "put_bucket_policy"; }
  RGWOpType get_type() override {
    return RGW_OP_PUT_BUCKET_POLICY;
  }
};

class RGWGetBucketPolicy : public RGWOp {
  buffer::list policy;
public:
  RGWGetBucketPolicy() = default;
  void send_response() override;
  int verify_permission() override;
  uint32_t op_mask() override {
    return RGW_OP_TYPE_READ;
  }
  void execute() override;
  const char* name() const override { return "get_bucket_policy"; }
  RGWOpType get_type() override {
    return RGW_OP_GET_BUCKET_POLICY;
  }
};

class RGWDeleteBucketPolicy : public RGWOp {
public:
  RGWDeleteBucketPolicy() = default;
  void send_response() override;
  int verify_permission() override;
  uint32_t op_mask() override {
    return RGW_OP_TYPE_WRITE;
  }
  void execute() override;
  int get_params();
  const char* name() const override { return "delete_bucket_policy"; }
  RGWOpType get_type() override {
    return RGW_OP_DELETE_BUCKET_POLICY;
  }
};

class RGWPutBucketObjectLock : public RGWOp {
protected:
  bufferlist data;
  bufferlist obj_lock_bl;
  RGWObjectLock obj_lock;
public:
  RGWPutBucketObjectLock() = default;
  ~RGWPutBucketObjectLock() {}
  int verify_permission() override;
  void pre_exec() override;
  void execute() override;
  virtual void send_response() = 0;
  virtual int get_params() = 0;
  const char* name() const override { return "put_bucket_object_lock"; }
  RGWOpType get_type() override { return RGW_OP_PUT_BUCKET_OBJ_LOCK; }
  uint32_t op_mask() override { return RGW_OP_TYPE_WRITE; }
};

class RGWGetBucketObjectLock : public RGWOp {
public:
  int verify_permission() override;
  void pre_exec() override;
  void execute() override;
  virtual void send_response() = 0;
  const char* name() const override {return "get_bucket_object_lock"; }
  RGWOpType get_type() override { return RGW_OP_GET_BUCKET_OBJ_LOCK; }
  uint32_t op_mask() override { return RGW_OP_TYPE_READ; }
};

class RGWPutObjRetention : public RGWOp {
protected:
  bufferlist data;
  RGWObjectRetention obj_retention;
  bool bypass_perm;
  bool bypass_governance_mode;
public:
  RGWPutObjRetention():bypass_perm(true), bypass_governance_mode(false) {}
  int verify_permission() override;
  void pre_exec() override;
  void execute() override;
  virtual void send_response() override = 0;
  virtual int get_params() = 0;
  const char* name() const override { return "put_obj_retention"; }
  uint32_t op_mask() override { return RGW_OP_TYPE_WRITE; }
  RGWOpType get_type() override { return RGW_OP_PUT_OBJ_RETENTION; }
};

class RGWGetObjRetention : public RGWOp {
protected:
  RGWObjectRetention obj_retention;
public:
  int verify_permission() override;
  void pre_exec() override;
  void execute() override;
  virtual void send_response() = 0;
  const char* name() const override {return "get_obj_retention"; }
  RGWOpType get_type() override { return RGW_OP_GET_OBJ_RETENTION; }
  uint32_t op_mask() override { return RGW_OP_TYPE_READ; }
};

class RGWPutObjLegalHold : public RGWOp {
protected:
  bufferlist data;
  RGWObjectLegalHold obj_legal_hold;
public:
  int verify_permission() override;
  void pre_exec() override;
  void execute() override;
  virtual void send_response() override = 0;
  virtual int get_params() = 0;
  const char* name() const override { return "put_obj_legal_hold"; }
  uint32_t op_mask() override { return RGW_OP_TYPE_WRITE; }
  RGWOpType get_type() override { return RGW_OP_PUT_OBJ_LEGAL_HOLD; }
};

class RGWGetObjLegalHold : public RGWOp {
protected:
  RGWObjectLegalHold obj_legal_hold;
public:
  int verify_permission() override;
  void pre_exec() override;
  void execute() override;
  virtual void send_response() = 0;
  const char* name() const override {return "get_obj_legal_hold"; }
  RGWOpType get_type() override { return RGW_OP_GET_OBJ_LEGAL_HOLD; }
  uint32_t op_mask() override { return RGW_OP_TYPE_READ; }
};


class RGWConfigBucketMetaSearch : public RGWOp {
protected:
  std::map<std::string, uint32_t> mdsearch_config;
public:
  RGWConfigBucketMetaSearch() {}

  int verify_permission() override;
  void pre_exec() override;
  void execute() override;

  virtual int get_params() = 0;
  const char* name() const override { return "config_bucket_meta_search"; }
  virtual RGWOpType get_type() override { return RGW_OP_CONFIG_BUCKET_META_SEARCH; }
  virtual uint32_t op_mask() override { return RGW_OP_TYPE_WRITE; }
};

class RGWGetBucketMetaSearch : public RGWOp {
public:
  RGWGetBucketMetaSearch() {}

  int verify_permission() override;
  void pre_exec() override;
  void execute() override {}

  const char* name() const override { return "get_bucket_meta_search"; }
  virtual RGWOpType get_type() override { return RGW_OP_GET_BUCKET_META_SEARCH; }
  virtual uint32_t op_mask() override { return RGW_OP_TYPE_READ; }
};

class RGWDelBucketMetaSearch : public RGWOp {
public:
  RGWDelBucketMetaSearch() {}

  int verify_permission() override;
  void pre_exec() override;
  void execute() override;

  const char* name() const override { return "delete_bucket_meta_search"; }
  virtual RGWOpType delete_type() { return RGW_OP_DEL_BUCKET_META_SEARCH; }
  virtual uint32_t op_mask() override { return RGW_OP_TYPE_WRITE; }
};

class RGWGetClusterStat : public RGWOp {
protected:
  struct rados_cluster_stat_t stats_op;
public:
  RGWGetClusterStat() {}

  void init(RGWRados *store, struct req_state *s, RGWHandler *h) override {
    RGWOp::init(store, s, h);
  }
  int verify_permission() override {return 0;}
<<<<<<< HEAD
  virtual void send_response() = 0;
  virtual int get_params() = 0;
  void execute() override;
  virtual const string name() { return "get_cluster_stat"; }
};

=======
  virtual void send_response() override = 0;
  virtual int get_params() = 0;
  void execute() override;
  const char* name() const override { return "get_cluster_stat"; }
  dmc::client_id dmclock_client() override { return dmc::client_id::admin; }
};

static inline int parse_value_and_bound(
    const string &input,
    int &output,
    const long lower_bound,
    const long upper_bound,
    const long default_val)
{
  if (!input.empty()) {
    char *endptr;
    output = strtol(input.c_str(), &endptr, 10);
    if (endptr) {
      if (endptr == input.c_str()) return -EINVAL;
      while (*endptr && isspace(*endptr)) // ignore white space
        endptr++;
      if (*endptr) {
        return -EINVAL;
      }
    }
    if(output > upper_bound) {
      output = upper_bound;
    }
    if(output < lower_bound) {
      output = lower_bound;
    }
  } else {
    output = default_val;
  }

  return 0;
}
>>>>>>> f8781be9


#endif /* CEPH_RGW_OP_H */<|MERGE_RESOLUTION|>--- conflicted
+++ resolved
@@ -45,10 +45,7 @@
 #include "rgw_lc.h"
 #include "rgw_torrent.h"
 #include "rgw_tag.h"
-<<<<<<< HEAD
-=======
 #include "rgw_object_lock.h"
->>>>>>> f8781be9
 #include "cls/lock/cls_lock_client.h"
 #include "cls/rgw/cls_rgw_client.h"
 
@@ -735,11 +732,7 @@
   void execute() override;
 
   void send_response() override = 0;
-<<<<<<< HEAD
-  const std::string name() override { return "stat_account"; }
-=======
   const char* name() const override { return "stat_account"; }
->>>>>>> f8781be9
   RGWOpType get_type() override { return RGW_OP_STAT_ACCOUNT; }
   uint32_t op_mask() override { return RGW_OP_TYPE_READ; }
 };
@@ -803,11 +796,7 @@
   void execute() override { }
 
   void send_response() override = 0;
-<<<<<<< HEAD
-  const string name() override { return "get_bucket_location"; }
-=======
   const char* name() const override { return "get_bucket_location"; }
->>>>>>> f8781be9
   RGWOpType get_type() override { return RGW_OP_GET_BUCKET_LOCATION; }
   uint32_t op_mask() override { return RGW_OP_TYPE_READ; }
 };
@@ -1477,38 +1466,20 @@
   void execute() override = 0;
 
   void send_response() override = 0;
-<<<<<<< HEAD
-  const string name() override { return "get_lifecycle"; }
-=======
   const char* name() const override { return "get_lifecycle"; }
->>>>>>> f8781be9
   RGWOpType get_type() override { return RGW_OP_GET_LC; }
   uint32_t op_mask() override { return RGW_OP_TYPE_READ; }
 };
 
 class RGWPutLC : public RGWOp {
 protected:
-<<<<<<< HEAD
-  int len;
-  char *data;
-=======
   bufferlist data;
->>>>>>> f8781be9
   const char *content_md5;
   string cookie;
 
 public:
   RGWPutLC() {
-<<<<<<< HEAD
-    len = 0;
-    data = nullptr;
     content_md5 = nullptr;
-  }
-  ~RGWPutLC() override {
-    free(data);
-=======
-    content_md5 = nullptr;
->>>>>>> f8781be9
   }
   ~RGWPutLC() override {}
 
@@ -1528,11 +1499,7 @@
 //  virtual int get_policy_from_state(RGWRados *store, struct req_state *s, stringstream& ss) { return 0; }
   virtual int get_params() = 0;
   void send_response() override = 0;
-<<<<<<< HEAD
-  const string name() override { return "put_lifecycle"; }
-=======
   const char* name() const override { return "put_lifecycle"; }
->>>>>>> f8781be9
   RGWOpType get_type() override { return RGW_OP_PUT_LC; }
   uint32_t op_mask() override { return RGW_OP_TYPE_WRITE; }
 };
@@ -1556,11 +1523,7 @@
   void execute() override;
 
   void send_response() override = 0;
-<<<<<<< HEAD
-  const string name() override { return "delete_lifecycle"; }
-=======
   const char* name() const override { return "delete_lifecycle"; }
->>>>>>> f8781be9
   RGWOpType get_type() override { return RGW_OP_DELETE_LC; }
   uint32_t op_mask() override { return RGW_OP_TYPE_WRITE; }
 };
@@ -1700,27 +1663,6 @@
   string etag;
   string version_id;
   bufferlist data;
-
-  struct MPSerializer {
-    librados::IoCtx ioctx;
-    rados::cls::lock::Lock lock;
-    librados::ObjectWriteOperation op;
-    std::string oid;
-    bool locked;
-
-    MPSerializer() : lock("RGWCompleteMultipart"), locked(false)
-      {}
-
-    int try_lock(const std::string& oid, utime_t dur);
-
-    int unlock() {
-      return lock.unlock(&ioctx, oid);
-    }
-
-    void clear_locked() {
-      locked = false;
-    }
-  } serializer;
 
   struct MPSerializer {
     librados::IoCtx ioctx;
@@ -2031,40 +1973,23 @@
        * name. Passing here doesn't guarantee that an OSD will accept that
        * as ObjectStore::get_max_attr_name_length() can set the limit even
        * lower than the "osd_max_attr_name_len" configurable.  */
-<<<<<<< HEAD
-      const size_t max_attr_name_len = \
-        cct->_conf->get_val<size_t>("rgw_max_attr_name_len");
-=======
       const auto max_attr_name_len = cct->_conf->rgw_max_attr_name_len;
->>>>>>> f8781be9
       if (max_attr_name_len && attr_name.length() > max_attr_name_len) {
         return -ENAMETOOLONG;
       }
 
       /* Similar remarks apply to the check for value size. We're veryfing
        * it early at the RGW's side as it's being claimed in /info. */
-<<<<<<< HEAD
-      const size_t max_attr_size = \
-        cct->_conf->get_val<size_t>("rgw_max_attr_size");
-=======
       const auto max_attr_size = cct->_conf->rgw_max_attr_size;
->>>>>>> f8781be9
       if (max_attr_size && xattr.length() > max_attr_size) {
         return -EFBIG;
       }
 
       /* Swift allows administrators to limit the number of metadats items
        * send _in a single request_. */
-<<<<<<< HEAD
-      const auto rgw_max_attrs_num_in_req = \
-        cct->_conf->get_val<size_t>("rgw_max_attrs_num_in_req");
-      if (rgw_max_attrs_num_in_req &&
-          ++valid_meta_count > rgw_max_attrs_num_in_req) {
-=======
       const auto max_attrs_num_in_req = cct->_conf->rgw_max_attrs_num_in_req;
       if (max_attrs_num_in_req &&
           ++valid_meta_count > max_attrs_num_in_req) {
->>>>>>> f8781be9
         return -E2BIG;
       }
 
@@ -2372,14 +2297,6 @@
     RGWOp::init(store, s, h);
   }
   int verify_permission() override {return 0;}
-<<<<<<< HEAD
-  virtual void send_response() = 0;
-  virtual int get_params() = 0;
-  void execute() override;
-  virtual const string name() { return "get_cluster_stat"; }
-};
-
-=======
   virtual void send_response() override = 0;
   virtual int get_params() = 0;
   void execute() override;
@@ -2417,7 +2334,6 @@
 
   return 0;
 }
->>>>>>> f8781be9
 
 
 #endif /* CEPH_RGW_OP_H */