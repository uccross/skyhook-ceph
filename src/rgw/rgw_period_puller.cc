// -*- mode:C++; tab-width:8; c-basic-offset:2; indent-tabs-mode:t -*-
// vim: ts=8 sw=2 smarttab

#include "rgw_rados.h"
#include "rgw_zone.h"
#include "rgw_rest_conn.h"
#include "common/ceph_json.h"
#include "common/errno.h"

#include "services/svc_zone.h"

#define dout_subsys ceph_subsys_rgw

#undef dout_prefix
#define dout_prefix (*_dout << "rgw period puller: ")

namespace {

// pull the given period over the connection
int pull_period(RGWRESTConn* conn, const std::string& period_id,
                const std::string& realm_id, RGWPeriod& period)
{
  rgw_user user;
  RGWEnv env;
  req_info info(conn->get_ctx(), &env);
  info.method = "GET";
  info.request_uri = "/admin/realm/period";

  auto& params = info.args.get_params();
  params["realm_id"] = realm_id;
  params["period_id"] = period_id;

  bufferlist data;
#define MAX_REST_RESPONSE (128 * 1024)
  int r = conn->forward(user, info, nullptr, MAX_REST_RESPONSE, nullptr, &data);
  if (r < 0) {
    return r;
  }

  JSONParser parser;
  r = parser.parse(data.c_str(), data.length());
  if (r < 0) {
    lderr(conn->get_ctx()) << "request failed: " << cpp_strerror(-r) << dendl;
    return r;
  }

  try {
    decode_json_obj(period, &parser);
  } catch (JSONDecoder::err& e) {
    lderr(conn->get_ctx()) << "failed to decode JSON input: "
        << e.message << dendl;
    return -EINVAL;
  }
  return 0;
}

} // anonymous namespace

int RGWPeriodPuller::pull(const std::string& period_id, RGWPeriod& period)
{
  // try to read the period from rados
  period.set_id(period_id);
  period.set_epoch(0);
  int r = period.init(store->ctx(), store->svc.sysobj);
  if (r < 0) {
    if (store->svc.zone->is_meta_master()) {
      // can't pull if we're the master
      ldout(store->ctx(), 1) << "metadata master failed to read period "
          << period_id << " from local storage: " << cpp_strerror(r) << dendl;
      return r;
    }
    ldout(store->ctx(), 14) << "pulling period " << period_id
        << " from master" << dendl;
    // request the period from the master zone
    r = pull_period(store->svc.zone->get_master_conn(), period_id,
                    store->svc.zone->get_realm().get_id(), period);
    if (r < 0) {
      lderr(store->ctx()) << "failed to pull period " << period_id << dendl;
      return r;
    }
    // write the period to rados
    r = period.store_info(true);
    if (r == -EEXIST) {
      r = 0;
    } else if (r < 0) {
      lderr(store->ctx()) << "failed to store period " << period_id << dendl;
      return r;
    }
    // update latest epoch
    r = period.update_latest_epoch(period.get_epoch());
    if (r == -EEXIST) {
      // already have this epoch (or a more recent one)
      return 0;
    }
    if (r < 0) {
      lderr(store->ctx()) << "failed to update latest_epoch for period "
          << period_id << dendl;
      return r;
    }
    // reflect period objects if this is the latest version
<<<<<<< HEAD
    if (store->realm.get_current_period() == period_id) {
=======
    if (store->svc.zone->get_realm().get_current_period() == period_id) {
>>>>>>> f8781be9
      r = period.reflect();
      if (r < 0) {
        return r;
      }
    }
    ldout(store->ctx(), 14) << "period " << period_id
        << " pulled and written to local storage" << dendl;
  } else {
    ldout(store->ctx(), 14) << "found period " << period_id
        << " in local storage" << dendl;
  }
  return 0;
}<|MERGE_RESOLUTION|>--- conflicted
+++ resolved
@@ -98,11 +98,7 @@
       return r;
     }
     // reflect period objects if this is the latest version
-<<<<<<< HEAD
-    if (store->realm.get_current_period() == period_id) {
-=======
     if (store->svc.zone->get_realm().get_current_period() == period_id) {
->>>>>>> f8781be9
       r = period.reflect();
       if (r < 0) {
         return r;
