<<<<<<< HEAD
12
luminous
=======
14
nautilus
>>>>>>> f8781be9
stable<|MERGE_RESOLUTION|>--- conflicted
+++ resolved
@@ -1,8 +1,3 @@
-<<<<<<< HEAD
-12
-luminous
-=======
 14
 nautilus
->>>>>>> f8781be9
 stable