// -*- mode:C++; tab-width:8; c-basic-offset:2; indent-tabs-mode:t -*-
// vim: ts=8 sw=2 smarttab
#ifndef CEPH_HTML_FORMATTER_H
#define CEPH_HTML_FORMATTER_H

#include "Formatter.h"

namespace ceph {
  class HTMLFormatter : public XMLFormatter {
  public:
    explicit HTMLFormatter(bool pretty = false);
    ~HTMLFormatter() override;
    void reset() override;

    void set_status(int status, const char* status_name) override;
    void output_header() override;

    void dump_unsigned(const char *name, uint64_t u) override;
    void dump_int(const char *name, int64_t u) override;
    void dump_float(const char *name, double d) override;
<<<<<<< HEAD
    void dump_string(const char *name, boost::string_view s) override;
=======
    void dump_string(const char *name, std::string_view s) override;
>>>>>>> f8781be9
    std::ostream& dump_stream(const char *name) override;
    void dump_format_va(const char *name, const char *ns, bool quoted, const char *fmt, va_list ap) override;

    /* with attrs */
<<<<<<< HEAD
    void dump_string_with_attrs(const char *name, boost::string_view s, const FormatterAttrs& attrs) override;
=======
    void dump_string_with_attrs(const char *name, std::string_view s, const FormatterAttrs& attrs) override;
>>>>>>> f8781be9
  private:
    template <typename T> void dump_template(const char *name, T arg);

    int m_status;
    const char* m_status_name;
  };

}

#endif<|MERGE_RESOLUTION|>--- conflicted
+++ resolved
@@ -18,20 +18,12 @@
     void dump_unsigned(const char *name, uint64_t u) override;
     void dump_int(const char *name, int64_t u) override;
     void dump_float(const char *name, double d) override;
-<<<<<<< HEAD
-    void dump_string(const char *name, boost::string_view s) override;
-=======
     void dump_string(const char *name, std::string_view s) override;
->>>>>>> f8781be9
     std::ostream& dump_stream(const char *name) override;
     void dump_format_va(const char *name, const char *ns, bool quoted, const char *fmt, va_list ap) override;
 
     /* with attrs */
-<<<<<<< HEAD
-    void dump_string_with_attrs(const char *name, boost::string_view s, const FormatterAttrs& attrs) override;
-=======
     void dump_string_with_attrs(const char *name, std::string_view s, const FormatterAttrs& attrs) override;
->>>>>>> f8781be9
   private:
     template <typename T> void dump_template(const char *name, T arg);
 
