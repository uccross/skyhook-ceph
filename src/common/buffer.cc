--- conflicted
+++ resolved
@@ -73,55 +73,6 @@
     return buffer_missed_crc;
   }
 
-<<<<<<< HEAD
-  static std::atomic<unsigned> buffer_c_str_accesses { 0 };
-
-  static bool buffer_track_c_str = get_env_bool("CEPH_BUFFER_TRACK");
-
-  void buffer::track_c_str(bool b) {
-    buffer_track_c_str = b;
-  }
-  int buffer::get_c_str_accesses() {
-    return buffer_c_str_accesses;
-  }
-
-#ifdef CEPH_HAVE_SETPIPE_SZ
-  static std::atomic<unsigned> buffer_max_pipe_size { 0 };
-  int update_max_pipe_size() {
-    char buf[32];
-    int r;
-    std::string err;
-    struct stat stat_result;
-    if (::stat(PROCPREFIX "/proc/sys/fs/pipe-max-size", &stat_result) == -1)
-      return -errno;
-    r = safe_read_file(PROCPREFIX "/proc/sys/fs/", "pipe-max-size",
-		       buf, sizeof(buf) - 1);
-    if (r < 0)
-      return r;
-    buf[r] = '\0';
-    size_t size = strict_strtol(buf, 10, &err);
-    if (!err.empty())
-      return -EIO;
-    buffer_max_pipe_size = size;
-    return 0;
-  }
-
-  size_t get_max_pipe_size() {
-    size_t size = buffer_max_pipe_size;
-    if (size)
-      return size;
-    if (update_max_pipe_size() == 0)
-      return buffer_max_pipe_size;
-    // this is the max size hardcoded in linux before 2.6.35
-    return 65536;
-  }
-#else
-  size_t get_max_pipe_size() { return 65536; }
-#endif
-
-
-=======
->>>>>>> 3ad2dfa4
   const char * buffer::error::what() const throw () {
     return "buffer::exception";
   }
@@ -137,115 +88,6 @@
   buffer::error_code::error_code(int error) :
     buffer::malformed_input(cpp_strerror(error).c_str()), code(error) {}
 
-<<<<<<< HEAD
-  class buffer::raw {
-  public:
-    char *data;
-    unsigned len;
-    std::atomic<unsigned> nref { 0 };
-    int mempool;
-
-    mutable std::atomic_flag crc_spinlock = ATOMIC_FLAG_INIT;
-    map<pair<size_t, size_t>, pair<uint32_t, uint32_t> > crc_map;
-
-    explicit raw(unsigned l, int mempool=mempool::mempool_buffer_anon)
-      : data(NULL), len(l), nref(0), mempool(mempool) {
-      mempool::get_pool(mempool::pool_index_t(mempool)).adjust_count(1, len);
-    }
-    raw(char *c, unsigned l, int mempool=mempool::mempool_buffer_anon)
-      : data(c), len(l), nref(0), mempool(mempool) {
-      mempool::get_pool(mempool::pool_index_t(mempool)).adjust_count(1, len);
-    }
-    virtual ~raw() {
-      mempool::get_pool(mempool::pool_index_t(mempool)).adjust_count(
-	-1, -(int)len);
-    }
-
-    void _set_len(unsigned l) {
-      mempool::get_pool(mempool::pool_index_t(mempool)).adjust_count(
-	-1, -(int)len);
-      len = l;
-      mempool::get_pool(mempool::pool_index_t(mempool)).adjust_count(1, len);
-    }
-
-    void reassign_to_mempool(int pool) {
-      if (pool == mempool) {
-	return;
-      }
-      mempool::get_pool(mempool::pool_index_t(mempool)).adjust_count(
-	-1, -(int)len);
-      mempool = pool;
-      mempool::get_pool(mempool::pool_index_t(pool)).adjust_count(1, len);
-    }
-
-    void try_assign_to_mempool(int pool) {
-      if (mempool == mempool::mempool_buffer_anon) {
-	reassign_to_mempool(pool);
-      }
-    }
-
-    // no copying.
-    // cppcheck-suppress noExplicitConstructor
-    raw(const raw &other);
-    const raw& operator=(const raw &other);
-
-    virtual char *get_data() {
-      return data;
-    }
-    virtual raw* clone_empty() = 0;
-    raw *clone() {
-      raw *c = clone_empty();
-      memcpy(c->data, data, len);
-      return c;
-    }
-    virtual bool can_zero_copy() const {
-      return false;
-    }
-    virtual int zero_copy_to_fd(int fd, loff_t *offset) {
-      return -ENOTSUP;
-    }
-    virtual bool is_page_aligned() {
-      return ((long)data & ~CEPH_PAGE_MASK) == 0;
-    }
-    bool is_n_page_sized() {
-      return (len & ~CEPH_PAGE_MASK) == 0;
-    }
-    virtual bool is_shareable() {
-      // true if safe to reference/share the existing buffer copy
-      // false if it is not safe to share the buffer, e.g., due to special
-      // and/or registered memory that is scarce
-      return true;
-    }
-    bool get_crc(const pair<size_t, size_t> &fromto,
-         pair<uint32_t, uint32_t> *crc) const {
-      simple_spin_lock(&crc_spinlock);
-      map<pair<size_t, size_t>, pair<uint32_t, uint32_t> >::const_iterator i =
-      crc_map.find(fromto);
-      if (i == crc_map.end()) {
-          simple_spin_unlock(&crc_spinlock);
-          return false;
-      }
-      *crc = i->second;
-      simple_spin_unlock(&crc_spinlock);
-      return true;
-    }
-    void set_crc(const pair<size_t, size_t> &fromto,
-         const pair<uint32_t, uint32_t> &crc) {
-      simple_spin_lock(&crc_spinlock);
-      crc_map[fromto] = crc;
-      simple_spin_unlock(&crc_spinlock);
-    }
-    void invalidate_crc() {
-      simple_spin_lock(&crc_spinlock);
-      if (crc_map.size() != 0) {
-        crc_map.clear();
-      }
-      simple_spin_unlock(&crc_spinlock);
-    }
-  };
-
-=======
->>>>>>> 3ad2dfa4
   /*
    * raw_combined is always placed within a single allocation along
    * with the data buffer.  the data goes at the beginning, and
@@ -528,11 +370,7 @@
   ceph::unique_leakable_ptr<buffer::raw> buffer::create(unsigned len) {
     return buffer::create_aligned(len, sizeof(size_t));
   }
-<<<<<<< HEAD
-  buffer::raw* buffer::create_in_mempool(unsigned len, int mempool) {
-=======
   ceph::unique_leakable_ptr<buffer::raw> buffer::create_in_mempool(unsigned len, int mempool) {
->>>>>>> 3ad2dfa4
     return buffer::create_aligned_in_mempool(len, sizeof(size_t), mempool);
   }
   buffer::raw* buffer::claim_char(unsigned len, char *buf) {
@@ -551,11 +389,7 @@
     return new raw_claim_buffer(buf, len, std::move(del));
   }
 
-<<<<<<< HEAD
-  buffer::raw* buffer::create_aligned_in_mempool(
-=======
   ceph::unique_leakable_ptr<buffer::raw> buffer::create_aligned_in_mempool(
->>>>>>> 3ad2dfa4
     unsigned len, unsigned align, int mempool) {
     // If alignment is a page multiple, use a separate buffer::raw to
     // avoid fragmenting the heap.
@@ -574,16 +408,10 @@
       return ceph::unique_leakable_ptr<buffer::raw>(new raw_hack_aligned(len, align));
 #endif
     }
-<<<<<<< HEAD
-    return raw_combined::create(len, align, mempool);
-  }
-  buffer::raw* buffer::create_aligned(
-=======
     return ceph::unique_leakable_ptr<buffer::raw>(
       raw_combined::create(len, align, mempool));
   }
   ceph::unique_leakable_ptr<buffer::raw> buffer::create_aligned(
->>>>>>> 3ad2dfa4
     unsigned len, unsigned align) {
     return create_aligned_in_mempool(len, align,
 				     mempool::mempool_buffer_anon);
@@ -746,24 +574,6 @@
     }
   }
 
-  int buffer::ptr::get_mempool() const {
-    if (_raw) {
-      return _raw->mempool;
-    }
-    return mempool::mempool_buffer_anon;
-  }
-
-  void buffer::ptr::reassign_to_mempool(int pool) {
-    if (_raw) {
-      _raw->reassign_to_mempool(pool);
-    }
-  }
-  void buffer::ptr::try_assign_to_mempool(int pool) {
-    if (_raw) {
-      _raw->try_assign_to_mempool(pool);
-    }
-  }
-
   const char *buffer::ptr::c_str() const {
     ceph_assert(_raw);
     return _raw->get_data() + _off;
@@ -1202,10 +1012,7 @@
   {
     std::swap(_len, other._len);
     std::swap(_memcopy_count, other._memcopy_count);
-<<<<<<< HEAD
-=======
     std::swap(_carriage, other._carriage);
->>>>>>> 3ad2dfa4
     _buffers.swap(other._buffers);
     //last_p.swap(other.last_p);
     last_p = begin();
@@ -1359,7 +1166,6 @@
   }
 
   int buffer::list::get_mempool() const
-<<<<<<< HEAD
   {
     if (_buffers.empty()) {
       return mempool::mempool_buffer_anon;
@@ -1369,19 +1175,6 @@
 
   void buffer::list::reassign_to_mempool(int pool)
   {
-    if (append_buffer.get_raw()) {
-      append_buffer.get_raw()->reassign_to_mempool(pool);
-=======
-  {
-    if (_buffers.empty()) {
-      return mempool::mempool_buffer_anon;
->>>>>>> 3ad2dfa4
-    }
-    return _buffers.back().get_mempool();
-  }
-
-  void buffer::list::reassign_to_mempool(int pool)
-  {
     for (auto& p : _buffers) {
       p.get_raw()->reassign_to_mempool(pool);
     }
@@ -1389,12 +1182,6 @@
 
   void buffer::list::try_assign_to_mempool(int pool)
   {
-<<<<<<< HEAD
-    if (append_buffer.get_raw()) {
-      append_buffer.get_raw()->try_assign_to_mempool(pool);
-    }
-=======
->>>>>>> 3ad2dfa4
     for (auto& p : _buffers) {
       p.get_raw()->try_assign_to_mempool(pool);
     }
@@ -1471,18 +1258,11 @@
 
     if (max_buffers && _buffers.size() > max_buffers
 	&& _len > (max_buffers * align_size)) {
-<<<<<<< HEAD
-      align_size = ROUND_UP_TO(ROUND_UP_TO(_len, max_buffers) / max_buffers, align_size);
-    }
-    std::list<ptr>::iterator p = _buffers.begin();
-    while (p != _buffers.end()) {
-=======
       align_size = round_up_to(round_up_to(_len, max_buffers) / max_buffers, align_size);
     }
     auto p = std::begin(_buffers);
     auto p_prev = _buffers.before_begin();
     while (p != std::end(_buffers)) {
->>>>>>> 3ad2dfa4
       // keep anything that's already align and sized aligned
       if (p->is_aligned(align_memory) && p->is_n_align_sized(align_size)) {
         /*cout << " segment " << (void*)p->c_str()
@@ -1535,17 +1315,11 @@
 
   void buffer::list::reserve(size_t prealloc)
   {
-<<<<<<< HEAD
-    if (append_buffer.unused_tail_length() < prealloc) {
-      append_buffer = buffer::create_in_mempool(prealloc, get_mempool());
-      append_buffer.set_length(0);   // unused, so far.
-=======
     if (get_append_buffer_unused_tail_length() < prealloc) {
       auto ptr = ptr_node::create(buffer::create_page_aligned(prealloc));
       ptr->set_length(0);   // unused, so far.
       _carriage = ptr.get();
       _buffers.push_back(*ptr.release());
->>>>>>> 3ad2dfa4
     }
   }
 
@@ -1639,14 +1413,6 @@
     // put what we can into the existing append_buffer.
     unsigned gap = get_append_buffer_unused_tail_length();
     if (!gap) {
-<<<<<<< HEAD
-      // make a new append_buffer!
-      append_buffer = raw_combined::create(CEPH_BUFFER_APPEND_SIZE, 0,
-					   get_mempool());
-      append_buffer.set_length(0);   // unused, so far.
-    }
-    append(append_buffer, append_buffer.append(c) - 1, 1);	// add segment to the list
-=======
       // make a new buffer!
       auto buf = ptr_node::create(
 	raw_combined::create(CEPH_BUFFER_APPEND_SIZE, 0, get_mempool()));
@@ -1677,7 +1443,6 @@
     _carriage = new_back.get();
     _buffers.push_back(*new_back.release());
     return _buffers.back();
->>>>>>> 3ad2dfa4
   }
 
   void buffer::list::append(const char *data, unsigned len)
@@ -1696,18 +1461,6 @@
 	_carriage = bptr.get();
 	_buffers.push_back(*bptr.release());
       }
-<<<<<<< HEAD
-      if (len == 0)
-        break;  // done!
-      
-      // make a new append_buffer.  fill out a complete page, factoring in the
-      // raw_combined overhead.
-      size_t need = ROUND_UP_TO(len, sizeof(size_t)) + sizeof(raw_combined);
-      size_t alen = ROUND_UP_TO(need, CEPH_BUFFER_ALLOC_UNIT) -
-	sizeof(raw_combined);
-      append_buffer = raw_combined::create(alen, 0, get_mempool());
-      append_buffer.set_length(0);   // unused, so far.
-=======
       _carriage->append(data, first_round);
     }
 
@@ -1743,7 +1496,6 @@
 	_buffers.push_back(*bptr.release());
       }
       return { _carriage->end_c_str(), &_carriage->_len, &_len };
->>>>>>> 3ad2dfa4
     }
   }
 
