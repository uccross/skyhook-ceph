--- conflicted
+++ resolved
@@ -29,8 +29,6 @@
 
 #include "common/cmdparse.h"
 #include "common/code_environment.h"
-<<<<<<< HEAD
-=======
 #ifdef WITH_SEASTAR
 #include "crimson/common/config_proxy.h"
 #include "crimson/common/perf_counters_collection.h"
@@ -41,7 +39,6 @@
 #endif
 
 
->>>>>>> 3ad2dfa4
 #include "crush/CrushLocation.h"
 
 class AdminSocket;
@@ -98,8 +95,6 @@
   CephContext(uint32_t module_type_,
               enum code_environment_t code_env=CODE_ENVIRONMENT_UTILITY,
               int init_flags_ = 0);
-<<<<<<< HEAD
-=======
 
   CephContext(const CephContext&) = delete;
   CephContext& operator =(const CephContext&) = delete;
@@ -107,7 +102,6 @@
   CephContext& operator =(CephContext&&) = delete;
 
   bool _finished = false;
->>>>>>> 3ad2dfa4
 
   // ref count!
 private:
