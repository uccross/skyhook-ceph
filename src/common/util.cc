--- conflicted
+++ resolved
@@ -36,57 +36,6 @@
 #endif
 
 #include <string>
-<<<<<<< HEAD
-
-#include <stdio.h>
-
-int64_t unit_to_bytesize(string val, ostream *pss)
-{
-  if (val.empty()) {
-    if (pss)
-      *pss << "value is empty!";
-    return -EINVAL;
-  }
-
-  char c = val[val.length()-1];
-  int modifier = 0;
-  if (!::isdigit(c)) {
-    if (val.length() < 2) {
-      if (pss)
-        *pss << "invalid value: " << val;
-      return -EINVAL;
-    }
-    val = val.substr(0,val.length()-1);
-    switch (c) {
-    case 'B':
-      break;
-    case 'k':
-    case 'K':
-      modifier = 10;
-      break;
-    case 'M':
-      modifier = 20;
-      break;
-    case 'G':
-      modifier = 30;
-      break;
-    case 'T':
-      modifier = 40;
-      break;
-    case 'P':
-      modifier = 50;
-      break;
-    case 'E':
-      modifier = 60;
-      break;
-    default:
-      if (pss)
-        *pss << "unrecognized modifier '" << c << "'" << std::endl;
-      return -EINVAL;
-    }
-  }
-=======
->>>>>>> 3ad2dfa4
 
 #include <stdio.h>
 
