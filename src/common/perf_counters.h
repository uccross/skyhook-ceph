// -*- mode:C++; tab-width:8; c-basic-offset:2; indent-tabs-mode:t -*- 
// vim: ts=8 sw=2 smarttab
/*
 * Ceph - scalable distributed file system
 *
 * Copyright (C) 2011 New Dream Network
 * Copyright (C) 2017 OVH
 *
 * This is free software; you can redistribute it and/or
 * modify it under the terms of the GNU Lesser General Public
 * License version 2.1, as published by the Free Software 
 * Foundation.  See file COPYING.
 * 
 */


#ifndef CEPH_COMMON_PERF_COUNTERS_H
#define CEPH_COMMON_PERF_COUNTERS_H

#include <string>
#include <vector>
#include <memory>
#include <atomic>
#include <cstdint>

#include "common/perf_histogram.h"
#include "include/utime.h"
#include "common/ceph_mutex.h"
#include "common/ceph_time.h"

class CephContext;
class PerfCountersBuilder;
class PerfCounters;

enum perfcounter_type_d : uint8_t
{
  PERFCOUNTER_NONE = 0,
  PERFCOUNTER_TIME = 0x1,       // float (measuring seconds)
  PERFCOUNTER_U64 = 0x2,        // integer (note: either TIME or U64 *must* be set)
  PERFCOUNTER_LONGRUNAVG = 0x4, // paired counter + sum (time)
  PERFCOUNTER_COUNTER = 0x8,    // counter (vs gauge)
  PERFCOUNTER_HISTOGRAM = 0x10, // histogram (vector) of values
};

enum unit_t : uint8_t
{
  UNIT_BYTES,
  UNIT_NONE
};

/* Class for constructing a PerfCounters object.
 *
 * This class performs some validation that the parameters we have supplied are
 * correct in create_perf_counters().
 *
 * In the future, we will probably get rid of the first/last arguments, since
 * PerfCountersBuilder can deduce them itself.
 */
class PerfCountersBuilder
{
public:
  PerfCountersBuilder(CephContext *cct, const std::string &name,
		    int first, int last);
  ~PerfCountersBuilder();

  // prio values: higher is better, and higher values get included in
  // 'ceph daemonperf' (and similar) results.
  // Use of priorities enables us to add large numbers of counters
  // internally without necessarily overwhelming consumers.
  enum {
    PRIO_CRITICAL = 10,
    // 'interesting' is the default threshold for `daemonperf` output
    PRIO_INTERESTING = 8,
    // `useful` is the default threshold for transmission to ceph-mgr
    // and inclusion in prometheus/influxdb plugin output
    PRIO_USEFUL = 5,
    PRIO_UNINTERESTING = 2,
    PRIO_DEBUGONLY = 0,
  };
  void add_u64(int key, const char *name,
	       const char *description=NULL, const char *nick = NULL,
	       int prio=0, int unit=UNIT_NONE);
  void add_u64_counter(int key, const char *name,
		       const char *description=NULL,
		       const char *nick = NULL,
		       int prio=0, int unit=UNIT_NONE);
  void add_u64_avg(int key, const char *name,
		   const char *description=NULL,
		   const char *nick = NULL,
		   int prio=0, int unit=UNIT_NONE);
  void add_time(int key, const char *name,
		const char *description=NULL,
		const char *nick = NULL,
		int prio=0);
  void add_time_avg(int key, const char *name,
		    const char *description=NULL,
		    const char *nick = NULL,
		    int prio=0);
  void add_u64_counter_histogram(
    int key, const char* name,
    PerfHistogramCommon::axis_config_d x_axis_config,
    PerfHistogramCommon::axis_config_d y_axis_config,
    const char *description=NULL,
    const char* nick = NULL,
    int prio=0, int unit=UNIT_NONE);

  void set_prio_default(int prio_)
  {
    prio_default = prio_;
  }

  PerfCounters* create_perf_counters();
private:
  PerfCountersBuilder(const PerfCountersBuilder &rhs);
  PerfCountersBuilder& operator=(const PerfCountersBuilder &rhs);
  void add_impl(int idx, const char *name,
                const char *description, const char *nick, int prio, int ty, int unit=UNIT_NONE,
                unique_ptr<PerfHistogram<>> histogram = nullptr);

  PerfCounters *m_perf_counters;

  int prio_default = 0;
};

/* Class for constructing a PerfCounters object.
 *
 * This class performs some validation that the parameters we have supplied are
 * correct in create_perf_counters().
 *
 * In the future, we will probably get rid of the first/last arguments, since
 * PerfCountersBuilder can deduce them itself.
 */
class PerfCountersBuilder
{
public:
  PerfCountersBuilder(CephContext *cct, const std::string &name,
		    int first, int last);
  ~PerfCountersBuilder();

  // prio values: higher is better, and higher values get included in
  // 'ceph daemonperf' (and similar) results.
  // Use of priorities enables us to add large numbers of counters
  // internally without necessarily overwhelming consumers.
  enum {
    PRIO_CRITICAL = 10,
    // 'interesting' is the default threshold for `daemonperf` output
    PRIO_INTERESTING = 8,
    // `useful` is the default threshold for transmission to ceph-mgr
    // and inclusion in prometheus/influxdb plugin output
    PRIO_USEFUL = 5,
    PRIO_UNINTERESTING = 2,
    PRIO_DEBUGONLY = 0,
  };
  void add_u64(int key, const char *name,
	       const char *description=NULL, const char *nick = NULL,
	       int prio=0);
  void add_u64_counter(int key, const char *name,
		       const char *description=NULL,
		       const char *nick = NULL,
		       int prio=0);
  void add_u64_avg(int key, const char *name,
		   const char *description=NULL,
		   const char *nick = NULL,
		   int prio=0);
  void add_time(int key, const char *name,
		const char *description=NULL,
		const char *nick = NULL,
		int prio=0);
  void add_time_avg(int key, const char *name,
		    const char *description=NULL,
		    const char *nick = NULL,
		    int prio=0);
  void add_u64_counter_histogram(
    int key, const char* name,
    PerfHistogramCommon::axis_config_d x_axis_config,
    PerfHistogramCommon::axis_config_d y_axis_config,
    const char *description=NULL,
    const char* nick = NULL,
    int prio=0);

  void set_prio_default(int prio_)
  {
    prio_default = prio_;
  }

  PerfCounters* create_perf_counters();
private:
  PerfCountersBuilder(const PerfCountersBuilder &rhs);
  PerfCountersBuilder& operator=(const PerfCountersBuilder &rhs);
  void add_impl(int idx, const char *name,
                const char *description, const char *nick, int prio, int ty,
                unique_ptr<PerfHistogram<>> histogram = nullptr);

  PerfCounters *m_perf_counters;

  int prio_default = 0;
};

/*
 * A PerfCounters object is usually associated with a single subsystem.
 * It contains counters which we modify to track performance and throughput
 * over time. 
 *
 * PerfCounters can track several different types of values:
 * 1) integer values & counters
 * 2) floating-point values & counters
 * 3) floating-point averages
 * 4) 2D histograms of quantized value pairs
 *
 * The difference between values, counters and histograms is in how they are initialized
 * and accessed. For a counter, use the inc(counter, amount) function (note
 * that amount defaults to 1 if you don't set it). For a value, use the
 * set(index, value) function. For histogram use the hinc(value1, value2) function.
 * (For time, use the tinc and tset variants.)
 *
 * If for some reason you would like to reset your counters, you can do so using
 * the set functions even if they are counters, and you can also
 * increment your values if for some reason you wish to.
 *
 * For the time average, it returns the current value and
 * the "avgcount" member when read off. avgcount is incremented when you call
 * tinc. Calling tset on an average is an error and will assert out.
 */
class PerfCounters
{
public:
  /** Represents a PerfCounters data element. */
  struct perf_counter_data_any_d {
    perf_counter_data_any_d()
      : name(NULL),
        description(NULL),
        nick(NULL),
	 type(PERFCOUNTER_NONE),
	 unit(UNIT_NONE)
    {}
    perf_counter_data_any_d(const perf_counter_data_any_d& other)
      : name(other.name),
        description(other.description),
        nick(other.nick),
	 type(other.type),
	 unit(other.unit),
	 u64(other.u64.load()) {
      pair<uint64_t,uint64_t> a = other.read_avg();
      u64 = a.first;
      avgcount = a.second;
      avgcount2 = a.second;
      if (other.histogram) {
        histogram.reset(new PerfHistogram<>(*other.histogram));
      }
    }

    const char *name;
    const char *description;
    const char *nick;
    uint8_t prio = 0;
    enum perfcounter_type_d type;
    enum unit_t unit;
    std::atomic<uint64_t> u64 = { 0 };
    std::atomic<uint64_t> avgcount = { 0 };
    std::atomic<uint64_t> avgcount2 = { 0 };
    std::unique_ptr<PerfHistogram<>> histogram;

    void reset()
    {
      if (type != PERFCOUNTER_U64) {
	    u64 = 0;
	    avgcount = 0;
	    avgcount2 = 0;
      }
      if (histogram) {
        histogram->reset();
      }
    }

    // read <sum, count> safely by making sure the post- and pre-count
    // are identical; in other words the whole loop needs to be run
    // without any intervening calls to inc, set, or tinc.
    pair<uint64_t,uint64_t> read_avg() const {
      uint64_t sum, count;
      do {
	count = avgcount2;
	sum = u64;
      } while (avgcount != count);
      return make_pair(sum, count);
    }
  };

  template <typename T>
  struct avg_tracker {
    pair<uint64_t, T> last;
    pair<uint64_t, T> cur;
    avg_tracker() : last(0, 0), cur(0, 0) {}
    T current_avg() const {
      if (cur.first == last.first)
        return 0;
      return (cur.second - last.second) / (cur.first - last.first);
    }
    void consume_next(const pair<uint64_t, T> &next) {
      last = cur;
      cur = next;
    }
  };

  ~PerfCounters();

  void inc(int idx, uint64_t v = 1);
  void dec(int idx, uint64_t v = 1);
  void set(int idx, uint64_t v);
  uint64_t get(int idx) const;

  void tset(int idx, utime_t v);
  void tinc(int idx, utime_t v);
  void tinc(int idx, ceph::timespan v);
  utime_t tget(int idx) const;

  void hinc(int idx, int64_t x, int64_t y);

  void reset();
  void dump_formatted(ceph::Formatter *f, bool schema,
                      const std::string &counter = "") const {
    dump_formatted_generic(f, schema, false, counter);
  }
  void dump_formatted_histograms(ceph::Formatter *f, bool schema,
                                 const std::string &counter = "") const {
    dump_formatted_generic(f, schema, true, counter);
  }
  pair<uint64_t, uint64_t> get_tavg_ns(int idx) const;

  const std::string& get_name() const;
  void set_name(std::string s) {
    m_name = s;
  }

  /// adjust priority values by some value
  void set_prio_adjust(int p) {
    prio_adjust = p;
  }

  int get_adjusted_priority(int p) const {
    return std::max(std::min(p + prio_adjust,
                             (int)PerfCountersBuilder::PRIO_CRITICAL),
                    0);
  }

private:
  PerfCounters(CephContext *cct, const std::string &name,
	     int lower_bound, int upper_bound);
  PerfCounters(const PerfCounters &rhs);
  PerfCounters& operator=(const PerfCounters &rhs);
  void dump_formatted_generic(ceph::Formatter *f, bool schema, bool histograms,
                              const std::string &counter = "") const;

  typedef std::vector<perf_counter_data_any_d> perf_counter_data_vec_t;

  CephContext *m_cct;
  int m_lower_bound;
  int m_upper_bound;
  std::string m_name;

  int prio_adjust = 0;

#ifndef WITH_SEASTAR
  const std::string m_lock_name;
  /** Protects m_data */
  ceph::mutex m_lock;
#endif

  perf_counter_data_vec_t m_data;

  friend class PerfCountersBuilder;
  friend class PerfCountersCollectionImpl;
};

class SortPerfCountersByName {
public:
  bool operator()(const PerfCounters* lhs, const PerfCounters* rhs) const {
    return (lhs->get_name() < rhs->get_name());
  }
};

typedef std::set <PerfCounters*, SortPerfCountersByName> perf_counters_set_t;

/*
 * PerfCountersCollectionImp manages PerfCounters objects for a Ceph process.
 */
class PerfCountersCollectionImpl
{
public:
  PerfCountersCollectionImpl();
  ~PerfCountersCollectionImpl();
  void add(PerfCounters *l);
  void remove(PerfCounters *l);
  void clear();
  bool reset(const std::string &name);

  void dump_formatted(ceph::Formatter *f, bool schema,
                      const std::string &logger = "",
                      const std::string &counter = "") const {
    dump_formatted_generic(f, schema, false, logger, counter);
  }

  void dump_formatted_histograms(ceph::Formatter *f, bool schema,
                                 const std::string &logger = "",
                                 const std::string &counter = "") const {
    dump_formatted_generic(f, schema, true, logger, counter);
  }

  // A reference to a perf_counter_data_any_d, with an accompanying
  // pointer to the enclosing PerfCounters, in order that the consumer
  // can see the prio_adjust
  class PerfCounterRef
  {
    public:
    PerfCounters::perf_counter_data_any_d *data;
    PerfCounters *perf_counters;
  };
  typedef std::map<std::string,
          PerfCounterRef> CounterMap;

  void with_counters(std::function<void(const CounterMap &)>) const;

private:
  void dump_formatted_generic(ceph::Formatter *f, bool schema, bool histograms,
                              const std::string &logger = "",
                              const std::string &counter = "") const;

  perf_counters_set_t m_loggers;

  CounterMap by_path; 
<<<<<<< HEAD

  friend class PerfCountersCollectionTest;
};


=======
};


class PerfGuard {
  const ceph::real_clock::time_point start;
  PerfCounters* const counters;
  const int event;

public:
  PerfGuard(PerfCounters* const counters,
            const int event)
  : start(ceph::real_clock::now()),
    counters(counters),
    event(event) {
  }

  ~PerfGuard() {
    counters->tinc(event, ceph::real_clock::now() - start);
  }
};
>>>>>>> f8781be9


#endif<|MERGE_RESOLUTION|>--- conflicted
+++ resolved
@@ -122,80 +122,6 @@
   int prio_default = 0;
 };
 
-/* Class for constructing a PerfCounters object.
- *
- * This class performs some validation that the parameters we have supplied are
- * correct in create_perf_counters().
- *
- * In the future, we will probably get rid of the first/last arguments, since
- * PerfCountersBuilder can deduce them itself.
- */
-class PerfCountersBuilder
-{
-public:
-  PerfCountersBuilder(CephContext *cct, const std::string &name,
-		    int first, int last);
-  ~PerfCountersBuilder();
-
-  // prio values: higher is better, and higher values get included in
-  // 'ceph daemonperf' (and similar) results.
-  // Use of priorities enables us to add large numbers of counters
-  // internally without necessarily overwhelming consumers.
-  enum {
-    PRIO_CRITICAL = 10,
-    // 'interesting' is the default threshold for `daemonperf` output
-    PRIO_INTERESTING = 8,
-    // `useful` is the default threshold for transmission to ceph-mgr
-    // and inclusion in prometheus/influxdb plugin output
-    PRIO_USEFUL = 5,
-    PRIO_UNINTERESTING = 2,
-    PRIO_DEBUGONLY = 0,
-  };
-  void add_u64(int key, const char *name,
-	       const char *description=NULL, const char *nick = NULL,
-	       int prio=0);
-  void add_u64_counter(int key, const char *name,
-		       const char *description=NULL,
-		       const char *nick = NULL,
-		       int prio=0);
-  void add_u64_avg(int key, const char *name,
-		   const char *description=NULL,
-		   const char *nick = NULL,
-		   int prio=0);
-  void add_time(int key, const char *name,
-		const char *description=NULL,
-		const char *nick = NULL,
-		int prio=0);
-  void add_time_avg(int key, const char *name,
-		    const char *description=NULL,
-		    const char *nick = NULL,
-		    int prio=0);
-  void add_u64_counter_histogram(
-    int key, const char* name,
-    PerfHistogramCommon::axis_config_d x_axis_config,
-    PerfHistogramCommon::axis_config_d y_axis_config,
-    const char *description=NULL,
-    const char* nick = NULL,
-    int prio=0);
-
-  void set_prio_default(int prio_)
-  {
-    prio_default = prio_;
-  }
-
-  PerfCounters* create_perf_counters();
-private:
-  PerfCountersBuilder(const PerfCountersBuilder &rhs);
-  PerfCountersBuilder& operator=(const PerfCountersBuilder &rhs);
-  void add_impl(int idx, const char *name,
-                const char *description, const char *nick, int prio, int ty,
-                unique_ptr<PerfHistogram<>> histogram = nullptr);
-
-  PerfCounters *m_perf_counters;
-
-  int prio_default = 0;
-};
-
 /*
  * A PerfCounters object is usually associated with a single subsystem.
  * It contains counters which we modify to track performance and throughput
@@ -427,13 +353,6 @@
   perf_counters_set_t m_loggers;
 
   CounterMap by_path; 
-<<<<<<< HEAD
-
-  friend class PerfCountersCollectionTest;
-};
-
-
-=======
 };
 
 
@@ -454,7 +373,6 @@
     counters->tinc(event, ceph::real_clock::now() - start);
   }
 };
->>>>>>> f8781be9
 
 
 #endif