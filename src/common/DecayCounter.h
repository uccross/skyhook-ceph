// -*- mode:C++; tab-width:8; c-basic-offset:2; indent-tabs-mode:t -*- 
// vim: ts=8 sw=2 smarttab
/*
 * Ceph - scalable distributed file system
 *
 * Copyright (C) 2004-2006 Sage Weil <sage@newdream.net>
 *
 * This is free software; you can redistribute it and/or
 * modify it under the terms of the GNU Lesser General Public
 * License version 2.1, as published by the Free Software 
 * Foundation.  See file COPYING.
 * 
 */

#ifndef CEPH_DECAYCOUNTER_H
#define CEPH_DECAYCOUNTER_H

#include "include/buffer.h"
#include "common/Formatter.h"
#include "common/ceph_time.h"

#include <cmath>
#include <list>
#include <sstream>

/**
 *
 * TODO: normalize value based on some function of half_life, 
 *  so that it can be interpreted as an approximation of a
 *  moving average of N seconds.  currently, changing half-life
 *  skews the scale of the value, even at steady state.  
 *
 */

class DecayRate {
public:
  friend class DecayCounter;

  DecayRate() {}
  // cppcheck-suppress noExplicitConstructor
  DecayRate(double hl) { set_halflife(hl); }
  DecayRate(const DecayRate &dr) : k(dr.k) {}

  void set_halflife(double hl) {
    k = log(.5) / hl;
  }
  double get_halflife() const {
    return log(.5) / k;
  }

private:
  double k = 0;             // k = ln(.5)/half_life
};

class DecayCounter {
public:
  using time = ceph::coarse_mono_time;
  using clock = ceph::coarse_mono_clock;

  DecayCounter() : DecayCounter(DecayRate()) {}
  explicit DecayCounter(const DecayRate &rate) : last_decay(clock::now()), rate(rate) {}

  void encode(bufferlist& bl) const;
  void decode(bufferlist::const_iterator& p);
  void dump(Formatter *f) const;
  static void generate_test_instances(std::list<DecayCounter*>& ls);

  /**
   * reading
   */

  double get() const {
    decay();
    return val;
  }

  double get_last() const {
    return val;
  }
  
<<<<<<< HEAD
  double get_last_vel() const {
    return vel;
  }

  utime_t get_last_decay() const {
=======
  time get_last_decay() const {
>>>>>>> 3ad2dfa4
    return last_decay; 
  }

  /**
   * adjusting
   */

  double hit(double v = 1.0) {
    decay(v);
    return val;
  }
  void adjust(double v = 1.0) {
    decay(v);
  }

  void scale(double f) {
    val *= f;
  }

  /**
   * decay etc.
   */

  void reset() {
    last_decay = clock::now();
    val = 0;
  }

protected:
  void decay(double delta) const;
  void decay() const {decay(0.0);}

private:
  mutable double val = 0.0;           // value
  mutable time last_decay = clock::zero();   // time of last decay
  DecayRate rate;
};

inline void encode(const DecayCounter &c, bufferlist &bl) {
  c.encode(bl);
}
inline void decode(DecayCounter &c, bufferlist::const_iterator &p) {
  c.decode(p);
}

inline std::ostream& operator<<(std::ostream& out, const DecayCounter& d) {
  std::ostringstream oss;
  oss.precision(2);
  double val = d.get();
  oss << "[C " << std::scientific << val << "]";
  return out << oss.str();
}

#endif<|MERGE_RESOLUTION|>--- conflicted
+++ resolved
@@ -78,15 +78,7 @@
     return val;
   }
   
-<<<<<<< HEAD
-  double get_last_vel() const {
-    return vel;
-  }
-
-  utime_t get_last_decay() const {
-=======
   time get_last_decay() const {
->>>>>>> 3ad2dfa4
     return last_decay; 
   }
 
