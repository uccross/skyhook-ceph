// -*- mode:C++; tab-width:8; c-basic-offset:2; indent-tabs-mode:t -*- 
// vim: ts=8 sw=2 smarttab
/*
 * Ceph - scalable distributed file system
 *
 * Copyright (C) 2004-2006 Sage Weil <sage@newdream.net>
 *
 * This is free software; you can redistribute it and/or
 * modify it under the terms of the GNU Lesser General Public
 * License version 2.1, as published by the Free Software 
 * Foundation.  See file COPYING.
 * 
 */

#include "common/LogClient.h"
#include "include/str_map.h"
#include "messages/MLog.h"
#include "messages/MLogAck.h"
#include "msg/Messenger.h"
#include "mon/MonMap.h"
#include "common/Graylog.h"

#define dout_subsys ceph_subsys_monc

int parse_log_client_options(CephContext *cct,
			     map<string,string> &log_to_monitors,
			     map<string,string> &log_to_syslog,
			     map<string,string> &log_channels,
			     map<string,string> &log_prios,
			     map<string,string> &log_to_graylog,
			     map<string,string> &log_to_graylog_host,
			     map<string,string> &log_to_graylog_port,
			     uuid_d &fsid,
			     string &host)
{
  ostringstream oss;

  int r = get_conf_str_map_helper(
    cct->_conf.get_val<string>("clog_to_monitors"), oss,
    &log_to_monitors, CLOG_CONFIG_DEFAULT_KEY);
  if (r < 0) {
    lderr(cct) << __func__ << " error parsing 'clog_to_monitors'" << dendl;
    return r;
  }

  r = get_conf_str_map_helper(
    cct->_conf.get_val<string>("clog_to_syslog"), oss,
                              &log_to_syslog, CLOG_CONFIG_DEFAULT_KEY);
  if (r < 0) {
    lderr(cct) << __func__ << " error parsing 'clog_to_syslog'" << dendl;
    return r;
  }

  r = get_conf_str_map_helper(
    cct->_conf.get_val<string>("clog_to_syslog_facility"), oss,
    &log_channels, CLOG_CONFIG_DEFAULT_KEY);
  if (r < 0) {
    lderr(cct) << __func__ << " error parsing 'clog_to_syslog_facility'" << dendl;
    return r;
  }

  r = get_conf_str_map_helper(
    cct->_conf.get_val<string>("clog_to_syslog_level"), oss,
    &log_prios, CLOG_CONFIG_DEFAULT_KEY);
  if (r < 0) {
    lderr(cct) << __func__ << " error parsing 'clog_to_syslog_level'" << dendl;
    return r;
  }

  r = get_conf_str_map_helper(
    cct->_conf.get_val<string>("clog_to_graylog"), oss,
    &log_to_graylog, CLOG_CONFIG_DEFAULT_KEY);
  if (r < 0) {
    lderr(cct) << __func__ << " error parsing 'clog_to_graylog'" << dendl;
    return r;
  }

  r = get_conf_str_map_helper(
    cct->_conf.get_val<string>("clog_to_graylog_host"), oss,
    &log_to_graylog_host, CLOG_CONFIG_DEFAULT_KEY);
  if (r < 0) {
    lderr(cct) << __func__ << " error parsing 'clog_to_graylog_host'" << dendl;
    return r;
  }

  r = get_conf_str_map_helper(
    cct->_conf.get_val<string>("clog_to_graylog_port"), oss,
    &log_to_graylog_port, CLOG_CONFIG_DEFAULT_KEY);
  if (r < 0) {
    lderr(cct) << __func__ << " error parsing 'clog_to_graylog_port'" << dendl;
    return r;
  }

<<<<<<< HEAD
  fsid = cct->_conf->get_val<uuid_d>("fsid");
=======
  fsid = cct->_conf.get_val<uuid_d>("fsid");
>>>>>>> 3ad2dfa4
  host = cct->_conf->host;
  return 0;
}

#undef dout_prefix
#define dout_prefix _prefix(_dout, this)
static ostream& _prefix(std::ostream *_dout, LogClient *logc) {
  return *_dout << "log_client ";
}

static ostream& _prefix(std::ostream *_dout, LogChannel *lc) {
  return *_dout << "log_channel(" << lc->get_log_channel() << ") ";
}

LogChannel::LogChannel(CephContext *cct, LogClient *lc, const string &channel)
  : cct(cct), parent(lc),
    log_channel(channel), log_to_syslog(false), log_to_monitors(false)
{
}

LogChannel::LogChannel(CephContext *cct, LogClient *lc,
                       const string &channel, const string &facility,
                       const string &prio)
  : cct(cct), parent(lc),
    log_channel(channel), log_prio(prio), syslog_facility(facility),
    log_to_syslog(false), log_to_monitors(false)
{
}

LogClient::LogClient(CephContext *cct, Messenger *m, MonMap *mm,
		     enum logclient_flag_t flags)
  : cct(cct), messenger(m), monmap(mm), is_mon(flags & FLAG_MON),
    last_log_sent(0), last_log(0)
{
}

LogClientTemp::LogClientTemp(clog_type type_, LogChannel &parent_)
  : type(type_), parent(parent_)
{
}

LogClientTemp::LogClientTemp(const LogClientTemp &rhs)
  : type(rhs.type), parent(rhs.parent)
{
  // don't want to-- nor can we-- copy the ostringstream
}

LogClientTemp::~LogClientTemp()
{
  if (ss.peek() != EOF)
    parent.do_log(type, ss);
}

void LogChannel::update_config(map<string,string> &log_to_monitors,
			       map<string,string> &log_to_syslog,
			       map<string,string> &log_channels,
			       map<string,string> &log_prios,
			       map<string,string> &log_to_graylog,
			       map<string,string> &log_to_graylog_host,
			       map<string,string> &log_to_graylog_port,
			       uuid_d &fsid,
			       string &host)
{
  ldout(cct, 20) << __func__ << " log_to_monitors " << log_to_monitors
		 << " log_to_syslog " << log_to_syslog
		 << " log_channels " << log_channels
		 << " log_prios " << log_prios
		 << dendl;
  bool to_monitors = (get_str_map_key(log_to_monitors, log_channel,
                                      &CLOG_CONFIG_DEFAULT_KEY) == "true");
  bool to_syslog = (get_str_map_key(log_to_syslog, log_channel,
                                    &CLOG_CONFIG_DEFAULT_KEY) == "true");
  string syslog_facility = get_str_map_key(log_channels, log_channel,
					   &CLOG_CONFIG_DEFAULT_KEY);
  string prio = get_str_map_key(log_prios, log_channel,
				&CLOG_CONFIG_DEFAULT_KEY);
  bool to_graylog = (get_str_map_key(log_to_graylog, log_channel,
				     &CLOG_CONFIG_DEFAULT_KEY) == "true");
  string graylog_host = get_str_map_key(log_to_graylog_host, log_channel,
				       &CLOG_CONFIG_DEFAULT_KEY);
  string graylog_port_str = get_str_map_key(log_to_graylog_port, log_channel,
					    &CLOG_CONFIG_DEFAULT_KEY);
  int graylog_port = atoi(graylog_port_str.c_str());

  set_log_to_monitors(to_monitors);
  set_log_to_syslog(to_syslog);
  set_syslog_facility(syslog_facility);
  set_log_prio(prio);

  if (to_graylog && !graylog) { /* should but isn't */
    graylog = std::make_shared<ceph::logging::Graylog>("clog");
  } else if (!to_graylog && graylog) { /* shouldn't but is */
    graylog.reset();
  }

  if (to_graylog && graylog) {
    graylog->set_fsid(fsid);
    graylog->set_hostname(host);
  }

  if (graylog && (!graylog_host.empty()) && (graylog_port != 0)) {
    graylog->set_destination(graylog_host, graylog_port);
  }

  ldout(cct, 10) << __func__
		 << " to_monitors: " << (to_monitors ? "true" : "false")
		 << " to_syslog: " << (to_syslog ? "true" : "false")
		 << " syslog_facility: " << syslog_facility
		 << " prio: " << prio
		 << " to_graylog: " << (to_graylog ? "true" : "false")
		 << " graylog_host: " << graylog_host
		 << " graylog_port: " << graylog_port
		 << ")" << dendl;
}

void LogChannel::do_log(clog_type prio, std::stringstream& ss)
{
  while (!ss.eof()) {
    string s;
    getline(ss, s);
    if (!s.empty())
      do_log(prio, s);
  }
}

void LogChannel::do_log(clog_type prio, const std::string& s)
{
  std::lock_guard l(channel_lock);
  if (CLOG_ERROR == prio) {
    ldout(cct,-1) << "log " << prio << " : " << s << dendl;
  } else {
    ldout(cct,0) << "log " << prio << " : " << s << dendl;
  }
  LogEntry e;
  e.stamp = ceph_clock_now();
  // seq and who should be set for syslog/graylog/log_to_mon
  e.addrs = parent->get_myaddrs();
  e.name = parent->get_myname();
<<<<<<< HEAD
=======
  e.rank = parent->get_myrank();
>>>>>>> 3ad2dfa4
  e.prio = prio;
  e.msg = s;
  e.channel = get_log_channel();

  // log to monitor?
  if (log_to_monitors) {
    e.seq = parent->queue(e);
  } else {
    e.seq = parent->get_next_seq();
  }

  // log to syslog?
  if (do_log_to_syslog()) {
    ldout(cct,0) << __func__ << " log to syslog"  << dendl;
    e.log_to_syslog(get_log_prio(), get_syslog_facility());
  }

  // log to graylog?
  if (do_log_to_graylog()) {
    ldout(cct,0) << __func__ << " log to graylog"  << dendl;
    graylog->log_log_entry(&e);
  }
}

Message *LogClient::get_mon_log_message(bool flush)
{
  std::lock_guard l(log_lock);
  if (flush) {
    if (log_queue.empty())
      return nullptr;
    // reset session
    last_log_sent = log_queue.front().seq;
  }
  return _get_mon_log_message();
}

bool LogClient::are_pending()
{
  std::lock_guard l(log_lock);
  return last_log > last_log_sent;
}

Message *LogClient::_get_mon_log_message()
{
<<<<<<< HEAD
  assert(log_lock.is_locked());
=======
  ceph_assert(ceph_mutex_is_locked(log_lock));
>>>>>>> 3ad2dfa4
  if (log_queue.empty())
    return NULL;

  // only send entries that haven't been sent yet during this mon
  // session!  monclient needs to call reset_session() on mon session
  // reset for this to work right.

  if (last_log_sent == last_log)
    return NULL;

  // limit entries per message
  unsigned num_unsent = last_log - last_log_sent;
  unsigned num_send;
  if (cct->_conf->mon_client_max_log_entries_per_message > 0)
    num_send = std::min(num_unsent, (unsigned)cct->_conf->mon_client_max_log_entries_per_message);
  else
    num_send = num_unsent;

  ldout(cct,10) << " log_queue is " << log_queue.size() << " last_log " << last_log << " sent " << last_log_sent
		<< " num " << log_queue.size()
		<< " unsent " << num_unsent
		<< " sending " << num_send << dendl;
  ceph_assert(num_unsent <= log_queue.size());
  std::deque<LogEntry>::iterator p = log_queue.begin();
  std::deque<LogEntry> o;
  while (p->seq <= last_log_sent) {
    ++p;
    ceph_assert(p != log_queue.end());
  }
  while (num_send--) {
    ceph_assert(p != log_queue.end());
    o.push_back(*p);
    last_log_sent = p->seq;
    ldout(cct,10) << " will send " << *p << dendl;
    ++p;
  }
  
  MLog *log = new MLog(monmap->get_fsid());
  log->entries.swap(o);

  return log;
}

void LogClient::_send_to_mon()
{
  ceph_assert(ceph_mutex_is_locked(log_lock));
  ceph_assert(is_mon);
  ceph_assert(messenger->get_myname().is_mon());
  ldout(cct,10) << __func__ << " log to self" << dendl;
  Message *log = _get_mon_log_message();
  messenger->get_loopback_connection()->send_message(log);
}

version_t LogClient::queue(LogEntry &entry)
{
<<<<<<< HEAD
  Mutex::Locker l(log_lock);
=======
  std::lock_guard l(log_lock);
>>>>>>> 3ad2dfa4
  entry.seq = ++last_log;
  log_queue.push_back(entry);

  if (is_mon) {
    _send_to_mon();
  }

  return entry.seq;
}

uint64_t LogClient::get_next_seq()
{
<<<<<<< HEAD
  Mutex::Locker l(log_lock);
=======
  std::lock_guard l(log_lock);
>>>>>>> 3ad2dfa4
  return ++last_log;
}

entity_addrvec_t LogClient::get_myaddrs()
{
  return messenger->get_myaddrs();
}

entity_name_t LogClient::get_myrank()
{
  return messenger->get_myname();
}

const EntityName& LogClient::get_myname()
{
  return cct->_conf->name;
}

bool LogClient::handle_log_ack(MLogAck *m)
{
  std::lock_guard l(log_lock);
  ldout(cct,10) << "handle_log_ack " << *m << dendl;

  version_t last = m->last;

  deque<LogEntry>::iterator q = log_queue.begin();
  while (q != log_queue.end()) {
    const LogEntry &entry(*q);
    if (entry.seq > last)
      break;
    ldout(cct,10) << " logged " << entry << dendl;
    q = log_queue.erase(q);
  }
  return true;
}
<|MERGE_RESOLUTION|>--- conflicted
+++ resolved
@@ -91,11 +91,7 @@
     return r;
   }
 
-<<<<<<< HEAD
-  fsid = cct->_conf->get_val<uuid_d>("fsid");
-=======
   fsid = cct->_conf.get_val<uuid_d>("fsid");
->>>>>>> 3ad2dfa4
   host = cct->_conf->host;
   return 0;
 }
@@ -234,10 +230,7 @@
   // seq and who should be set for syslog/graylog/log_to_mon
   e.addrs = parent->get_myaddrs();
   e.name = parent->get_myname();
-<<<<<<< HEAD
-=======
   e.rank = parent->get_myrank();
->>>>>>> 3ad2dfa4
   e.prio = prio;
   e.msg = s;
   e.channel = get_log_channel();
@@ -282,11 +275,7 @@
 
 Message *LogClient::_get_mon_log_message()
 {
-<<<<<<< HEAD
-  assert(log_lock.is_locked());
-=======
   ceph_assert(ceph_mutex_is_locked(log_lock));
->>>>>>> 3ad2dfa4
   if (log_queue.empty())
     return NULL;
 
@@ -342,11 +331,7 @@
 
 version_t LogClient::queue(LogEntry &entry)
 {
-<<<<<<< HEAD
-  Mutex::Locker l(log_lock);
-=======
-  std::lock_guard l(log_lock);
->>>>>>> 3ad2dfa4
+  std::lock_guard l(log_lock);
   entry.seq = ++last_log;
   log_queue.push_back(entry);
 
@@ -359,11 +344,7 @@
 
 uint64_t LogClient::get_next_seq()
 {
-<<<<<<< HEAD
-  Mutex::Locker l(log_lock);
-=======
-  std::lock_guard l(log_lock);
->>>>>>> 3ad2dfa4
+  std::lock_guard l(log_lock);
   return ++last_log;
 }
 
