--- conflicted
+++ resolved
@@ -29,11 +29,6 @@
 }
 
 
-<<<<<<< HEAD
-const struct ifaddrs *find_ipv4_in_subnet(const struct ifaddrs *addrs,
-					   const struct sockaddr_in *net,
-					   unsigned int prefix_len) {
-=======
 static bool match_numa_node(const string& if_name, int numa_node)
 {
 #ifdef WITH_SEASTAR
@@ -52,7 +47,6 @@
 					  const struct sockaddr_in *net,
 					  unsigned int prefix_len,
 					  int numa_node) {
->>>>>>> 3ad2dfa4
   struct in_addr want, temp;
 
   netmask_ipv4(&net->sin_addr, prefix_len, &want);
@@ -98,14 +92,9 @@
 
 
 const struct ifaddrs *find_ipv6_in_subnet(const struct ifaddrs *addrs,
-<<<<<<< HEAD
-					   const struct sockaddr_in6 *net,
-					   unsigned int prefix_len) {
-=======
 					  const struct sockaddr_in6 *net,
 					  unsigned int prefix_len,
 					  int numa_node) {
->>>>>>> 3ad2dfa4
   struct in6_addr want, temp;
 
   netmask_ipv6(&net->sin6_addr, prefix_len, &want);
@@ -138,14 +127,9 @@
 
 
 const struct ifaddrs *find_ip_in_subnet(const struct ifaddrs *addrs,
-<<<<<<< HEAD
-					 const struct sockaddr *net,
-					 unsigned int prefix_len) {
-=======
 					const struct sockaddr *net,
 					unsigned int prefix_len,
 					int numa_node) {
->>>>>>> 3ad2dfa4
   switch (net->sa_family) {
     case AF_INET:
       return find_ipv4_in_subnet(addrs, (struct sockaddr_in*)net, prefix_len,
