--- conflicted
+++ resolved
@@ -117,13 +117,8 @@
       lderr(cct) << "leaked refs:\n";
       dump_weak_refs(*_dout);
       *_dout << dendl;
-<<<<<<< HEAD
-      if (cct->_conf->get_val<bool>("debug_asserts_on_shutdown")) {
-	assert(weak_refs.empty());
-=======
       if (cct->_conf.get_val<bool>("debug_asserts_on_shutdown")) {
 	ceph_assert(weak_refs.empty());
->>>>>>> 3ad2dfa4
       }
     }
   }
