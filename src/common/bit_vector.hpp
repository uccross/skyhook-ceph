--- conflicted
+++ resolved
@@ -14,13 +14,9 @@
 #include "common/Formatter.h"
 #include "include/ceph_assert.h"
 #include "include/encoding.h"
-<<<<<<< HEAD
-#include <utility>
-=======
 #include <memory>
 #include <utility>
 #include <vector>
->>>>>>> 3ad2dfa4
 
 namespace ceph {
 
@@ -113,11 +109,7 @@
       uint64_t index;
       compute_index(m_offset, &index, &m_shift);
 
-<<<<<<< HEAD
-      assert(index == m_index || index == m_index + 1);
-=======
       ceph_assert(index == m_index || index == m_index + 1);
->>>>>>> 3ad2dfa4
       if (index > m_index) {
         m_index = index;
         ++m_data_iterator;
