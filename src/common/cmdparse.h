--- conflicted
+++ resolved
@@ -20,11 +20,7 @@
 		       std::vector<std::string>,
 		       std::vector<int64_t>,
 		       std::vector<double>>  cmd_vartype;
-<<<<<<< HEAD
-typedef std::map<std::string, cmd_vartype> cmdmap_t;
-=======
 typedef std::map<std::string, cmd_vartype, std::less<>> cmdmap_t;
->>>>>>> 3ad2dfa4
 
 std::string cmddesc_get_prefix(const std::string &cmddesc);
 std::string cmddesc_get_prenautilus_compat(const std::string &cmddesc);
