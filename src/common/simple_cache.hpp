// -*- mode:C++; tab-width:8; c-basic-offset:2; indent-tabs-mode:t -*- 
// vim: ts=8 sw=2 smarttab
/*
 * Ceph - scalable distributed file system
 *
 * Copyright (C) 2004-2006 Sage Weil <sage@newdream.net>
 *
 * This is free software; you can redistribute it and/or
 * modify it under the terms of the GNU Lesser General Public
 * License version 2.1, as published by the Free Software 
 * Foundation.  See file COPYING.
 * 
 */

#ifndef CEPH_SIMPLECACHE_H
#define CEPH_SIMPLECACHE_H

#include "common/ceph_mutex.h"
#include "include/unordered_map.h"

template <class K, class V, class C = std::less<K>, class H = std::hash<K> >
class SimpleLRU {
  ceph::mutex lock = ceph::make_mutex("SimpleLRU::lock");
  size_t max_size;
  size_t max_bytes = 0;
  size_t total_bytes = 0;
  ceph::unordered_map<K, typename list<pair<K, V> >::iterator, H> contents;
  list<pair<K, V> > lru;
  map<K, V, C> pinned;

  void trim_cache() {
    while (contents.size() > max_size) {
<<<<<<< HEAD
=======
      contents.erase(lru.back().first);
      lru.pop_back();
    }
  }

  void trim_cache_bytes() {
    while(total_bytes > max_bytes) {
      total_bytes -= lru.back().second.length();
>>>>>>> f8781be9
      contents.erase(lru.back().first);
      lru.pop_back();
    }
  }

  void _add(K key, V&& value) {
    lru.emplace_front(key, std::move(value)); // can't move key because we access it below
    contents[key] = lru.begin();
    trim_cache();
  }

  void _add_bytes(K key, V&& value) {
    lru.emplace_front(key, std::move(value)); // can't move key because we access it below
    contents[key] = lru.begin();
    trim_cache_bytes();
  }

public:
  SimpleLRU(size_t max_size) : max_size(max_size) {
    contents.rehash(max_size);
  }

  void pin(K key, V val) {
    std::lock_guard l(lock);
    pinned.emplace(std::move(key), std::move(val));
  }

  void clear_pinned(K e) {
    std::lock_guard l(lock);
    for (typename map<K, V, C>::iterator i = pinned.begin();
	 i != pinned.end() && i->first <= e;
	 pinned.erase(i++)) {
      typename ceph::unordered_map<K, typename list<pair<K, V> >::iterator, H>::iterator iter =
        contents.find(i->first);
      if (iter == contents.end())
	_add(i->first, std::move(i->second));
      else
	lru.splice(lru.begin(), lru, iter->second);
    }
  }

  void clear(K key) {
    std::lock_guard l(lock);
    typename ceph::unordered_map<K, typename list<pair<K, V> >::iterator, H>::iterator i =
      contents.find(key);
    if (i == contents.end())
      return;
    total_bytes -= i->second->second.length();
    lru.erase(i->second);
    contents.erase(i);
  }

  void set_size(size_t new_size) {
    std::lock_guard l(lock);
    max_size = new_size;
    trim_cache();
  }

  size_t get_size() {
    std::lock_guard l(lock);
    return contents.size();
  }

  void set_bytes(size_t num_bytes) {
    std::lock_guard l(lock);
    max_bytes = num_bytes;
    trim_cache_bytes();
  }

  size_t get_bytes() {
    std::lock_guard l(lock);
    return total_bytes;
  }

  bool lookup(K key, V *out) {
    std::lock_guard l(lock);
    typename ceph::unordered_map<K, typename list<pair<K, V> >::iterator, H>::iterator i =
      contents.find(key);
    if (i != contents.end()) {
      *out = i->second->second;
      lru.splice(lru.begin(), lru, i->second);
      return true;
    }
    typename map<K, V, C>::iterator i_pinned = pinned.find(key);
    if (i_pinned != pinned.end()) {
      *out = i_pinned->second;
      return true;
    }
    return false;
  }

  void add(K key, V value) {
    std::lock_guard l(lock);
    _add(std::move(key), std::move(value));
  }

  void add_bytes(K key, V value) {
    std::lock_guard l(lock);
    total_bytes += value.length();
    _add_bytes(std::move(key), std::move(value));
  }
};

#endif<|MERGE_RESOLUTION|>--- conflicted
+++ resolved
@@ -30,8 +30,6 @@
 
   void trim_cache() {
     while (contents.size() > max_size) {
-<<<<<<< HEAD
-=======
       contents.erase(lru.back().first);
       lru.pop_back();
     }
@@ -40,7 +38,6 @@
   void trim_cache_bytes() {
     while(total_bytes > max_bytes) {
       total_bytes -= lru.back().second.length();
->>>>>>> f8781be9
       contents.erase(lru.back().first);
       lru.pop_back();
     }
