// -*- mode:C++; tab-width:8; c-basic-offset:2; indent-tabs-mode:t -*-
// vim: ts=8 sw=2 smarttab
/*
 * Ceph - scalable distributed file system
 *
 * Copyright (C) 2004-2006 Sage Weil <sage@newdream.net>
 *
 * This is free software; you can redistribute it and/or
 * modify it under the terms of the GNU Lesser General Public
 * License version 2.1, as published by the Free Software
 * Foundation.	See file COPYING.
 *
 */

#ifndef COMMON_CEPH_TIME_H
#define COMMON_CEPH_TIME_H

#include <chrono>
#include <iostream>
#include <string>
#include <sys/time.h>

#include "include/ceph_assert.h"

#if defined(__APPLE__)
#include <sys/_types/_timespec.h>

#define CLOCK_REALTIME_COARSE CLOCK_REALTIME
#define CLOCK_MONOTONIC_COARSE CLOCK_MONOTONIC

int clock_gettime(int clk_id, struct timespec *tp);
#endif

struct ceph_timespec;

namespace ceph {
  namespace time_detail {
    using std::chrono::duration_cast;
    using std::chrono::seconds;
    using std::chrono::microseconds;
    using std::chrono::nanoseconds;
    // Currently we use a 64-bit count of nanoseconds.

    // We could, if we wished, use a struct holding a uint64_t count
    // of seconds and a uint32_t count of nanoseconds.

    // At least this way we can change it to something else if we
    // want.
    typedef uint64_t rep;

    // A concrete duration, unsigned. The timespan Ceph thinks in.
    typedef std::chrono::duration<rep, std::nano> timespan;


    // Like the above but signed.
    typedef int64_t signed_rep;

    typedef std::chrono::duration<signed_rep, std::nano> signedspan;

    // We define our own clocks so we can have our choice of all time
    // sources supported by the operating system. With the standard
    // library the resolution and cost are unspecified. (For example,
    // the libc++ system_clock class gives only microsecond
    // resolution.)

    // One potential issue is that we should accept system_clock
    // timepoints in user-facing APIs alongside (or instead of)
    // ceph::real_clock times.
    class real_clock {
    public:
      typedef timespan duration;
      typedef duration::rep rep;
      typedef duration::period period;
      // The second template parameter defaults to the clock's duration
      // type.
      typedef std::chrono::time_point<real_clock> time_point;
      static constexpr const bool is_steady = false;

      static time_point now() noexcept {
	struct timespec ts;
	clock_gettime(CLOCK_REALTIME, &ts);
	return from_timespec(ts);
      }

      static bool is_zero(const time_point& t) {
	return (t == time_point::min());
      }

      static time_point zero() {
        return time_point::min();
      }

      // Allow conversion to/from any clock with the same interface as
      // std::chrono::system_clock)
      template<typename Clock, typename Duration>
      static time_point to_system_time_point(
	const std::chrono::time_point<Clock, Duration>& t) {
	return time_point(seconds(Clock::to_time_t(t)) +
			  duration_cast<duration>(t.time_since_epoch() %
						  seconds(1)));
      }
      template<typename Clock, typename Duration>
      static std::chrono::time_point<Clock, Duration> to_system_time_point(
	const time_point& t) {
	return (Clock::from_time_t(to_time_t(t)) +
		duration_cast<Duration>(t.time_since_epoch() % seconds(1)));
      }

      static time_t to_time_t(const time_point& t) noexcept {
	return duration_cast<seconds>(t.time_since_epoch()).count();
      }
      static time_point from_time_t(const time_t& t) noexcept {
	return time_point(seconds(t));
      }

      static void to_timespec(const time_point& t, struct timespec& ts) {
	ts.tv_sec = to_time_t(t);
	ts.tv_nsec = (t.time_since_epoch() % seconds(1)).count();
      }
      static struct timespec to_timespec(const time_point& t) {
	struct timespec ts;
	to_timespec(t, ts);
	return ts;
      }
      static time_point from_timespec(const struct timespec& ts) {
	return time_point(seconds(ts.tv_sec) + nanoseconds(ts.tv_nsec));
      }

      static void to_ceph_timespec(const time_point& t,
				   struct ceph_timespec& ts);
      static struct ceph_timespec to_ceph_timespec(const time_point& t);
      static time_point from_ceph_timespec(const struct ceph_timespec& ts);

      static void to_timeval(const time_point& t, struct timeval& tv) {
	tv.tv_sec = to_time_t(t);
	tv.tv_usec = duration_cast<microseconds>(t.time_since_epoch() %
						 seconds(1)).count();
      }
      static struct timeval to_timeval(const time_point& t) {
	struct timeval tv;
	to_timeval(t, tv);
	return tv;
      }
      static time_point from_timeval(const struct timeval& tv) {
	return time_point(seconds(tv.tv_sec) + microseconds(tv.tv_usec));
      }

      static double to_double(const time_point& t) {
	return std::chrono::duration<double>(t.time_since_epoch()).count();
      }
      static time_point from_double(const double d) {
	return time_point(duration_cast<duration>(
			    std::chrono::duration<double>(d)));
      }
    };

    class coarse_real_clock {
    public:
      typedef timespan duration;
      typedef duration::rep rep;
      typedef duration::period period;
      // The second template parameter defaults to the clock's duration
      // type.
      typedef std::chrono::time_point<coarse_real_clock> time_point;
      static constexpr const bool is_steady = false;

      static time_point now() noexcept {
	struct timespec ts;
#if defined(CLOCK_REALTIME_COARSE)
	// Linux systems have _COARSE clocks.
	clock_gettime(CLOCK_REALTIME_COARSE, &ts);
#elif defined(CLOCK_REALTIME_FAST)
	// BSD systems have _FAST clocks.
	clock_gettime(CLOCK_REALTIME_FAST, &ts);
#else
	// And if we find neither, you may wish to consult your system's
	// documentation.
#warning Falling back to CLOCK_REALTIME, may be slow.
	clock_gettime(CLOCK_REALTIME, &ts);
#endif
	return from_timespec(ts);
      }

      static bool is_zero(const time_point& t) {
	return (t == time_point::min());
      }

      static time_point zero() {
	return time_point::min();
      }

      static time_t to_time_t(const time_point& t) noexcept {
	return duration_cast<seconds>(t.time_since_epoch()).count();
      }
      static time_point from_time_t(const time_t t) noexcept {
	return time_point(seconds(t));
      }

      static void to_timespec(const time_point& t, struct timespec& ts) {
	ts.tv_sec = to_time_t(t);
	ts.tv_nsec = (t.time_since_epoch() % seconds(1)).count();
      }
      static struct timespec to_timespec(const time_point& t) {
	struct timespec ts;
	to_timespec(t, ts);
	return ts;
      }
      static time_point from_timespec(const struct timespec& ts) {
	return time_point(seconds(ts.tv_sec) + nanoseconds(ts.tv_nsec));
      }

      static void to_ceph_timespec(const time_point& t,
				   struct ceph_timespec& ts);
      static struct ceph_timespec to_ceph_timespec(const time_point& t);
      static time_point from_ceph_timespec(const struct ceph_timespec& ts);

      static void to_timeval(const time_point& t, struct timeval& tv) {
	tv.tv_sec = to_time_t(t);
	tv.tv_usec = duration_cast<microseconds>(t.time_since_epoch() %
						 seconds(1)).count();
      }
      static struct timeval to_timeval(const time_point& t) {
	struct timeval tv;
	to_timeval(t, tv);
	return tv;
      }
      static time_point from_timeval(const struct timeval& tv) {
	return time_point(seconds(tv.tv_sec) + microseconds(tv.tv_usec));
      }

      static double to_double(const time_point& t) {
	return std::chrono::duration<double>(t.time_since_epoch()).count();
      }
      static time_point from_double(const double d) {
	return time_point(duration_cast<duration>(
			    std::chrono::duration<double>(d)));
      }
    };

    class mono_clock {
    public:
      typedef timespan duration;
      typedef duration::rep rep;
      typedef duration::period period;
      typedef std::chrono::time_point<mono_clock> time_point;
      static constexpr const bool is_steady = true;

      static time_point now() noexcept {
	struct timespec ts;
	clock_gettime(CLOCK_MONOTONIC, &ts);
	return time_point(seconds(ts.tv_sec) + nanoseconds(ts.tv_nsec));
      }

<<<<<<< HEAD
=======
      static bool is_zero(const time_point& t) {
        return (t == time_point::min());
      }

>>>>>>> f8781be9
      static time_point zero() {
        return time_point::min();
      }

      // A monotonic clock's timepoints are only meaningful to the
      // computer on which they were generated. Thus having an
      // optional skew is meaningless.
    };

    class coarse_mono_clock {
    public:
      typedef timespan duration;
      typedef duration::rep rep;
      typedef duration::period period;
      typedef std::chrono::time_point<coarse_mono_clock> time_point;
      static constexpr const bool is_steady = true;

      static time_point now() noexcept {
	struct timespec ts;
#if defined(CLOCK_MONOTONIC_COARSE)
	// Linux systems have _COARSE clocks.
	clock_gettime(CLOCK_MONOTONIC_COARSE, &ts);
#elif defined(CLOCK_MONOTONIC_FAST)
	// BSD systems have _FAST clocks.
	clock_gettime(CLOCK_MONOTONIC_FAST, &ts);
#else
	// And if we find neither, you may wish to consult your system's
	// documentation.
#warning Falling back to CLOCK_MONOTONIC, may be slow.
	clock_gettime(CLOCK_MONOTONIC, &ts);
#endif
	return time_point(seconds(ts.tv_sec) + nanoseconds(ts.tv_nsec));
      }

      static bool is_zero(const time_point& t) {
        return (t == time_point::min());
      }

      static time_point zero() {
        return time_point::min();
      }
    };

    // So that our subtractions produce negative spans rather than
    // arithmetic underflow.
    namespace {
      template<typename Rep1, typename Period1, typename Rep2,
	       typename Period2>
      inline auto difference(std::chrono::duration<Rep1, Period1> minuend,
			     std::chrono::duration<Rep2, Period2> subtrahend)
	-> typename std::common_type<
	  std::chrono::duration<typename std::make_signed<Rep1>::type,
				Period1>,
	  std::chrono::duration<typename std::make_signed<Rep2>::type,
				Period2> >::type {
	// Foo.
	using srep =
	  typename std::common_type<
	    std::chrono::duration<typename std::make_signed<Rep1>::type,
				  Period1>,
	    std::chrono::duration<typename std::make_signed<Rep2>::type,
				  Period2> >::type;
	return srep(srep(minuend).count() - srep(subtrahend).count());
      }

      template<typename Clock, typename Duration1, typename Duration2>
      inline auto difference(
	typename std::chrono::time_point<Clock, Duration1> minuend,
	typename std::chrono::time_point<Clock, Duration2> subtrahend)
	-> typename std::common_type<
	  std::chrono::duration<typename std::make_signed<
				  typename Duration1::rep>::type,
				typename Duration1::period>,
	  std::chrono::duration<typename std::make_signed<
				  typename Duration2::rep>::type,
				typename Duration2::period> >::type {
	return difference(minuend.time_since_epoch(),
			  subtrahend.time_since_epoch());
      }
    }
  } // namespace time_detail

  // duration is the concrete time representation for our code in the
  // case that we are only interested in durations between now and the
  // future. Using it means we don't have to have EVERY function that
  // deals with a duration be a template. We can do so for user-facing
  // APIs, however.
  using time_detail::timespan;

  // Similar to the above but for durations that can specify
  // differences between now and a time point in the past.
  using time_detail::signedspan;

  // High-resolution real-time clock
  using time_detail::real_clock;

  // Low-resolution but preusmably faster real-time clock
  using time_detail::coarse_real_clock;


  // High-resolution monotonic clock
  using time_detail::mono_clock;

  // Low-resolution but, I would hope or there's no point, faster
  // monotonic clock
  using time_detail::coarse_mono_clock;

  // Please note that the coarse clocks are disjoint. You cannot
  // subtract a real_clock timepoint from a coarse_real_clock
  // timepoint as, from C++'s perspective, they are disjoint types.

  // This is not necessarily bad. If I sample a mono_clock and then a
  // coarse_mono_clock, the coarse_mono_clock's time could potentially
  // be previous to the mono_clock's time (just due to differing
  // resolution) which would be Incorrect.

  // This is not horrible, though, since you can use an idiom like
  // mono_clock::timepoint(coarsepoint.time_since_epoch()) to unwrap
  // and rewrap if you know what you're doing.


  // Actual wall-clock times
  typedef real_clock::time_point real_time;
  typedef coarse_real_clock::time_point coarse_real_time;

  // Monotonic times should never be serialized or communicated
  // between machines, since they are incomparable. Thus we also don't
  // make any provision for converting between
  // std::chrono::steady_clock time and ceph::mono_clock time.
  typedef mono_clock::time_point mono_time;
  typedef coarse_mono_clock::time_point coarse_mono_time;

  template<typename Rep1, typename Ratio1, typename Rep2, typename Ratio2>
  auto floor(const std::chrono::duration<Rep1, Ratio1>& duration,
	     const std::chrono::duration<Rep2, Ratio2>& precision) ->
    typename std::common_type<std::chrono::duration<Rep1, Ratio1>,
			      std::chrono::duration<Rep2, Ratio2> >::type {
    return duration - (duration % precision);
  }

  template<typename Rep1, typename Ratio1, typename Rep2, typename Ratio2>
  auto ceil(const std::chrono::duration<Rep1, Ratio1>& duration,
	    const std::chrono::duration<Rep2, Ratio2>& precision) ->
    typename std::common_type<std::chrono::duration<Rep1, Ratio1>,
			      std::chrono::duration<Rep2, Ratio2> >::type {
    auto tmod = duration % precision;
    return duration - tmod + (tmod > tmod.zero() ? 1 : 0) * precision;
  }

  template<typename Clock, typename Duration, typename Rep, typename Ratio>
  auto floor(const std::chrono::time_point<Clock, Duration>& timepoint,
	     const std::chrono::duration<Rep, Ratio>& precision) ->
    std::chrono::time_point<Clock,
			    typename std::common_type<
			      Duration, std::chrono::duration<Rep, Ratio>
			      >::type> {
    return std::chrono::time_point<
      Clock, typename std::common_type<
	Duration, std::chrono::duration<Rep, Ratio> >::type>(
	  floor(timepoint.time_since_epoch(), precision));
  }
  template<typename Clock, typename Duration, typename Rep, typename Ratio>
  auto ceil(const std::chrono::time_point<Clock, Duration>& timepoint,
	    const std::chrono::duration<Rep, Ratio>& precision) ->
    std::chrono::time_point<Clock,
			    typename std::common_type<
			      Duration,
			      std::chrono::duration<Rep, Ratio> >::type> {
    return std::chrono::time_point<
      Clock, typename std::common_type<
	Duration, std::chrono::duration<Rep, Ratio> >::type>(
	  ceil(timepoint.time_since_epoch(), precision));
  }

  namespace {
    inline timespan make_timespan(const double d) {
      return std::chrono::duration_cast<timespan>(
	std::chrono::duration<double>(d));
    }
  }

  std::ostream& operator<<(std::ostream& m, const timespan& t);
  template<typename Clock,
	   typename std::enable_if<!Clock::is_steady>::type* = nullptr>
  std::ostream& operator<<(std::ostream& m,
			   const std::chrono::time_point<Clock>& t);
  template<typename Clock,
	   typename std::enable_if<Clock::is_steady>::type* = nullptr>
  std::ostream& operator<<(std::ostream& m,
			   const std::chrono::time_point<Clock>& t);

  // The way std::chrono handles the return type of subtraction is not
  // wonderful. The difference of two unsigned types SHOULD be signed.

  namespace {
    inline signedspan operator -(real_time minuend,
				 real_time subtrahend) {
      return time_detail::difference(minuend, subtrahend);
    }

    inline signedspan operator -(coarse_real_time minuend,
				 coarse_real_time subtrahend) {
      return time_detail::difference(minuend, subtrahend);
    }

    inline signedspan operator -(mono_time minuend,
				 mono_time subtrahend) {
      return time_detail::difference(minuend, subtrahend);
    }

    inline signedspan operator -(coarse_mono_time minuend,
				 coarse_mono_time subtrahend) {
      return time_detail::difference(minuend, subtrahend);
    }
  }

  // We could add specializations of time_point - duration and
  // time_point + duration to assert on overflow, but I don't think we
  // should.


inline timespan abs(signedspan z) {
  return z > signedspan::zero() ?
    std::chrono::duration_cast<timespan>(z) :
    timespan(-z.count());
}
inline timespan to_timespan(signedspan z) {
  ceph_assert(z >= signedspan::zero());
  return std::chrono::duration_cast<timespan>(z);
}

std::string timespan_str(timespan t);
std::string exact_timespan_str(timespan t);
std::chrono::seconds parse_timespan(const std::string& s);

// detects presence of Clock::to_timespec() and from_timespec()
template <typename Clock, typename = std::void_t<>>
struct converts_to_timespec : std::false_type {};

template <typename Clock>
struct converts_to_timespec<Clock, std::void_t<decltype(
    Clock::from_timespec(Clock::to_timespec(
        std::declval<typename Clock::time_point>()))
  )>> : std::true_type {};

template <typename Clock>
constexpr bool converts_to_timespec_v = converts_to_timespec<Clock>::value;

} // namespace ceph

#endif // COMMON_CEPH_TIME_H<|MERGE_RESOLUTION|>--- conflicted
+++ resolved
@@ -251,13 +251,10 @@
 	return time_point(seconds(ts.tv_sec) + nanoseconds(ts.tv_nsec));
       }
 
-<<<<<<< HEAD
-=======
       static bool is_zero(const time_point& t) {
         return (t == time_point::min());
       }
 
->>>>>>> f8781be9
       static time_point zero() {
         return time_point::min();
       }
