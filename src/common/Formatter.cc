--- conflicted
+++ resolved
@@ -79,19 +79,13 @@
 
 Formatter::~Formatter() { }
 
-<<<<<<< HEAD
-Formatter *Formatter::create(boost::string_view type,
-			     boost::string_view default_type,
-			     boost::string_view fallback)
-=======
 Formatter *Formatter::create(std::string_view type,
 			     std::string_view default_type,
 			     std::string_view fallback)
->>>>>>> 3ad2dfa4
 {
   std::string mytype(type);
   if (mytype == "")
-    mytype = std::string(default_type);
+    mytype = default_type;
 
   if (mytype == "json")
     return new JSONFormatter(false);
@@ -194,18 +188,9 @@
     m_ss << "    ";
 }
 
-<<<<<<< HEAD
-void JSONFormatter::print_quoted_string(boost::string_view s)
-{
-  int len = escape_json_attr_len(s.data(), s.size());
-  char escaped[len];
-  escape_json_attr(s.data(), s.size(), escaped);
-  m_ss << '\"' << escaped << '\"';
-=======
 void JSONFormatter::print_quoted_string(std::string_view s)
 {
   m_ss << '\"' << json_stream_escaper(s) << '\"';
->>>>>>> 3ad2dfa4
 }
 
 void JSONFormatter::print_name(const char *name)
@@ -337,11 +322,7 @@
   add_value(name, d);
 }
 
-<<<<<<< HEAD
-void JSONFormatter::dump_string(const char *name, boost::string_view s)
-=======
 void JSONFormatter::dump_string(const char *name, std::string_view s)
->>>>>>> 3ad2dfa4
 {
   add_value(name, s, true);
 }
@@ -500,31 +481,19 @@
   add_value(name, d);
 }
 
-<<<<<<< HEAD
-void XMLFormatter::dump_string(const char *name, boost::string_view s)
-=======
 void XMLFormatter::dump_string(const char *name, std::string_view s)
->>>>>>> 3ad2dfa4
 {
   std::string e(name);
   std::transform(e.begin(), e.end(), e.begin(),
       [this](char c) { return this->to_lower_underscore(c); });
 
   print_spaces();
-<<<<<<< HEAD
-  m_ss << "<" << e << ">" << escape_xml_str(s.data()) << "</" << e << ">";
-=======
   m_ss << "<" << e << ">" << xml_stream_escaper(s) << "</" << e << ">";
->>>>>>> 3ad2dfa4
   if (m_pretty)
     m_ss << "\n";
 }
 
-<<<<<<< HEAD
-void XMLFormatter::dump_string_with_attrs(const char *name, boost::string_view s, const FormatterAttrs& attrs)
-=======
 void XMLFormatter::dump_string_with_attrs(const char *name, std::string_view s, const FormatterAttrs& attrs)
->>>>>>> 3ad2dfa4
 {
   std::string e(name);
   std::transform(e.begin(), e.end(), e.begin(),
@@ -533,11 +502,7 @@
   std::string attrs_str;
   get_attrs_str(&attrs, attrs_str);
   print_spaces();
-<<<<<<< HEAD
-  m_ss << "<" << e << attrs_str << ">" << escape_xml_str(s.data()) << "</" << e << ">";
-=======
   m_ss << "<" << e << attrs_str << ">" << xml_stream_escaper(s) << "</" << e << ">";
->>>>>>> 3ad2dfa4
   if (m_pretty)
     m_ss << "\n";
 }
@@ -637,17 +602,6 @@
   }
 }
 
-<<<<<<< HEAD
-std::string XMLFormatter::escape_xml_str(boost::string_view str)
-{
-  size_t len = escape_xml_attr_len(str.data());
-  std::vector<char> escaped(len, '\0');
-  escape_xml_attr(str.data(), &escaped[0]);
-  return std::string(&escaped[0]);
-}
-
-=======
->>>>>>> 3ad2dfa4
 char XMLFormatter::to_lower_underscore(char c) const
 {
   if (m_underscored && c == ' ') {
@@ -909,11 +863,7 @@
   add_value(name, d);
 }
 
-<<<<<<< HEAD
-void TableFormatter::dump_string(const char *name, boost::string_view s)
-=======
 void TableFormatter::dump_string(const char *name, std::string_view s)
->>>>>>> 3ad2dfa4
 {
   finish_pending_string();
   size_t i = m_vec_index(name);
@@ -924,11 +874,7 @@
   m_ss.str("");
 }
 
-<<<<<<< HEAD
-void TableFormatter::dump_string_with_attrs(const char *name, boost::string_view s, const FormatterAttrs& attrs)
-=======
 void TableFormatter::dump_string_with_attrs(const char *name, std::string_view s, const FormatterAttrs& attrs)
->>>>>>> 3ad2dfa4
 {
   finish_pending_string();
   size_t i = m_vec_index(name);
