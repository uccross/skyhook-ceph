// -*- mode:C++; tab-width:8; c-basic-offset:2; indent-tabs-mode:t -*-
// vim: ts=8 sw=2 smarttab
/*
 * Ceph - scalable distributed file system
 *
 * This is free software; you can redistribute it and/or
 * modify it under the terms of the GNU Lesser General Public
 * License version 2.1, as published by the Free Software
 * Foundation.  See file COPYING.
 * Copyright 2013 Inktank
 */

#include "TrackedOp.h"

#define dout_context cct
#define dout_subsys ceph_subsys_optracker
#undef dout_prefix
#define dout_prefix _prefix(_dout)

static ostream& _prefix(std::ostream* _dout)
{
  return *_dout << "-- op tracker -- ";
}

void OpHistoryServiceThread::break_thread() {
  queue_spinlock.lock();
  _external_queue.clear();
  _break_thread = true;
  queue_spinlock.unlock();
}

void* OpHistoryServiceThread::entry() {
  int sleep_time = 1000;
  list<pair<utime_t, TrackedOpRef>> internal_queue;
  while (1) {
    queue_spinlock.lock();
    if (_break_thread) {
      queue_spinlock.unlock();
      break;
    }
    internal_queue.swap(_external_queue);
    queue_spinlock.unlock();
    if (internal_queue.empty()) {
      usleep(sleep_time);
      if (sleep_time < 128000) {
        sleep_time <<= 2;
      }
    } else {
      sleep_time = 1000;
    }

    while (!internal_queue.empty()) {
      pair<utime_t, TrackedOpRef> op = internal_queue.front();
      _ophistory->_insert_delayed(op.first, op.second);
      internal_queue.pop_front();
    }
  }
  return nullptr;
}


void OpHistory::on_shutdown()
{
  opsvc.break_thread();
  opsvc.join();
  std::lock_guard history_lock(ops_history_lock);
  arrived.clear();
  duration.clear();
  slow_op.clear();
  shutdown = true;
}

void OpHistory::_insert_delayed(const utime_t& now, TrackedOpRef op)
{
  std::lock_guard history_lock(ops_history_lock);
  if (shutdown)
    return;
  double opduration = op->get_duration();
  duration.insert(make_pair(opduration, op));
  arrived.insert(make_pair(op->get_initiated(), op));
  if (opduration >= history_slow_op_threshold.load())
    slow_op.insert(make_pair(op->get_initiated(), op));
  cleanup(now);
}

void OpHistory::cleanup(utime_t now)
{
  while (arrived.size() &&
	 (now - arrived.begin()->first >
	  (double)(history_duration.load()))) {
    duration.erase(make_pair(
	arrived.begin()->second->get_duration(),
	arrived.begin()->second));
    arrived.erase(arrived.begin());
  }

  while (duration.size() > history_size.load()) {
    arrived.erase(make_pair(
	duration.begin()->second->get_initiated(),
	duration.begin()->second));
    duration.erase(duration.begin());
  }

  while (slow_op.size() > history_slow_op_size.load()) {
    slow_op.erase(make_pair(
	slow_op.begin()->second->get_initiated(),
	slow_op.begin()->second));
  }
}

<<<<<<< HEAD
void OpHistory::dump_ops(utime_t now, Formatter *f, set<string> filters)
=======
void OpHistory::dump_ops(utime_t now, Formatter *f, set<string> filters, bool by_duration)
>>>>>>> 3ad2dfa4
{
  std::lock_guard history_lock(ops_history_lock);
  cleanup(now);
  f->open_object_section("op_history");
  f->dump_int("size", history_size.load());
  f->dump_int("duration", history_duration.load());
  {
    f->open_array_section("ops");
<<<<<<< HEAD
    for (set<pair<utime_t, TrackedOpRef> >::const_iterator i =
	   arrived.begin();
	 i != arrived.end();
	 ++i) {
      if (!i->second->filter_out(filters))
        continue;
      f->open_object_section("op");
      i->second->dump(now, f);
      f->close_section();
    }
    f->close_section();
  }
  f->close_section();
}

void OpHistory::dump_ops_by_duration(utime_t now, Formatter *f, set<string> filters)
{
  Mutex::Locker history_lock(ops_history_lock);
  cleanup(now);
  f->open_object_section("op_history");
  f->dump_int("size", history_size);
  f->dump_int("duration", history_duration);
  {
    f->open_array_section("ops");
    if (arrived.size()) {
      vector<pair<double, TrackedOpRef> > durationvec;
      durationvec.reserve(arrived.size());

      for (set<pair<utime_t, TrackedOpRef> >::const_iterator i =
	     arrived.begin();
	   i != arrived.end();
	   ++i) {
	if (!i->second->filter_out(filters))
	  continue;
	durationvec.push_back(pair<double, TrackedOpRef>(i->second->get_duration(), i->second));
      }

      sort(durationvec.begin(), durationvec.end());

      for (auto i = durationvec.rbegin(); i != durationvec.rend(); ++i) {
=======
    auto dump_fn = [&f, &now, &filters](auto begin_iter, auto end_iter) {
      for (auto i=begin_iter; i!=end_iter; ++i) {
	if (!i->second->filter_out(filters))
	  continue;
>>>>>>> 3ad2dfa4
	f->open_object_section("op");
	i->second->dump(now, f);
	f->close_section();
      }
    };

    if (by_duration) {
      dump_fn(duration.rbegin(), duration.rend());
    } else {
      dump_fn(arrived.begin(), arrived.end());
    }
    f->close_section();
  }
  f->close_section();
}

struct ShardedTrackingData {
  ceph::mutex ops_in_flight_lock_sharded;
  TrackedOp::tracked_op_list_t ops_in_flight_sharded;
  explicit ShardedTrackingData(string lock_name)
    : ops_in_flight_lock_sharded(ceph::make_mutex(lock_name)) {}
};

OpTracker::OpTracker(CephContext *cct_, bool tracking, uint32_t num_shards):
  seq(0),
  num_optracker_shards(num_shards),
  complaint_time(0), log_threshold(0),
  tracking_enabled(tracking),
  lock("OpTracker::lock"), cct(cct_) {
    for (uint32_t i = 0; i < num_optracker_shards; i++) {
      char lock_name[32] = {0};
      snprintf(lock_name, sizeof(lock_name), "%s:%" PRIu32, "OpTracker::ShardedLock", i);
      ShardedTrackingData* one_shard = new ShardedTrackingData(lock_name);
      sharded_in_flight_list.push_back(one_shard);
    }
}

OpTracker::~OpTracker() {
  while (!sharded_in_flight_list.empty()) {
    ceph_assert((sharded_in_flight_list.back())->ops_in_flight_sharded.empty());
    delete sharded_in_flight_list.back();
    sharded_in_flight_list.pop_back();
  }
}

bool OpTracker::dump_historic_ops(Formatter *f, bool by_duration, set<string> filters)
{
  if (!tracking_enabled)
    return false;

  RWLock::RLocker l(lock);
  utime_t now = ceph_clock_now();
<<<<<<< HEAD
  if (by_duration) {
    history.dump_ops_by_duration(now, f, filters);
  } else {
    history.dump_ops(now, f, filters);
  }
=======
  history.dump_ops(now, f, filters, by_duration);
>>>>>>> 3ad2dfa4
  return true;
}

void OpHistory::dump_slow_ops(utime_t now, Formatter *f, set<string> filters)
{
  std::lock_guard history_lock(ops_history_lock);
  cleanup(now);
  f->open_object_section("OpHistory slow ops");
  f->dump_int("num to keep", history_slow_op_size.load());
  f->dump_int("threshold to keep", history_slow_op_threshold.load());
  {
    f->open_array_section("Ops");
    for (set<pair<utime_t, TrackedOpRef> >::const_iterator i =
	   slow_op.begin();
	 i != slow_op.end();
	 ++i) {
      if (!i->second->filter_out(filters))
        continue;
      f->open_object_section("Op");
      i->second->dump(now, f);
      f->close_section();
    }
    f->close_section();
  }
  f->close_section();
}

bool OpTracker::dump_historic_slow_ops(Formatter *f, set<string> filters)
{
  if (!tracking_enabled)
    return false;

  RWLock::RLocker l(lock);
  utime_t now = ceph_clock_now();
  history.dump_slow_ops(now, f, filters);
  return true;
}

bool OpTracker::dump_ops_in_flight(Formatter *f, bool print_only_blocked, set<string> filters)
{
  if (!tracking_enabled)
    return false;

  RWLock::RLocker l(lock);
  f->open_object_section("ops_in_flight"); // overall dump
  uint64_t total_ops_in_flight = 0;
  f->open_array_section("ops"); // list of TrackedOps
  utime_t now = ceph_clock_now();
  for (uint32_t i = 0; i < num_optracker_shards; i++) {
    ShardedTrackingData* sdata = sharded_in_flight_list[i];
    ceph_assert(NULL != sdata); 
    std::lock_guard locker(sdata->ops_in_flight_lock_sharded);
    for (auto& op : sdata->ops_in_flight_sharded) {
      if (print_only_blocked && (now - op.get_initiated() <= complaint_time))
        break;
      if (!op.filter_out(filters))
        continue;
      f->open_object_section("op");
      op.dump(now, f);
      f->close_section(); // this TrackedOp
      total_ops_in_flight++;
    }
  }
  f->close_section(); // list of TrackedOps
  if (print_only_blocked) {
    f->dump_float("complaint_time", complaint_time);
    f->dump_int("num_blocked_ops", total_ops_in_flight);
  } else
    f->dump_int("num_ops", total_ops_in_flight);
  f->close_section(); // overall dump
  return true;
}

bool OpTracker::register_inflight_op(TrackedOp *i)
{
  if (!tracking_enabled)
    return false;

  RWLock::RLocker l(lock);
  uint64_t current_seq = ++seq;
  uint32_t shard_index = current_seq % num_optracker_shards;
  ShardedTrackingData* sdata = sharded_in_flight_list[shard_index];
  ceph_assert(NULL != sdata);
  {
    std::lock_guard locker(sdata->ops_in_flight_lock_sharded);
    sdata->ops_in_flight_sharded.push_back(*i);
    i->seq = current_seq;
  }
  return true;
}

void OpTracker::unregister_inflight_op(TrackedOp* const i)
{
  // caller checks;
  ceph_assert(i->state);

  uint32_t shard_index = i->seq % num_optracker_shards;
  ShardedTrackingData* sdata = sharded_in_flight_list[shard_index];
  ceph_assert(NULL != sdata);
  {
    std::lock_guard locker(sdata->ops_in_flight_lock_sharded);
    auto p = sdata->ops_in_flight_sharded.iterator_to(*i);
    sdata->ops_in_flight_sharded.erase(p);
  }
}

void OpTracker::record_history_op(TrackedOpRef&& i)
{
  RWLock::RLocker l(lock);
  history.insert(ceph_clock_now(), std::move(i));
}

bool OpTracker::visit_ops_in_flight(utime_t* oldest_secs,
				    std::function<bool(TrackedOp&)>&& visit)
{
  if (!tracking_enabled)
    return false;

  const utime_t now = ceph_clock_now();
  utime_t oldest_op = now;
  // single representation of all inflight operations reunified
  // from OpTracker's shards. TrackedOpRef extends the lifetime
  // to carry the ops outside of the critical section, and thus
  // allows to call the visitor without any lock being held.
  // This simplifies the contract on API at the price of plenty
  // additional moves and atomic ref-counting. This seems OK as
  // `visit_ops_in_flight()` is definitely not intended for any
  // hot path.
  std::vector<TrackedOpRef> ops_in_flight;

  RWLock::RLocker l(lock);
  for (const auto sdata : sharded_in_flight_list) {
    ceph_assert(sdata);
    std::lock_guard locker(sdata->ops_in_flight_lock_sharded);
    if (!sdata->ops_in_flight_sharded.empty()) {
      utime_t oldest_op_tmp =
	sdata->ops_in_flight_sharded.front().get_initiated();
      if (oldest_op_tmp < oldest_op) {
        oldest_op = oldest_op_tmp;
      }
    }
    std::transform(std::begin(sdata->ops_in_flight_sharded),
                   std::end(sdata->ops_in_flight_sharded),
                   std::back_inserter(ops_in_flight),
                   [] (TrackedOp& op) { return TrackedOpRef(&op); });
  }
  if (ops_in_flight.empty())
    return false;
  *oldest_secs = now - oldest_op;
  dout(10) << "ops_in_flight.size: " << ops_in_flight.size()
           << "; oldest is " << *oldest_secs
           << " seconds old" << dendl;

  if (*oldest_secs < complaint_time)
    return false;

  l.unlock();
  for (auto& op : ops_in_flight) {
    // `lock` neither `ops_in_flight_lock_sharded` should be held when
    // calling the visitor. Otherwise `OSD::get_health_metrics()` can
    // dead-lock due to the `~TrackedOp()` calling `record_history_op()`
    // or `unregister_inflight_op()`.
    if (!visit(*op))
      break;
  }
  return true;
}

bool OpTracker::with_slow_ops_in_flight(utime_t* oldest_secs,
					int* num_slow_ops,
					int* num_warned_ops,
					std::function<void(TrackedOp&)>&& on_warn)
{
  const utime_t now = ceph_clock_now();
  auto too_old = now;
  too_old -= complaint_time;
  int slow = 0;
  int warned = 0;
  auto check = [&](TrackedOp& op) {
    if (op.get_initiated() >= too_old) {
      // no more slow ops in flight
      return false;
    }
    if (!op.warn_interval_multiplier)
      return true;
    slow++;
    if (warned >= log_threshold) {
      // enough samples of slow ops
      return true;
    }
    auto time_to_complain = (op.get_initiated() +
			     complaint_time * op.warn_interval_multiplier);
    if (time_to_complain >= now) {
      // complain later if the op is still in flight
      return true;
    }
    // will warn, increase counter
    warned++;
    on_warn(op);
    return true;
  };
  if (visit_ops_in_flight(oldest_secs, check)) {
    if (num_slow_ops) {
      *num_slow_ops = slow;
      *num_warned_ops = warned;
    }
    return true;
  } else {
    return false;
  }
}

bool OpTracker::check_ops_in_flight(std::string* summary,
				    std::vector<string> &warnings,
				    int *num_slow_ops)
{
  const utime_t now = ceph_clock_now();
  auto too_old = now;
  too_old -= complaint_time;
  int warned = 0;
  utime_t oldest_secs;
  auto warn_on_slow_op = [&](TrackedOp& op) {
    stringstream ss;
    utime_t age = now - op.get_initiated();
    ss << "slow request " << age << " seconds old, received at "
       << op.get_initiated() << ": " << op.get_desc()
       << " currently "
       << op.state_string();
    warnings.push_back(ss.str());
    // only those that have been shown will backoff
    op.warn_interval_multiplier *= 2;
  };
  int slow = 0;
  if (with_slow_ops_in_flight(&oldest_secs, &slow, &warned, warn_on_slow_op) &&
      slow > 0) {
    stringstream ss;
    ss << slow << " slow requests, "
       << warned << " included below; oldest blocked for > "
       << oldest_secs << " secs";
    *summary = ss.str();
    if (num_slow_ops) {
      *num_slow_ops = slow;
    }
    return true;
  } else {
    return false;
  }
}

void OpTracker::get_age_ms_histogram(pow2_hist_t *h)
{
  h->clear();
  utime_t now = ceph_clock_now();

  for (uint32_t iter = 0; iter < num_optracker_shards; iter++) {
    ShardedTrackingData* sdata = sharded_in_flight_list[iter];
    ceph_assert(NULL != sdata);
    std::lock_guard locker(sdata->ops_in_flight_lock_sharded);

    for (auto& i : sdata->ops_in_flight_sharded) {
      utime_t age = now - i.get_initiated();
      uint32_t ms = (long)(age * 1000.0);
      h->add(ms);
    }
  }
}


#undef dout_context
#define dout_context tracker->cct

<<<<<<< HEAD
void TrackedOp::mark_event_string(const string &event, utime_t stamp)
{
  if (!state)
    return;

  {
    Mutex::Locker l(lock);
    events.push_back(Event(stamp, event));
    current = events.back().c_str();
  }
  dout(6) << " seq: " << seq
	  << ", time: " << stamp
	  << ", event: " << event
	  << ", op: " << get_desc()
	  << dendl;
  _event_marked();
}

void TrackedOp::mark_event(const char *event, utime_t stamp)
=======
void TrackedOp::mark_event(std::string_view event, utime_t stamp)
>>>>>>> 3ad2dfa4
{
  if (!state)
    return;

  {
    std::lock_guard l(lock);
    events.emplace_back(stamp, event);
  }
  dout(6) << " seq: " << seq
	  << ", time: " << stamp
	  << ", event: " << event
	  << ", op: " << get_desc()
	  << dendl;
  _event_marked();
}

void TrackedOp::dump(utime_t now, Formatter *f) const
{
  // Ignore if still in the constructor
  if (!state)
    return;
  f->dump_string("description", get_desc());
  f->dump_stream("initiated_at") << get_initiated();
  f->dump_float("age", now - get_initiated());
  f->dump_float("duration", get_duration());
  {
    f->open_object_section("type_data");
    _dump(f);
    f->close_section();
  }
}<|MERGE_RESOLUTION|>--- conflicted
+++ resolved
@@ -108,11 +108,7 @@
   }
 }
 
-<<<<<<< HEAD
-void OpHistory::dump_ops(utime_t now, Formatter *f, set<string> filters)
-=======
 void OpHistory::dump_ops(utime_t now, Formatter *f, set<string> filters, bool by_duration)
->>>>>>> 3ad2dfa4
 {
   std::lock_guard history_lock(ops_history_lock);
   cleanup(now);
@@ -121,53 +117,10 @@
   f->dump_int("duration", history_duration.load());
   {
     f->open_array_section("ops");
-<<<<<<< HEAD
-    for (set<pair<utime_t, TrackedOpRef> >::const_iterator i =
-	   arrived.begin();
-	 i != arrived.end();
-	 ++i) {
-      if (!i->second->filter_out(filters))
-        continue;
-      f->open_object_section("op");
-      i->second->dump(now, f);
-      f->close_section();
-    }
-    f->close_section();
-  }
-  f->close_section();
-}
-
-void OpHistory::dump_ops_by_duration(utime_t now, Formatter *f, set<string> filters)
-{
-  Mutex::Locker history_lock(ops_history_lock);
-  cleanup(now);
-  f->open_object_section("op_history");
-  f->dump_int("size", history_size);
-  f->dump_int("duration", history_duration);
-  {
-    f->open_array_section("ops");
-    if (arrived.size()) {
-      vector<pair<double, TrackedOpRef> > durationvec;
-      durationvec.reserve(arrived.size());
-
-      for (set<pair<utime_t, TrackedOpRef> >::const_iterator i =
-	     arrived.begin();
-	   i != arrived.end();
-	   ++i) {
-	if (!i->second->filter_out(filters))
-	  continue;
-	durationvec.push_back(pair<double, TrackedOpRef>(i->second->get_duration(), i->second));
-      }
-
-      sort(durationvec.begin(), durationvec.end());
-
-      for (auto i = durationvec.rbegin(); i != durationvec.rend(); ++i) {
-=======
     auto dump_fn = [&f, &now, &filters](auto begin_iter, auto end_iter) {
       for (auto i=begin_iter; i!=end_iter; ++i) {
 	if (!i->second->filter_out(filters))
 	  continue;
->>>>>>> 3ad2dfa4
 	f->open_object_section("op");
 	i->second->dump(now, f);
 	f->close_section();
@@ -220,15 +173,7 @@
 
   RWLock::RLocker l(lock);
   utime_t now = ceph_clock_now();
-<<<<<<< HEAD
-  if (by_duration) {
-    history.dump_ops_by_duration(now, f, filters);
-  } else {
-    history.dump_ops(now, f, filters);
-  }
-=======
   history.dump_ops(now, f, filters, by_duration);
->>>>>>> 3ad2dfa4
   return true;
 }
 
@@ -500,29 +445,7 @@
 #undef dout_context
 #define dout_context tracker->cct
 
-<<<<<<< HEAD
-void TrackedOp::mark_event_string(const string &event, utime_t stamp)
-{
-  if (!state)
-    return;
-
-  {
-    Mutex::Locker l(lock);
-    events.push_back(Event(stamp, event));
-    current = events.back().c_str();
-  }
-  dout(6) << " seq: " << seq
-	  << ", time: " << stamp
-	  << ", event: " << event
-	  << ", op: " << get_desc()
-	  << dendl;
-  _event_marked();
-}
-
-void TrackedOp::mark_event(const char *event, utime_t stamp)
-=======
 void TrackedOp::mark_event(std::string_view event, utime_t stamp)
->>>>>>> 3ad2dfa4
 {
   if (!state)
     return;
