--- conflicted
+++ resolved
@@ -112,31 +112,18 @@
   dump_template(name, d);
 }
 
-<<<<<<< HEAD
-void HTMLFormatter::dump_string(const char *name, boost::string_view s)
-{
-  dump_template(name, escape_xml_str(s.data()));
-}
-
-void HTMLFormatter::dump_string_with_attrs(const char *name, boost::string_view s, const FormatterAttrs& attrs)
-=======
 void HTMLFormatter::dump_string(const char *name, std::string_view s)
 {
   dump_template(name, xml_stream_escaper(s));
 }
 
 void HTMLFormatter::dump_string_with_attrs(const char *name, std::string_view s, const FormatterAttrs& attrs)
->>>>>>> 3ad2dfa4
 {
   std::string e(name);
   std::string attrs_str;
   get_attrs_str(&attrs, attrs_str);
   print_spaces();
-<<<<<<< HEAD
-  m_ss << "<li>" << e << ": " << escape_xml_str(s.data()) << attrs_str << "</li>";
-=======
   m_ss << "<li>" << e << ": " << xml_stream_escaper(s) << attrs_str << "</li>";
->>>>>>> 3ad2dfa4
   if (m_pretty)
     m_ss << "\n";
 }
