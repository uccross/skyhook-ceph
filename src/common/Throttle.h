--- conflicted
+++ resolved
@@ -7,13 +7,8 @@
 #include <atomic>
 #include <chrono>
 #include <iostream>
-<<<<<<< HEAD
-#include <condition_variable>
-#include <stdexcept>
-=======
 #include <list>
 #include <map>
->>>>>>> f8781be9
 
 #include "common/ceph_mutex.h"
 #include "include/Context.h"
@@ -33,20 +28,11 @@
 class Throttle final : public ThrottleInterface {
   CephContext *cct;
   const std::string name;
-<<<<<<< HEAD
-  PerfCounters *logger;
-  std::atomic<int64_t> count = { 0 }, max = { 0 };
-  Mutex lock;
-  list<Cond*> cond;
-=======
   PerfCountersRef logger;
   std::atomic<int64_t> count = { 0 }, max = { 0 };
   std::mutex lock;
   std::list<std::condition_variable> conds;
->>>>>>> f8781be9
   const bool use_perf;
-  bool shutting_down = false;
-  Cond shutdown_clear;
 
 public:
   Throttle(CephContext *cct, const std::string& n, int64_t m = 0, bool _use_perf = true);
@@ -341,10 +327,6 @@
 
   TidResult m_tid_result;
 
-<<<<<<< HEAD
-  void complete_pending_ops();
-  uint32_t waiters = 0;
-=======
   void complete_pending_ops(std::unique_lock<std::mutex>& l);
   uint32_t waiters = 0;
 };
@@ -477,7 +459,6 @@
   void add_tokens();
   void schedule_timer();
   void cancel_timer();
->>>>>>> f8781be9
 };
 
 #endif