// -*- mode:C++; tab-width:8; c-basic-offset:2; indent-tabs-mode:t -*-
// vim: ts=8 sw=2 smarttab
/*
 * Ceph - scalable distributed file system
 *
 * Copyright (C) 2004-2006 Sage Weil <sage@newdream.net>
 *
 * This is free software; you can redistribute it and/or
 * modify it under the terms of the GNU Lesser General Public
 * License version 2.1, as published by the Free Software
 * Foundation.  See file COPYING.
 *
 */

#include <boost/type_traits.hpp>

#include "common/ceph_argparse.h"
#include "common/common_init.h"
#include "common/config.h"
<<<<<<< HEAD
=======
#include "common/config_obs.h"
>>>>>>> 3ad2dfa4
#include "include/str_list.h"
#include "include/stringify.h"
#include "osd/osd_types.h"
#include "common/errno.h"
#include "common/hostname.h"
#include "common/dout.h"

/* Don't use standard Ceph logging in this file.
 * We can't use logging until it's initialized, and a lot of the necessary
 * initialization happens here.
 */
#undef dout
#undef pdout
#undef derr
#undef generic_dout

// set set_mon_vals()
#define dout_subsys ceph_subsys_monc

using std::map;
using std::list;
using std::ostringstream;
using std::pair;
using std::string;

static const char *CEPH_CONF_FILE_DEFAULT = "$data_dir/config, /etc/ceph/$cluster.conf, $home/.ceph/$cluster.conf, $cluster.conf"
#if defined(__FreeBSD__)
    ", /usr/local/etc/ceph/$cluster.conf"
#endif
    ;

#define _STR(x) #x
#define STRINGIFY(x) _STR(x)

const char *ceph_conf_level_name(int level)
{
  switch (level) {
  case CONF_DEFAULT: return "default";   // built-in default
  case CONF_MON: return "mon";           // monitor config database
  case CONF_ENV: return "env";           // process environment (CEPH_ARGS)
  case CONF_FILE: return "file";         // ceph.conf file
  case CONF_CMDLINE: return "cmdline";   // process command line args
  case CONF_OVERRIDE: return "override"; // injectargs or 'config set' at runtime
  case CONF_FINAL: return "final";
  default: return "???";
  }
}

int ceph_resolve_file_search(const std::string& filename_list,
			     std::string& result)
{
  list<string> ls;
  get_str_list(filename_list, ls);

  int ret = -ENOENT;
  list<string>::iterator iter;
  for (iter = ls.begin(); iter != ls.end(); ++iter) {
    int fd = ::open(iter->c_str(), O_RDONLY|O_CLOEXEC);
    if (fd < 0) {
      ret = -errno;
      continue;
    }
    close(fd);
    result = *iter;
    return 0;
  }

  return ret;
}

<<<<<<< HEAD


md_config_t::md_config_t(bool is_daemon)
  : cluster(""),
  lock("md_config_t", true, false)
{
  init_subsys();

  // Load the compile-time list of Option into
  // a map so that we can resolve keys quickly.
  for (const auto &i : ceph_options) {
    if (schema.count(i.name)) {
      // We may be instantiated pre-logging so send 
      std::cerr << "Duplicate config key in schema: '" << i.name << "'"
                << std::endl;
      assert(false);
    }
    schema.insert({i.name, i});
  }

  // Populate list of legacy_values according to the OPTION() definitions
  // Note that this is just setting up our map of name->member ptr.  The
  // default values etc will get loaded in along with new-style data,
  // as all loads write to both the values map, and the legacy
  // members if present.
  legacy_values = {
#define OPTION(name, type) \
    {std::string(STRINGIFY(name)), &md_config_t::name},
#define SAFE_OPTION(name, type) OPTION(name, type)
#include "common/legacy_config_opts.h"
#undef OPTION
#undef SAFE_OPTION
  };

  validate_schema();

  // Load default values from the schema
  for (const auto &i : schema) {
    const Option &opt = i.second;
    bool has_daemon_default = !boost::get<boost::blank>(&opt.daemon_value);
    Option::value_t default_val;
    if (is_daemon && has_daemon_default) {
      default_val = opt.daemon_value;
    } else {
      default_val = opt.value;
    }

    if (opt.type == Option::TYPE_STR) {
      // We call pre_validate as a sanity check, but also to get any
      // side effect (value modification) from the validator.
      std::string *def_str = boost::get<std::string>(&default_val);
      std::string err;
      if (opt.pre_validate(def_str, &err) != 0) {
        std::cerr << "Default value " << opt.name << "=" << *def_str << " is "
                     "invalid: " << err << std::endl;

        // This is the compiled-in default that is failing its own option's
        // validation, so this is super-invalid and should never make it
        // past a pull request: crash out.
        assert(false);
      }
    }

    values[i.first] = default_val;
  }

  // Copy out values (defaults) into any legacy (C struct member) fields
  for (const auto &i : legacy_values) {
    const auto &name = i.first;
    const auto &option = schema.at(name);
    auto ptr = i.second;

    update_legacy_val(option, ptr);
  }
}

/**
 * Sanity check schema.  Assert out on failures, to ensure any bad changes
 * cannot possibly pass any testing and make it into a release.
 */
void md_config_t::validate_schema()
{
  for (const auto &i : schema) {
    const auto &opt = i.second;
    for (const auto &see_also_key : opt.see_also) {
      if (schema.count(see_also_key) == 0) {
        std::cerr << "Non-existent see-also key '" << see_also_key
                  << "' on option '" << opt.name << "'" << std::endl;
        assert(false);
      }
    }
  }

  for (const auto &i : legacy_values) {
    if (schema.count(i.first) == 0) {
      std::cerr << "Schema is missing legacy field '" << i.first << "'"
                << std::endl;
      assert(false);
    }
  }
=======
static int conf_stringify(const Option::value_t& v, string *out)
{
  if (boost::get<boost::blank>(&v)) {
    return -ENOENT;
  }
  *out = Option::to_str(v);
  return 0;
}

md_config_t::md_config_t(ConfigValues& values,
			 const ConfigTracker& tracker,
			 bool is_daemon)
  : is_daemon(is_daemon)
{
  // Load the compile-time list of Option into
  // a map so that we can resolve keys quickly.
  for (const auto &i : ceph_options) {
    if (schema.count(i.name)) {
      // We may be instantiated pre-logging so send 
      std::cerr << "Duplicate config key in schema: '" << i.name << "'"
                << std::endl;
      ceph_abort();
    }
    schema.emplace(std::piecewise_construct,
		   std::forward_as_tuple(i.name),
		   std::forward_as_tuple(i));
  }

  // Define the debug_* options as well.
  subsys_options.reserve(values.subsys.get_num());
  for (unsigned i = 0; i < values.subsys.get_num(); ++i) {
    string name = string("debug_") + values.subsys.get_name(i);
    subsys_options.push_back(
      Option(name, Option::TYPE_STR, Option::LEVEL_ADVANCED));
    Option& opt = subsys_options.back();
    opt.set_default(stringify(values.subsys.get_log_level(i)) + "/" +
		    stringify(values.subsys.get_gather_level(i)));
    string desc = string("Debug level for ") + values.subsys.get_name(i);
    opt.set_description(desc.c_str());
    opt.set_flag(Option::FLAG_RUNTIME);
    opt.set_long_description("The value takes the form 'N' or 'N/M' where N and M are values between 0 and 99.  N is the debug level to log (all values below this are included), and M is the level to gather and buffer in memory.  In the event of a crash, the most recent items <= M are dumped to the log file.");
    opt.set_subsys(i);
    opt.set_validator([](std::string *value, std::string *error_message) {
	int m, n;
	int r = sscanf(value->c_str(), "%d/%d", &m, &n);
	if (r >= 1) {
	  if (m < 0 || m > 99) {
	    *error_message = "value must be in range [0, 99]";
	    return -ERANGE;
	  }
	  if (r == 2) {
	    if (n < 0 || n > 99) {
	      *error_message = "value must be in range [0, 99]";
	      return -ERANGE;
	    }
	  } else {
	    // normalize to M/N
	    n = m;
	    *value = stringify(m) + "/" + stringify(n);
	  }
	} else {
	  *error_message = "value must take the form N or N/M, where N and M are integers";
	  return -EINVAL;
	}
	return 0;
      });
  }
  for (auto& opt : subsys_options) {
    schema.emplace(opt.name, opt);
  }

  // Populate list of legacy_values according to the OPTION() definitions
  // Note that this is just setting up our map of name->member ptr.  The
  // default values etc will get loaded in along with new-style data,
  // as all loads write to both the values map, and the legacy
  // members if present.
  legacy_values = {
#define OPTION(name, type) \
    {std::string(STRINGIFY(name)), &ConfigValues::name},
#define SAFE_OPTION(name, type) OPTION(name, type)
#include "common/legacy_config_opts.h"
#undef OPTION
#undef SAFE_OPTION
  };

  validate_schema();

  // Validate default values from the schema
  for (const auto &i : schema) {
    const Option &opt = i.second;
    if (opt.type == Option::TYPE_STR) {
      bool has_daemon_default = !boost::get<boost::blank>(&opt.daemon_value);
      Option::value_t default_val;
      if (is_daemon && has_daemon_default) {
	default_val = opt.daemon_value;
      } else {
	default_val = opt.value;
      }
      // We call pre_validate as a sanity check, but also to get any
      // side effect (value modification) from the validator.
      std::string *def_str = boost::get<std::string>(&default_val);
      std::string val = *def_str;
      std::string err;
      if (opt.pre_validate(&val, &err) != 0) {
        std::cerr << "Default value " << opt.name << "=" << *def_str << " is "
                     "invalid: " << err << std::endl;

        // This is the compiled-in default that is failing its own option's
        // validation, so this is super-invalid and should never make it
        // past a pull request: crash out.
        ceph_abort();
      }
      if (val != *def_str) {
	// if the validator normalizes the string into a different form than
	// what was compiled in, use that.
	set_val_default(values, tracker, opt.name, val);
      }
    }
  }

  // Copy out values (defaults) into any legacy (C struct member) fields
  update_legacy_vals(values);
>>>>>>> 3ad2dfa4
}

md_config_t::~md_config_t()
{
<<<<<<< HEAD
#define SUBSYS(name, log, gather) \
  subsys.add(ceph_subsys_##name, STRINGIFY(name), log, gather);
#define DEFAULT_SUBSYS(log, gather) \
  subsys.add(ceph_subsys_, "none", log, gather);
#include "common/subsys.h"
#undef SUBSYS
#undef DEFAULT_SUBSYS
=======
>>>>>>> 3ad2dfa4
}

/**
 * Sanity check schema.  Assert out on failures, to ensure any bad changes
 * cannot possibly pass any testing and make it into a release.
 */
void md_config_t::validate_schema()
{
  for (const auto &i : schema) {
    const auto &opt = i.second;
    for (const auto &see_also_key : opt.see_also) {
      if (schema.count(see_also_key) == 0) {
        std::cerr << "Non-existent see-also key '" << see_also_key
                  << "' on option '" << opt.name << "'" << std::endl;
        ceph_abort();
      }
    }
  }

  for (const auto &i : legacy_values) {
    if (schema.count(i.first) == 0) {
      std::cerr << "Schema is missing legacy field '" << i.first << "'"
                << std::endl;
      ceph_abort();
    }
  }
}

const Option *md_config_t::find_option(const string& name) const
{
  auto p = schema.find(name);
  if (p != schema.end()) {
    return &p->second;
  }
  return nullptr;
}

void md_config_t::set_val_default(ConfigValues& values,
				  const ConfigTracker& tracker,
				  const string& name, const std::string& val)
{
  const Option *o = find_option(name);
  ceph_assert(o);
  string err;
  int r = _set_val(values, tracker, val, *o, CONF_DEFAULT, &err);
  ceph_assert(r >= 0);
}

int md_config_t::set_mon_vals(CephContext *cct,
    ConfigValues& values,
    const ConfigTracker& tracker,
    const map<string,string>& kv,
    config_callback config_cb)
{
  ignored_mon_values.clear();

  if (!config_cb) {
    ldout(cct, 4) << __func__ << " no callback set" << dendl;
  }

  for (auto& i : kv) {
    if (config_cb) {
      if (config_cb(i.first, i.second)) {
	ldout(cct, 4) << __func__ << " callback consumed " << i.first << dendl;
	continue;
      }
      ldout(cct, 4) << __func__ << " callback ignored " << i.first << dendl;
    }
    const Option *o = find_option(i.first);
    if (!o) {
      ldout(cct,10) << __func__ << " " << i.first << " = " << i.second
		    << " (unrecognized option)" << dendl;
      continue;
    }
    if (o->has_flag(Option::FLAG_NO_MON_UPDATE)) {
      ignored_mon_values.emplace(i);
      continue;
    }
    std::string err;
    int r = _set_val(values, tracker, i.second, *o, CONF_MON, &err);
    if (r < 0) {
      lderr(cct) << __func__ << " failed to set " << i.first << " = "
		 << i.second << ": " << err << dendl;
      ignored_mon_values.emplace(i);
    } else if (r == ConfigValues::SET_NO_CHANGE ||
	       r == ConfigValues::SET_NO_EFFECT) {
      ldout(cct,20) << __func__ << " " << i.first << " = " << i.second
		    << " (no change)" << dendl;
    } else if (r == ConfigValues::SET_HAVE_EFFECT) {
      ldout(cct,10) << __func__ << " " << i.first << " = " << i.second << dendl;
    } else {
      ceph_abort();
    }
  }
  values.for_each([&] (auto name, auto configs) {
    auto config = configs.find(CONF_MON);
    if (config == configs.end()) {
      return;
    }
    if (kv.find(name) != kv.end()) {
      return;
    }
    ldout(cct,10) << __func__ << " " << name
		  << " cleared (was " << Option::to_str(config->second) << ")"
		  << dendl;
    values.rm_val(name, CONF_MON);
    // if this is a debug option, it needs to propagate to teh subsys;
    // this isn't covered by update_legacy_vals() below.  similarly,
    // we want to trigger a config notification for these items.
    const Option *o = find_option(name);
    _refresh(values, *o);
  });
  values_bl.clear();
  update_legacy_vals(values);
  return 0;
}

int md_config_t::parse_config_files(ConfigValues& values,
				    const ConfigTracker& tracker,
				    const char *conf_files_str,
				    std::ostream *warnings,
				    int flags)
{

  if (safe_to_start_threads)
    return -ENOSYS;

  if (!values.cluster.size() && !conf_files_str) {
    /*
     * set the cluster name to 'ceph' when neither cluster name nor
     * configuration file are specified.
     */
    values.cluster = "ceph";
  }

  if (!conf_files_str) {
    const char *c = getenv("CEPH_CONF");
    if (c) {
      conf_files_str = c;
    }
    else {
      if (flags & CINIT_FLAG_NO_DEFAULT_CONFIG_FILE)
	return 0;
      conf_files_str = CEPH_CONF_FILE_DEFAULT;
    }
  }

  std::list<std::string> conf_files;
  get_str_list(conf_files_str, conf_files);
  auto p = conf_files.begin();
  while (p != conf_files.end()) {
    string &s = *p;
<<<<<<< HEAD
    if (s.find("$data_dir") != string::npos) {
      if (data_dir_option.length()) {
	list<const Option *> stack;
	expand_meta(s, NULL, stack, warnings);
	p++;
      } else {
	cfl.erase(p++);  // ignore this item
      }
=======
    if (s.find("$data_dir") != string::npos &&
	data_dir_option.empty()) {
      // useless $data_dir item, skip
      p = conf_files.erase(p);
>>>>>>> 3ad2dfa4
    } else {
      early_expand_meta(values, s, warnings);
      ++p;
    }
  }

  // open new conf
  list<string>::const_iterator c;
  for (c = conf_files.begin(); c != conf_files.end(); ++c) {
    cf.clear();
    string fn = *c;

    int ret = cf.parse_file(fn.c_str(), &parse_errors, warnings);
    if (ret == 0)
      break;
    else if (ret != -ENOENT)
      return ret;
  }
  // it must have been all ENOENTs, that's the only way we got here
  if (c == conf_files.end())
    return -ENOENT;

  if (values.cluster.size() == 0) {
    /*
     * If cluster name is not set yet, use the prefix of the
     * basename of configuration file as cluster name.
     */
    auto start = c->rfind('/') + 1;
    auto end = c->find(".conf", start);
    if (end == c->npos) {
        /*
         * If the configuration file does not follow $cluster.conf
         * convention, we do the last try and assign the cluster to
         * 'ceph'.
         */
        values.cluster = "ceph";
    } else {
      values.cluster = c->substr(start, end - start);
    }
  }

  std::vector <std::string> my_sections;
<<<<<<< HEAD
  _get_my_sections(my_sections);
=======
  _get_my_sections(values, my_sections);
>>>>>>> 3ad2dfa4
  for (const auto &i : schema) {
    const auto &opt = i.second;
    std::string val;
    int ret = _get_val_from_conf_file(my_sections, opt.name, val);
    if (ret == 0) {
      std::string error_message;
<<<<<<< HEAD
      int r = set_val_impl(val, opt, &error_message);
      if (warnings != nullptr && (r != 0 || !error_message.empty())) {
=======
      int r = _set_val(values, tracker, val, opt, CONF_FILE, &error_message);
      if (warnings != nullptr && (r < 0 || !error_message.empty())) {
>>>>>>> 3ad2dfa4
        *warnings << "parse error setting '" << opt.name << "' to '" << val
                  << "'";
        if (!error_message.empty()) {
          *warnings << " (" << error_message << ")";
        }
        *warnings << std::endl;
      }
    }
  }

<<<<<<< HEAD
  // subsystems?
  for (size_t o = 0; o < subsys.get_num(); o++) {
    std::string as_option("debug_");
    as_option += subsys.get_name(o);
    std::string val;
    int ret = _get_val_from_conf_file(my_sections, as_option.c_str(), val, false);
    if (ret == 0) {
      int log, gather;
      int r = sscanf(val.c_str(), "%d/%d", &log, &gather);
      if (r >= 1) {
	if (r < 2)
	  gather = log;
	//	cout << "config subsys " << subsys.get_name(o) << " log " << log << " gather " << gather << std::endl;
	subsys.set_log_level(o, log);
	subsys.set_gather_level(o, gather);
      }
    }	
  }

=======
>>>>>>> 3ad2dfa4
  // Warn about section names that look like old-style section names
  std::deque < std::string > old_style_section_names;
  for (ConfFile::const_section_iter_t s = cf.sections_begin();
       s != cf.sections_end(); ++s) {
    const string &str(s->first);
    if (((str.find("mds") == 0) || (str.find("mon") == 0) ||
	 (str.find("osd") == 0)) && (str.size() > 3) && (str[3] != '.')) {
      old_style_section_names.push_back(str);
    }
  }
  if (!old_style_section_names.empty()) {
    ostringstream oss;
    cerr << "ERROR! old-style section name(s) found: ";
    string sep;
    for (std::deque < std::string >::const_iterator os = old_style_section_names.begin();
	 os != old_style_section_names.end(); ++os) {
      cerr << sep << *os;
      sep = ", ";
    }
    cerr << ". Please use the new style section names that include a period.";
  }

  update_legacy_vals(values);

  return 0;
}

void md_config_t::parse_env(unsigned entity_type,
			    ConfigValues& values,
			    const ConfigTracker& tracker,
			    const char *args_var)
{
  if (safe_to_start_threads)
    return;
  if (!args_var) {
    args_var = "CEPH_ARGS";
  }
  if (auto s = getenv("CEPH_KEYRING"); s) {
    string err;
    _set_val(values, tracker, s, *find_option("keyring"), CONF_ENV, &err);
  }
  if (auto dir = getenv("CEPH_LIB"); dir) {
    for (auto name : { "erasure_code_dir", "plugin_dir", "osd_class_dir" }) {
    std::string err;
      const Option *o = find_option(name);
      ceph_assert(o);
      _set_val(values, tracker, dir, *o, CONF_ENV, &err);
    }
  }

  // Apply pod memory limits:
  //
  // There are two types of resource requests: `limits` and `requests`.
  //
  // - Requests: Used by the K8s scheduler to determine on which nodes to
  //   schedule the pods. This helps spread the pods to different nodes. This
  //   value should be conservative in order to make sure all the pods are
  //   schedulable. This corresponds to POD_MEMORY_REQUEST (set by the Rook
  //   CRD) and is the target memory utilization we try to maintain for daemons
  //   that respect it.
  //
  //   If POD_MEMORY_REQUEST is present, we use it as the target.
  //
  // - Limits: At runtime, the container runtime (and Linux) will use the
  //   limits to see if the pod is using too many resources. In that case, the
  //   pod will be killed/restarted automatically if the pod goes over the limit.
  //   This should be higher than what is specified for requests (potentially
  //   much higher). This corresponds to the cgroup memory limit that will
  //   trigger the Linux OOM killer.
  //
  //   If POD_MEMORY_LIMIT is present, we use it as the /default/ value for
  //   the target, which means it will only apply if the *_memory_target option
  //   isn't set via some other path (e.g., POD_MEMORY_REQUEST, or the cluster
  //   config, or whatever.)
  //
  // Here are the documented best practices:
  //   https://kubernetes.io/docs/tasks/configure-pod-container/assign-cpu-resource/#motivation-for-cpu-requests-and-limits
  //
  // When the operator creates the CephCluster CR, it will need to generate the
  // desired requests and limits. As long as we are conservative in our choice
  // for requests and generous with the limits we should be in a good place to
  // get started.
  //
  // The support in Rook is already there for applying the limits as seen in
  // these links.
  //
  // Rook docs on the resource requests and limits:
  //   https://rook.io/docs/rook/v1.0/ceph-cluster-crd.html#cluster-wide-resources-configuration-settings
  // Example CR settings:
  //   https://github.com/rook/rook/blob/6d2ef936698593036185aabcb00d1d74f9c7bfc1/cluster/examples/kubernetes/ceph/cluster.yaml#L90
  //
  uint64_t pod_limit = 0, pod_request = 0;
  if (auto pod_lim = getenv("POD_MEMORY_LIMIT"); pod_lim) {
    string err;
    uint64_t v = atoll(pod_lim);
    if (v) {
      switch (entity_type) {
      case CEPH_ENTITY_TYPE_OSD:
        {
	  double cgroup_ratio = get_val<double>(
	    values, "osd_memory_target_cgroup_limit_ratio");
	  if (cgroup_ratio > 0.0) {
	    pod_limit = v * cgroup_ratio;
	    // set osd_memory_target *default* based on cgroup limit, so that
	    // it can be overridden by any explicit settings elsewhere.
	    set_val_default(values, tracker,
			    "osd_memory_target", stringify(pod_limit));
	  }
	}
      }
    }
  }
  if (auto pod_req = getenv("POD_MEMORY_REQUEST"); pod_req) {
    if (uint64_t v = atoll(pod_req); v) {
      pod_request = v;
    }
  }
  if (pod_request && pod_limit) {
    // If both LIMIT and REQUEST are set, ensure that we use the
    // min of request and limit*ratio.  This is important
    // because k8s set set LIMIT == REQUEST if only LIMIT is
    // specified, and we want to apply the ratio in that case,
    // even though REQUEST is present.
    pod_request = std::min<uint64_t>(pod_request, pod_limit);
  }
  if (pod_request) {
    string err;
    switch (entity_type) {
    case CEPH_ENTITY_TYPE_OSD:
      _set_val(values, tracker, stringify(pod_request),
	       *find_option("osd_memory_target"),
	       CONF_ENV, &err);
      break;
    }
  }

  if (getenv(args_var)) {
    vector<const char *> env_args;
    env_to_vec(env_args, args_var);
    parse_argv(values, tracker, env_args, CONF_ENV);
  }
}

void md_config_t::show_config(const ConfigValues& values,
			      std::ostream& out) const
{
  _show_config(values, &out, nullptr);
}

void md_config_t::show_config(const ConfigValues& values,
			      Formatter *f) const
{
  _show_config(values, nullptr, f);
}

void md_config_t::config_options(Formatter *f) const
{
  f->open_array_section("options");
  for (const auto& i: schema) {
    f->dump_object("option", i.second);
  }
  f->close_section();
}

void md_config_t::_show_config(const ConfigValues& values,
			       std::ostream *out, Formatter *f) const
{
  if (out) {
    *out << "name = " << values.name << std::endl;
    *out << "cluster = " << values.cluster << std::endl;
  }
  if (f) {
<<<<<<< HEAD
    f->dump_string("name", stringify(name));
    f->dump_string("cluster", cluster);
  }
  for (size_t o = 0; o < subsys.get_num(); o++) {
    if (out)
      *out << "debug_" << subsys.get_name(o)
	   << " = " << subsys.get_log_level(o)
	   << "/" << subsys.get_gather_level(o) << std::endl;
=======
    f->dump_string("name", stringify(values.name));
    f->dump_string("cluster", values.cluster);
  }
  for (const auto& i: schema) {
    const Option &opt = i.second;
    string val;
    conf_stringify(_get_val(values, opt), &val);
    if (out) {
      *out << opt.name << " = " << val << std::endl;
    }
>>>>>>> 3ad2dfa4
    if (f) {
      f->dump_string(opt.name.c_str(), val);
    }
  }
<<<<<<< HEAD
  for (const auto& i: schema) {
    const Option &opt = i.second;
    char *buf;
    _get_val(opt.name, &buf, -1);
    if (out)
      *out << opt.name << " = " << buf << std::endl;
    if (f)
      f->dump_string(opt.name.c_str(), buf);
    free(buf);
  }
=======
>>>>>>> 3ad2dfa4
}

int md_config_t::parse_argv(ConfigValues& values,
			    const ConfigTracker& tracker,
			    std::vector<const char*>& args, int level)
{
  if (safe_to_start_threads) {
    return -ENOSYS;
  }

  // In this function, don't change any parts of the configuration directly.
  // Instead, use set_val to set them. This will allow us to send the proper
  // observer notifications later.
  std::string val;
  for (std::vector<const char*>::iterator i = args.begin(); i != args.end(); ) {
    if (strcmp(*i, "--") == 0) {
      /* Normally we would use ceph_argparse_double_dash. However, in this
       * function we *don't* want to remove the double dash, because later
       * argument parses will still need to see it. */
      break;
    }
    else if (ceph_argparse_flag(args, i, "--show_conf", (char*)NULL)) {
      cerr << cf << std::endl;
      _exit(0);
    }
    else if (ceph_argparse_flag(args, i, "--show_config", (char*)NULL)) {
      do_show_config = true;
    }
    else if (ceph_argparse_witharg(args, i, &val, "--show_config_value", (char*)NULL)) {
      do_show_config_value = val;
    }
    else if (ceph_argparse_flag(args, i, "--no-mon-config", (char*)NULL)) {
      values.no_mon_config = true;
    }
    else if (ceph_argparse_flag(args, i, "--log-early", (char*)NULL)) {
      values.log_early = true;
    }
    else if (ceph_argparse_flag(args, i, "--mon-config", (char*)NULL)) {
      values.no_mon_config = false;
    }
    else if (ceph_argparse_flag(args, i, "--foreground", "-f", (char*)NULL)) {
      set_val_or_die(values, tracker, "daemonize", "false");
    }
    else if (ceph_argparse_flag(args, i, "-d", (char*)NULL)) {
      set_val_or_die(values, tracker, "daemonize", "false");
      set_val_or_die(values, tracker, "log_file", "");
      set_val_or_die(values, tracker, "log_to_stderr", "true");
      set_val_or_die(values, tracker, "err_to_stderr", "true");
      set_val_or_die(values, tracker, "log_to_syslog", "false");
    }
    // Some stuff that we wanted to give universal single-character options for
    // Careful: you can burn through the alphabet pretty quickly by adding
    // to this list.
    else if (ceph_argparse_witharg(args, i, &val, "--monmap", "-M", (char*)NULL)) {
      set_val_or_die(values, tracker, "monmap", val.c_str());
    }
    else if (ceph_argparse_witharg(args, i, &val, "--mon_host", "-m", (char*)NULL)) {
      set_val_or_die(values, tracker, "mon_host", val.c_str());
    }
    else if (ceph_argparse_witharg(args, i, &val, "--bind", (char*)NULL)) {
      set_val_or_die(values, tracker, "public_addr", val.c_str());
    }
    else if (ceph_argparse_witharg(args, i, &val, "--keyfile", "-K", (char*)NULL)) {
      bufferlist bl;
      string err;
      int r;
      if (val == "-") {
	r = bl.read_fd(STDIN_FILENO, 1024);
      } else {
	r = bl.read_file(val.c_str(), &err);
      }
      if (r >= 0) {
	string k(bl.c_str(), bl.length());
	set_val_or_die(values, tracker, "key", k.c_str());
      }
    }
    else if (ceph_argparse_witharg(args, i, &val, "--keyring", "-k", (char*)NULL)) {
      set_val_or_die(values, tracker, "keyring", val.c_str());
    }
    else if (ceph_argparse_witharg(args, i, &val, "--client_mountpoint", "-r", (char*)NULL)) {
      set_val_or_die(values, tracker, "client_mountpoint", val.c_str());
    }
    else {
<<<<<<< HEAD
      int r = parse_option(args, i, NULL);
=======
      int r = parse_option(values, tracker, args, i, NULL, level);
>>>>>>> 3ad2dfa4
      if (r < 0) {
        return r;
      }
    }
  }
  // meta expands could have modified anything.  Copy it all out again.
  update_legacy_vals(values);
  return 0;
}

void md_config_t::do_argv_commands(const ConfigValues& values) const
{

  if (do_show_config) {
    _show_config(values, &cout, NULL);
    _exit(0);
  }

  if (do_show_config_value.size()) {
    string val;
    int r = conf_stringify(_get_val(values, do_show_config_value, 0, &cerr),
			   &val);
    if (r < 0) {
      if (r == -ENOENT)
	std::cerr << "failed to get config option '"
		  << do_show_config_value << "': option not found" << std::endl;
      else
	std::cerr << "failed to get config option '"
		  << do_show_config_value << "': " << cpp_strerror(r)
		  << std::endl;
      _exit(1);
    }
    std::cout << val << std::endl;
    _exit(0);
  }
}

int md_config_t::parse_option(ConfigValues& values,
			      const ConfigTracker& tracker,
			      std::vector<const char*>& args,
			      std::vector<const char*>::iterator& i,
			      ostream *oss,
			      int level)
{
  int ret = 0;
  size_t o = 0;
  std::string val;

<<<<<<< HEAD
  // subsystems?
  for (o = 0; o < subsys.get_num(); o++) {
    std::string as_option("--");
    as_option += "debug_";
    as_option += subsys.get_name(o);
    ostringstream err;
    if (ceph_argparse_witharg(args, i, &val, err,
			      as_option.c_str(), (char*)NULL)) {
      if (err.tellp()) {
        if (oss) {
          *oss << err.str();
        }
        ret = -EINVAL;
        break;
      }
      int log, gather;
      int r = sscanf(val.c_str(), "%d/%d", &log, &gather);
      if (r >= 1) {
	if (r < 2)
	  gather = log;
	//	  cout << "subsys " << subsys.get_name(o) << " log " << log << " gather " << gather << std::endl;
	subsys.set_log_level(o, log);
	subsys.set_gather_level(o, gather);
	if (oss)
	  *oss << "debug_" << subsys.get_name(o) << "=" << log << "/" << gather << " ";
      }
      break;
    }	
  }
  if (o < subsys.get_num()) {
    return ret;
  }

=======
>>>>>>> 3ad2dfa4
  std::string option_name;
  std::string error_message;
  o = 0;
  for (const auto& opt_iter: schema) {
    const Option &opt = opt_iter.second;
    ostringstream err;
    std::string as_option("--");
    as_option += opt.name;
    option_name = opt.name;
<<<<<<< HEAD
    if (opt.type == Option::TYPE_BOOL) {
=======
    if (ceph_argparse_witharg(
	  args, i, &val, err,
	  string(string("--default-") + opt.name).c_str(), (char*)NULL)) {
      if (!err.str().empty()) {
        error_message = err.str();
	ret = -EINVAL;
	break;
      }
      ret = _set_val(values, tracker,  val, opt, CONF_DEFAULT, &error_message);
      break;
    } else if (opt.type == Option::TYPE_BOOL) {
>>>>>>> 3ad2dfa4
      int res;
      if (ceph_argparse_binary_flag(args, i, &res, oss, as_option.c_str(),
				    (char*)NULL)) {
	if (res == 0)
	  ret = _set_val(values, tracker, "false", opt, level, &error_message);
	else if (res == 1)
	  ret = _set_val(values, tracker, "true", opt, level, &error_message);
	else
	  ret = res;
	break;
      } else {
	std::string no("--no-");
	no += opt.name;
	if (ceph_argparse_flag(args, i, no.c_str(), (char*)NULL)) {
	  ret = _set_val(values, tracker, "false", opt, level, &error_message);
	  break;
	}
      }
    } else if (ceph_argparse_witharg(args, i, &val, err,
                                     as_option.c_str(), (char*)NULL)) {
      if (!err.str().empty()) {
        error_message = err.str();
	ret = -EINVAL;
	break;
      }
<<<<<<< HEAD
      if (oss && ((!opt.is_safe()) &&
		  (observers.find(opt.name) == observers.end()))) {
	*oss << "You cannot change " << opt.name << " using injectargs.\n";
        return -ENOSYS;
      }
      ret = set_val_impl(val, opt, &error_message);
=======
      ret = _set_val(values, tracker,  val, opt, level, &error_message);
>>>>>>> 3ad2dfa4
      break;
    }
    ++o;
  }

<<<<<<< HEAD
  if (ret != 0 || !error_message.empty()) {
    assert(!option_name.empty());
=======
  if (ret < 0 || !error_message.empty()) {
    ceph_assert(!option_name.empty());
>>>>>>> 3ad2dfa4
    if (oss) {
      *oss << "Parse error setting " << option_name << " to '"
           << val << "' using injectargs";
      if (!error_message.empty()) {
        *oss << " (" << error_message << ")";
      }
      *oss << ".\n";
    } else {
      cerr << "parse error setting '" << option_name << "' to '"
	   << val << "'";
      if (!error_message.empty()) {
        cerr << " (" << error_message << ")";
      }
      cerr << "\n" << std::endl;
    }
  }

  if (o == schema.size()) {
    // ignore
    ++i;
  }
  return ret >= 0 ? 0 : ret;
}

int md_config_t::parse_injectargs(ConfigValues& values,
				  const ConfigTracker& tracker,
				  std::vector<const char*>& args,
				  std::ostream *oss)
{
  int ret = 0;
  for (std::vector<const char*>::iterator i = args.begin(); i != args.end(); ) {
    int r = parse_option(values, tracker, args, i, oss, CONF_OVERRIDE);
    if (r < 0)
      ret = r;
  }
  return ret;
}

void md_config_t::set_safe_to_start_threads()
{
<<<<<<< HEAD
  /* Maps observers to the configuration options that they care about which
   * have changed. */
  typedef std::map < md_config_obs_t*, std::set <std::string> > rev_obs_map_t;

  expand_all_meta();

  // expand_all_meta could have modified anything.  Copy it all out again.
  for (const auto &i : legacy_values) {
    const auto &name = i.first;
    const auto &option = schema.at(name);
    auto ptr = i.second;

    update_legacy_val(option, ptr);
  }

  // create the reverse observer mapping, mapping observers to the set of
  // changed keys that they'll get.
  rev_obs_map_t robs;
  std::set <std::string> empty_set;
  char buf[128];
  char *bufptr = (char*)buf;
  for (changed_set_t::const_iterator c = changed.begin();
       c != changed.end(); ++c) {
    const std::string &key(*c);
    pair < obs_map_t::iterator, obs_map_t::iterator >
      range(observers.equal_range(key));
    if ((oss) &&
	(!_get_val(key.c_str(), &bufptr, sizeof(buf))) &&
	!_internal_field(key)) {
      (*oss) << key << " = '" << buf << "' ";
      if (range.first == range.second) {
	(*oss) << "(not observed, change may require restart) ";
      }
    }
    for (obs_map_t::iterator r = range.first; r != range.second; ++r) {
      rev_obs_map_t::value_type robs_val(r->second, empty_set);
      pair < rev_obs_map_t::iterator, bool > robs_ret(robs.insert(robs_val));
      std::set <std::string> &keys(robs_ret.first->second);
      keys.insert(key);
    }
  }

  changed.clear();

  // Make any pending observer callbacks
  for (rev_obs_map_t::const_iterator r = robs.begin(); r != robs.end(); ++r) {
    md_config_obs_t *obs = r->first;
    obs->handle_conf_change(this, r->second);
  }

=======
  safe_to_start_threads = true;
>>>>>>> 3ad2dfa4
}

void md_config_t::_clear_safe_to_start_threads()
{
  safe_to_start_threads = false;
}

int md_config_t::injectargs(ConfigValues& values,
			    const ConfigTracker& tracker,
			    const std::string& s, std::ostream *oss)
{
  int ret;
  char b[s.length()+1];
  strcpy(b, s.c_str());
  std::vector<const char*> nargs;
  char *p = b;
  while (*p) {
    nargs.push_back(p);
    while (*p && *p != ' ') p++;
    if (!*p)
      break;
    *p++ = 0;
    while (*p && *p == ' ') p++;
  }
  ret = parse_injectargs(values, tracker, nargs, oss);
  if (!nargs.empty()) {
    *oss << " failed to parse arguments: ";
    std::string prefix;
    for (std::vector<const char*>::const_iterator i = nargs.begin();
	 i != nargs.end(); ++i) {
      *oss << prefix << *i;
      prefix = ",";
    }
    *oss << "\n";
    ret = -EINVAL;
  }
  update_legacy_vals(values);
  return ret;
}

<<<<<<< HEAD
void md_config_t::set_val_or_die(const std::string &key,
                                 const std::string &val,
                                 bool meta)
{
  std::stringstream err;
  int ret = set_val(key, val, meta, &err);
  if (ret != 0) {
    std::cerr << "set_val_or_die(" << key << "): " << err.str();
  }
  assert(ret == 0);
}

int md_config_t::set_val(const std::string &key, const char *val,
    bool meta, std::stringstream *err_ss)
{
  Mutex::Locker l(lock);
  if (key.empty()) {
    if (err_ss) *err_ss << "No key specified";
    return -EINVAL;
  }
  if (!val) {
    return -EINVAL;
  }

  std::string v(val);
  if (meta)
    expand_meta(v, &std::cerr);

  string k(ConfFile::normalize_key_name(key));

  // subsystems?
  if (strncmp(k.c_str(), "debug_", 6) == 0) {
    for (size_t o = 0; o < subsys.get_num(); o++) {
      std::string as_option = "debug_" + subsys.get_name(o);
      if (k == as_option) {
	int log, gather;
	int r = sscanf(v.c_str(), "%d/%d", &log, &gather);
	if (r >= 1) {
	  if (r < 2) {
	    gather = log;
          }
	  subsys.set_log_level(o, log);
	  subsys.set_gather_level(o, gather);
          if (err_ss) *err_ss << "Set " << k << " to " << log << "/" << gather;
	  return 0;
	}
        if (err_ss) {
          *err_ss << "Invalid debug level, should be <int> or <int>/<int>";
        }
	return -EINVAL;
=======
void md_config_t::set_val_or_die(ConfigValues& values,
				 const ConfigTracker& tracker,
				 const std::string &key,
				 const std::string &val)
{
  std::stringstream err;
  int ret = set_val(values, tracker, key, val, &err);
  if (ret != 0) {
    std::cerr << "set_val_or_die(" << key << "): " << err.str();
  }
  ceph_assert(ret == 0);
}

int md_config_t::set_val(ConfigValues& values,
			 const ConfigTracker& tracker,
			 const std::string &key, const char *val,
			 std::stringstream *err_ss)
{
  if (key.empty()) {
    if (err_ss) *err_ss << "No key specified";
    return -EINVAL;
  }
  if (!val) {
    return -EINVAL;
  }

  std::string v(val);

  string k(ConfFile::normalize_key_name(key));

  const auto &opt_iter = schema.find(k);
  if (opt_iter != schema.end()) {
    const Option &opt = opt_iter->second;
    std::string error_message;
    int r = _set_val(values, tracker, v, opt, CONF_OVERRIDE, &error_message);
    if (r >= 0) {
      if (err_ss) *err_ss << "Set " << opt.name << " to " << v;
      r = 0;
    } else {
      if (err_ss) *err_ss << error_message;
    }
    return r;
  }

  if (err_ss) *err_ss << "Configuration option not found: '" << key << "'";
  return -ENOENT;
}

int md_config_t::rm_val(ConfigValues& values, const std::string& key)
{
  return _rm_val(values, key, CONF_OVERRIDE);
}

void md_config_t::get_defaults_bl(const ConfigValues& values,
					 bufferlist *bl)
{
  if (defaults_bl.length() == 0) {
    uint32_t n = 0;
    bufferlist bl;
    for (const auto &i : schema) {
      ++n;
      encode(i.second.name, bl);
      auto [value, found] = values.get_value(i.second.name, CONF_DEFAULT);
      if (found) {
	encode(Option::to_str(value), bl);
      } else {
	string val;
	conf_stringify(_get_val_default(i.second), &val);
	encode(val, bl);
>>>>>>> 3ad2dfa4
      }
    }
    encode(n, defaults_bl);
    defaults_bl.claim_append(bl);
  }
  *bl = defaults_bl;
}

<<<<<<< HEAD
  const auto &opt_iter = schema.find(k);
  if (opt_iter != schema.end()) {
    const Option &opt = opt_iter->second;
    if ((!opt.is_safe()) && internal_safe_to_start_threads) {
      // If threads have been started and the option is not thread safe
      if (observers.find(opt.name) == observers.end()) {
        // And there is no observer to safely change it...
        // You lose.
        if (err_ss) *err_ss << "Configuration option '" << key << "' may "
                    "not be modified at runtime";
        return -ENOSYS;
=======
void md_config_t::get_config_bl(
  const ConfigValues& values,
  uint64_t have_version,
  bufferlist *bl,
  uint64_t *got_version)
{
  if (values_bl.length() == 0) {
    uint32_t n = 0;
    bufferlist bl;
    values.for_each([&](auto& name, auto& configs) {
      if (name == "fsid" ||
	  name == "host") {
	return;
      }
      ++n;
      encode(name, bl);
      encode((uint32_t)configs.size(), bl);
      for (auto& j : configs) {
	encode(j.first, bl);
	encode(Option::to_str(j.second), bl);
      }
    });
    // make sure overridden items appear, and include the default value
    for (auto& i : ignored_mon_values) {
      if (values.contains(i.first)) {
	continue;
      }
      if (i.first == "fsid" ||
	  i.first == "host") {
	continue;
      }
      const Option *opt = find_option(i.first);
      if (!opt) {
	continue;
>>>>>>> 3ad2dfa4
      }
      ++n;
      encode(i.first, bl);
      encode((uint32_t)1, bl);
      encode((int32_t)CONF_DEFAULT, bl);
      string val;
      conf_stringify(_get_val_default(*opt), &val);
      encode(val, bl);
    }
<<<<<<< HEAD

    std::string error_message;
    int r = set_val_impl(v, opt, &error_message);
    if (r == 0) {
      if (err_ss) *err_ss << "Set " << opt.name << " to " << v;
    } else {
      if (err_ss) *err_ss << error_message;
    }
    return r;
=======
    encode(n, values_bl);
    values_bl.claim_append(bl);
    encode(ignored_mon_values, values_bl);
    ++values_bl_version;
  }
  if (have_version != values_bl_version) {
    *bl = values_bl;
    *got_version = values_bl_version;
>>>>>>> 3ad2dfa4
  }
}

<<<<<<< HEAD
  if (err_ss) *err_ss << "Configuration option not found: '" << key << "'";
  return -ENOENT;
=======
int md_config_t::get_val(const ConfigValues& values,
			 const std::string &key, char **buf, int len) const
{
  string k(ConfFile::normalize_key_name(key));
  return _get_val_cstr(values, k, buf, len);
>>>>>>> 3ad2dfa4
}

int md_config_t::get_val(
  const ConfigValues& values,
  const std::string &key,
  std::string *val) const
{
  return conf_stringify(get_val_generic(values, key), val);
}

<<<<<<< HEAD
int md_config_t::get_val(const std::string &key, char **buf, int len) const
=======
Option::value_t md_config_t::get_val_generic(
  const ConfigValues& values,
  const std::string &key) const
>>>>>>> 3ad2dfa4
{
  string k(ConfFile::normalize_key_name(key));
  return _get_val(values, k);
}

<<<<<<< HEAD
Option::value_t md_config_t::get_val_generic(const std::string &key) const
=======
Option::value_t md_config_t::_get_val(
  const ConfigValues& values,
  const std::string &key,
  expand_stack_t *stack,
  std::ostream *err) const
>>>>>>> 3ad2dfa4
{
  if (key.empty()) {
    return Option::value_t(boost::blank());
  }

  // In key names, leading and trailing whitespace are not significant.
  string k(ConfFile::normalize_key_name(key));

  const Option *o = find_option(key);
  if (!o) {
    // not a valid config option
    return Option::value_t(boost::blank());
  }

  return _get_val(values, *o, stack, err);
}

<<<<<<< HEAD
Option::value_t md_config_t::_get_val(const std::string &key) const
=======
Option::value_t md_config_t::_get_val(
  const ConfigValues& values,
  const Option& o,
  expand_stack_t *stack,
  std::ostream *err) const
{
  expand_stack_t a_stack;
  if (!stack) {
    stack = &a_stack;
  }
  return _expand_meta(values,
		      _get_val_nometa(values, o),
		      &o, stack, err);
}

Option::value_t md_config_t::_get_val_nometa(const ConfigValues& values,
					     const Option& o) const
>>>>>>> 3ad2dfa4
{
  if (auto [value, found] = values.get_value(o.name, -1); found) {
    return value;
  } else {
    return _get_val_default(o);
  }
}

<<<<<<< HEAD
  if (key.empty()) {
    return Option::value_t(boost::blank());
  }
=======
const Option::value_t& md_config_t::_get_val_default(const Option& o) const
{
  bool has_daemon_default = !boost::get<boost::blank>(&o.daemon_value);
  if (is_daemon && has_daemon_default) {
    return o.daemon_value;
  } else {
    return o.value;
  }
}
>>>>>>> 3ad2dfa4

void md_config_t::early_expand_meta(
  const ConfigValues& values,
  std::string &val,
  std::ostream *err) const
{
  expand_stack_t stack;
  Option::value_t v = _expand_meta(values,
				   Option::value_t(val),
				   nullptr, &stack, err);
  conf_stringify(v, &val);
}

<<<<<<< HEAD
  const auto &opt_iter = schema.find(k);
  if (opt_iter != schema.end()) {
    // Using .at() is safe because all keys in the schema always have
    // entries in ::values
    return values.at(k);
  } else {
    return Option::value_t(boost::blank());
  }
}

int md_config_t::_get_val(const std::string &key, std::string *value) const {
  assert(lock.is_locked());

  std::string normalized_key(ConfFile::normalize_key_name(key));
  Option::value_t config_value = _get_val(normalized_key.c_str());
  if (!boost::get<boost::blank>(&config_value)) {
    ostringstream oss;
    if (bool *flag = boost::get<bool>(&config_value)) {
      oss << (*flag ? "true" : "false");
    } else if (double *dp = boost::get<double>(&config_value)) {
      oss << std::fixed << *dp;
=======
bool md_config_t::finalize_reexpand_meta(ConfigValues& values,
					 const ConfigTracker& tracker)
{
  for (auto& [name, value] : may_reexpand_meta) {
    set_val(values, tracker, name, value);
  }
  
  if (!may_reexpand_meta.empty()) {
    // meta expands could have modified anything.  Copy it all out again.
    update_legacy_vals(values);
    return true;
  } else {
    return false;
  }
}

Option::value_t md_config_t::_expand_meta(
  const ConfigValues& values,
  const Option::value_t& in,
  const Option *o,
  expand_stack_t *stack,
  std::ostream *err) const
{
  //cout << __func__ << " in '" << in << "' stack " << stack << std::endl;
  if (!stack) {
    return in;
  }
  const std::string *str = boost::get<const std::string>(&in);
  if (!str) {
    // strings only!
    return in;
  }

  auto pos = str->find('$');
  if (pos == std::string::npos) {
    // no substitutions!
    return in;
  }

  if (o) {
    stack->push_back(make_pair(o, &in));
  }
  string out;
  decltype(pos) last_pos = 0;
  while (pos != std::string::npos) {
    ceph_assert((*str)[pos] == '$');
    if (pos > last_pos) {
      out += str->substr(last_pos, pos - last_pos);
    }

    // try to parse the variable name into var, either \$\{(.+)\} or
    // \$[a-z\_]+
    const char *valid_chars = "abcdefghijklmnopqrstuvwxyz_";
    string var;
    size_t endpos = 0;
    if ((*str)[pos+1] == '{') {
      // ...${foo_bar}...
      endpos = str->find_first_not_of(valid_chars, pos + 2);
      if (endpos != std::string::npos &&
	  (*str)[endpos] == '}') {
	var = str->substr(pos + 2, endpos - pos - 2);
	endpos++;
      }
>>>>>>> 3ad2dfa4
    } else {
      // ...$foo...
      endpos = str->find_first_not_of(valid_chars, pos + 1);
      if (endpos != std::string::npos)
	var = str->substr(pos + 1, endpos - pos - 1);
      else
	var = str->substr(pos + 1);
    }
    last_pos = endpos;

    if (!var.size()) {
      out += '$';
    } else {
      //cout << " found var " << var << std::endl;
      // special metavariable?
      if (var == "type") {
	out += values.name.get_type_name();
      } else if (var == "cluster") {
	out += values.cluster;
      } else if (var == "name") {
	out += values.name.to_cstr();
      } else if (var == "host") {
	if (values.host == "") {
	  out += ceph_get_short_hostname();
	} else {
	  out += values.host;
	}
      } else if (var == "num") {
	out += values.name.get_id().c_str();
      } else if (var == "id") {
	out += values.name.get_id();
      } else if (var == "pid") {
	out += stringify(getpid());
        if (o) {
          may_reexpand_meta[o->name] = *str;
        }
      } else if (var == "cctid") {
	out += stringify((unsigned long long)this);
      } else if (var == "home") {
	const char *home = getenv("HOME");
	out = home ? std::string(home) : std::string();
      } else {
	if (var == "data_dir") {
	  var = data_dir_option;
	}
	const Option *o = find_option(var);
	if (!o) {
	  out += str->substr(pos, endpos - pos);
	} else {
	  auto match = std::find_if(
	    stack->begin(), stack->end(),
	    [o](pair<const Option *,const Option::value_t*>& item) {
	      return item.first == o;
	    });
	  if (match != stack->end()) {
	    // substitution loop; break the cycle
	    if (err) {
	      *err << "variable expansion loop at " << var << "="
		   << Option::to_str(*match->second) << "\n"
		   << "expansion stack:\n";
	      for (auto i = stack->rbegin(); i != stack->rend(); ++i) {
		*err << i->first->name << "="
		     << Option::to_str(*i->second) << "\n";
	      }
	    }
	    return Option::value_t(std::string("$") + o->name);
	  } else {
	    // recursively evaluate!
	    string n;
	    conf_stringify(_get_val(values, *o, stack, err), &n);
	    out += n;
	  }
	}
      }
    }
    pos = str->find('$', last_pos);
  }
  if (last_pos != std::string::npos) {
    out += str->substr(last_pos);
  }
  if (o) {
    stack->pop_back();
  }

  return Option::value_t(out);
}

<<<<<<< HEAD
int md_config_t::_get_val(const std::string &key, char **buf, int len) const
{
  assert(lock.is_locked());

  if (key.empty())
    return -EINVAL;

  string val ;
  if (_get_val(key, &val) == 0) {
=======
int md_config_t::_get_val_cstr(
  const ConfigValues& values,
  const std::string &key, char **buf, int len) const
{
  if (key.empty())
    return -EINVAL;

  string val;
  if (conf_stringify(_get_val(values, key), &val) == 0) {
>>>>>>> 3ad2dfa4
    int l = val.length() + 1;
    if (len == -1) {
      *buf = (char*)malloc(l);
      if (!*buf)
        return -ENOMEM;
      strncpy(*buf, val.c_str(), l);
      return 0;
    }
    snprintf(*buf, len, "%s", val.c_str());
    return (l > len) ? -ENAMETOOLONG : 0;
  }

  string k(ConfFile::normalize_key_name(key));
<<<<<<< HEAD
  // subsys?
  for (size_t o = 0; o < subsys.get_num(); o++) {
    std::string as_option = "debug_" + subsys.get_name(o);
    if (k == as_option) {
      if (len == -1) {
	*buf = (char*)malloc(20);
	len = 20;
      }
      int l = snprintf(*buf, len, "%d/%d", subsys.get_log_level(o), subsys.get_gather_level(o));
      return (l == len) ? -ENAMETOOLONG : 0;
    }
  }
=======
>>>>>>> 3ad2dfa4

  // couldn't find a configuration option with key 'k'
  return -ENOENT;
}

void md_config_t::get_all_keys(std::vector<std::string> *keys) const {
  const std::string negative_flag_prefix("no_");

  keys->clear();
  keys->reserve(schema.size());
  for (const auto &i: schema) {
    const Option &opt = i.second;
    keys->push_back(opt.name);
    if (opt.type == Option::TYPE_BOOL) {
      keys->push_back(negative_flag_prefix + opt.name);
    }
  }
<<<<<<< HEAD
  for (size_t i = 0; i < subsys.get_num(); ++i) {
    keys->push_back("debug_" + subsys.get_name(i));
  }
=======
>>>>>>> 3ad2dfa4
}

/* The order of the sections here is important.  The first section in the
 * vector is the "highest priority" section; if we find it there, we'll stop
 * looking. The lowest priority section is the one we look in only if all
 * others had nothing.  This should always be the global section.
 */
void md_config_t::get_my_sections(const ConfigValues& values,
				  std::vector <std::string> &sections) const
{
  _get_my_sections(values, sections);
}

void md_config_t::_get_my_sections(const ConfigValues& values,
				   std::vector <std::string> &sections) const
{
  sections.push_back(values.name.to_str());

  sections.push_back(values.name.get_type_name());

  sections.push_back("global");
}

// Return a list of all sections
int md_config_t::get_all_sections(std::vector <std::string> &sections) const
{
  for (ConfFile::const_section_iter_t s = cf.sections_begin();
       s != cf.sections_end(); ++s) {
    sections.push_back(s->first);
  }
  return 0;
}

<<<<<<< HEAD
int md_config_t::get_val_from_conf_file(const std::vector <std::string> &sections,
		    const std::string &key, std::string &out, bool emeta) const
=======
int md_config_t::get_val_from_conf_file(
  const ConfigValues& values,
  const std::vector <std::string> &sections,
  const std::string &key,
  std::string &out,
  bool emeta) const
>>>>>>> 3ad2dfa4
{
  int r = _get_val_from_conf_file(sections, key, out);
  if (r < 0) {
    return r;
  }
  if (emeta) {
    expand_stack_t stack;
    auto v = _expand_meta(values, Option::value_t(out), nullptr, &stack, nullptr);
    conf_stringify(v, &out);
  }
  return 0;
}

<<<<<<< HEAD
int md_config_t::_get_val_from_conf_file(const std::vector <std::string> &sections,
					 const std::string &key, std::string &out, bool emeta) const
=======
int md_config_t::_get_val_from_conf_file(
  const std::vector <std::string> &sections,
  const std::string &key,
  std::string &out) const
>>>>>>> 3ad2dfa4
{
  std::vector <std::string>::const_iterator s = sections.begin();
  std::vector <std::string>::const_iterator s_end = sections.end();
  for (; s != s_end; ++s) {
    int ret = cf.read(s->c_str(), key, out);
    if (ret == 0) {
      return 0;
    } else if (ret != -ENOENT) {
      return ret;
    }
  }
  return -ENOENT;
}

<<<<<<< HEAD
int md_config_t::set_val_impl(const std::string &raw_val, const Option &opt,
                              std::string *error_message)
{
  assert(lock.is_locked());

  std::string val = raw_val;

  int r = opt.pre_validate(&val, error_message);
  if (r != 0) {
    return r;
  }

  Option::value_t new_value;
  if (opt.type == Option::TYPE_INT) {
    int64_t f = strict_si_cast<int64_t>(val.c_str(), error_message);
    if (!error_message->empty()) {
      return -EINVAL;
    }
    new_value = f;
  } else if (opt.type == Option::TYPE_UINT) {
    uint64_t f = strict_si_cast<uint64_t>(val.c_str(), error_message);
    if (!error_message->empty()) {
      return -EINVAL;
    }
    new_value = f;
  } else if (opt.type == Option::TYPE_STR) {
    new_value = val;
  } else if (opt.type == Option::TYPE_FLOAT) {
    double f = strict_strtod(val.c_str(), error_message);
    if (!error_message->empty()) {
      return -EINVAL;
    } else {
      new_value = f;
    }
  } else if (opt.type == Option::TYPE_BOOL) {
    if (strcasecmp(val.c_str(), "false") == 0) {
      new_value = false;
    } else if (strcasecmp(val.c_str(), "true") == 0) {
      new_value = true;
    } else {
      int b = strict_strtol(val.c_str(), 10, error_message);
      if (!error_message->empty()) {
	return -EINVAL;
      }
      new_value = !!b;
    }
  } else if (opt.type == Option::TYPE_ADDR) {
    entity_addr_t addr;
    if (!addr.parse(val.c_str())){
      return -EINVAL;
    }
    new_value = addr;
  } else if (opt.type == Option::TYPE_UUID) {
    uuid_d uuid;
    if (!uuid.parse(val.c_str())) {
      return -EINVAL;
    }
    new_value = uuid;
  } else {
    ceph_abort();
  }

  r = opt.validate(new_value, error_message);
  if (r != 0) {
    return r;
  }


  // Apply the value to its entry in the `values` map
  values[opt.name] = new_value;

  // Apply the value to its legacy field, if it has one
  auto legacy_ptr_iter = legacy_values.find(std::string(opt.name));
  if (legacy_ptr_iter != legacy_values.end()) {
    update_legacy_val(opt, legacy_ptr_iter->second);
  }

  changed.insert(opt.name);
  return 0;
}

/**
 * Handles assigning from a variant-of-types to a variant-of-pointers-to-types
 */
class assign_visitor : public boost::static_visitor<>
{
  md_config_t *conf;
  Option::value_t val;
  public:

  assign_visitor(md_config_t *conf_, Option::value_t val_)
    : conf(conf_), val(val_)
  {}

  template <typename T>
  void operator()( T md_config_t::* ptr) const
  {
    T *member = const_cast<T *>(&(conf->*(boost::get<const T md_config_t::*>(ptr))));

    *member = boost::get<T>(val);
  }
};

void md_config_t::update_legacy_val(const Option &opt,
                                    md_config_t::member_ptr_t member_ptr)
{
  if (boost::get<boost::blank>(&values.at(opt.name))) {
    // This shouldn't happen, but if it does then just don't even
    // try to assign to the legacy field.
    return;
  }

  boost::apply_visitor(assign_visitor(this, values.at(opt.name)), member_ptr);
}


static const char *CONF_METAVARIABLES[] = {
  "data_dir", // put this first: it may contain some of the others
  "cluster", "type", "name", "host", "num", "id", "pid", "cctid"
=======
int md_config_t::_set_val(
  ConfigValues& values,
  const ConfigTracker& observers,
  const std::string &raw_val,
  const Option &opt,
  int level,
  std::string *error_message)
{
  Option::value_t new_value;
  ceph_assert(error_message);
  int r = opt.parse_value(raw_val, &new_value, error_message);
  if (r < 0) {
    return r;
  }

  // unsafe runtime change?
  if (!opt.can_update_at_runtime() &&
      safe_to_start_threads &&
      !observers.is_tracking(opt.name)) {
    // accept value if it is not actually a change
    if (new_value != _get_val_nometa(values, opt)) {
      *error_message = string("Configuration option '") + opt.name +
	"' may not be modified at runtime";
      return -ENOSYS;
    }
  }

  // Apply the value to its entry in the `values` map
  auto result = values.set_value(opt.name, std::move(new_value), level);
  switch (result) {
  case ConfigValues::SET_NO_CHANGE:
    break;
  case ConfigValues::SET_NO_EFFECT:
    values_bl.clear();
    break;
  case ConfigValues::SET_HAVE_EFFECT:
    values_bl.clear();
    _refresh(values, opt);
    break;
  }
  return result;
}

void md_config_t::_refresh(ConfigValues& values, const Option& opt)
{
  // Apply the value to its legacy field, if it has one
  auto legacy_ptr_iter = legacy_values.find(std::string(opt.name));
  if (legacy_ptr_iter != legacy_values.end()) {
    update_legacy_val(values, opt, legacy_ptr_iter->second);
  }
  // Was this a debug_* option update?
  if (opt.subsys >= 0) {
    string actual_val;
    conf_stringify(_get_val(values, opt), &actual_val);
    values.set_logging(opt.subsys, actual_val.c_str());
  } else {
    // normal option, advertise the change.
    values.changed.insert(opt.name);
  }
}

int md_config_t::_rm_val(ConfigValues& values,
			 const std::string& key,
			 int level)
{
  if (schema.count(key) == 0) {
    return -EINVAL;
  }
  auto ret = values.rm_val(key, level);
  if (ret < 0) {
    return ret;
  }
  if (ret == ConfigValues::SET_HAVE_EFFECT) {
    _refresh(values, *find_option(key));
  }
  values_bl.clear();
  return 0;
}

namespace {
template<typename Size>
struct get_size_visitor : public boost::static_visitor<Size>
{
  get_size_visitor() {}

  template<typename T>
  Size operator()(const T&) const {
    return -1;
  }
  Size operator()(const Option::size_t& sz) const {
    return static_cast<Size>(sz.value);
  }
  Size operator()(const Size& v) const {
    return v;
  }
};

/**
 * Handles assigning from a variant-of-types to a variant-of-pointers-to-types
 */
template<class Config>
class assign_visitor : public boost::static_visitor<>
{
  Config *conf;
  Option::value_t val;
  public:

  assign_visitor(Config *conf_, Option::value_t val_)
    : conf(conf_), val(val_)
  {}

  template <typename T>
  void operator()(T Config::* ptr) const
  {
    T *member = const_cast<T *>(&(conf->*(boost::get<const T Config::*>(ptr))));

    *member = boost::get<T>(val);
  }
  void operator()(uint64_t Config::* ptr) const
  {
    using T = uint64_t;
    auto member = const_cast<T*>(&(conf->*(boost::get<const T Config::*>(ptr))));
    *member = boost::apply_visitor(get_size_visitor<T>{}, val);
  }
  void operator()(int64_t Config::* ptr) const
  {
    using T = int64_t;
    auto member = const_cast<T*>(&(conf->*(boost::get<const T Config::*>(ptr))));
    *member = boost::apply_visitor(get_size_visitor<T>{}, val);
  }
>>>>>>> 3ad2dfa4
};
} // anonymous namespace

void md_config_t::update_legacy_vals(ConfigValues& values)
{
<<<<<<< HEAD
  // Expand all metavariables
  ostringstream oss;
  for (const auto &i : schema) {
    const Option &opt = i.second;

    if (opt.type == Option::TYPE_STR) {
      list<const Option*> stack;
      std::string *str = boost::get<std::string>(&(values.at(opt.name)));
      assert(str != nullptr);  // Non-string values should never get in
      expand_meta(*str, &opt, stack, &oss);
    }
=======
  for (const auto &i : legacy_values) {
    const auto &name = i.first;
    const auto &option = schema.at(name);
    auto ptr = i.second;
    update_legacy_val(values, option, ptr);
>>>>>>> 3ad2dfa4
  }
}

<<<<<<< HEAD
bool md_config_t::expand_meta(std::string &val,
			      std::ostream *oss) const
{
  list<const Option*> stack;
  return expand_meta(val, NULL, stack, oss);
}

bool md_config_t::expand_meta(std::string &origval,
			      const Option *opt,
			      std::list<const Option *> stack,
			      std::ostream *oss) const
{
  assert(lock.is_locked());

  // no $ means no variable expansion is necessary
  if (origval.find("$") == string::npos)
    return false;

  // ignore an expansion loop and create a human readable
  // message about it
  if (opt) {
    for (const auto stack_ptr : stack) {
      if (opt->name == stack_ptr->name) {
	*oss << "variable expansion loop at "
	     << opt->name << "=" << origval << std::endl;
	*oss << "expansion stack: " << std::endl;
	for (const auto j : stack) {
          std::string val;
          _get_val(j->name, &val);
	  *oss << j->name << "=" << val << std::endl;
	}
	return false;
      }
    }

    stack.push_front(opt);
  }

  bool found_meta = false;
  string out;
  string val = origval;
  for (string::size_type s = 0; s < val.size(); ) {
    if (val[s] != '$') {
      out += val[s++];
      continue;
    }

    // try to parse the variable name into var, either \$\{(.+)\} or
    // \$[a-z\_]+
    const char *valid_chars = "abcdefghijklmnopqrstuvwxyz_";
    string var;
    size_t endpos = 0;
    if (val[s+1] == '{') {
      // ...${foo_bar}...
      endpos = val.find_first_not_of(valid_chars, s+2);
      if (endpos != std::string::npos &&
	  val[endpos] == '}') {
	var = val.substr(s+2, endpos-s-2);
	endpos++;
      }
    } else {
      // ...$foo...
      endpos = val.find_first_not_of(valid_chars, s+1);
      if (endpos != std::string::npos)
	var = val.substr(s+1, endpos-s-1);
      else
	var = val.substr(s+1);
    }

    bool expanded = false;
    if (var.length()) {
      // special metavariable?
      for (int i = 0; i < NUM_CONF_METAVARIABLES; ++i) {
	if (var != CONF_METAVARIABLES[i])
	  continue;
	//cout << "  meta match of " << var << " " << CONF_METAVARIABLES[i] << std::endl;
	if (var == "type")
	  out += name.get_type_name();
	else if (var == "cluster")
	  out += cluster;
	else if (var == "name")
          out += name.to_cstr();
	else if (var == "host")
        {
          if (host == "")
            out += ceph_get_short_hostname();
          else
	    out += host;
        }
	else if (var == "num")
	  out += name.get_id().c_str();
	else if (var == "id")
	  out += name.get_id().c_str();
	else if (var == "pid")
	  out += stringify(getpid());
	else if (var == "cctid")
	  out += stringify((unsigned long long)this);
	else if (var == "data_dir") {
	  if (data_dir_option.length()) {
	    char *vv = NULL;
	    _get_val(data_dir_option.c_str(), &vv, -1);
	    string tmp = vv;
	    free(vv);
	    expand_meta(tmp, NULL, stack, oss);
	    out += tmp;
	  } else {
	    // this isn't really right, but it'll result in a mangled
	    // non-existent path that will fail any search list
	    out += "$data_dir";
	  }
	} else
	  ceph_abort(); // unreachable
	expanded = true;
      }

      if (!expanded) {
	// config option?
        const auto other_opt_iter = schema.find(var);
        if (other_opt_iter != schema.end()) {
          const Option &other_opt = other_opt_iter->second;
          if (other_opt.type == Option::TYPE_STR) {
            // The referenced option is a string, it may need substitution
            // before inserting.
            Option::value_t *other_val_ptr = const_cast<Option::value_t*>(&(values.at(other_opt.name)));
            std::string *other_opt_val = boost::get<std::string>(other_val_ptr);
            expand_meta(*other_opt_val, &other_opt, stack, oss);
            out += *other_opt_val;
          } else {
            // The referenced option is not a string: retrieve and insert
            // its stringized form.
            char *vv = NULL;
            _get_val(other_opt.name, &vv, -1);
            out += vv;
            free(vv);
          }
          expanded = true;
	}
      }
    }

    if (expanded) {
      found_meta = true;
      s = endpos;
    } else {
      out += val[s++];
    }
  }
  // override the original value with the expanded value
  origval = out;
  return found_meta;
=======
void md_config_t::update_legacy_val(ConfigValues& values,
				    const Option &opt,
                                    md_config_t::member_ptr_t member_ptr)
{
  Option::value_t v = _get_val(values, opt);
  boost::apply_visitor(assign_visitor(&values, v), member_ptr);
}

static void dump(Formatter *f, int level, Option::value_t in)
{
  if (const bool *v = boost::get<const bool>(&in)) {
    f->dump_bool(ceph_conf_level_name(level), *v);
  } else if (const int64_t *v = boost::get<const int64_t>(&in)) {
    f->dump_int(ceph_conf_level_name(level), *v);
  } else if (const uint64_t *v = boost::get<const uint64_t>(&in)) {
    f->dump_unsigned(ceph_conf_level_name(level), *v);
  } else if (const double *v = boost::get<const double>(&in)) {
    f->dump_float(ceph_conf_level_name(level), *v);
  } else {
    f->dump_stream(ceph_conf_level_name(level)) << Option::to_str(in);
  }
>>>>>>> 3ad2dfa4
}

void md_config_t::diff(
  const ConfigValues& values,
  Formatter *f,
  string name) const
{
<<<<<<< HEAD
  Mutex::Locker l(lock);

  char local_buf[4096];
  char other_buf[4096];
  for (const auto &i : schema) {
    const Option &opt = i.second;
    if (!setting.empty()) {
      if (setting != opt.name) {
        continue;
      }
=======
  values.for_each([this, f, &values] (auto& name, auto& configs) {
    if (configs.empty()) {
      return;
>>>>>>> 3ad2dfa4
    }
    f->open_object_section(name.c_str());
    const Option *o = find_option(name);
    if (configs.size() &&
	configs.begin()->first != CONF_DEFAULT) {
      // show compiled-in default only if an override default wasn't provided
      dump(f, CONF_DEFAULT, _get_val_default(*o));
    }
    for (auto& j : configs) {
      dump(f, j.first, j.second);
    }
    dump(f, CONF_FINAL, _get_val(values, *o));
    f->close_section();
  });
}

void md_config_t::complain_about_parse_errors(CephContext *cct)
{
  ::complain_about_parse_errors(cct, &parse_errors);
<<<<<<< HEAD
}
=======
}
>>>>>>> 3ad2dfa4
<|MERGE_RESOLUTION|>--- conflicted
+++ resolved
@@ -17,10 +17,7 @@
 #include "common/ceph_argparse.h"
 #include "common/common_init.h"
 #include "common/config.h"
-<<<<<<< HEAD
-=======
 #include "common/config_obs.h"
->>>>>>> 3ad2dfa4
 #include "include/str_list.h"
 #include "include/stringify.h"
 #include "osd/osd_types.h"
@@ -91,108 +88,6 @@
   return ret;
 }
 
-<<<<<<< HEAD
-
-
-md_config_t::md_config_t(bool is_daemon)
-  : cluster(""),
-  lock("md_config_t", true, false)
-{
-  init_subsys();
-
-  // Load the compile-time list of Option into
-  // a map so that we can resolve keys quickly.
-  for (const auto &i : ceph_options) {
-    if (schema.count(i.name)) {
-      // We may be instantiated pre-logging so send 
-      std::cerr << "Duplicate config key in schema: '" << i.name << "'"
-                << std::endl;
-      assert(false);
-    }
-    schema.insert({i.name, i});
-  }
-
-  // Populate list of legacy_values according to the OPTION() definitions
-  // Note that this is just setting up our map of name->member ptr.  The
-  // default values etc will get loaded in along with new-style data,
-  // as all loads write to both the values map, and the legacy
-  // members if present.
-  legacy_values = {
-#define OPTION(name, type) \
-    {std::string(STRINGIFY(name)), &md_config_t::name},
-#define SAFE_OPTION(name, type) OPTION(name, type)
-#include "common/legacy_config_opts.h"
-#undef OPTION
-#undef SAFE_OPTION
-  };
-
-  validate_schema();
-
-  // Load default values from the schema
-  for (const auto &i : schema) {
-    const Option &opt = i.second;
-    bool has_daemon_default = !boost::get<boost::blank>(&opt.daemon_value);
-    Option::value_t default_val;
-    if (is_daemon && has_daemon_default) {
-      default_val = opt.daemon_value;
-    } else {
-      default_val = opt.value;
-    }
-
-    if (opt.type == Option::TYPE_STR) {
-      // We call pre_validate as a sanity check, but also to get any
-      // side effect (value modification) from the validator.
-      std::string *def_str = boost::get<std::string>(&default_val);
-      std::string err;
-      if (opt.pre_validate(def_str, &err) != 0) {
-        std::cerr << "Default value " << opt.name << "=" << *def_str << " is "
-                     "invalid: " << err << std::endl;
-
-        // This is the compiled-in default that is failing its own option's
-        // validation, so this is super-invalid and should never make it
-        // past a pull request: crash out.
-        assert(false);
-      }
-    }
-
-    values[i.first] = default_val;
-  }
-
-  // Copy out values (defaults) into any legacy (C struct member) fields
-  for (const auto &i : legacy_values) {
-    const auto &name = i.first;
-    const auto &option = schema.at(name);
-    auto ptr = i.second;
-
-    update_legacy_val(option, ptr);
-  }
-}
-
-/**
- * Sanity check schema.  Assert out on failures, to ensure any bad changes
- * cannot possibly pass any testing and make it into a release.
- */
-void md_config_t::validate_schema()
-{
-  for (const auto &i : schema) {
-    const auto &opt = i.second;
-    for (const auto &see_also_key : opt.see_also) {
-      if (schema.count(see_also_key) == 0) {
-        std::cerr << "Non-existent see-also key '" << see_also_key
-                  << "' on option '" << opt.name << "'" << std::endl;
-        assert(false);
-      }
-    }
-  }
-
-  for (const auto &i : legacy_values) {
-    if (schema.count(i.first) == 0) {
-      std::cerr << "Schema is missing legacy field '" << i.first << "'"
-                << std::endl;
-      assert(false);
-    }
-  }
-=======
 static int conf_stringify(const Option::value_t& v, string *out)
 {
   if (boost::get<boost::blank>(&v)) {
@@ -315,21 +210,10 @@
 
   // Copy out values (defaults) into any legacy (C struct member) fields
   update_legacy_vals(values);
->>>>>>> 3ad2dfa4
 }
 
 md_config_t::~md_config_t()
 {
-<<<<<<< HEAD
-#define SUBSYS(name, log, gather) \
-  subsys.add(ceph_subsys_##name, STRINGIFY(name), log, gather);
-#define DEFAULT_SUBSYS(log, gather) \
-  subsys.add(ceph_subsys_, "none", log, gather);
-#include "common/subsys.h"
-#undef SUBSYS
-#undef DEFAULT_SUBSYS
-=======
->>>>>>> 3ad2dfa4
 }
 
 /**
@@ -482,21 +366,10 @@
   auto p = conf_files.begin();
   while (p != conf_files.end()) {
     string &s = *p;
-<<<<<<< HEAD
-    if (s.find("$data_dir") != string::npos) {
-      if (data_dir_option.length()) {
-	list<const Option *> stack;
-	expand_meta(s, NULL, stack, warnings);
-	p++;
-      } else {
-	cfl.erase(p++);  // ignore this item
-      }
-=======
     if (s.find("$data_dir") != string::npos &&
 	data_dir_option.empty()) {
       // useless $data_dir item, skip
       p = conf_files.erase(p);
->>>>>>> 3ad2dfa4
     } else {
       early_expand_meta(values, s, warnings);
       ++p;
@@ -539,24 +412,15 @@
   }
 
   std::vector <std::string> my_sections;
-<<<<<<< HEAD
-  _get_my_sections(my_sections);
-=======
   _get_my_sections(values, my_sections);
->>>>>>> 3ad2dfa4
   for (const auto &i : schema) {
     const auto &opt = i.second;
     std::string val;
     int ret = _get_val_from_conf_file(my_sections, opt.name, val);
     if (ret == 0) {
       std::string error_message;
-<<<<<<< HEAD
-      int r = set_val_impl(val, opt, &error_message);
-      if (warnings != nullptr && (r != 0 || !error_message.empty())) {
-=======
       int r = _set_val(values, tracker, val, opt, CONF_FILE, &error_message);
       if (warnings != nullptr && (r < 0 || !error_message.empty())) {
->>>>>>> 3ad2dfa4
         *warnings << "parse error setting '" << opt.name << "' to '" << val
                   << "'";
         if (!error_message.empty()) {
@@ -567,28 +431,6 @@
     }
   }
 
-<<<<<<< HEAD
-  // subsystems?
-  for (size_t o = 0; o < subsys.get_num(); o++) {
-    std::string as_option("debug_");
-    as_option += subsys.get_name(o);
-    std::string val;
-    int ret = _get_val_from_conf_file(my_sections, as_option.c_str(), val, false);
-    if (ret == 0) {
-      int log, gather;
-      int r = sscanf(val.c_str(), "%d/%d", &log, &gather);
-      if (r >= 1) {
-	if (r < 2)
-	  gather = log;
-	//	cout << "config subsys " << subsys.get_name(o) << " log " << log << " gather " << gather << std::endl;
-	subsys.set_log_level(o, log);
-	subsys.set_gather_level(o, gather);
-      }
-    }	
-  }
-
-=======
->>>>>>> 3ad2dfa4
   // Warn about section names that look like old-style section names
   std::deque < std::string > old_style_section_names;
   for (ConfFile::const_section_iter_t s = cf.sections_begin();
@@ -761,16 +603,6 @@
     *out << "cluster = " << values.cluster << std::endl;
   }
   if (f) {
-<<<<<<< HEAD
-    f->dump_string("name", stringify(name));
-    f->dump_string("cluster", cluster);
-  }
-  for (size_t o = 0; o < subsys.get_num(); o++) {
-    if (out)
-      *out << "debug_" << subsys.get_name(o)
-	   << " = " << subsys.get_log_level(o)
-	   << "/" << subsys.get_gather_level(o) << std::endl;
-=======
     f->dump_string("name", stringify(values.name));
     f->dump_string("cluster", values.cluster);
   }
@@ -781,24 +613,10 @@
     if (out) {
       *out << opt.name << " = " << val << std::endl;
     }
->>>>>>> 3ad2dfa4
     if (f) {
       f->dump_string(opt.name.c_str(), val);
     }
   }
-<<<<<<< HEAD
-  for (const auto& i: schema) {
-    const Option &opt = i.second;
-    char *buf;
-    _get_val(opt.name, &buf, -1);
-    if (out)
-      *out << opt.name << " = " << buf << std::endl;
-    if (f)
-      f->dump_string(opt.name.c_str(), buf);
-    free(buf);
-  }
-=======
->>>>>>> 3ad2dfa4
 }
 
 int md_config_t::parse_argv(ConfigValues& values,
@@ -882,11 +700,7 @@
       set_val_or_die(values, tracker, "client_mountpoint", val.c_str());
     }
     else {
-<<<<<<< HEAD
-      int r = parse_option(args, i, NULL);
-=======
       int r = parse_option(values, tracker, args, i, NULL, level);
->>>>>>> 3ad2dfa4
       if (r < 0) {
         return r;
       }
@@ -935,42 +749,6 @@
   size_t o = 0;
   std::string val;
 
-<<<<<<< HEAD
-  // subsystems?
-  for (o = 0; o < subsys.get_num(); o++) {
-    std::string as_option("--");
-    as_option += "debug_";
-    as_option += subsys.get_name(o);
-    ostringstream err;
-    if (ceph_argparse_witharg(args, i, &val, err,
-			      as_option.c_str(), (char*)NULL)) {
-      if (err.tellp()) {
-        if (oss) {
-          *oss << err.str();
-        }
-        ret = -EINVAL;
-        break;
-      }
-      int log, gather;
-      int r = sscanf(val.c_str(), "%d/%d", &log, &gather);
-      if (r >= 1) {
-	if (r < 2)
-	  gather = log;
-	//	  cout << "subsys " << subsys.get_name(o) << " log " << log << " gather " << gather << std::endl;
-	subsys.set_log_level(o, log);
-	subsys.set_gather_level(o, gather);
-	if (oss)
-	  *oss << "debug_" << subsys.get_name(o) << "=" << log << "/" << gather << " ";
-      }
-      break;
-    }	
-  }
-  if (o < subsys.get_num()) {
-    return ret;
-  }
-
-=======
->>>>>>> 3ad2dfa4
   std::string option_name;
   std::string error_message;
   o = 0;
@@ -980,9 +758,6 @@
     std::string as_option("--");
     as_option += opt.name;
     option_name = opt.name;
-<<<<<<< HEAD
-    if (opt.type == Option::TYPE_BOOL) {
-=======
     if (ceph_argparse_witharg(
 	  args, i, &val, err,
 	  string(string("--default-") + opt.name).c_str(), (char*)NULL)) {
@@ -994,7 +769,6 @@
       ret = _set_val(values, tracker,  val, opt, CONF_DEFAULT, &error_message);
       break;
     } else if (opt.type == Option::TYPE_BOOL) {
->>>>>>> 3ad2dfa4
       int res;
       if (ceph_argparse_binary_flag(args, i, &res, oss, as_option.c_str(),
 				    (char*)NULL)) {
@@ -1020,28 +794,14 @@
 	ret = -EINVAL;
 	break;
       }
-<<<<<<< HEAD
-      if (oss && ((!opt.is_safe()) &&
-		  (observers.find(opt.name) == observers.end()))) {
-	*oss << "You cannot change " << opt.name << " using injectargs.\n";
-        return -ENOSYS;
-      }
-      ret = set_val_impl(val, opt, &error_message);
-=======
       ret = _set_val(values, tracker,  val, opt, level, &error_message);
->>>>>>> 3ad2dfa4
       break;
     }
     ++o;
   }
 
-<<<<<<< HEAD
-  if (ret != 0 || !error_message.empty()) {
-    assert(!option_name.empty());
-=======
   if (ret < 0 || !error_message.empty()) {
     ceph_assert(!option_name.empty());
->>>>>>> 3ad2dfa4
     if (oss) {
       *oss << "Parse error setting " << option_name << " to '"
            << val << "' using injectargs";
@@ -1082,60 +842,7 @@
 
 void md_config_t::set_safe_to_start_threads()
 {
-<<<<<<< HEAD
-  /* Maps observers to the configuration options that they care about which
-   * have changed. */
-  typedef std::map < md_config_obs_t*, std::set <std::string> > rev_obs_map_t;
-
-  expand_all_meta();
-
-  // expand_all_meta could have modified anything.  Copy it all out again.
-  for (const auto &i : legacy_values) {
-    const auto &name = i.first;
-    const auto &option = schema.at(name);
-    auto ptr = i.second;
-
-    update_legacy_val(option, ptr);
-  }
-
-  // create the reverse observer mapping, mapping observers to the set of
-  // changed keys that they'll get.
-  rev_obs_map_t robs;
-  std::set <std::string> empty_set;
-  char buf[128];
-  char *bufptr = (char*)buf;
-  for (changed_set_t::const_iterator c = changed.begin();
-       c != changed.end(); ++c) {
-    const std::string &key(*c);
-    pair < obs_map_t::iterator, obs_map_t::iterator >
-      range(observers.equal_range(key));
-    if ((oss) &&
-	(!_get_val(key.c_str(), &bufptr, sizeof(buf))) &&
-	!_internal_field(key)) {
-      (*oss) << key << " = '" << buf << "' ";
-      if (range.first == range.second) {
-	(*oss) << "(not observed, change may require restart) ";
-      }
-    }
-    for (obs_map_t::iterator r = range.first; r != range.second; ++r) {
-      rev_obs_map_t::value_type robs_val(r->second, empty_set);
-      pair < rev_obs_map_t::iterator, bool > robs_ret(robs.insert(robs_val));
-      std::set <std::string> &keys(robs_ret.first->second);
-      keys.insert(key);
-    }
-  }
-
-  changed.clear();
-
-  // Make any pending observer callbacks
-  for (rev_obs_map_t::const_iterator r = robs.begin(); r != robs.end(); ++r) {
-    md_config_obs_t *obs = r->first;
-    obs->handle_conf_change(this, r->second);
-  }
-
-=======
   safe_to_start_threads = true;
->>>>>>> 3ad2dfa4
 }
 
 void md_config_t::_clear_safe_to_start_threads()
@@ -1176,58 +883,6 @@
   return ret;
 }
 
-<<<<<<< HEAD
-void md_config_t::set_val_or_die(const std::string &key,
-                                 const std::string &val,
-                                 bool meta)
-{
-  std::stringstream err;
-  int ret = set_val(key, val, meta, &err);
-  if (ret != 0) {
-    std::cerr << "set_val_or_die(" << key << "): " << err.str();
-  }
-  assert(ret == 0);
-}
-
-int md_config_t::set_val(const std::string &key, const char *val,
-    bool meta, std::stringstream *err_ss)
-{
-  Mutex::Locker l(lock);
-  if (key.empty()) {
-    if (err_ss) *err_ss << "No key specified";
-    return -EINVAL;
-  }
-  if (!val) {
-    return -EINVAL;
-  }
-
-  std::string v(val);
-  if (meta)
-    expand_meta(v, &std::cerr);
-
-  string k(ConfFile::normalize_key_name(key));
-
-  // subsystems?
-  if (strncmp(k.c_str(), "debug_", 6) == 0) {
-    for (size_t o = 0; o < subsys.get_num(); o++) {
-      std::string as_option = "debug_" + subsys.get_name(o);
-      if (k == as_option) {
-	int log, gather;
-	int r = sscanf(v.c_str(), "%d/%d", &log, &gather);
-	if (r >= 1) {
-	  if (r < 2) {
-	    gather = log;
-          }
-	  subsys.set_log_level(o, log);
-	  subsys.set_gather_level(o, gather);
-          if (err_ss) *err_ss << "Set " << k << " to " << log << "/" << gather;
-	  return 0;
-	}
-        if (err_ss) {
-          *err_ss << "Invalid debug level, should be <int> or <int>/<int>";
-        }
-	return -EINVAL;
-=======
 void md_config_t::set_val_or_die(ConfigValues& values,
 				 const ConfigTracker& tracker,
 				 const std::string &key,
@@ -1297,7 +952,6 @@
 	string val;
 	conf_stringify(_get_val_default(i.second), &val);
 	encode(val, bl);
->>>>>>> 3ad2dfa4
       }
     }
     encode(n, defaults_bl);
@@ -1306,19 +960,6 @@
   *bl = defaults_bl;
 }
 
-<<<<<<< HEAD
-  const auto &opt_iter = schema.find(k);
-  if (opt_iter != schema.end()) {
-    const Option &opt = opt_iter->second;
-    if ((!opt.is_safe()) && internal_safe_to_start_threads) {
-      // If threads have been started and the option is not thread safe
-      if (observers.find(opt.name) == observers.end()) {
-        // And there is no observer to safely change it...
-        // You lose.
-        if (err_ss) *err_ss << "Configuration option '" << key << "' may "
-                    "not be modified at runtime";
-        return -ENOSYS;
-=======
 void md_config_t::get_config_bl(
   const ConfigValues& values,
   uint64_t have_version,
@@ -1353,7 +994,6 @@
       const Option *opt = find_option(i.first);
       if (!opt) {
 	continue;
->>>>>>> 3ad2dfa4
       }
       ++n;
       encode(i.first, bl);
@@ -1363,17 +1003,6 @@
       conf_stringify(_get_val_default(*opt), &val);
       encode(val, bl);
     }
-<<<<<<< HEAD
-
-    std::string error_message;
-    int r = set_val_impl(v, opt, &error_message);
-    if (r == 0) {
-      if (err_ss) *err_ss << "Set " << opt.name << " to " << v;
-    } else {
-      if (err_ss) *err_ss << error_message;
-    }
-    return r;
-=======
     encode(n, values_bl);
     values_bl.claim_append(bl);
     encode(ignored_mon_values, values_bl);
@@ -1382,20 +1011,14 @@
   if (have_version != values_bl_version) {
     *bl = values_bl;
     *got_version = values_bl_version;
->>>>>>> 3ad2dfa4
-  }
-}
-
-<<<<<<< HEAD
-  if (err_ss) *err_ss << "Configuration option not found: '" << key << "'";
-  return -ENOENT;
-=======
+  }
+}
+
 int md_config_t::get_val(const ConfigValues& values,
 			 const std::string &key, char **buf, int len) const
 {
   string k(ConfFile::normalize_key_name(key));
   return _get_val_cstr(values, k, buf, len);
->>>>>>> 3ad2dfa4
 }
 
 int md_config_t::get_val(
@@ -1406,27 +1029,19 @@
   return conf_stringify(get_val_generic(values, key), val);
 }
 
-<<<<<<< HEAD
-int md_config_t::get_val(const std::string &key, char **buf, int len) const
-=======
 Option::value_t md_config_t::get_val_generic(
   const ConfigValues& values,
   const std::string &key) const
->>>>>>> 3ad2dfa4
 {
   string k(ConfFile::normalize_key_name(key));
   return _get_val(values, k);
 }
 
-<<<<<<< HEAD
-Option::value_t md_config_t::get_val_generic(const std::string &key) const
-=======
 Option::value_t md_config_t::_get_val(
   const ConfigValues& values,
   const std::string &key,
   expand_stack_t *stack,
   std::ostream *err) const
->>>>>>> 3ad2dfa4
 {
   if (key.empty()) {
     return Option::value_t(boost::blank());
@@ -1444,9 +1059,6 @@
   return _get_val(values, *o, stack, err);
 }
 
-<<<<<<< HEAD
-Option::value_t md_config_t::_get_val(const std::string &key) const
-=======
 Option::value_t md_config_t::_get_val(
   const ConfigValues& values,
   const Option& o,
@@ -1464,7 +1076,6 @@
 
 Option::value_t md_config_t::_get_val_nometa(const ConfigValues& values,
 					     const Option& o) const
->>>>>>> 3ad2dfa4
 {
   if (auto [value, found] = values.get_value(o.name, -1); found) {
     return value;
@@ -1473,11 +1084,6 @@
   }
 }
 
-<<<<<<< HEAD
-  if (key.empty()) {
-    return Option::value_t(boost::blank());
-  }
-=======
 const Option::value_t& md_config_t::_get_val_default(const Option& o) const
 {
   bool has_daemon_default = !boost::get<boost::blank>(&o.daemon_value);
@@ -1487,7 +1093,6 @@
     return o.value;
   }
 }
->>>>>>> 3ad2dfa4
 
 void md_config_t::early_expand_meta(
   const ConfigValues& values,
@@ -1501,29 +1106,6 @@
   conf_stringify(v, &val);
 }
 
-<<<<<<< HEAD
-  const auto &opt_iter = schema.find(k);
-  if (opt_iter != schema.end()) {
-    // Using .at() is safe because all keys in the schema always have
-    // entries in ::values
-    return values.at(k);
-  } else {
-    return Option::value_t(boost::blank());
-  }
-}
-
-int md_config_t::_get_val(const std::string &key, std::string *value) const {
-  assert(lock.is_locked());
-
-  std::string normalized_key(ConfFile::normalize_key_name(key));
-  Option::value_t config_value = _get_val(normalized_key.c_str());
-  if (!boost::get<boost::blank>(&config_value)) {
-    ostringstream oss;
-    if (bool *flag = boost::get<bool>(&config_value)) {
-      oss << (*flag ? "true" : "false");
-    } else if (double *dp = boost::get<double>(&config_value)) {
-      oss << std::fixed << *dp;
-=======
 bool md_config_t::finalize_reexpand_meta(ConfigValues& values,
 					 const ConfigTracker& tracker)
 {
@@ -1587,7 +1169,6 @@
 	var = str->substr(pos + 2, endpos - pos - 2);
 	endpos++;
       }
->>>>>>> 3ad2dfa4
     } else {
       // ...$foo...
       endpos = str->find_first_not_of(valid_chars, pos + 1);
@@ -1675,17 +1256,6 @@
   return Option::value_t(out);
 }
 
-<<<<<<< HEAD
-int md_config_t::_get_val(const std::string &key, char **buf, int len) const
-{
-  assert(lock.is_locked());
-
-  if (key.empty())
-    return -EINVAL;
-
-  string val ;
-  if (_get_val(key, &val) == 0) {
-=======
 int md_config_t::_get_val_cstr(
   const ConfigValues& values,
   const std::string &key, char **buf, int len) const
@@ -1695,7 +1265,6 @@
 
   string val;
   if (conf_stringify(_get_val(values, key), &val) == 0) {
->>>>>>> 3ad2dfa4
     int l = val.length() + 1;
     if (len == -1) {
       *buf = (char*)malloc(l);
@@ -1709,21 +1278,6 @@
   }
 
   string k(ConfFile::normalize_key_name(key));
-<<<<<<< HEAD
-  // subsys?
-  for (size_t o = 0; o < subsys.get_num(); o++) {
-    std::string as_option = "debug_" + subsys.get_name(o);
-    if (k == as_option) {
-      if (len == -1) {
-	*buf = (char*)malloc(20);
-	len = 20;
-      }
-      int l = snprintf(*buf, len, "%d/%d", subsys.get_log_level(o), subsys.get_gather_level(o));
-      return (l == len) ? -ENAMETOOLONG : 0;
-    }
-  }
-=======
->>>>>>> 3ad2dfa4
 
   // couldn't find a configuration option with key 'k'
   return -ENOENT;
@@ -1741,12 +1295,6 @@
       keys->push_back(negative_flag_prefix + opt.name);
     }
   }
-<<<<<<< HEAD
-  for (size_t i = 0; i < subsys.get_num(); ++i) {
-    keys->push_back("debug_" + subsys.get_name(i));
-  }
-=======
->>>>>>> 3ad2dfa4
 }
 
 /* The order of the sections here is important.  The first section in the
@@ -1780,17 +1328,12 @@
   return 0;
 }
 
-<<<<<<< HEAD
-int md_config_t::get_val_from_conf_file(const std::vector <std::string> &sections,
-		    const std::string &key, std::string &out, bool emeta) const
-=======
 int md_config_t::get_val_from_conf_file(
   const ConfigValues& values,
   const std::vector <std::string> &sections,
   const std::string &key,
   std::string &out,
   bool emeta) const
->>>>>>> 3ad2dfa4
 {
   int r = _get_val_from_conf_file(sections, key, out);
   if (r < 0) {
@@ -1804,15 +1347,10 @@
   return 0;
 }
 
-<<<<<<< HEAD
-int md_config_t::_get_val_from_conf_file(const std::vector <std::string> &sections,
-					 const std::string &key, std::string &out, bool emeta) const
-=======
 int md_config_t::_get_val_from_conf_file(
   const std::vector <std::string> &sections,
   const std::string &key,
   std::string &out) const
->>>>>>> 3ad2dfa4
 {
   std::vector <std::string>::const_iterator s = sections.begin();
   std::vector <std::string>::const_iterator s_end = sections.end();
@@ -1827,127 +1365,6 @@
   return -ENOENT;
 }
 
-<<<<<<< HEAD
-int md_config_t::set_val_impl(const std::string &raw_val, const Option &opt,
-                              std::string *error_message)
-{
-  assert(lock.is_locked());
-
-  std::string val = raw_val;
-
-  int r = opt.pre_validate(&val, error_message);
-  if (r != 0) {
-    return r;
-  }
-
-  Option::value_t new_value;
-  if (opt.type == Option::TYPE_INT) {
-    int64_t f = strict_si_cast<int64_t>(val.c_str(), error_message);
-    if (!error_message->empty()) {
-      return -EINVAL;
-    }
-    new_value = f;
-  } else if (opt.type == Option::TYPE_UINT) {
-    uint64_t f = strict_si_cast<uint64_t>(val.c_str(), error_message);
-    if (!error_message->empty()) {
-      return -EINVAL;
-    }
-    new_value = f;
-  } else if (opt.type == Option::TYPE_STR) {
-    new_value = val;
-  } else if (opt.type == Option::TYPE_FLOAT) {
-    double f = strict_strtod(val.c_str(), error_message);
-    if (!error_message->empty()) {
-      return -EINVAL;
-    } else {
-      new_value = f;
-    }
-  } else if (opt.type == Option::TYPE_BOOL) {
-    if (strcasecmp(val.c_str(), "false") == 0) {
-      new_value = false;
-    } else if (strcasecmp(val.c_str(), "true") == 0) {
-      new_value = true;
-    } else {
-      int b = strict_strtol(val.c_str(), 10, error_message);
-      if (!error_message->empty()) {
-	return -EINVAL;
-      }
-      new_value = !!b;
-    }
-  } else if (opt.type == Option::TYPE_ADDR) {
-    entity_addr_t addr;
-    if (!addr.parse(val.c_str())){
-      return -EINVAL;
-    }
-    new_value = addr;
-  } else if (opt.type == Option::TYPE_UUID) {
-    uuid_d uuid;
-    if (!uuid.parse(val.c_str())) {
-      return -EINVAL;
-    }
-    new_value = uuid;
-  } else {
-    ceph_abort();
-  }
-
-  r = opt.validate(new_value, error_message);
-  if (r != 0) {
-    return r;
-  }
-
-
-  // Apply the value to its entry in the `values` map
-  values[opt.name] = new_value;
-
-  // Apply the value to its legacy field, if it has one
-  auto legacy_ptr_iter = legacy_values.find(std::string(opt.name));
-  if (legacy_ptr_iter != legacy_values.end()) {
-    update_legacy_val(opt, legacy_ptr_iter->second);
-  }
-
-  changed.insert(opt.name);
-  return 0;
-}
-
-/**
- * Handles assigning from a variant-of-types to a variant-of-pointers-to-types
- */
-class assign_visitor : public boost::static_visitor<>
-{
-  md_config_t *conf;
-  Option::value_t val;
-  public:
-
-  assign_visitor(md_config_t *conf_, Option::value_t val_)
-    : conf(conf_), val(val_)
-  {}
-
-  template <typename T>
-  void operator()( T md_config_t::* ptr) const
-  {
-    T *member = const_cast<T *>(&(conf->*(boost::get<const T md_config_t::*>(ptr))));
-
-    *member = boost::get<T>(val);
-  }
-};
-
-void md_config_t::update_legacy_val(const Option &opt,
-                                    md_config_t::member_ptr_t member_ptr)
-{
-  if (boost::get<boost::blank>(&values.at(opt.name))) {
-    // This shouldn't happen, but if it does then just don't even
-    // try to assign to the legacy field.
-    return;
-  }
-
-  boost::apply_visitor(assign_visitor(this, values.at(opt.name)), member_ptr);
-}
-
-
-static const char *CONF_METAVARIABLES[] = {
-  "data_dir", // put this first: it may contain some of the others
-  "cluster", "type", "name", "host", "num", "id", "pid", "cctid"
-=======
 int md_config_t::_set_val(
   ConfigValues& values,
   const ConfigTracker& observers,
@@ -2078,186 +1495,19 @@
     auto member = const_cast<T*>(&(conf->*(boost::get<const T Config::*>(ptr))));
     *member = boost::apply_visitor(get_size_visitor<T>{}, val);
   }
->>>>>>> 3ad2dfa4
 };
 } // anonymous namespace
 
 void md_config_t::update_legacy_vals(ConfigValues& values)
 {
-<<<<<<< HEAD
-  // Expand all metavariables
-  ostringstream oss;
-  for (const auto &i : schema) {
-    const Option &opt = i.second;
-
-    if (opt.type == Option::TYPE_STR) {
-      list<const Option*> stack;
-      std::string *str = boost::get<std::string>(&(values.at(opt.name)));
-      assert(str != nullptr);  // Non-string values should never get in
-      expand_meta(*str, &opt, stack, &oss);
-    }
-=======
   for (const auto &i : legacy_values) {
     const auto &name = i.first;
     const auto &option = schema.at(name);
     auto ptr = i.second;
     update_legacy_val(values, option, ptr);
->>>>>>> 3ad2dfa4
-  }
-}
-
-<<<<<<< HEAD
-bool md_config_t::expand_meta(std::string &val,
-			      std::ostream *oss) const
-{
-  list<const Option*> stack;
-  return expand_meta(val, NULL, stack, oss);
-}
-
-bool md_config_t::expand_meta(std::string &origval,
-			      const Option *opt,
-			      std::list<const Option *> stack,
-			      std::ostream *oss) const
-{
-  assert(lock.is_locked());
-
-  // no $ means no variable expansion is necessary
-  if (origval.find("$") == string::npos)
-    return false;
-
-  // ignore an expansion loop and create a human readable
-  // message about it
-  if (opt) {
-    for (const auto stack_ptr : stack) {
-      if (opt->name == stack_ptr->name) {
-	*oss << "variable expansion loop at "
-	     << opt->name << "=" << origval << std::endl;
-	*oss << "expansion stack: " << std::endl;
-	for (const auto j : stack) {
-          std::string val;
-          _get_val(j->name, &val);
-	  *oss << j->name << "=" << val << std::endl;
-	}
-	return false;
-      }
-    }
-
-    stack.push_front(opt);
-  }
-
-  bool found_meta = false;
-  string out;
-  string val = origval;
-  for (string::size_type s = 0; s < val.size(); ) {
-    if (val[s] != '$') {
-      out += val[s++];
-      continue;
-    }
-
-    // try to parse the variable name into var, either \$\{(.+)\} or
-    // \$[a-z\_]+
-    const char *valid_chars = "abcdefghijklmnopqrstuvwxyz_";
-    string var;
-    size_t endpos = 0;
-    if (val[s+1] == '{') {
-      // ...${foo_bar}...
-      endpos = val.find_first_not_of(valid_chars, s+2);
-      if (endpos != std::string::npos &&
-	  val[endpos] == '}') {
-	var = val.substr(s+2, endpos-s-2);
-	endpos++;
-      }
-    } else {
-      // ...$foo...
-      endpos = val.find_first_not_of(valid_chars, s+1);
-      if (endpos != std::string::npos)
-	var = val.substr(s+1, endpos-s-1);
-      else
-	var = val.substr(s+1);
-    }
-
-    bool expanded = false;
-    if (var.length()) {
-      // special metavariable?
-      for (int i = 0; i < NUM_CONF_METAVARIABLES; ++i) {
-	if (var != CONF_METAVARIABLES[i])
-	  continue;
-	//cout << "  meta match of " << var << " " << CONF_METAVARIABLES[i] << std::endl;
-	if (var == "type")
-	  out += name.get_type_name();
-	else if (var == "cluster")
-	  out += cluster;
-	else if (var == "name")
-          out += name.to_cstr();
-	else if (var == "host")
-        {
-          if (host == "")
-            out += ceph_get_short_hostname();
-          else
-	    out += host;
-        }
-	else if (var == "num")
-	  out += name.get_id().c_str();
-	else if (var == "id")
-	  out += name.get_id().c_str();
-	else if (var == "pid")
-	  out += stringify(getpid());
-	else if (var == "cctid")
-	  out += stringify((unsigned long long)this);
-	else if (var == "data_dir") {
-	  if (data_dir_option.length()) {
-	    char *vv = NULL;
-	    _get_val(data_dir_option.c_str(), &vv, -1);
-	    string tmp = vv;
-	    free(vv);
-	    expand_meta(tmp, NULL, stack, oss);
-	    out += tmp;
-	  } else {
-	    // this isn't really right, but it'll result in a mangled
-	    // non-existent path that will fail any search list
-	    out += "$data_dir";
-	  }
-	} else
-	  ceph_abort(); // unreachable
-	expanded = true;
-      }
-
-      if (!expanded) {
-	// config option?
-        const auto other_opt_iter = schema.find(var);
-        if (other_opt_iter != schema.end()) {
-          const Option &other_opt = other_opt_iter->second;
-          if (other_opt.type == Option::TYPE_STR) {
-            // The referenced option is a string, it may need substitution
-            // before inserting.
-            Option::value_t *other_val_ptr = const_cast<Option::value_t*>(&(values.at(other_opt.name)));
-            std::string *other_opt_val = boost::get<std::string>(other_val_ptr);
-            expand_meta(*other_opt_val, &other_opt, stack, oss);
-            out += *other_opt_val;
-          } else {
-            // The referenced option is not a string: retrieve and insert
-            // its stringized form.
-            char *vv = NULL;
-            _get_val(other_opt.name, &vv, -1);
-            out += vv;
-            free(vv);
-          }
-          expanded = true;
-	}
-      }
-    }
-
-    if (expanded) {
-      found_meta = true;
-      s = endpos;
-    } else {
-      out += val[s++];
-    }
-  }
-  // override the original value with the expanded value
-  origval = out;
-  return found_meta;
-=======
+  }
+}
+
 void md_config_t::update_legacy_val(ConfigValues& values,
 				    const Option &opt,
                                     md_config_t::member_ptr_t member_ptr)
@@ -2279,7 +1529,6 @@
   } else {
     f->dump_stream(ceph_conf_level_name(level)) << Option::to_str(in);
   }
->>>>>>> 3ad2dfa4
 }
 
 void md_config_t::diff(
@@ -2287,22 +1536,9 @@
   Formatter *f,
   string name) const
 {
-<<<<<<< HEAD
-  Mutex::Locker l(lock);
-
-  char local_buf[4096];
-  char other_buf[4096];
-  for (const auto &i : schema) {
-    const Option &opt = i.second;
-    if (!setting.empty()) {
-      if (setting != opt.name) {
-        continue;
-      }
-=======
   values.for_each([this, f, &values] (auto& name, auto& configs) {
     if (configs.empty()) {
       return;
->>>>>>> 3ad2dfa4
     }
     f->open_object_section(name.c_str());
     const Option *o = find_option(name);
@@ -2322,8 +1558,4 @@
 void md_config_t::complain_about_parse_errors(CephContext *cct)
 {
   ::complain_about_parse_errors(cct, &parse_errors);
-<<<<<<< HEAD
-}
-=======
-}
->>>>>>> 3ad2dfa4
+}