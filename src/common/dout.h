// -*- mode:C++; tab-width:8; c-basic-offset:2; indent-tabs-mode:t -*-
// vim: ts=8 sw=2 smarttab
/*
 * Ceph - scalable distributed file system
 *
 * Copyright (C) 2004-2010 Sage Weil <sage@newdream.net>
 * Copyright (C) 2010 Dreamhost
 *
 * This is free software; you can redistribute it and/or
 * modify it under the terms of the GNU Lesser General Public
 * License version 2.1, as published by the Free Software
 * Foundation.  See file COPYING.
 *
 */

#ifndef CEPH_DOUT_H
#define CEPH_DOUT_H

#include <type_traits>

<<<<<<< HEAD
=======
#include "include/ceph_assert.h"
#ifdef WITH_SEASTAR
#include <seastar/util/log.hh>
#include "crimson/common/log.h"
#include "crimson/common/config_proxy.h"
#else
>>>>>>> f8781be9
#include "global/global_context.h"
#include "common/ceph_context.h"
#include "common/config.h"
#include "common/likely.h"
#include "common/Clock.h"
#include "log/Log.h"
#endif

extern void dout_emergency(const char * const str);
extern void dout_emergency(const std::string &str);

// intentionally conflict with endl
class _bad_endl_use_dendl_t { public: _bad_endl_use_dendl_t(int) {} };
static const _bad_endl_use_dendl_t endl = 0;
inline std::ostream& operator<<(std::ostream& out, _bad_endl_use_dendl_t) {
  ceph_abort_msg("you are using the wrong endl.. use std::endl or dendl");
  return out;
}

class DoutPrefixProvider {
public:
  virtual std::ostream& gen_prefix(std::ostream& out) const = 0;
  virtual CephContext *get_cct() const = 0;
  virtual unsigned get_subsys() const = 0;
  virtual ~DoutPrefixProvider() {}
};

// a prefix provider with empty prefix
class NoDoutPrefix : public DoutPrefixProvider {
  CephContext *const cct;
  const unsigned subsys;
 public:
  NoDoutPrefix(CephContext *cct, unsigned subsys) : cct(cct), subsys(subsys) {}

  std::ostream& gen_prefix(std::ostream& out) const override { return out; }
  CephContext *get_cct() const override { return cct; }
  unsigned get_subsys() const override { return subsys; }
};

// a prefix provider with static (const char*) prefix
class DoutPrefix : public NoDoutPrefix {
  const char *const prefix;
 public:
  DoutPrefix(CephContext *cct, unsigned subsys, const char *prefix)
    : NoDoutPrefix(cct, subsys), prefix(prefix) {}

  std::ostream& gen_prefix(std::ostream& out) const override {
    return out << prefix;
  }
};

// a prefix provider that composes itself on top of another
class DoutPrefixPipe : public DoutPrefixProvider {
  const DoutPrefixProvider& dpp;
 public:
  DoutPrefixPipe(const DoutPrefixProvider& dpp) : dpp(dpp) {}

  std::ostream& gen_prefix(std::ostream& out) const override final {
    dpp.gen_prefix(out);
    add_prefix(out);
    return out;
  }
  CephContext *get_cct() const override { return dpp.get_cct(); }
  unsigned get_subsys() const override { return dpp.get_subsys(); }

  virtual void add_prefix(std::ostream& out) const = 0;
};

// helpers
namespace ceph::dout {

template<typename T>
struct dynamic_marker_t {
  T value;
  operator T() const { return value; }
};

template<typename T>
dynamic_marker_t<T> need_dynamic(T&& t) {
  return dynamic_marker_t<T>{ std::forward<T>(t) };
}

template<typename T>
struct is_dynamic : public std::false_type {};

template<typename T>
struct is_dynamic<dynamic_marker_t<T>> : public std::true_type {};

} // ceph::dout

// generic macros
#define dout_prefix *_dout

#ifdef WITH_SEASTAR
#define dout_impl(cct, sub, v)                                          \
  do {                                                                  \
    if (ceph::common::local_conf()->subsys.should_gather(sub, v)) {     \
      seastar::logger& _logger = ceph::get_logger(sub);                 \
      const auto _lv = v;                                               \
      std::ostringstream _out;                                          \
      std::ostream* _dout = &_out;
#define dendl_impl                              \
     "";                                        \
      const std::string _s = _out.str();        \
      if (_lv < 0) {                            \
        _logger.error(_s.c_str());              \
      } else if (_lv < 1) {                     \
        _logger.warn(_s.c_str());               \
      } else if (_lv < 5) {                     \
        _logger.info(_s.c_str());               \
      } else if (_lv < 10) {                    \
        _logger.debug(_s.c_str());              \
      } else {                                  \
        _logger.trace(_s.c_str());              \
      }                                         \
    }                                           \
  } while (0)
#else
#define dout_impl(cct, sub, v)						\
  do {									\
  const bool should_gather = [&](const auto cctX) {			\
    if constexpr (ceph::dout::is_dynamic<decltype(sub)>::value ||	\
		  ceph::dout::is_dynamic<decltype(v)>::value) {		\
      return cctX->_conf->subsys.should_gather(sub, v);			\
    } else {								\
      /* The parentheses are **essential** because commas in angle	\
       * brackets are NOT ignored on macro expansion! A language's	\
       * limitation, sorry. */						\
      return (cctX->_conf->subsys.template should_gather<sub, v>());	\
    }									\
<<<<<<< HEAD
    static size_t _log_exp_length = 80; 				\
    ceph::logging::Entry *_dout_e = cct->_log->create_entry(v, sub, &_log_exp_length);	\
    ostream _dout_os(&_dout_e->m_streambuf);				\
=======
  }(cct);								\
									\
  if (should_gather) {							\
    ceph::logging::MutableEntry _dout_e(v, sub);                        \
>>>>>>> f8781be9
    static_assert(std::is_convertible<decltype(&*cct), 			\
				      CephContext* >::value,		\
		  "provided cct must be compatible with CephContext*"); \
    auto _dout_cct = cct;						\
<<<<<<< HEAD
    std::ostream* _dout = &_dout_os;
=======
    std::ostream* _dout = &_dout_e.get_ostream();

#define dendl_impl std::flush;                                          \
    _dout_cct->_log->submit_entry(std::move(_dout_e));                  \
  }                                                                     \
  } while (0)
#endif	// WITH_SEASTAR
>>>>>>> f8781be9

#define lsubdout(cct, sub, v)  dout_impl(cct, ceph_subsys_##sub, v) dout_prefix
#define ldout(cct, v)  dout_impl(cct, dout_subsys, v) dout_prefix
#define lderr(cct) dout_impl(cct, ceph_subsys_, -1) dout_prefix

#define ldpp_dout(dpp, v) 						\
  if (decltype(auto) pdpp = (dpp); pdpp) /* workaround -Wnonnull-compare for 'this' */ \
    dout_impl(pdpp->get_cct(), ceph::dout::need_dynamic(pdpp->get_subsys()), v) \
      pdpp->gen_prefix(*_dout)

#define lgeneric_subdout(cct, sub, v) dout_impl(cct, ceph_subsys_##sub, v) *_dout
#define lgeneric_dout(cct, v) dout_impl(cct, ceph_subsys_, v) *_dout
#define lgeneric_derr(cct) dout_impl(cct, ceph_subsys_, -1) *_dout

#define ldlog_p1(cct, sub, lvl)                 \
  (cct->_conf->subsys.should_gather((sub), (lvl)))

#define dendl dendl_impl

#endif<|MERGE_RESOLUTION|>--- conflicted
+++ resolved
@@ -18,15 +18,12 @@
 
 #include <type_traits>
 
-<<<<<<< HEAD
-=======
 #include "include/ceph_assert.h"
 #ifdef WITH_SEASTAR
 #include <seastar/util/log.hh>
 #include "crimson/common/log.h"
 #include "crimson/common/config_proxy.h"
 #else
->>>>>>> f8781be9
 #include "global/global_context.h"
 #include "common/ceph_context.h"
 #include "common/config.h"
@@ -157,23 +154,14 @@
        * limitation, sorry. */						\
       return (cctX->_conf->subsys.template should_gather<sub, v>());	\
     }									\
-<<<<<<< HEAD
-    static size_t _log_exp_length = 80; 				\
-    ceph::logging::Entry *_dout_e = cct->_log->create_entry(v, sub, &_log_exp_length);	\
-    ostream _dout_os(&_dout_e->m_streambuf);				\
-=======
   }(cct);								\
 									\
   if (should_gather) {							\
     ceph::logging::MutableEntry _dout_e(v, sub);                        \
->>>>>>> f8781be9
     static_assert(std::is_convertible<decltype(&*cct), 			\
 				      CephContext* >::value,		\
 		  "provided cct must be compatible with CephContext*"); \
     auto _dout_cct = cct;						\
-<<<<<<< HEAD
-    std::ostream* _dout = &_dout_os;
-=======
     std::ostream* _dout = &_dout_e.get_ostream();
 
 #define dendl_impl std::flush;                                          \
@@ -181,7 +169,6 @@
   }                                                                     \
   } while (0)
 #endif	// WITH_SEASTAR
->>>>>>> f8781be9
 
 #define lsubdout(cct, sub, v)  dout_impl(cct, ceph_subsys_##sub, v) dout_prefix
 #define ldout(cct, v)  dout_impl(cct, dout_subsys, v) dout_prefix
