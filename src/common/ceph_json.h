--- conflicted
+++ resolved
@@ -142,13 +142,10 @@
 
   template<class T>
   static void decode_json(const char *name, T& val, const T& default_val, JSONObj *obj);
-<<<<<<< HEAD
-=======
 
   template<class T>
   static bool decode_json(const char *name, boost::optional<T>& val, JSONObj *obj, bool mandatory = false);
 
->>>>>>> f8781be9
 };
 
 template<class T>
