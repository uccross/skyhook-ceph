--- conflicted
+++ resolved
@@ -143,13 +143,10 @@
 
   template<class T>
   static void decode_json(const char *name, T& val, const T& default_val, JSONObj *obj);
-<<<<<<< HEAD
-=======
 
   template<class T>
   static bool decode_json(const char *name, boost::optional<T>& val, JSONObj *obj, bool mandatory = false);
 
->>>>>>> 3ad2dfa4
 };
 
 template<class T>
