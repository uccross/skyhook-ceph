// -*- mode:C++; tab-width:8; c-basic-offset:2; indent-tabs-mode:t -*-
// vim: ts=8 sw=2 smarttab
/*
 * Ceph - scalable distributed file system
 *
 * Copyright (C) 2004-2012 Inktank
 *
 * This is free software; you can redistribute it and/or
 * modify it under the terms of the GNU Lesser General Public
 * License version 2.1, as published by the Free Software
 * Foundation.  See file COPYING.
 *
 */

#include "common/pick_address.h"
#include "include/ipaddr.h"
#include "include/str_list.h"
#include "common/ceph_context.h"
#ifndef WITH_SEASTAR
#include "common/config.h"
#include "common/config_obs.h"
#endif
#include "common/debug.h"
#include "common/errno.h"
#include "common/numa.h"

#include <netdb.h>
#include <string>
#include <string.h>
#include <vector>

#define dout_subsys ceph_subsys_

const struct sockaddr *find_ip_in_subnet_list(
  CephContext *cct,
  const struct ifaddrs *ifa,
<<<<<<< HEAD
  const std::string &networks,
  const std::string &interfaces)
=======
  unsigned ipv,
  const std::string &networks,
  const std::string &interfaces,
  int numa_node)
>>>>>>> 3ad2dfa4
{
  std::list<string> nets;
  get_str_list(networks, nets);
  std::list<string> ifs;
  get_str_list(interfaces, ifs);
<<<<<<< HEAD

  // filter interfaces by name
  const struct ifaddrs *filtered = 0;
  if (ifs.empty()) {
    filtered = ifa;
  } else {
    if (nets.empty()) {
      lderr(cct) << "interface names specified but not network names" << dendl;
      exit(1);
    }
    const struct ifaddrs *t = ifa;
    struct ifaddrs *head = 0;
    while (t != NULL) {
      bool match = false;
      for (auto& i : ifs) {
	if (strcmp(i.c_str(), t->ifa_name) == 0) {
	  match = true;
	  break;
	}
      }
      if (match) {
	struct ifaddrs *n = new ifaddrs;
	memcpy(n, t, sizeof(*t));
	n->ifa_next = head;
	head = n;
      }
      t = t->ifa_next;
    }
    if (head == NULL) {
      lderr(cct) << "no interfaces matching " << ifs << dendl;
      exit(1);
    }
    filtered = head;
  }

  struct sockaddr *r = NULL;
  for (std::list<string>::iterator s = nets.begin(); s != nets.end(); ++s) {
    struct sockaddr_storage net;
    unsigned int prefix_len;

    if (!parse_network(s->c_str(), &net, &prefix_len)) {
      lderr(cct) << "unable to parse network: " << *s << dendl;
      exit(1);
    }

    const struct ifaddrs *found = find_ip_in_subnet(
      filtered,
      (struct sockaddr *) &net, prefix_len);
    if (found) {
      r = found->ifa_addr;
      break;
    }
  }

  if (filtered != ifa) {
    while (filtered) {
      struct ifaddrs *t = filtered->ifa_next;
      delete filtered;
      filtered = t;
    }
  }
=======

  // filter interfaces by name
  const struct ifaddrs *filtered = nullptr;
  if (ifs.empty()) {
    filtered = ifa;
  } else {
    if (nets.empty()) {
      lderr(cct) << "interface names specified but not network names" << dendl;
      exit(1);
    }
    const struct ifaddrs *t = ifa;
    struct ifaddrs *head = 0;
    while (t) {
      bool match = false;
      for (auto& i : ifs) {
	if (strcmp(i.c_str(), t->ifa_name) == 0) {
	  match = true;
	  break;
	}
      }
      if (match) {
	struct ifaddrs *n = new ifaddrs;
	memcpy(n, t, sizeof(*t));
	n->ifa_next = head;
	head = n;
      }
      t = t->ifa_next;
    }
    if (!head) {
      lderr(cct) << "no interfaces matching " << ifs << dendl;
      exit(1);
    }
    filtered = head;
  }

  struct sockaddr *r = nullptr;
  for (auto& s : nets) {
    struct sockaddr_storage net;
    unsigned int prefix_len;

    if (!parse_network(s.c_str(), &net, &prefix_len)) {
      lderr(cct) << "unable to parse network: " << s << dendl;
      exit(1);
    }

    switch (net.ss_family) {
    case AF_INET:
      if (!(ipv & CEPH_PICK_ADDRESS_IPV4)) {
	continue;
      }
      break;
    case AF_INET6:
      if (!(ipv & CEPH_PICK_ADDRESS_IPV6)) {
	continue;
      }
      break;
    }

    const struct ifaddrs *found = find_ip_in_subnet(
      filtered,
      (struct sockaddr *) &net, prefix_len, numa_node);
    if (found) {
      r = found->ifa_addr;
      break;
    }
  }

  if (filtered != ifa) {
    while (filtered) {
      struct ifaddrs *t = filtered->ifa_next;
      delete filtered;
      filtered = t;
    }
  }
>>>>>>> 3ad2dfa4

  return r;
}

#ifndef WITH_SEASTAR
// observe this change
struct Observer : public md_config_obs_t {
  const char *keys[2];
  explicit Observer(const char *c) {
    keys[0] = c;
    keys[1] = NULL;
  }

  const char** get_tracked_conf_keys() const override {
    return (const char **)keys;
  }
  void handle_conf_change(const ConfigProxy& conf,
			  const std::set <std::string> &changed) override {
    // do nothing.
  }
};

static void fill_in_one_address(CephContext *cct,
				const struct ifaddrs *ifa,
				const string networks,
				const string interfaces,
<<<<<<< HEAD
				const char *conf_var)
{
  const struct sockaddr *found = find_ip_in_subnet_list(cct, ifa, networks,
							interfaces);
=======
				const char *conf_var,
				int numa_node = -1)
{
  const struct sockaddr *found = find_ip_in_subnet_list(
    cct,
    ifa,
    CEPH_PICK_ADDRESS_IPV4|CEPH_PICK_ADDRESS_IPV6,
    networks,
    interfaces,
    numa_node);
>>>>>>> 3ad2dfa4
  if (!found) {
    lderr(cct) << "unable to find any IP address in networks '" << networks
	       << "' interfaces '" << interfaces << "'" << dendl;
    exit(1);
  }

  char buf[INET6_ADDRSTRLEN];
  int err;

  err = getnameinfo(found,
		    (found->sa_family == AF_INET)
		    ? sizeof(struct sockaddr_in)
		    : sizeof(struct sockaddr_in6),

		    buf, sizeof(buf),
		    nullptr, 0,
		    NI_NUMERICHOST);
  if (err != 0) {
    lderr(cct) << "unable to convert chosen address to string: " << gai_strerror(err) << dendl;
    exit(1);
  }

  Observer obs(conf_var);

  cct->_conf.add_observer(&obs);

  cct->_conf.set_val_or_die(conf_var, buf);
  cct->_conf.apply_changes(nullptr);

  cct->_conf.remove_observer(&obs);
}

void pick_addresses(CephContext *cct, int needs)
{
  struct ifaddrs *ifa;
  int r = getifaddrs(&ifa);
  auto public_addr = cct->_conf.get_val<entity_addr_t>("public_addr");
  auto public_network = cct->_conf.get_val<std::string>("public_network");
  auto public_network_interface =
    cct->_conf.get_val<std::string>("public_network_interface");
  auto cluster_addr = cct->_conf.get_val<entity_addr_t>("cluster_addr");
  auto cluster_network = cct->_conf.get_val<std::string>("cluster_network");
  auto cluster_network_interface =
    cct->_conf.get_val<std::string>("cluster_network_interface");

  if (r < 0) {
    string err = cpp_strerror(errno);
    lderr(cct) << "unable to fetch interfaces and addresses: " << err << dendl;
    exit(1);
  }

<<<<<<< HEAD
  if ((needs & CEPH_PICK_ADDRESS_PUBLIC)
      && cct->_conf->public_addr.is_blank_ip()
      && !cct->_conf->public_network.empty()) {
    fill_in_one_address(cct, ifa, cct->_conf->public_network,
			cct->_conf->get_val<string>("public_network_interface"),
			"public_addr");
  }

  if ((needs & CEPH_PICK_ADDRESS_CLUSTER)
      && cct->_conf->cluster_addr.is_blank_ip()) {
    if (!cct->_conf->cluster_network.empty()) {
      fill_in_one_address(
	cct, ifa, cct->_conf->cluster_network,
	cct->_conf->get_val<string>("cluster_network_interface"),
=======
  if ((needs & CEPH_PICK_ADDRESS_PUBLIC) &&
    public_addr.is_blank_ip() && !public_network.empty()) {
    fill_in_one_address(cct, ifa, public_network, public_network_interface,
      "public_addr");
  }

  if ((needs & CEPH_PICK_ADDRESS_CLUSTER) && cluster_addr.is_blank_ip()) {
    if (!cluster_network.empty()) {
      fill_in_one_address(cct, ifa, cluster_network, cluster_network_interface,
>>>>>>> 3ad2dfa4
	"cluster_addr");
    } else {
      if (!public_network.empty()) {
        lderr(cct) << "Public network was set, but cluster network was not set " << dendl;
        lderr(cct) << "    Using public network also for cluster network" << dendl;
<<<<<<< HEAD
        fill_in_one_address(
	  cct, ifa, cct->_conf->public_network,
	  cct->_conf->get_val<string>("public_network_interface"),
	  "cluster_addr");
=======
        fill_in_one_address(cct, ifa, public_network, public_network_interface,
          "cluster_addr");
      }
    }
  }

  freeifaddrs(ifa);
}
#endif	// !WITH_SEASTAR

static int fill_in_one_address(
  CephContext *cct,
  const struct ifaddrs *ifa,
  unsigned ipv,
  const string networks,
  const string interfaces,
  entity_addrvec_t *addrs,
  int numa_node = -1)
{
  const struct sockaddr *found = find_ip_in_subnet_list(cct, ifa, ipv, networks,
							interfaces, numa_node);
  if (!found) {
    std::string ip_type = "";
    if ((ipv & CEPH_PICK_ADDRESS_IPV4) && (ipv & CEPH_PICK_ADDRESS_IPV6)) {
      ip_type = "IPv4 or IPv6";
    } else if (ipv & CEPH_PICK_ADDRESS_IPV4) {
      ip_type = "IPv4";
    } else {
      ip_type = "IPv6";
    }
    lderr(cct) << "unable to find any " << ip_type << " address in networks '"
               << networks << "' interfaces '" << interfaces << "'" << dendl;
    return -1;
  }

  char buf[INET6_ADDRSTRLEN];
  int err;

  err = getnameinfo(found,
		    (found->sa_family == AF_INET)
		    ? sizeof(struct sockaddr_in)
		    : sizeof(struct sockaddr_in6),

		    buf, sizeof(buf),
		    nullptr, 0,
		    NI_NUMERICHOST);
  if (err != 0) {
    lderr(cct) << "unable to convert chosen address to string: " << gai_strerror(err) << dendl;
    return -1;
  }

  entity_addr_t addr;
  const char *end = 0;
  bool r = addr.parse(buf, &end);
  if (!r) {
    return -1;
  }
  addrs->v.push_back(addr);
  return 0;
}

int pick_addresses(
  CephContext *cct,
  unsigned flags,
  struct ifaddrs *ifa,
  entity_addrvec_t *addrs,
  int preferred_numa_node)
{
  addrs->v.clear();

  unsigned addrt = (flags & (CEPH_PICK_ADDRESS_PUBLIC |
			     CEPH_PICK_ADDRESS_CLUSTER));
  if (addrt == 0 ||
      addrt == (CEPH_PICK_ADDRESS_PUBLIC |
		CEPH_PICK_ADDRESS_CLUSTER)) {
    return -EINVAL;
  }
  unsigned msgrv = flags & (CEPH_PICK_ADDRESS_MSGR1 |
			    CEPH_PICK_ADDRESS_MSGR2);
  if (msgrv == 0) {
    if (cct->_conf.get_val<bool>("ms_bind_msgr1")) {
      msgrv |= CEPH_PICK_ADDRESS_MSGR1;
    }
    if (cct->_conf.get_val<bool>("ms_bind_msgr2")) {
      msgrv |= CEPH_PICK_ADDRESS_MSGR2;
    }
    if (msgrv == 0) {
      return -EINVAL;
    }
  }
  unsigned ipv = flags & (CEPH_PICK_ADDRESS_IPV4 |
			  CEPH_PICK_ADDRESS_IPV6);
  if (ipv == 0) {
    if (cct->_conf.get_val<bool>("ms_bind_ipv4")) {
      ipv |= CEPH_PICK_ADDRESS_IPV4;
    }
    if (cct->_conf.get_val<bool>("ms_bind_ipv6")) {
      ipv |= CEPH_PICK_ADDRESS_IPV6;
    }
    if (ipv == 0) {
      return -EINVAL;
    }
    if (cct->_conf.get_val<bool>("ms_bind_prefer_ipv4")) {
      flags |= CEPH_PICK_ADDRESS_PREFER_IPV4;
    } else {
      flags &= ~CEPH_PICK_ADDRESS_PREFER_IPV4;
    }
  }

  entity_addr_t addr;
  string networks;
  string interfaces;
  if (addrt & CEPH_PICK_ADDRESS_PUBLIC) {
    addr = cct->_conf.get_val<entity_addr_t>("public_addr");
    networks = cct->_conf.get_val<std::string>("public_network");
    interfaces =
      cct->_conf.get_val<std::string>("public_network_interface");
  } else {
    addr = cct->_conf.get_val<entity_addr_t>("cluster_addr");
    networks = cct->_conf.get_val<std::string>("cluster_network");
    interfaces =
      cct->_conf.get_val<std::string>("cluster_network_interface");
    if (networks.empty()) {
      lderr(cct) << "Falling back to public interface" << dendl;
      // fall back to public_ network and interface if cluster is not set
      networks = cct->_conf.get_val<std::string>("public_network");
      interfaces =
	cct->_conf.get_val<std::string>("public_network_interface");
    }
  }
  if (addr.is_blank_ip() &&
      !networks.empty()) {
    int ipv4_r = !(ipv & CEPH_PICK_ADDRESS_IPV4) ? 0 : -1;
    int ipv6_r = !(ipv & CEPH_PICK_ADDRESS_IPV6) ? 0 : -1;
    // first try on preferred numa node (if >= 0), then anywhere.
    while (true) {
      // note: pass in ipv to filter the matching addresses
      if ((ipv & CEPH_PICK_ADDRESS_IPV4) &&
	  (flags & CEPH_PICK_ADDRESS_PREFER_IPV4)) {
	ipv4_r = fill_in_one_address(cct, ifa, CEPH_PICK_ADDRESS_IPV4,
                                     networks, interfaces, addrs,
                                     preferred_numa_node);
      }
      if (ipv & CEPH_PICK_ADDRESS_IPV6) {
	ipv6_r = fill_in_one_address(cct, ifa, CEPH_PICK_ADDRESS_IPV6,
                                     networks, interfaces, addrs,
                                     preferred_numa_node);
      }
      if ((ipv & CEPH_PICK_ADDRESS_IPV4) &&
	  !(flags & CEPH_PICK_ADDRESS_PREFER_IPV4)) {
	ipv4_r = fill_in_one_address(cct, ifa, CEPH_PICK_ADDRESS_IPV4,
                                     networks, interfaces, addrs,
                                     preferred_numa_node);
>>>>>>> 3ad2dfa4
      }
      if (ipv4_r >= 0 && ipv6_r >= 0) {
	break;
      }
      if (preferred_numa_node < 0) {
	return ipv4_r >= 0 && ipv6_r >= 0 ? 0 : -1;
      }
      preferred_numa_node = -1;      // try any numa node
    }
  }

  // note: we may have a blank addr here

  // ipv4 and/or ipv6?
  if (addrs->v.empty()) {
    addr.set_type(entity_addr_t::TYPE_MSGR2);
    if ((ipv & CEPH_PICK_ADDRESS_IPV4) &&
	(flags & CEPH_PICK_ADDRESS_PREFER_IPV4)) {
      addr.set_family(AF_INET);
      addrs->v.push_back(addr);
    }
    if (ipv & CEPH_PICK_ADDRESS_IPV6) {
      addr.set_family(AF_INET6);
      addrs->v.push_back(addr);
    }
    if ((ipv & CEPH_PICK_ADDRESS_IPV4) &&
	!(flags & CEPH_PICK_ADDRESS_PREFER_IPV4)) {
      addr.set_family(AF_INET);
      addrs->v.push_back(addr);
    }
  }

  // msgr2 or legacy or both?
  if (msgrv == (CEPH_PICK_ADDRESS_MSGR1 | CEPH_PICK_ADDRESS_MSGR2)) {
    vector<entity_addr_t> v;
    v.swap(addrs->v);
    for (auto a : v) {
      a.set_type(entity_addr_t::TYPE_MSGR2);
      if (flags & CEPH_PICK_ADDRESS_DEFAULT_MON_PORTS) {
	a.set_port(CEPH_MON_PORT_IANA);
      }
      addrs->v.push_back(a);
      a.set_type(entity_addr_t::TYPE_LEGACY);
      if (flags & CEPH_PICK_ADDRESS_DEFAULT_MON_PORTS) {
	a.set_port(CEPH_MON_PORT_LEGACY);
      }
      addrs->v.push_back(a);
    }
  } else if (msgrv == CEPH_PICK_ADDRESS_MSGR1) {
    for (auto& a : addrs->v) {
      a.set_type(entity_addr_t::TYPE_LEGACY);
    }
  } else {
    for (auto& a : addrs->v) {
      a.set_type(entity_addr_t::TYPE_MSGR2);
    }
  }

  return 0;
}

int pick_addresses(
  CephContext *cct,
  unsigned flags,
  entity_addrvec_t *addrs,
  int preferred_numa_node)
{
  struct ifaddrs *ifa;
  int r = getifaddrs(&ifa);
  if (r < 0) {
    r = -errno;
    string err = cpp_strerror(r);
    lderr(cct) << "unable to fetch interfaces and addresses: "
	       <<  cpp_strerror(r) << dendl;
    return r;
  }
  r = pick_addresses(cct, flags, ifa, addrs, preferred_numa_node);
  freeifaddrs(ifa);
  return r;
}

std::string pick_iface(CephContext *cct, const struct sockaddr_storage &network)
{
  struct ifaddrs *ifa;
  int r = getifaddrs(&ifa);
  if (r < 0) {
    string err = cpp_strerror(errno);
    lderr(cct) << "unable to fetch interfaces and addresses: " << err << dendl;
    return {};
  }

  const unsigned int prefix_len = max(sizeof(in_addr::s_addr), sizeof(in6_addr::s6_addr)) * CHAR_BIT;
  const struct ifaddrs *found = find_ip_in_subnet(
    ifa,
    (const struct sockaddr *) &network, prefix_len);

  std::string result;
  if (found) {
    result = found->ifa_name;
  }

  freeifaddrs(ifa);

  return result;
}


<<<<<<< HEAD
std::string pick_iface(CephContext *cct, const struct sockaddr_storage &network)
{
  struct ifaddrs *ifa;
  int r = getifaddrs(&ifa);
  if (r < 0) {
    string err = cpp_strerror(errno);
    lderr(cct) << "unable to fetch interfaces and addresses: " << err << dendl;
    return {};
  }

  const unsigned int prefix_len = max(sizeof(in_addr::s_addr), sizeof(in6_addr::s6_addr)) * CHAR_BIT;
  const struct ifaddrs *found = find_ip_in_subnet(ifa,
                                  (const struct sockaddr *) &network, prefix_len);

  std::string result;
  if (found) {
    result = found->ifa_name;
  }

  freeifaddrs(ifa);

  return result;
}


=======
>>>>>>> 3ad2dfa4
bool have_local_addr(CephContext *cct, const list<entity_addr_t>& ls, entity_addr_t *match)
{
  struct ifaddrs *ifa;
  int r = getifaddrs(&ifa);
  if (r < 0) {
    lderr(cct) << "unable to fetch interfaces and addresses: " << cpp_strerror(errno) << dendl;
    exit(1);
  }

  bool found = false;
  for (struct ifaddrs *addrs = ifa; addrs != nullptr; addrs = addrs->ifa_next) {
    if (addrs->ifa_addr) {
      entity_addr_t a;
      a.set_sockaddr(addrs->ifa_addr);
      for (auto& p : ls) {
        if (a.is_same_host(p)) {
          *match = p;
          found = true;
          goto out;
        }
      }
    }
  }

 out:
  freeifaddrs(ifa);
  return found;
}

int get_iface_numa_node(
  const std::string& iface,
  int *node)
{
  int ifatype = IFACE_DEFAULT;
  string ifa = iface;
  int pos = ifa.find(":");
  if (pos != string::npos) {
    ifa.erase(pos);
  }
  string fn = std::string("/sys/class/net/") + ifa + "/device/numa_node";
  int fd = ::open(fn.c_str(), O_RDONLY);
  if (fd < 0) {
    fn = std::string("/sys/class/net/") + ifa + "/bonding/slaves";
    fd = ::open(fn.c_str(), O_RDONLY);
    if (fd < 0) {
      return -errno;
    }
    ifatype = IFACE_BOND_PORT;
  } else {
    ifatype = IFACE_PHY_PORT;
  }

  int r = 0;
  char buf[1024];
  char *endptr = 0;
  int bond_node = -1;
  r = safe_read(fd, &buf, sizeof(buf));
  if (r < 0) {
    goto out;
  }
  buf[r] = 0;
  while (r > 0 && ::isspace(buf[--r])) {
    buf[r] = 0;
  }

  switch (ifatype) {
  case IFACE_PHY_PORT:
    *node = strtoll(buf, &endptr, 10);
    if (endptr != buf + strlen(buf)) {
      r = -EINVAL;
      goto out;
    }
    r = 0;
    break;
  case IFACE_BOND_PORT:
    std::vector<std::string> sv;
    char *q, *p = strtok_r(buf, " ", &q);
    while (p != NULL) {
      sv.push_back(p);
      p = strtok_r(NULL, " ", &q);
    }
    for (auto& iter : sv) {
      int bn = -1;
      r = get_iface_numa_node(iter, &bn);
      if (r >= 0) {
        if (bond_node == -1 || bn == bond_node) {
          bond_node = bn;
        } else {
          *node = -2;
          goto out;
        }
      } else {
        goto out;
      }
    }
    *node = bond_node;
    break;
  }

  out:
  ::close(fd);
  return r;
}
<|MERGE_RESOLUTION|>--- conflicted
+++ resolved
@@ -34,83 +34,15 @@
 const struct sockaddr *find_ip_in_subnet_list(
   CephContext *cct,
   const struct ifaddrs *ifa,
-<<<<<<< HEAD
-  const std::string &networks,
-  const std::string &interfaces)
-=======
   unsigned ipv,
   const std::string &networks,
   const std::string &interfaces,
   int numa_node)
->>>>>>> 3ad2dfa4
 {
   std::list<string> nets;
   get_str_list(networks, nets);
   std::list<string> ifs;
   get_str_list(interfaces, ifs);
-<<<<<<< HEAD
-
-  // filter interfaces by name
-  const struct ifaddrs *filtered = 0;
-  if (ifs.empty()) {
-    filtered = ifa;
-  } else {
-    if (nets.empty()) {
-      lderr(cct) << "interface names specified but not network names" << dendl;
-      exit(1);
-    }
-    const struct ifaddrs *t = ifa;
-    struct ifaddrs *head = 0;
-    while (t != NULL) {
-      bool match = false;
-      for (auto& i : ifs) {
-	if (strcmp(i.c_str(), t->ifa_name) == 0) {
-	  match = true;
-	  break;
-	}
-      }
-      if (match) {
-	struct ifaddrs *n = new ifaddrs;
-	memcpy(n, t, sizeof(*t));
-	n->ifa_next = head;
-	head = n;
-      }
-      t = t->ifa_next;
-    }
-    if (head == NULL) {
-      lderr(cct) << "no interfaces matching " << ifs << dendl;
-      exit(1);
-    }
-    filtered = head;
-  }
-
-  struct sockaddr *r = NULL;
-  for (std::list<string>::iterator s = nets.begin(); s != nets.end(); ++s) {
-    struct sockaddr_storage net;
-    unsigned int prefix_len;
-
-    if (!parse_network(s->c_str(), &net, &prefix_len)) {
-      lderr(cct) << "unable to parse network: " << *s << dendl;
-      exit(1);
-    }
-
-    const struct ifaddrs *found = find_ip_in_subnet(
-      filtered,
-      (struct sockaddr *) &net, prefix_len);
-    if (found) {
-      r = found->ifa_addr;
-      break;
-    }
-  }
-
-  if (filtered != ifa) {
-    while (filtered) {
-      struct ifaddrs *t = filtered->ifa_next;
-      delete filtered;
-      filtered = t;
-    }
-  }
-=======
 
   // filter interfaces by name
   const struct ifaddrs *filtered = nullptr;
@@ -185,7 +117,6 @@
       filtered = t;
     }
   }
->>>>>>> 3ad2dfa4
 
   return r;
 }
@@ -212,12 +143,6 @@
 				const struct ifaddrs *ifa,
 				const string networks,
 				const string interfaces,
-<<<<<<< HEAD
-				const char *conf_var)
-{
-  const struct sockaddr *found = find_ip_in_subnet_list(cct, ifa, networks,
-							interfaces);
-=======
 				const char *conf_var,
 				int numa_node = -1)
 {
@@ -228,7 +153,6 @@
     networks,
     interfaces,
     numa_node);
->>>>>>> 3ad2dfa4
   if (!found) {
     lderr(cct) << "unable to find any IP address in networks '" << networks
 	       << "' interfaces '" << interfaces << "'" << dendl;
@@ -280,22 +204,6 @@
     exit(1);
   }
 
-<<<<<<< HEAD
-  if ((needs & CEPH_PICK_ADDRESS_PUBLIC)
-      && cct->_conf->public_addr.is_blank_ip()
-      && !cct->_conf->public_network.empty()) {
-    fill_in_one_address(cct, ifa, cct->_conf->public_network,
-			cct->_conf->get_val<string>("public_network_interface"),
-			"public_addr");
-  }
-
-  if ((needs & CEPH_PICK_ADDRESS_CLUSTER)
-      && cct->_conf->cluster_addr.is_blank_ip()) {
-    if (!cct->_conf->cluster_network.empty()) {
-      fill_in_one_address(
-	cct, ifa, cct->_conf->cluster_network,
-	cct->_conf->get_val<string>("cluster_network_interface"),
-=======
   if ((needs & CEPH_PICK_ADDRESS_PUBLIC) &&
     public_addr.is_blank_ip() && !public_network.empty()) {
     fill_in_one_address(cct, ifa, public_network, public_network_interface,
@@ -305,18 +213,11 @@
   if ((needs & CEPH_PICK_ADDRESS_CLUSTER) && cluster_addr.is_blank_ip()) {
     if (!cluster_network.empty()) {
       fill_in_one_address(cct, ifa, cluster_network, cluster_network_interface,
->>>>>>> 3ad2dfa4
 	"cluster_addr");
     } else {
       if (!public_network.empty()) {
         lderr(cct) << "Public network was set, but cluster network was not set " << dendl;
         lderr(cct) << "    Using public network also for cluster network" << dendl;
-<<<<<<< HEAD
-        fill_in_one_address(
-	  cct, ifa, cct->_conf->public_network,
-	  cct->_conf->get_val<string>("public_network_interface"),
-	  "cluster_addr");
-=======
         fill_in_one_address(cct, ifa, public_network, public_network_interface,
           "cluster_addr");
       }
@@ -470,7 +371,6 @@
 	ipv4_r = fill_in_one_address(cct, ifa, CEPH_PICK_ADDRESS_IPV4,
                                      networks, interfaces, addrs,
                                      preferred_numa_node);
->>>>>>> 3ad2dfa4
       }
       if (ipv4_r >= 0 && ipv6_r >= 0) {
 	break;
@@ -578,34 +478,6 @@
 }
 
 
-<<<<<<< HEAD
-std::string pick_iface(CephContext *cct, const struct sockaddr_storage &network)
-{
-  struct ifaddrs *ifa;
-  int r = getifaddrs(&ifa);
-  if (r < 0) {
-    string err = cpp_strerror(errno);
-    lderr(cct) << "unable to fetch interfaces and addresses: " << err << dendl;
-    return {};
-  }
-
-  const unsigned int prefix_len = max(sizeof(in_addr::s_addr), sizeof(in6_addr::s6_addr)) * CHAR_BIT;
-  const struct ifaddrs *found = find_ip_in_subnet(ifa,
-                                  (const struct sockaddr *) &network, prefix_len);
-
-  std::string result;
-  if (found) {
-    result = found->ifa_name;
-  }
-
-  freeifaddrs(ifa);
-
-  return result;
-}
-
-
-=======
->>>>>>> 3ad2dfa4
 bool have_local_addr(CephContext *cct, const list<entity_addr_t>& ls, entity_addr_t *match)
 {
   struct ifaddrs *ifa;
