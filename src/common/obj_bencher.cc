// -*- mode:C++; tab-width:8; c-basic-offset:2; indent-tabs-mode:t -*-
// vim: ts=8 sw=2 smarttab
/*
 * Ceph - scalable distributed file system
 *
 * Copyright (C) 2009 Sage Weil <sage@newdream.net>
 *
 * This is free software; you can redistribute it and/or
 * modify it under the terms of the GNU Lesser General Public
 * License version 2.1, as published by the Free Software
 * Foundation.  See file COPYING.
 *
 * Series of functions to test your rados installation. Notice
 * that this code is not terribly robust -- for instance, if you
 * try and bench on a pool you don't have permission to access
 * it will just loop forever.
 */
#include "include/compat.h"
#include <pthread.h>
#include "common/Cond.h"
#include "obj_bencher.h"

const std::string BENCH_LASTRUN_METADATA = "benchmark_last_metadata";
const std::string BENCH_PREFIX = "benchmark_data";
const std::string BENCH_OBJ_NAME = BENCH_PREFIX + "_%s_%d_object%d";

static char cached_hostname[30] = {0};
int cached_pid = 0;

static std::string generate_object_prefix_nopid() {
  if (cached_hostname[0] == 0) {
    gethostname(cached_hostname, sizeof(cached_hostname)-1);
    cached_hostname[sizeof(cached_hostname)-1] = 0;
  }

  std::ostringstream oss;
  oss << BENCH_PREFIX << "_" << cached_hostname;
  return oss.str();
}

static std::string generate_object_prefix(int pid = 0) {
  if (pid)
    cached_pid = pid;
  else if (!cached_pid)
    cached_pid = getpid();

  std::ostringstream oss;
  oss << generate_object_prefix_nopid() << "_" << cached_pid;
  return oss.str();
}

// this is 8x faster than previous impl based on chained, deduped functions call
static std::string generate_object_name_fast(int objnum, int pid = 0)
{
  if (cached_hostname[0] == 0) {
	gethostname(cached_hostname, sizeof(cached_hostname)-1);
	cached_hostname[sizeof(cached_hostname)-1] = 0;
  }

  if (pid)
	cached_pid = pid;
  else if (!cached_pid)
	cached_pid = getpid();

  char name[512];
  int n = snprintf(&name[0], sizeof(name),  BENCH_OBJ_NAME.c_str(), cached_hostname, cached_pid, objnum);
  ceph_assert(n > 0 && n < (int)sizeof(name));
  return std::string(&name[0], (size_t)n);
}

static void sanitize_object_contents (bench_data *data, size_t length) {
  // FIPS zeroization audit 20191115: this memset is not security related.
  memset(data->object_contents, 'z', length);
}

ostream& ObjBencher::out(ostream& os, utime_t& t)
{
  if (show_time)
    return t.localtime(os) << " ";
  else
    return os;
}

ostream& ObjBencher::out(ostream& os)
{
  utime_t cur_time = ceph_clock_now();
  return out(os, cur_time);
}

void *ObjBencher::status_printer(void *_bencher) {
  ObjBencher *bencher = static_cast<ObjBencher *>(_bencher);
  bench_data& data = bencher->data;
  Formatter *formatter = bencher->formatter;
  ostream *outstream = bencher->outstream;
  Cond cond;
  int i = 0;
  int previous_writes = 0;
  int cycleSinceChange = 0;
  double bandwidth;
  int iops = 0;
  mono_clock::duration ONE_SECOND = std::chrono::seconds(1);
  bencher->lock.lock();
  if (formatter)
    formatter->open_array_section("datas");
  while(!data.done) {
    mono_time cur_time = mono_clock::now();
    utime_t t = ceph_clock_now();

    if (i % 20 == 0 && !formatter) {
      if (i > 0)
        t.localtime(cout)
          << " min lat: " << data.min_latency
          << " max lat: " << data.max_latency
          << " avg lat: " << data.avg_latency << std::endl;
      //I'm naughty and don't reset the fill
      bencher->out(cout, t) << setfill(' ')
          << setw(5) << "sec"
          << setw(8) << "Cur ops"
          << setw(10) << "started"
          << setw(10) << "finished"
          << setw(10) << "avg MB/s"
          << setw(10) << "cur MB/s"
          << setw(12) << "last lat(s)"
          << setw(12) << "avg lat(s)" << std::endl;
    }
    if (cycleSinceChange)
      bandwidth = (double)(data.finished - previous_writes)
        * (data.op_size)
        / (1024*1024)
        / cycleSinceChange;
    else
      bandwidth = -1;

    if (!std::isnan(bandwidth) && bandwidth > -1) {
      if (bandwidth > data.idata.max_bandwidth)
        data.idata.max_bandwidth = bandwidth;
      if (bandwidth < data.idata.min_bandwidth)
        data.idata.min_bandwidth = bandwidth;

      ++data.idata.bandwidth_cycles;
      double delta = bandwidth - data.idata.avg_bandwidth;
      data.idata.avg_bandwidth += delta / data.idata.bandwidth_cycles;
      data.idata.bandwidth_diff_sum += delta * (bandwidth - data.idata.avg_bandwidth);
    }

    if (cycleSinceChange)
      iops = (double)(data.finished - previous_writes)
        / cycleSinceChange;
    else
      iops = -1;

    if (!std::isnan(iops) && iops > -1) {
      if (iops > data.idata.max_iops)
        data.idata.max_iops = iops;
      if (iops < data.idata.min_iops)
        data.idata.min_iops = iops;

      ++data.idata.iops_cycles;
      double delta = iops - data.idata.avg_iops;
      data.idata.avg_iops += delta / data.idata.iops_cycles;
      data.idata.iops_diff_sum += delta * (iops - data.idata.avg_iops);
    }
    
    if (formatter)
      formatter->open_object_section("data");

    // elapsed will be in seconds, by default
    std::chrono::duration<double> elapsed = cur_time - data.start_time;
    double avg_bandwidth = (double) (data.op_size) * (data.finished)
      / elapsed.count() / (1024*1024);
    if (previous_writes != data.finished) {
      previous_writes = data.finished;
      cycleSinceChange = 0;
      if (!formatter) {
        bencher->out(cout, t)
	  << setfill(' ')
          << setw(5) << i
	  << ' ' << setw(7) << data.in_flight
          << ' ' << setw(9) << data.started
          << ' ' << setw(9) << data.finished
          << ' ' << setw(9) << avg_bandwidth
          << ' ' << setw(9) << bandwidth
          << ' ' << setw(11) << (double)data.cur_latency.count()
          << ' ' << setw(11) << data.avg_latency << std::endl;
      } else {
        formatter->dump_format("sec", "%d", i);
        formatter->dump_format("cur_ops", "%d", data.in_flight);
        formatter->dump_format("started", "%d", data.started);
        formatter->dump_format("finished", "%d", data.finished);
        formatter->dump_format("avg_bw", "%f", avg_bandwidth);
        formatter->dump_format("cur_bw", "%f", bandwidth);
        formatter->dump_format("last_lat", "%f", (double)data.cur_latency.count());
        formatter->dump_format("avg_lat", "%f", data.avg_latency);
      }
    }
    else {
      if (!formatter) {
        bencher->out(cout, t)
	  << setfill(' ')
          << setw(5) << i
	  << ' ' << setw(7) << data.in_flight
          << ' ' << setw(9) << data.started
          << ' ' << setw(9) << data.finished
          << ' ' << setw(9) << avg_bandwidth
	  << ' ' << setw(9) << '0'
          << ' ' << setw(11) << '-'
          << ' '<< setw(11) << data.avg_latency << std::endl;
      } else {
        formatter->dump_format("sec", "%d", i);
        formatter->dump_format("cur_ops", "%d", data.in_flight);
        formatter->dump_format("started", "%d", data.started);
        formatter->dump_format("finished", "%d", data.finished);
        formatter->dump_format("avg_bw", "%f", avg_bandwidth);
        formatter->dump_format("cur_bw", "%f", 0);
        formatter->dump_format("last_lat", "%f", 0);
        formatter->dump_format("avg_lat", "%f", data.avg_latency);
      }
    }
    if (formatter) {
      formatter->close_section(); // data
      formatter->flush(*outstream);
    }
    ++i;
    ++cycleSinceChange;
    cond.WaitInterval(bencher->lock, ONE_SECOND);
  }
  if (formatter)
    formatter->close_section(); //datas
  if (iops < 0) {
    std::chrono::duration<double> runtime = mono_clock::now() - data.start_time;
    data.idata.min_iops = data.idata.max_iops = data.finished / runtime.count();
  }
  bencher->lock.unlock();
  return NULL;
}

int ObjBencher::aio_bench(
  int operation, int secondsToRun,
  int concurrentios,
  uint64_t op_size, uint64_t object_size,
  unsigned max_objects,
  bool cleanup, bool hints,
  const std::string& run_name, bool reuse_bench, bool no_verify) {

  if (concurrentios <= 0)
    return -EINVAL;

  int num_objects = 0;
  int r = 0;
  int prev_pid = 0;
  std::chrono::duration<double> timePassed;

  // default metadata object is used if user does not specify one
  const std::string run_name_meta = (run_name.empty() ? BENCH_LASTRUN_METADATA : run_name);

  //get data from previous write run, if available
  if (operation != OP_WRITE || reuse_bench) {
    uint64_t prev_op_size, prev_object_size;
    r = fetch_bench_metadata(run_name_meta, &prev_op_size, &prev_object_size,
			     &num_objects, &prev_pid);
    if (r < 0) {
      if (r == -ENOENT) {
        if (reuse_bench)
          cerr << "Must write data before using reuse_bench for a write benchmark!" << std::endl;
        else
          cerr << "Must write data before running a read benchmark!" << std::endl;
      }
      return r;
    }
    object_size = prev_object_size;   
    op_size = prev_op_size;           
  }

  char* contentsChars = new char[op_size];
  lock.lock();
  data.done = false;
  data.hints = hints;
  data.object_size = object_size;
  data.op_size = op_size;
  data.in_flight = 0;
  data.started = 0;
  data.finished = 0;
  data.min_latency = 9999.0; // this better be higher than initial latency!
  data.max_latency = 0;
  data.avg_latency = 0;
  data.latency_diff_sum = 0;
  data.object_contents = contentsChars;
  lock.unlock();

  //fill in contentsChars deterministically so we can check returns
  sanitize_object_contents(&data, data.op_size);

  if (formatter)
    formatter->open_object_section("bench");

  if (OP_WRITE == operation) {
    r = write_bench(secondsToRun, concurrentios, run_name_meta, max_objects, prev_pid);
    if (r != 0) goto out;
  }
  else if (OP_SEQ_READ == operation) {
    r = seq_read_bench(secondsToRun, num_objects, concurrentios, prev_pid, no_verify);
    if (r != 0) goto out;
  }
  else if (OP_RAND_READ == operation) {
    r = rand_read_bench(secondsToRun, num_objects, concurrentios, prev_pid, no_verify);
    if (r != 0) goto out;
  }

  if (OP_WRITE == operation && cleanup) {
    r = fetch_bench_metadata(run_name_meta, &op_size, &object_size,
                            &num_objects, &prev_pid);
    if (r < 0) {
      if (r == -ENOENT)
        cerr << "Should never happen: bench metadata missing for current run!" << std::endl;
      goto out;
    }

    data.start_time = mono_clock::now();
    out(cout) << "Cleaning up (deleting benchmark objects)" << std::endl;

    r = clean_up(num_objects, prev_pid, concurrentios);
    if (r != 0) goto out;

    timePassed = mono_clock::now() - data.start_time;
    out(cout) << "Clean up completed and total clean up time :" << timePassed.count() << std::endl;

    // lastrun file
    r = sync_remove(run_name_meta);
    if (r != 0) goto out;
  }

 out:
  if (formatter) {
    formatter->close_section(); // bench
    formatter->flush(*outstream);
    *outstream << std::endl;
  }
  delete[] contentsChars;
  return r;
}

struct lock_cond {
  explicit lock_cond(Mutex *_lock) : lock(_lock) {}
  Mutex *lock;
  Cond cond;
};

void _aio_cb(void *cb, void *arg) {
  struct lock_cond *lc = (struct lock_cond *)arg;
  lc->lock->lock();
  lc->cond.Signal();
  lc->lock->unlock();
}

int ObjBencher::fetch_bench_metadata(const std::string& metadata_file,
				     uint64_t *op_size, uint64_t* object_size,
				     int* num_objects, int* prevPid) {
  int r = 0;
  bufferlist object_data;

  r = sync_read(metadata_file, object_data,
		sizeof(int) * 2 + sizeof(size_t) * 2);
  if (r <= 0) {
    // treat an empty file as a file that does not exist
    if (r == 0) {
      r = -ENOENT;
    }
    return r;
  }
  auto p = object_data.cbegin();
  decode(*object_size, p);
  decode(*num_objects, p);
  decode(*prevPid, p);
  if (!p.end()) {
    decode(*op_size, p);
  } else {
    *op_size = *object_size;
  }

  return 0;
}

int ObjBencher::write_bench(int secondsToRun,
			    int concurrentios, const string& run_name_meta,
			    unsigned max_objects, int prev_pid) {
  if (concurrentios <= 0) 
    return -EINVAL;
  
  if (!formatter) {
    out(cout) << "Maintaining " << concurrentios << " concurrent writes of "
	      << data.op_size << " bytes to objects of size "
	      << data.object_size << " for up to "
	      << secondsToRun << " seconds or "
	      << max_objects << " objects"
	      << std::endl;
  } else {
    formatter->dump_format("concurrent_ios", "%d", concurrentios);
    formatter->dump_format("object_size", "%d", data.object_size);
    formatter->dump_format("op_size", "%d", data.op_size);
    formatter->dump_format("seconds_to_run", "%d", secondsToRun);
    formatter->dump_format("max_objects", "%d", max_objects);
  }
  bufferlist* newContents = 0;

  std::string prefix = prev_pid ? generate_object_prefix(prev_pid) : generate_object_prefix();
  if (!formatter)
    out(cout) << "Object prefix: " << prefix << std::endl;
  else
    formatter->dump_string("object_prefix", prefix);

  std::vector<string> name(concurrentios);
  std::string newName;
  unique_ptr<bufferlist> contents[concurrentios];
  int r = 0;
  bufferlist b_write;
  lock_cond lc(&lock);
  double total_latency = 0;
  std::vector<mono_time> start_times(concurrentios);
  mono_time stopTime;
  std::chrono::duration<double> timePassed;

  unsigned writes_per_object = 1;
  if (data.op_size)
    writes_per_object = data.object_size / data.op_size;

  r = completions_init(concurrentios);

  //set up writes so I can start them together
  for (int i = 0; i<concurrentios; ++i) {
    name[i] = generate_object_name_fast(i / writes_per_object);
    contents[i] = std::make_unique<bufferlist>();
    snprintf(data.object_contents, data.op_size, "I'm the %16dth op!", i);
    contents[i]->append(data.object_contents, data.op_size);
  }

  pthread_t print_thread;

  pthread_create(&print_thread, NULL, ObjBencher::status_printer, (void *)this);
  ceph_pthread_setname(print_thread, "write_stat");
  lock.lock();
  data.finished = 0;
  data.start_time = mono_clock::now();
  lock.unlock();
  for (int i = 0; i<concurrentios; ++i) {
    start_times[i] = mono_clock::now();
    r = create_completion(i, _aio_cb, (void *)&lc);
    if (r < 0)
      goto ERR;
    r = aio_write(name[i], i, *contents[i], data.op_size,
		  data.op_size * (i % writes_per_object));
    if (r < 0) {
      goto ERR;
    }
    lock.lock();
    ++data.started;
    ++data.in_flight;
    lock.unlock();
  }

  //keep on adding new writes as old ones complete until we've passed minimum time
  int slot;
  int num_objects;

  //don't need locking for reads because other thread doesn't write

  stopTime = data.start_time + std::chrono::seconds(secondsToRun);
  slot = 0;
  lock.lock();
  while (secondsToRun && mono_clock::now() < stopTime) {
    bool found = false;
    while (1) {
      int old_slot = slot;
      do {
        if (completion_is_done(slot)) {
            found = true;
            break;
        }
        slot++;
        if (slot == concurrentios) {
          slot = 0;
        }
      } while (slot != old_slot);
      if (found)
        break;
      lc.cond.Wait(lock);
    }
    lock.unlock();
    //create new contents and name on the heap, and fill them
    newName = generate_object_name_fast(data.started / writes_per_object);
    newContents = contents[slot].get();
    snprintf(newContents->c_str(), data.op_size, "I'm the %16dth op!", data.started);
    // we wrote to buffer, going around internal crc cache, so invalidate it now.
    newContents->invalidate_crc();

    completion_wait(slot);
    lock.lock();
    r = completion_ret(slot);
    if (r != 0) {
      lock.unlock();
      goto ERR;
    }
    data.cur_latency = mono_clock::now() - start_times[slot];
    total_latency += data.cur_latency.count();
    if( data.cur_latency.count() > data.max_latency)
      data.max_latency = data.cur_latency.count();
    if (data.cur_latency.count() < data.min_latency)
      data.min_latency = data.cur_latency.count();
    ++data.finished;
    double delta = data.cur_latency.count() - data.avg_latency;
    data.avg_latency = total_latency / data.finished;
    data.latency_diff_sum += delta * (data.cur_latency.count() - data.avg_latency);
    --data.in_flight;
    lock.unlock();
    release_completion(slot);

    //write new stuff to backend
    start_times[slot] = mono_clock::now();
    r = create_completion(slot, _aio_cb, &lc);
    if (r < 0)
      goto ERR;
    r = aio_write(newName, slot, *newContents, data.op_size,
		  data.op_size * (data.started % writes_per_object));
    if (r < 0) {
      goto ERR;
    }
    name[slot] = newName;
    lock.lock();
    ++data.started;
    ++data.in_flight;
    if (data.op_size) {
      if (max_objects &&
	  data.started >= (int)((data.object_size * max_objects + data.op_size - 1) /
			       data.op_size))
        break;
    }
  }
  lock.unlock();

  while (data.finished < data.started) {
    slot = data.finished % concurrentios;
    completion_wait(slot);
    lock.lock();
    r = completion_ret(slot);
    if (r != 0) {
      lock.unlock();
      goto ERR;
    }
    data.cur_latency = mono_clock::now() - start_times[slot];
    total_latency += data.cur_latency.count();
    if (data.cur_latency.count() > data.max_latency)
      data.max_latency = data.cur_latency.count();
    if (data.cur_latency.count() < data.min_latency)
      data.min_latency = data.cur_latency.count();
    ++data.finished;
    double delta = data.cur_latency.count() - data.avg_latency;
    data.avg_latency = total_latency / data.finished;
    data.latency_diff_sum += delta * (data.cur_latency.count() - data.avg_latency);
    --data.in_flight;
    lock.unlock();
    release_completion(slot);
  }

  timePassed = mono_clock::now() - data.start_time;
  lock.lock();
  data.done = true;
  lock.unlock();

  pthread_join(print_thread, NULL);

  double bandwidth;
  bandwidth = ((double)data.finished)*((double)data.op_size) /
       timePassed.count();
  bandwidth = bandwidth/(1024*1024); // we want it in MB/sec

  double bandwidth_stddev;
  double iops_stddev;
  double latency_stddev;
  if (data.idata.bandwidth_cycles > 1) {
    bandwidth_stddev = std::sqrt(data.idata.bandwidth_diff_sum / (data.idata.bandwidth_cycles - 1));
  } else {
    bandwidth_stddev = 0;
  }
  if (data.idata.iops_cycles > 1) {
    iops_stddev = std::sqrt(data.idata.iops_diff_sum / (data.idata.iops_cycles - 1));
  } else {
    iops_stddev = 0;
  }
  if (data.finished > 1) {
    latency_stddev = std::sqrt(data.latency_diff_sum / (data.finished - 1));
  } else {
    latency_stddev = 0;
  }

  if (!formatter) {
    out(cout) << "Total time run:         " << timePassed.count() << std::endl
       << "Total writes made:      " << data.finished << std::endl
       << "Write size:             " << data.op_size << std::endl
       << "Object size:            " << data.object_size << std::endl      
       << "Bandwidth (MB/sec):     " << setprecision(6) << bandwidth << std::endl
       << "Stddev Bandwidth:       " << bandwidth_stddev << std::endl
       << "Max bandwidth (MB/sec): " << data.idata.max_bandwidth << std::endl
       << "Min bandwidth (MB/sec): " << data.idata.min_bandwidth << std::endl
       << "Average IOPS:           " << (int)(data.finished/timePassed.count()) << std::endl
       << "Stddev IOPS:            " << iops_stddev << std::endl
       << "Max IOPS:               " << data.idata.max_iops << std::endl
       << "Min IOPS:               " << data.idata.min_iops << std::endl
       << "Average Latency(s):     " << data.avg_latency << std::endl
       << "Stddev Latency(s):      " << latency_stddev << std::endl
       << "Max latency(s):         " << data.max_latency << std::endl
       << "Min latency(s):         " << data.min_latency << std::endl;
  } else {
    formatter->dump_format("total_time_run", "%f", timePassed.count());
    formatter->dump_format("total_writes_made", "%d", data.finished);
    formatter->dump_format("write_size", "%d", data.op_size);
    formatter->dump_format("object_size", "%d", data.object_size);
    formatter->dump_format("bandwidth", "%f", bandwidth);
    formatter->dump_format("stddev_bandwidth", "%f", bandwidth_stddev);
    formatter->dump_format("max_bandwidth", "%f", data.idata.max_bandwidth);
    formatter->dump_format("min_bandwidth", "%f", data.idata.min_bandwidth);
    formatter->dump_format("average_iops", "%d", (int)(data.finished/timePassed.count()));
    formatter->dump_format("stddev_iops", "%d", iops_stddev);
    formatter->dump_format("max_iops", "%d", data.idata.max_iops);
    formatter->dump_format("min_iops", "%d", data.idata.min_iops);
    formatter->dump_format("average_latency", "%f", data.avg_latency);
<<<<<<< HEAD
    formatter->dump_format("stddev_latency", "%f", vec_stddev(data.history.latency));
=======
    formatter->dump_format("stddev_latency", "%f", latency_stddev);
>>>>>>> 3ad2dfa4
    formatter->dump_format("max_latency", "%f", data.max_latency);
    formatter->dump_format("min_latency", "%f", data.min_latency);
  }
  //write object size/number data for read benchmarks
  encode(data.object_size, b_write);
  num_objects = (data.finished + writes_per_object - 1) / writes_per_object;
  encode(num_objects, b_write);
  encode(prev_pid ? prev_pid : getpid(),  b_write);
  encode(data.op_size, b_write);

  // persist meta-data for further cleanup or read
  sync_write(run_name_meta, b_write, sizeof(int)*3);

  completions_done();

  return 0;

 ERR:
  lock.lock();
  data.done = 1;
  lock.unlock();
  pthread_join(print_thread, NULL);
  return r;
}

int ObjBencher::seq_read_bench(int seconds_to_run, int num_objects, int concurrentios, int pid, bool no_verify) {
  lock_cond lc(&lock);

  if (concurrentios <= 0) 
    return -EINVAL;

  std::vector<string> name(concurrentios);
  std::string newName;
  unique_ptr<bufferlist> contents[concurrentios];
  int index[concurrentios];
  int errors = 0;
  double total_latency = 0;
  int r = 0;
  std::vector<mono_time> start_times(concurrentios);
  mono_clock::duration time_to_run = std::chrono::seconds(seconds_to_run);
  std::chrono::duration<double> timePassed;
  sanitize_object_contents(&data, data.op_size); //clean it up once; subsequent
  //changes will be safe because string length should remain the same

  unsigned reads_per_object = 1;
  if (data.op_size)
    reads_per_object = data.object_size / data.op_size;

  r = completions_init(concurrentios);
  if (r < 0)
    return r;

  //set up initial reads
  for (int i = 0; i < concurrentios; ++i) {
    name[i] = generate_object_name_fast(i / reads_per_object, pid);
    contents[i] = std::make_unique<bufferlist>();
  }

  lock.lock();
  data.finished = 0;
  data.start_time = mono_clock::now();
  lock.unlock();

  pthread_t print_thread;
  pthread_create(&print_thread, NULL, status_printer, (void *)this);
  ceph_pthread_setname(print_thread, "seq_read_stat");

  mono_time finish_time = data.start_time + time_to_run;
  //start initial reads
  for (int i = 0; i < concurrentios; ++i) {
    index[i] = i;
    start_times[i] = mono_clock::now();
    create_completion(i, _aio_cb, (void *)&lc);
    r = aio_read(name[i], i, contents[i].get(), data.op_size,
		 data.op_size * (i % reads_per_object));
    if (r < 0) {
      cerr << "r = " << r << std::endl;
      goto ERR;
    }
    lock.lock();
    ++data.started;
    ++data.in_flight;
    lock.unlock();
  }

  //keep on adding new reads as old ones complete
  int slot;
  bufferlist *cur_contents;

  slot = 0;
  while ((seconds_to_run && mono_clock::now() < finish_time) &&
	 num_objects > data.started) {
    lock.lock();
    int old_slot = slot;
    bool found = false;
    while (1) {
      do {
        if (completion_is_done(slot)) {
          found = true;
          break;
        }
        slot++;
        if (slot == concurrentios) {
          slot = 0;
        }
      } while (slot != old_slot);
      if (found) {
        break;
      }
      lc.cond.Wait(lock);
    }

    // calculate latency here, so memcmp doesn't inflate it
    data.cur_latency = mono_clock::now() - start_times[slot];

    cur_contents = contents[slot].get();
    int current_index = index[slot];
    
    // invalidate internal crc cache
    cur_contents->invalidate_crc();
  
    if (!no_verify) {
      snprintf(data.object_contents, data.op_size, "I'm the %16dth op!", current_index);
      if ( (cur_contents->length() != data.op_size) || 
           (memcmp(data.object_contents, cur_contents->c_str(), data.op_size) != 0) ) {
        cerr << name[slot] << " is not correct!" << std::endl;
        ++errors;
      }
    }

    newName = generate_object_name_fast(data.started / reads_per_object, pid);
    index[slot] = data.started;
    lock.unlock();
    completion_wait(slot);
    lock.lock();
    r = completion_ret(slot);
    if (r < 0) {
      cerr << "read got " << r << std::endl;
      lock.unlock();
      goto ERR;
    }
    total_latency += data.cur_latency.count();
    if (data.cur_latency.count() > data.max_latency)
      data.max_latency = data.cur_latency.count();
    if (data.cur_latency.count() < data.min_latency)
      data.min_latency = data.cur_latency.count();
    ++data.finished;
    data.avg_latency = total_latency / data.finished;
    --data.in_flight;
    lock.unlock();
    release_completion(slot);

    //start new read and check data if requested
    start_times[slot] = mono_clock::now();
    create_completion(slot, _aio_cb, (void *)&lc);
    r = aio_read(newName, slot, contents[slot].get(), data.op_size,
		 data.op_size * (data.started % reads_per_object));
    if (r < 0) {
      goto ERR;
    }
    lock.lock();
    ++data.started;
    ++data.in_flight;
    lock.unlock();
    name[slot] = newName;
  }

  //wait for final reads to complete
  while (data.finished < data.started) {
    slot = data.finished % concurrentios;
    completion_wait(slot);
    lock.lock();
    r = completion_ret(slot);
    if (r < 0) {
      cerr << "read got " << r << std::endl;
      lock.unlock();
      goto ERR;
    }
    data.cur_latency = mono_clock::now() - start_times[slot];
    total_latency += data.cur_latency.count();
    if (data.cur_latency.count() > data.max_latency)
      data.max_latency = data.cur_latency.count();
    if (data.cur_latency.count() < data.min_latency)
      data.min_latency = data.cur_latency.count();
    ++data.finished;
    data.avg_latency = total_latency / data.finished;
    --data.in_flight;
    release_completion(slot);
    if (!no_verify) {
      snprintf(data.object_contents, data.op_size, "I'm the %16dth op!", index[slot]);
      lock.unlock();
      if ((contents[slot]->length() != data.op_size) || 
         (memcmp(data.object_contents, contents[slot]->c_str(), data.op_size) != 0)) {
        cerr << name[slot] << " is not correct!" << std::endl;
        ++errors;
      }
    } else {
        lock.unlock();
    }
  }

  timePassed = mono_clock::now() - data.start_time;
  lock.lock();
  data.done = true;
  lock.unlock();

  pthread_join(print_thread, NULL);

  double bandwidth;
  bandwidth = ((double)data.finished)*((double)data.op_size)/timePassed.count();
  bandwidth = bandwidth/(1024*1024); // we want it in MB/sec
  
  double iops_stddev;
  if (data.idata.iops_cycles > 1) {
    iops_stddev = std::sqrt(data.idata.iops_diff_sum / (data.idata.iops_cycles - 1));
  } else {
    iops_stddev = 0;
  }

  if (!formatter) {
    out(cout) << "Total time run:       " << timePassed.count() << std::endl
       << "Total reads made:     " << data.finished << std::endl
       << "Read size:            " << data.op_size << std::endl
       << "Object size:          " << data.object_size << std::endl
       << "Bandwidth (MB/sec):   " << setprecision(6) << bandwidth << std::endl
       << "Average IOPS:         " << (int)(data.finished/timePassed.count()) << std::endl
       << "Stddev IOPS:          " << iops_stddev << std::endl
       << "Max IOPS:             " << data.idata.max_iops << std::endl
       << "Min IOPS:             " << data.idata.min_iops << std::endl
       << "Average Latency(s):   " << data.avg_latency << std::endl
       << "Max latency(s):       " << data.max_latency << std::endl
       << "Min latency(s):       " << data.min_latency << std::endl;
  } else {
    formatter->dump_format("total_time_run", "%f", timePassed.count());
    formatter->dump_format("total_reads_made", "%d", data.finished);
    formatter->dump_format("read_size", "%d", data.op_size);
    formatter->dump_format("object_size", "%d", data.object_size);
    formatter->dump_format("bandwidth", "%f", bandwidth);
    formatter->dump_format("average_iops", "%d", (int)(data.finished/timePassed.count()));
    formatter->dump_format("stddev_iops", "%f", iops_stddev);
    formatter->dump_format("max_iops", "%d", data.idata.max_iops);
    formatter->dump_format("min_iops", "%d", data.idata.min_iops);
    formatter->dump_format("average_latency", "%f", data.avg_latency);
    formatter->dump_format("max_latency", "%f", data.max_latency);
    formatter->dump_format("min_latency", "%f", data.min_latency);
  }

  completions_done();

  return (errors > 0 ? -EIO : 0);

 ERR:
  lock.lock();
  data.done = 1;
  lock.unlock();
  pthread_join(print_thread, NULL);
  return r;
}

int ObjBencher::rand_read_bench(int seconds_to_run, int num_objects, int concurrentios, int pid, bool no_verify)
{
  lock_cond lc(&lock);

  if (concurrentios <= 0)
    return -EINVAL;

  std::vector<string> name(concurrentios);
  std::string newName;
  unique_ptr<bufferlist> contents[concurrentios];
  int index[concurrentios];
  int errors = 0;
  int r = 0;
  double total_latency = 0;
  std::vector<mono_time> start_times(concurrentios);
  mono_clock::duration time_to_run = std::chrono::seconds(seconds_to_run);
  std::chrono::duration<double> timePassed;
  sanitize_object_contents(&data, data.op_size); //clean it up once; subsequent
  //changes will be safe because string length should remain the same

  unsigned reads_per_object = 1;
  if (data.op_size)
    reads_per_object = data.object_size / data.op_size;

  srand (time(NULL));

  r = completions_init(concurrentios);
  if (r < 0)
    return r;

  //set up initial reads
  for (int i = 0; i < concurrentios; ++i) {
    name[i] = generate_object_name_fast(i / reads_per_object, pid);
    contents[i] = std::make_unique<bufferlist>();
  }

  lock.lock();
  data.finished = 0;
  data.start_time = mono_clock::now();
  lock.unlock();

  pthread_t print_thread;
  pthread_create(&print_thread, NULL, status_printer, (void *)this);
  ceph_pthread_setname(print_thread, "rand_read_stat");

  mono_time finish_time = data.start_time + time_to_run;
  //start initial reads
  for (int i = 0; i < concurrentios; ++i) {
    index[i] = i;
    start_times[i] = mono_clock::now();
    create_completion(i, _aio_cb, (void *)&lc);
    r = aio_read(name[i], i, contents[i].get(), data.op_size,
		 data.op_size * (i % reads_per_object));
    if (r < 0) {
      cerr << "r = " << r << std::endl;
      goto ERR;
    }
    lock.lock();
    ++data.started;
    ++data.in_flight;
    lock.unlock();
  }

  //keep on adding new reads as old ones complete
  int slot;
  bufferlist *cur_contents;
  int rand_id;

  slot = 0;
  while ((seconds_to_run && mono_clock::now() < finish_time)) {
    lock.lock();
    int old_slot = slot;
    bool found = false;
    while (1) {
      do {
        if (completion_is_done(slot)) {
          found = true;
          break;
        }
        slot++;
        if (slot == concurrentios) {
          slot = 0;
        }
      } while (slot != old_slot);
      if (found) {
        break;
      }
      lc.cond.Wait(lock);
    }

    // calculate latency here, so memcmp doesn't inflate it
    data.cur_latency = mono_clock::now() - start_times[slot];

    lock.unlock();

    int current_index = index[slot];
    cur_contents = contents[slot].get();
    completion_wait(slot);
    lock.lock();
    r = completion_ret(slot);
    if (r < 0) {
      cerr << "read got " << r << std::endl;
      lock.unlock();
      goto ERR;
    }

    total_latency += data.cur_latency.count();
    if (data.cur_latency.count() > data.max_latency)
      data.max_latency = data.cur_latency.count();
    if (data.cur_latency.count() < data.min_latency)
      data.min_latency = data.cur_latency.count();
    ++data.finished;
    data.avg_latency = total_latency / data.finished;
    --data.in_flight;
    lock.unlock();
    
    if (!no_verify) {
      snprintf(data.object_contents, data.op_size, "I'm the %16dth op!", current_index);
      if ((cur_contents->length() != data.op_size) || 
          (memcmp(data.object_contents, cur_contents->c_str(), data.op_size) != 0)) {
        cerr << name[slot] << " is not correct!" << std::endl;
        ++errors;
      }
    } 

    rand_id = rand() % num_objects;
    newName = generate_object_name_fast(rand_id / reads_per_object, pid);
    index[slot] = rand_id;
    release_completion(slot);

    // invalidate internal crc cache
    cur_contents->invalidate_crc();

    //start new read and check data if requested
    start_times[slot] = mono_clock::now();
    create_completion(slot, _aio_cb, (void *)&lc);
    r = aio_read(newName, slot, contents[slot].get(), data.op_size,
		 data.op_size * (rand_id % reads_per_object));
    if (r < 0) {
      goto ERR;
    }
    lock.lock();
    ++data.started;
    ++data.in_flight;
    lock.unlock();
    name[slot] = newName;
  }


  //wait for final reads to complete
  while (data.finished < data.started) {
    slot = data.finished % concurrentios;
    completion_wait(slot);
    lock.lock();
    r = completion_ret(slot);
    if (r < 0) {
      cerr << "read got " << r << std::endl;
      lock.unlock();
      goto ERR;
    }
    data.cur_latency = mono_clock::now() - start_times[slot];
    total_latency += data.cur_latency.count();
    if (data.cur_latency.count() > data.max_latency)
      data.max_latency = data.cur_latency.count();
    if (data.cur_latency.count() < data.min_latency)
      data.min_latency = data.cur_latency.count();
    ++data.finished;
    data.avg_latency = total_latency / data.finished;
    --data.in_flight;
    release_completion(slot);
    if (!no_verify) {
      snprintf(data.object_contents, data.op_size, "I'm the %16dth op!", index[slot]);
      lock.unlock();
      if ((contents[slot]->length() != data.op_size) || 
          (memcmp(data.object_contents, contents[slot]->c_str(), data.op_size) != 0)) {
        cerr << name[slot] << " is not correct!" << std::endl;
        ++errors;
      }
    } else {
        lock.unlock();
    }
  }

  timePassed = mono_clock::now() - data.start_time;
  lock.lock();
  data.done = true;
  lock.unlock();

  pthread_join(print_thread, NULL);

  double bandwidth;
  bandwidth = ((double)data.finished)*((double)data.op_size)/timePassed.count();
  bandwidth = bandwidth/(1024*1024); // we want it in MB/sec
  
  double iops_stddev;
  if (data.idata.iops_cycles > 1) {
    iops_stddev = std::sqrt(data.idata.iops_diff_sum / (data.idata.iops_cycles - 1));
  } else {
    iops_stddev = 0;
  }

  if (!formatter) {
    out(cout) << "Total time run:       " << timePassed.count() << std::endl
       << "Total reads made:     " << data.finished << std::endl
       << "Read size:            " << data.op_size << std::endl
       << "Object size:          " << data.object_size << std::endl
       << "Bandwidth (MB/sec):   " << setprecision(6) << bandwidth << std::endl
       << "Average IOPS:         " << (int)(data.finished/timePassed.count()) << std::endl
       << "Stddev IOPS:          " << iops_stddev << std::endl
       << "Max IOPS:             " << data.idata.max_iops << std::endl
       << "Min IOPS:             " << data.idata.min_iops << std::endl
       << "Average Latency(s):   " << data.avg_latency << std::endl
       << "Max latency(s):       " << data.max_latency << std::endl
       << "Min latency(s):       " << data.min_latency << std::endl;
  } else {
    formatter->dump_format("total_time_run", "%f", timePassed.count());
    formatter->dump_format("total_reads_made", "%d", data.finished);
    formatter->dump_format("read_size", "%d", data.op_size);
    formatter->dump_format("object_size", "%d", data.object_size);
    formatter->dump_format("bandwidth", "%f", bandwidth);
    formatter->dump_format("average_iops", "%d", (int)(data.finished/timePassed.count()));
    formatter->dump_format("stddev_iops", "%f", iops_stddev);
    formatter->dump_format("max_iops", "%d", data.idata.max_iops);
    formatter->dump_format("min_iops", "%d", data.idata.min_iops);
    formatter->dump_format("average_latency", "%f", data.avg_latency);
    formatter->dump_format("max_latency", "%f", data.max_latency);
    formatter->dump_format("min_latency", "%f", data.min_latency);
  }
  completions_done();

  return (errors > 0 ? -EIO : 0);

 ERR:
  lock.lock();
  data.done = 1;
  lock.unlock();
  pthread_join(print_thread, NULL);
  return r;
}

int ObjBencher::clean_up(const std::string& orig_prefix, int concurrentios, const std::string& run_name) {
  int r = 0;
  uint64_t op_size, object_size;
  int num_objects;
  int prevPid;

  // default meta object if user does not specify one
  const std::string run_name_meta = (run_name.empty() ? BENCH_LASTRUN_METADATA : run_name);
  const std::string prefix = (orig_prefix.empty() ? generate_object_prefix_nopid() : orig_prefix);

  if (prefix.substr(0, BENCH_PREFIX.length()) != BENCH_PREFIX) {
    cerr << "Specified --prefix invalid, it must begin with \"" << BENCH_PREFIX << "\"" << std::endl;
    return -EINVAL;
  }

  std::list<Object> unfiltered_objects;
  std::set<std::string> meta_namespaces, all_namespaces;

  // If caller set all_nspaces this will be searching
  // across multiple namespaces.
  while (true) {
    bool objects_remain = get_objects(&unfiltered_objects, 20);
    if (!objects_remain)
      break;

    std::list<Object>::const_iterator i = unfiltered_objects.begin();
    for ( ; i != unfiltered_objects.end(); ++i) {
      if (i->first == run_name_meta) {
        meta_namespaces.insert(i->second);
      }
      if (i->first.substr(0, prefix.length()) == prefix) {
        all_namespaces.insert(i->second);
      }
    }
  }

  std::set<std::string>::const_iterator i = all_namespaces.begin();
  for ( ; i != all_namespaces.end(); ++i) {
    set_namespace(*i);

    // if no metadata file found we should try to do a linear search on the prefix
    if (meta_namespaces.find(*i) == meta_namespaces.end()) {
      int r = clean_up_slow(prefix, concurrentios);
      if (r < 0) {
        cerr << "clean_up_slow error r= " << r << std::endl;
        return r;
      }
      continue;
    }

    r = fetch_bench_metadata(run_name_meta, &op_size, &object_size, &num_objects, &prevPid);
    if (r < 0) {
      return r;
    }

    r = clean_up(num_objects, prevPid, concurrentios);
    if (r != 0) return r;

    r = sync_remove(run_name_meta);
    if (r != 0) return r;
  }

  return 0;
}

int ObjBencher::clean_up(int num_objects, int prevPid, int concurrentios) {
  lock_cond lc(&lock);
  
  if (concurrentios <= 0) 
    return -EINVAL;

  std::vector<string> name(concurrentios);
  std::string newName;
  int r = 0;
  int slot = 0;

  lock.lock();
  data.done = false;
  data.in_flight = 0;
  data.started = 0;
  data.finished = 0;
  lock.unlock();

  // don't start more completions than files
  if (num_objects == 0) {
    return 0;
  } else if (num_objects < concurrentios) {
    concurrentios = num_objects;
  }

  r = completions_init(concurrentios);
  if (r < 0)
    return r;

  //set up initial removes
  for (int i = 0; i < concurrentios; ++i) {
    name[i] = generate_object_name_fast(i, prevPid);
  }

  //start initial removes
  for (int i = 0; i < concurrentios; ++i) {
    create_completion(i, _aio_cb, (void *)&lc);
    r = aio_remove(name[i], i);
    if (r < 0) { //naughty, doesn't clean up heap
      cerr << "r = " << r << std::endl;
      goto ERR;
    }
    lock.lock();
    ++data.started;
    ++data.in_flight;
    lock.unlock();
  }

  //keep on adding new removes as old ones complete
  while (data.started < num_objects) {
    lock.lock();
    int old_slot = slot;
    bool found = false;
    while (1) {
      do {
        if (completion_is_done(slot)) {
          found = true;
          break;
        }
        slot++;
        if (slot == concurrentios) {
          slot = 0;
        }
      } while (slot != old_slot);
      if (found) {
        break;
      }
      lc.cond.Wait(lock);
    }
    lock.unlock();
    newName = generate_object_name_fast(data.started, prevPid);
    completion_wait(slot);
    lock.lock();
    r = completion_ret(slot);
    if (r != 0 && r != -ENOENT) { // file does not exist
      cerr << "remove got " << r << std::endl;
      lock.unlock();
      goto ERR;
    }
    ++data.finished;
    --data.in_flight;
    lock.unlock();
    release_completion(slot);

    //start new remove and check data if requested
    create_completion(slot, _aio_cb, (void *)&lc);
    r = aio_remove(newName, slot);
    if (r < 0) {
      goto ERR;
    }
    lock.lock();
    ++data.started;
    ++data.in_flight;
    lock.unlock();
    name[slot] = newName;
  }

  //wait for final removes to complete
  while (data.finished < data.started) {
    slot = data.finished % concurrentios;
    completion_wait(slot);
    lock.lock();
    r = completion_ret(slot);
    if (r != 0 && r != -ENOENT) { // file does not exist
      cerr << "remove got " << r << std::endl;
      lock.unlock();
      goto ERR;
    }
    ++data.finished;
    --data.in_flight;
    release_completion(slot);
    lock.unlock();
  }

  lock.lock();
  data.done = true;
  lock.unlock();

  completions_done();

  out(cout) << "Removed " << data.finished << " object" << (data.finished != 1 ? "s" : "") << std::endl;

  return 0;

 ERR:
  lock.lock();
  data.done = 1;
  lock.unlock();
  return r;
}

/**
 * Return objects from the datastore which match a prefix.
 *
 * Clears the list and populates it with any objects which match the
 * prefix. The list is guaranteed to have at least one item when the
 * function returns true.
 *
 * @param prefix the prefix to match against
 * @param objects [out] return list of objects
 * @returns true if there are any objects in the store which match
 * the prefix, false if there are no more
 */
bool ObjBencher::more_objects_matching_prefix(const std::string& prefix, std::list<Object>* objects) {
  std::list<Object> unfiltered_objects;

  objects->clear();

  while (objects->empty()) {
    bool objects_remain = get_objects(&unfiltered_objects, 20);
    if (!objects_remain)
      return false;

    std::list<Object>::const_iterator i = unfiltered_objects.begin();
    for ( ; i != unfiltered_objects.end(); ++i) {
      if (i->first.substr(0, prefix.length()) == prefix) {
        objects->push_back(*i);
      }
    }
  }

  return true;
}

int ObjBencher::clean_up_slow(const std::string& prefix, int concurrentios) {
  lock_cond lc(&lock);

  if (concurrentios <= 0) 
    return -EINVAL;

  std::vector<Object> name(concurrentios);
  Object newName;
  int r = 0;
  int slot = 0;
  std::list<Object> objects;
  bool objects_remain = true;

  lock.lock();
  data.done = false;
  data.in_flight = 0;
  data.started = 0;
  data.finished = 0;
  lock.unlock();

  out(cout) << "Warning: using slow linear search" << std::endl;

  r = completions_init(concurrentios);
  if (r < 0)
    return r;

  //set up initial removes
  for (int i = 0; i < concurrentios; ++i) {
    if (objects.empty()) {
      // if there are fewer objects than concurrent ios, don't generate extras
      bool objects_found = more_objects_matching_prefix(prefix, &objects);
      if (!objects_found) {
        concurrentios = i;
        objects_remain = false;
        break;
      }
    }

    name[i] = objects.front();
    objects.pop_front();
  }

  //start initial removes
  for (int i = 0; i < concurrentios; ++i) {
    create_completion(i, _aio_cb, (void *)&lc);
    set_namespace(name[i].second);
    r = aio_remove(name[i].first, i);
    if (r < 0) { //naughty, doesn't clean up heap
      cerr << "r = " << r << std::endl;
      goto ERR;
    }
    lock.lock();
    ++data.started;
    ++data.in_flight;
    lock.unlock();
  }

  //keep on adding new removes as old ones complete
  while (objects_remain) {
    lock.lock();
    int old_slot = slot;
    bool found = false;
    while (1) {
      do {
        if (completion_is_done(slot)) {
          found = true;
          break;
        }
        slot++;
        if (slot == concurrentios) {
          slot = 0;
        }
      } while (slot != old_slot);
      if (found) {
        break;
      }
      lc.cond.Wait(lock);
    }
    lock.unlock();

    // get more objects if necessary
    if (objects.empty()) {
      objects_remain = more_objects_matching_prefix(prefix, &objects);
      // quit if there are no more
      if (!objects_remain) {
        break;
      }
    }

    // get the next object
    newName = objects.front();
    objects.pop_front();

    completion_wait(slot);
    lock.lock();
    r = completion_ret(slot);
    if (r != 0 && r != -ENOENT) { // file does not exist
      cerr << "remove got " << r << std::endl;
      lock.unlock();
      goto ERR;
    }
    ++data.finished;
    --data.in_flight;
    lock.unlock();
    release_completion(slot);

    //start new remove and check data if requested
    create_completion(slot, _aio_cb, (void *)&lc);
    set_namespace(newName.second);
    r = aio_remove(newName.first, slot);
    if (r < 0) {
      goto ERR;
    }
    lock.lock();
    ++data.started;
    ++data.in_flight;
    lock.unlock();
    name[slot] = newName;
  }

  //wait for final removes to complete
  while (data.finished < data.started) {
    slot = data.finished % concurrentios;
    completion_wait(slot);
    lock.lock();
    r = completion_ret(slot);
    if (r != 0 && r != -ENOENT) { // file does not exist
      cerr << "remove got " << r << std::endl;
      lock.unlock();
      goto ERR;
    }
    ++data.finished;
    --data.in_flight;
    release_completion(slot);
    lock.unlock();
  }

  lock.lock();
  data.done = true;
  lock.unlock();

  completions_done();

  out(cout) << "Removed " << data.finished << " object" << (data.finished != 1 ? "s" : "") << std::endl;

  return 0;

 ERR:
  lock.lock();
  data.done = 1;
  lock.unlock();
  return -EIO;
}<|MERGE_RESOLUTION|>--- conflicted
+++ resolved
@@ -622,11 +622,7 @@
     formatter->dump_format("max_iops", "%d", data.idata.max_iops);
     formatter->dump_format("min_iops", "%d", data.idata.min_iops);
     formatter->dump_format("average_latency", "%f", data.avg_latency);
-<<<<<<< HEAD
-    formatter->dump_format("stddev_latency", "%f", vec_stddev(data.history.latency));
-=======
     formatter->dump_format("stddev_latency", "%f", latency_stddev);
->>>>>>> 3ad2dfa4
     formatter->dump_format("max_latency", "%f", data.max_latency);
     formatter->dump_format("min_latency", "%f", data.min_latency);
   }
