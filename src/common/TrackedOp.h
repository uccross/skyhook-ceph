// -*- mode:C++; tab-width:8; c-basic-offset:2; indent-tabs-mode:t -*-
// vim: ts=8 sw=2 smarttab
/*
 * Ceph - scalable distributed file system
 *
 * Copyright (C) 2012 New Dream Network/Sage Weil <sage@newdream.net>
 *
 * This is free software; you can redistribute it and/or
 * modify it under the terms of the GNU Lesser General Public
 * License version 2.1, as published by the Free Software
 * Foundation.  See file COPYING.
 */

#ifndef TRACKEDREQUEST_H_
#define TRACKEDREQUEST_H_

#include <atomic>
#include "common/histogram.h"
#include "common/RWLock.h"
#include "common/Thread.h"
#include "common/Clock.h"
#include "common/ceph_mutex.h"
#include "include/spinlock.h"
#include "msg/Message.h"

#define OPTRACKER_PREALLOC_EVENTS 20

class TrackedOp;
class OpHistory;

typedef boost::intrusive_ptr<TrackedOp> TrackedOpRef;

class OpHistoryServiceThread : public Thread
{
private:
  list<pair<utime_t, TrackedOpRef>> _external_queue;
  OpHistory* _ophistory;
  mutable ceph::spinlock queue_spinlock;
  bool _break_thread;
public:
  explicit OpHistoryServiceThread(OpHistory* parent)
    : _ophistory(parent),
      _break_thread(false) { }

  void break_thread();
  void insert_op(const utime_t& now, TrackedOpRef op) {
    queue_spinlock.lock();
    _external_queue.emplace_back(now, op);
    queue_spinlock.unlock();
  }

  void *entry() override;
};


class OpHistory {
  set<pair<utime_t, TrackedOpRef> > arrived;
  set<pair<double, TrackedOpRef> > duration;
  set<pair<utime_t, TrackedOpRef> > slow_op;
  ceph::mutex ops_history_lock = ceph::make_mutex("OpHistory::ops_history_lock");
  void cleanup(utime_t now);
  std::atomic_size_t history_size{0};
  std::atomic_uint32_t history_duration{0};
  std::atomic_size_t history_slow_op_size{0};
  std::atomic_uint32_t history_slow_op_threshold{0};
  std::atomic_bool shutdown{false};
  OpHistoryServiceThread opsvc;
  friend class OpHistoryServiceThread;

public:
  OpHistory() : opsvc(this) {
    opsvc.create("OpHistorySvc");
  }
  ~OpHistory() {
    ceph_assert(arrived.empty());
    ceph_assert(duration.empty());
    ceph_assert(slow_op.empty());
  }
  void insert(const utime_t& now, TrackedOpRef op)
  {
    if (shutdown)
      return;

    opsvc.insert_op(now, op);
  }
<<<<<<< HEAD
  void insert(utime_t now, TrackedOpRef op);
  void dump_ops(utime_t now, Formatter *f, set<string> filters = {""});
  void dump_ops_by_duration(utime_t now, Formatter *f, set<string> filters = {""});
=======

  void _insert_delayed(const utime_t& now, TrackedOpRef op);
  void dump_ops(utime_t now, Formatter *f, set<string> filters = {""}, bool by_duration=false);
>>>>>>> 3ad2dfa4
  void dump_slow_ops(utime_t now, Formatter *f, set<string> filters = {""});
  void on_shutdown();
  void set_size_and_duration(size_t new_size, uint32_t new_duration) {
    history_size = new_size;
    history_duration = new_duration;
  }
  void set_slow_op_size_and_threshold(size_t new_size, uint32_t new_threshold) {
    history_slow_op_size = new_size;
    history_slow_op_threshold = new_threshold;
  }
};

struct ShardedTrackingData;
class OpTracker {
  friend class OpHistory;
  std::atomic<int64_t> seq = { 0 };
  vector<ShardedTrackingData*> sharded_in_flight_list;
  OpHistory history;
  uint32_t num_optracker_shards;
  float complaint_time;
  int log_threshold;
  std::atomic<bool> tracking_enabled;
  RWLock       lock;

public:
  CephContext *cct;
  OpTracker(CephContext *cct_, bool tracking, uint32_t num_shards);
      
  void set_complaint_and_threshold(float time, int threshold) {
    complaint_time = time;
    log_threshold = threshold;
  }
  void set_history_size_and_duration(uint32_t new_size, uint32_t new_duration) {
    history.set_size_and_duration(new_size, new_duration);
  }
  void set_history_slow_op_size_and_threshold(uint32_t new_size, uint32_t new_threshold) {
    history.set_slow_op_size_and_threshold(new_size, new_threshold);
  }
  bool is_tracking() const {
    return tracking_enabled;
  }
  void set_tracking(bool enable) {
    tracking_enabled = enable;
  }
  bool dump_ops_in_flight(Formatter *f, bool print_only_blocked = false, set<string> filters = {""});
  bool dump_historic_ops(Formatter *f, bool by_duration = false, set<string> filters = {""});
  bool dump_historic_slow_ops(Formatter *f, set<string> filters = {""});
  bool register_inflight_op(TrackedOp *i);
  void unregister_inflight_op(TrackedOp *i);
  void record_history_op(TrackedOpRef&& i);

  void get_age_ms_histogram(pow2_hist_t *h);

  /**
   * walk through ops in flight
   *
   * @param oldest_sec the amount of time since the oldest op was initiated
   * @param check a function consuming tracked ops, the function returns
   *              false if it don't want to be fed with more ops
   * @return True if there are any Ops to warn on, false otherwise
   */
  bool visit_ops_in_flight(utime_t* oldest_secs,
			   std::function<bool(TrackedOp&)>&& visit);
  /**
   * walk through slow ops in flight
   *
   * @param[out] oldest_sec the amount of time since the oldest op was initiated
   * @param[out] num_slow_ops total number of slow ops
   * @param[out] num_warned_ops total number of warned ops
   * @param on_warn a function consuming tracked ops, the function returns
   *                false if it don't want to be fed with more ops
   * @return True if there are any Ops to warn on, false otherwise
   */
  bool with_slow_ops_in_flight(utime_t* oldest_secs,
			       int* num_slow_ops,
			       int* num_warned_ops,
			       std::function<void(TrackedOp&)>&& on_warn);
  /**
   * Look for Ops which are too old, and insert warning
   * strings for each Op that is too old.
   *
   * @param summary[out] a string summarizing slow Ops.
   * @param warning_strings[out] A vector<string> reference which is filled
   * with a warning string for each old Op.
   * @param slow[out] total number of slow ops
   * @return True if there are any Ops to warn on, false otherwise.
   */
  bool check_ops_in_flight(std::string* summary,
			   std::vector<string> &warning_strings,
			   int* slow = nullptr);

  void on_shutdown() {
    history.on_shutdown();
  }
  ~OpTracker();

  template <typename T, typename U>
  typename T::Ref create_request(U params)
  {
    typename T::Ref retval(new T(params, this));
    retval->tracking_start();

    if (is_tracking()) {
      retval->mark_event("header_read", params->get_recv_stamp());
      retval->mark_event("throttled", params->get_throttle_stamp());
      retval->mark_event("all_read", params->get_recv_complete_stamp());
      retval->mark_event("dispatched", params->get_dispatch_stamp());
    }

    return retval;
  }
};


class TrackedOp : public boost::intrusive::list_base_hook<> {
private:
  friend class OpHistory;
  friend class OpTracker;

  boost::intrusive::list_member_hook<> tracker_item;

public:
  typedef boost::intrusive::list<
  TrackedOp,
  boost::intrusive::member_hook<
    TrackedOp,
    boost::intrusive::list_member_hook<>,
    &TrackedOp::tracker_item> > tracked_op_list_t;

  // for use when clearing lists.  e.g.,
  //   ls.clear_and_dispose(TrackedOp::Putter());
  struct Putter {
    void operator()(TrackedOp *op) {
      op->put();
    }
  };

protected:
  OpTracker *tracker;          ///< the tracker we are associated with
  std::atomic_int nref = {0};  ///< ref count

  utime_t initiated_at;

  struct Event {
    utime_t stamp;
    std::string str;

    Event(utime_t t, std::string_view s) : stamp(t), str(s) {}

    int compare(const char *s) const {
      return str.compare(s);
    }

    const char *c_str() const {
      return str.c_str();
    }

    void dump(Formatter *f) const {
      f->dump_stream("time") << stamp;
      f->dump_string("event", str);
    }
  };

  vector<Event> events;    ///< list of events and their times
  mutable ceph::mutex lock = ceph::make_mutex("TrackedOp::lock"); ///< to protect the events list
  uint64_t seq = 0;        ///< a unique value set by the OpTracker

  uint32_t warn_interval_multiplier = 1; //< limits output of a given op warning

  enum {
    STATE_UNTRACKED = 0,
    STATE_LIVE,
    STATE_HISTORY
  };
  atomic<int> state = {STATE_UNTRACKED};

  mutable string desc_str;   ///< protected by lock
  mutable const char *desc = nullptr;  ///< readable without lock
  mutable atomic<bool> want_new_desc = {false};

  TrackedOp(OpTracker *_tracker, const utime_t& initiated) :
    tracker(_tracker),
    initiated_at(initiated)
  {
    events.reserve(OPTRACKER_PREALLOC_EVENTS);
  }

  /// output any type-specific data you want to get when dump() is called
  virtual void _dump(Formatter *f) const {}
  /// if you want something else to happen when events are marked, implement
  virtual void _event_marked() {}
  /// return a unique descriptor of the Op; eg the message it's attached to
  virtual void _dump_op_descriptor_unlocked(ostream& stream) const = 0;
  /// called when the last non-OpTracker reference is dropped
  virtual void _unregistered() {}

  virtual bool filter_out(const set<string>& filters) { return true; }

public:
  ZTracer::Trace osd_trace;
  ZTracer::Trace pg_trace;
  ZTracer::Trace store_trace;
  ZTracer::Trace journal_trace;

  virtual ~TrackedOp() {}

  void get() {
    ++nref;
  }
  void put() {
  again:
    auto nref_snap = nref.load();
    if (nref_snap == 1) {
      switch (state.load()) {
      case STATE_UNTRACKED:
	_unregistered();
	delete this;
	break;

      case STATE_LIVE:
	mark_event("done");
	tracker->unregister_inflight_op(this);
	_unregistered();
	if (!tracker->is_tracking()) {
	  delete this;
	} else {
	  state = TrackedOp::STATE_HISTORY;
	  tracker->record_history_op(
	    TrackedOpRef(this, /* add_ref = */ false));
	}
	break;

      case STATE_HISTORY:
	delete this;
	break;

      default:
	ceph_abort();
      }
    } else if (!nref.compare_exchange_weak(nref_snap, nref_snap - 1)) {
      goto again;
    }
  }

  const char *get_desc() const {
    if (!desc || want_new_desc.load()) {
      std::lock_guard l(lock);
      _gen_desc();
    }
    return desc;
  }
private:
  void _gen_desc() const {
    ostringstream ss;
    _dump_op_descriptor_unlocked(ss);
    desc_str = ss.str();
    desc = desc_str.c_str();
    want_new_desc = false;
  }
public:
  void reset_desc() {
    want_new_desc = true;
  }

  const utime_t& get_initiated() const {
    return initiated_at;
  }

  double get_duration() const {
    std::lock_guard l(lock);
    if (!events.empty() && events.rbegin()->compare("done") == 0)
      return events.rbegin()->stamp - get_initiated();
    else
      return ceph_clock_now() - get_initiated();
  }

  void mark_event(std::string_view event, utime_t stamp=ceph_clock_now());

  void mark_nowarn() {
    warn_interval_multiplier = 0;
  }

  virtual std::string_view state_string() const {
    std::lock_guard l(lock);
    return events.empty() ? std::string_view() : std::string_view(events.rbegin()->str);
  }

  void dump(utime_t now, Formatter *f) const;

  void tracking_start() {
    if (tracker->register_inflight_op(this)) {
      events.emplace_back(initiated_at, "initiated");
      state = STATE_LIVE;
    }
  }

  // ref counting via intrusive_ptr, with special behavior on final
  // put for historical op tracking
  friend void intrusive_ptr_add_ref(TrackedOp *o) {
    o->get();
  }
  friend void intrusive_ptr_release(TrackedOp *o) {
    o->put();
  }
};


#endif<|MERGE_RESOLUTION|>--- conflicted
+++ resolved
@@ -83,15 +83,9 @@
 
     opsvc.insert_op(now, op);
   }
-<<<<<<< HEAD
-  void insert(utime_t now, TrackedOpRef op);
-  void dump_ops(utime_t now, Formatter *f, set<string> filters = {""});
-  void dump_ops_by_duration(utime_t now, Formatter *f, set<string> filters = {""});
-=======
 
   void _insert_delayed(const utime_t& now, TrackedOpRef op);
   void dump_ops(utime_t now, Formatter *f, set<string> filters = {""}, bool by_duration=false);
->>>>>>> 3ad2dfa4
   void dump_slow_ops(utime_t now, Formatter *f, set<string> filters = {""});
   void on_shutdown();
   void set_size_and_duration(size_t new_size, uint32_t new_duration) {
