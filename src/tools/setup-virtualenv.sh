#!/usr/bin/env bash
#
# Copyright (C) 2016 <contact@redhat.com>
#
# Author: Loic Dachary <loic@dachary.org>
#
# This program is free software; you can redistribute it and/or modify
# it under the terms of the GNU Library Public License as published by
# the Free Software Foundation; either version 2, or (at your option)
# any later version.
#
# This program is distributed in the hope that it will be useful,
# but WITHOUT ANY WARRANTY; without even the implied warranty of
# MERCHANTABILITY or FITNESS FOR A PARTICULAR PURPOSE.  See the
# GNU Library Public License for more details.
#

SCRIPTNAME="$(basename $0)"
if [ `uname` == FreeBSD ]; then
    GETOPT="/usr/local/bin/getopt"
else
    GETOPT=getopt
fi

function usage {
    echo
    echo "$SCRIPTNAME - automate setup of Python virtual environment"
    echo "    (for use in building Ceph)"
    echo
    echo "Usage:"
    echo "    $SCRIPTNAME [--python=PYTHON_BINARY] TARGET_DIRECTORY"
    echo
    echo "    TARGET_DIRECTORY will be created if it doesn't exist,"
    echo "        and completely destroyed and re-created if it does!"
    echo
    exit 1
}

TEMP=$($GETOPT --options "h" --long "help,python:" --name "$SCRIPTNAME" -- "$@")
test $? != 0 && usage
eval set -- "$TEMP"

PYTHON_OPTION=""
while true ; do
    case "$1" in
        -h|--help) usage ;;  # does not return
        --python) PYTHON_OPTION="--python=$2" ; shift ; shift ;;
        --) shift ; break ;;
        *) echo "Internal error" ; exit 1 ;;
    esac
done

DIR=$1
if [ -z "$DIR" ] ; then
    echo "$SCRIPTNAME: need a directory path, but none was provided"
    usage
fi
rm -fr $DIR
mkdir -p $DIR
virtualenv $PYTHON_OPTION $DIR
. $DIR/bin/activate

if pip --help | grep -q disable-pip-version-check; then
    DISABLE_PIP_VERSION_CHECK=--disable-pip-version-check
else
    DISABLE_PIP_VERSION_CHECK=
fi

# older versions of pip will not install wrap_console scripts
# when using wheel packages
pip $DISABLE_PIP_VERSION_CHECK --log $DIR/log.txt install --upgrade 'pip >= 6.1'

if pip --help | grep -q disable-pip-version-check; then
    DISABLE_PIP_VERSION_CHECK=--disable-pip-version-check
else
    DISABLE_PIP_VERSION_CHECK=
fi

if test -d wheelhouse ; then
    export NO_INDEX=--no-index
fi

<<<<<<< HEAD
pip $DISABLE_PIP_VERSION_CHECK --log $DIR/log.txt install $NO_INDEX --find-links=file://$(pwd)/wheelhouse 'tox >=1.9'
if test -f requirements.txt ; then
=======
pip $DISABLE_PIP_VERSION_CHECK --log $DIR/log.txt install $NO_INDEX --find-links=file://$(pwd)/wheelhouse 'tox >=2.9.1'
if test -f requirements.txt ; then
    if ! test -f wheelhouse/md5 || ! md5sum -c wheelhouse/md5 > /dev/null; then
        NO_INDEX=''
    fi
>>>>>>> 3ad2dfa4
    pip $DISABLE_PIP_VERSION_CHECK --log $DIR/log.txt install $NO_INDEX --find-links=file://$(pwd)/wheelhouse -r requirements.txt
fi<|MERGE_RESOLUTION|>--- conflicted
+++ resolved
@@ -80,15 +80,10 @@
     export NO_INDEX=--no-index
 fi
 
-<<<<<<< HEAD
-pip $DISABLE_PIP_VERSION_CHECK --log $DIR/log.txt install $NO_INDEX --find-links=file://$(pwd)/wheelhouse 'tox >=1.9'
-if test -f requirements.txt ; then
-=======
 pip $DISABLE_PIP_VERSION_CHECK --log $DIR/log.txt install $NO_INDEX --find-links=file://$(pwd)/wheelhouse 'tox >=2.9.1'
 if test -f requirements.txt ; then
     if ! test -f wheelhouse/md5 || ! md5sum -c wheelhouse/md5 > /dev/null; then
         NO_INDEX=''
     fi
->>>>>>> 3ad2dfa4
     pip $DISABLE_PIP_VERSION_CHECK --log $DIR/log.txt install $NO_INDEX --find-links=file://$(pwd)/wheelhouse -r requirements.txt
 fi