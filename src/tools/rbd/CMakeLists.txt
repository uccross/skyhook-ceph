set(CURSES_NEED_NCURSES TRUE)
find_package(Curses REQUIRED)

set(rbd_srcs
  rbd.cc
  ArgumentTypes.cc
  IndentStream.cc
  MirrorDaemonServiceInfo.cc
  OptionPrinter.cc
  Shell.cc
  Utils.cc
  action/Bench.cc
  action/Children.cc
  action/Clone.cc
  action/Config.cc
  action/Copy.cc
  action/Create.cc
  action/Device.cc
  action/Diff.cc
  action/DiskUsage.cc
  action/Export.cc
  action/Feature.cc
  action/Flatten.cc
<<<<<<< HEAD
=======
  action/Ggate.cc
  action/Group.cc
>>>>>>> f8781be9
  action/ImageMeta.cc
  action/Import.cc
  action/Info.cc
  action/Journal.cc
  action/Kernel.cc
  action/List.cc
  action/Lock.cc
  action/MergeDiff.cc
  action/Migration.cc
  action/MirrorPool.cc
  action/MirrorImage.cc
  action/Namespace.cc
  action/Nbd.cc
  action/ObjectMap.cc
<<<<<<< HEAD
=======
  action/Perf.cc
>>>>>>> f8781be9
  action/Pool.cc
  action/Remove.cc
  action/Rename.cc
  action/Resize.cc
  action/Snap.cc
  action/Sparsify.cc
  action/Status.cc
  action/Trash.cc
  action/Watch.cc)
<<<<<<< HEAD
if(FREEBSD)
  list(APPEND rbd_srcs action/Ggate.cc)
endif()
=======
>>>>>>> f8781be9

add_executable(rbd ${rbd_srcs}
  $<TARGET_OBJECTS:common_texttable_obj>)
set_target_properties(rbd PROPERTIES OUTPUT_NAME rbd)
target_link_libraries(rbd librbd librados
  cls_journal_client cls_rbd_client
  rbd_types
  journal
  ceph-common global ${CURSES_LIBRARIES}
  ${BLKID_LIBRARIES} ${CMAKE_DL_LIBS})
if(WITH_KRBD)
  target_link_libraries(rbd 
    krbd)
endif()

install(TARGETS rbd DESTINATION bin)<|MERGE_RESOLUTION|>--- conflicted
+++ resolved
@@ -21,11 +21,8 @@
   action/Export.cc
   action/Feature.cc
   action/Flatten.cc
-<<<<<<< HEAD
-=======
   action/Ggate.cc
   action/Group.cc
->>>>>>> f8781be9
   action/ImageMeta.cc
   action/Import.cc
   action/Info.cc
@@ -40,10 +37,7 @@
   action/Namespace.cc
   action/Nbd.cc
   action/ObjectMap.cc
-<<<<<<< HEAD
-=======
   action/Perf.cc
->>>>>>> f8781be9
   action/Pool.cc
   action/Remove.cc
   action/Rename.cc
@@ -53,12 +47,6 @@
   action/Status.cc
   action/Trash.cc
   action/Watch.cc)
-<<<<<<< HEAD
-if(FREEBSD)
-  list(APPEND rbd_srcs action/Ggate.cc)
-endif()
-=======
->>>>>>> f8781be9
 
 add_executable(rbd ${rbd_srcs}
   $<TARGET_OBJECTS:common_texttable_obj>)
