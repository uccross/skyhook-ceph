// -*- mode:C++; tab-width:8; c-basic-offset:2; indent-tabs-mode:t -*-
// vim: ts=8 sw=2 smarttab

#include "include/compat.h"
#include "tools/rbd/ArgumentTypes.h"
#include "tools/rbd/Shell.h"
#include "tools/rbd/Utils.h"
#include "include/Context.h"
#include "common/errno.h"
#include "common/Throttle.h"
#include "include/encoding.h"
#include <iostream>
#include <fcntl.h>
#include <stdlib.h>
#include <boost/program_options.hpp>
#include <boost/scope_exit.hpp>

namespace rbd {
namespace action {
namespace export_full {

struct ExportDiffContext {
  librbd::Image *image;
  int fd;
  int export_format;
  uint64_t totalsize;
  utils::ProgressContext pc;
  OrderedThrottle throttle;

  ExportDiffContext(librbd::Image *i, int f, uint64_t t, int max_ops,
                    bool no_progress, int eformat) :
    image(i), fd(f), export_format(eformat), totalsize(t), pc("Exporting image", no_progress),
    throttle(max_ops, true) {
  }
};

class C_ExportDiff : public Context {
public:
  C_ExportDiff(ExportDiffContext *edc, uint64_t offset, uint64_t length,
               bool exists, int export_format)
    : m_export_diff_context(edc), m_offset(offset), m_length(length),
      m_exists(exists), m_export_format(export_format) {
  }

  int send() {
    if (m_export_diff_context->throttle.pending_error()) {
      return m_export_diff_context->throttle.wait_for_ret();
    }

    C_OrderedThrottle *ctx = m_export_diff_context->throttle.start_op(this);
    if (m_exists) {
      librbd::RBD::AioCompletion *aio_completion =
        new librbd::RBD::AioCompletion(ctx, &utils::aio_context_callback);

      int op_flags = LIBRADOS_OP_FLAG_FADVISE_NOCACHE;
      int r = m_export_diff_context->image->aio_read2(
        m_offset, m_length, m_read_data, aio_completion, op_flags);
      if (r < 0) {
        aio_completion->release();
        ctx->complete(r);
      }
    } else {
      ctx->complete(0);
    }
    return 0;
  }

  static int export_diff_cb(uint64_t offset, size_t length, int exists,
			    void *arg) {
    ExportDiffContext *edc = reinterpret_cast<ExportDiffContext *>(arg);

    C_ExportDiff *context = new C_ExportDiff(edc, offset, length, exists, edc->export_format);
    return context->send();
  }

protected:
  void finish(int r) override {
    if (r >= 0) {
      if (m_exists) {
        m_exists = !m_read_data.is_zero();
      }
      r = write_extent(m_export_diff_context, m_offset, m_length, m_exists, m_export_format);
      if (r == 0 && m_exists) {
        r = m_read_data.write_fd(m_export_diff_context->fd);
      }
    }
    m_export_diff_context->throttle.end_op(r);
  }

private:
  ExportDiffContext *m_export_diff_context;
  uint64_t m_offset;
  uint64_t m_length;
  bool m_exists;
  int m_export_format;
  bufferlist m_read_data;

  static int write_extent(ExportDiffContext *edc, uint64_t offset,
                          uint64_t length, bool exists, int export_format) {
    // extent
    bufferlist bl;
    __u8 tag = exists ? RBD_DIFF_WRITE : RBD_DIFF_ZERO;
    uint64_t len = 0;
    encode(tag, bl);
    if (export_format == 2) {
      if (tag == RBD_DIFF_WRITE)
	len = 8 + 8 + length;
      else
	len = 8 + 8;
      encode(len, bl);
    }
    encode(offset, bl);
    encode(length, bl);
    int r = bl.write_fd(edc->fd);

    edc->pc.update_progress(offset, edc->totalsize);
    return r;
  }
};


int do_export_diff_fd(librbd::Image& image, const char *fromsnapname,
		   const char *endsnapname, bool whole_object,
		   int fd, bool no_progress, int export_format)
{
  int r;
  librbd::image_info_t info;

  r = image.stat(info, sizeof(info));
  if (r < 0)
    return r;

  {
    // header
    bufferlist bl;
    if (export_format == 1)
      bl.append(utils::RBD_DIFF_BANNER);
    else
      bl.append(utils::RBD_DIFF_BANNER_V2);

    __u8 tag;
    uint64_t len = 0;
    if (fromsnapname) {
      tag = RBD_DIFF_FROM_SNAP;
      encode(tag, bl);
      std::string from(fromsnapname);
      if (export_format == 2) {
	len = from.length() + 4;
	encode(len, bl);
      }
      encode(from, bl);
    }

    if (endsnapname) {
      tag = RBD_DIFF_TO_SNAP;
      encode(tag, bl);
      std::string to(endsnapname);
      if (export_format == 2) {
        len = to.length() + 4;
<<<<<<< HEAD
        ::encode(len, bl);
=======
        encode(len, bl);
>>>>>>> 3ad2dfa4
      }
      encode(to, bl);
    }

    if (endsnapname && export_format == 2) {
      tag = RBD_SNAP_PROTECTION_STATUS;
      encode(tag, bl);
      bool is_protected = false;
      r = image.snap_is_protected(endsnapname, &is_protected);
      if (r < 0) {
        return r;
      }
      len = 8;
      encode(len, bl);
      encode(is_protected, bl);
    }

    if (endsnapname && export_format == 2) {
      tag = RBD_SNAP_PROTECTION_STATUS;
      encode(tag, bl);
      bool is_protected = false;
      r = image.snap_is_protected(endsnapname, &is_protected);
      if (r < 0) {
        return r;
      }
      len = 8;
      encode(len, bl);
      encode(is_protected, bl);
    }

    tag = RBD_DIFF_IMAGE_SIZE;
    encode(tag, bl);
    uint64_t endsize = info.size;
    if (export_format == 2) {
      len = 8;
      encode(len, bl);
    }
    encode(endsize, bl);

    r = bl.write_fd(fd);
    if (r < 0) {
      return r;
    }
  }
  ExportDiffContext edc(&image, fd, info.size,
<<<<<<< HEAD
                        g_conf->get_val<int64_t>("rbd_concurrent_management_ops"),
=======
                        g_conf().get_val<uint64_t>("rbd_concurrent_management_ops"),
>>>>>>> 3ad2dfa4
                        no_progress, export_format);
  r = image.diff_iterate2(fromsnapname, 0, info.size, true, whole_object,
                          &C_ExportDiff::export_diff_cb, (void *)&edc);
  if (r < 0) {
    goto out;
  }

  r = edc.throttle.wait_for_ret();
  if (r < 0) {
    goto out;
  }

  {
    __u8 tag = RBD_DIFF_END;
    bufferlist bl;
    encode(tag, bl);
    r = bl.write_fd(fd);
  }

out:
  if (r < 0)
    edc.pc.fail();
  else
    edc.pc.finish();

  return r;
}

int do_export_diff(librbd::Image& image, const char *fromsnapname,
                const char *endsnapname, bool whole_object,
                const char *path, bool no_progress)
{
  int r;
  int fd;

  if (strcmp(path, "-") == 0)
    fd = STDOUT_FILENO;
  else
    fd = open(path, O_WRONLY | O_CREAT | O_EXCL, 0644);
  if (fd < 0)
    return -errno;

  r = do_export_diff_fd(image, fromsnapname, endsnapname, whole_object, fd, no_progress, 1);

  if (fd != 1)
    close(fd);
  if (r < 0 && fd != 1) {
    remove(path);
  }

  return r;
}


namespace at = argument_types;
namespace po = boost::program_options;

void get_arguments_diff(po::options_description *positional,
                   po::options_description *options) {
  at::add_image_or_snap_spec_options(positional, options,
                                     at::ARGUMENT_MODIFIER_SOURCE);
  at::add_path_options(positional, options,
                       "export file (or '-' for stdout)");
  options->add_options()
    (at::FROM_SNAPSHOT_NAME.c_str(), po::value<std::string>(),
     "snapshot starting point")
    (at::WHOLE_OBJECT.c_str(), po::bool_switch(), "compare whole object");
  at::add_no_progress_option(options);
}

int execute_diff(const po::variables_map &vm,
                 const std::vector<std::string> &ceph_global_init_args) {
  size_t arg_index = 0;
  std::string pool_name;
  std::string namespace_name;
  std::string image_name;
  std::string snap_name;
  int r = utils::get_pool_image_snapshot_names(
    vm, at::ARGUMENT_MODIFIER_SOURCE, &arg_index, &pool_name, &namespace_name,
    &image_name, &snap_name, true, utils::SNAPSHOT_PRESENCE_PERMITTED,
    utils::SPEC_VALIDATION_NONE);
  if (r < 0) {
    return r;
  }

  std::string path;
  r = utils::get_path(vm, &arg_index, &path);
  if (r < 0) {
    return r;
  }

  std::string from_snap_name;
  if (vm.count(at::FROM_SNAPSHOT_NAME)) {
    from_snap_name = vm[at::FROM_SNAPSHOT_NAME].as<std::string>();
  }

  librados::Rados rados;
  librados::IoCtx io_ctx;
  librbd::Image image;
  r = utils::init_and_open_image(pool_name, namespace_name, image_name, "",
                                 snap_name, true, &rados, &io_ctx, &image);
  if (r < 0) {
    return r;
  }

  r = do_export_diff(image,
                     from_snap_name.empty() ? nullptr : from_snap_name.c_str(),
                     snap_name.empty() ? nullptr : snap_name.c_str(),
                     vm[at::WHOLE_OBJECT].as<bool>(), path.c_str(),
                     vm[at::NO_PROGRESS].as<bool>());
  if (r < 0) {
    std::cerr << "rbd: export-diff error: " << cpp_strerror(r) << std::endl;
    return r;
  }
  return 0;
}

Shell::SwitchArguments switched_arguments({at::WHOLE_OBJECT});
Shell::Action action_diff(
  {"export-diff"}, {}, "Export incremental diff to file.", "",
  &get_arguments_diff, &execute_diff);

class C_Export : public Context
{
public:
  C_Export(OrderedThrottle &ordered_throttle, librbd::Image &image,
	   uint64_t fd_offset, uint64_t offset, uint64_t length, int fd)
    : m_throttle(ordered_throttle), m_image(image), m_dest_offset(fd_offset),
      m_offset(offset), m_length(length), m_fd(fd)
  {
  }

  void send()
  {
    auto ctx = m_throttle.start_op(this);
    auto aio_completion = new librbd::RBD::AioCompletion(
      ctx, &utils::aio_context_callback);
    int op_flags = LIBRADOS_OP_FLAG_FADVISE_SEQUENTIAL |
                   LIBRADOS_OP_FLAG_FADVISE_NOCACHE;
    int r = m_image.aio_read2(m_offset, m_length, m_bufferlist,
                              aio_completion, op_flags);
    if (r < 0) {
      cerr << "rbd: error requesting read from source image" << std::endl;
      aio_completion->release();
      m_throttle.end_op(r);
    }
  }

  void finish(int r) override
  {
    BOOST_SCOPE_EXIT((&m_throttle) (&r))
    {
      m_throttle.end_op(r);
    } BOOST_SCOPE_EXIT_END

    if (r < 0) {
      cerr << "rbd: error reading from source image at offset "
           << m_offset << ": " << cpp_strerror(r) << std::endl;
      return;
    }

    ceph_assert(m_bufferlist.length() == static_cast<size_t>(r));
    if (m_fd != STDOUT_FILENO) {
      if (m_bufferlist.is_zero()) {
        return;
      }

      uint64_t chkret = lseek64(m_fd, m_dest_offset, SEEK_SET);
      if (chkret != m_dest_offset) {
        cerr << "rbd: error seeking destination image to offset "
             << m_dest_offset << std::endl;
        r = -errno;
        return;
      }
    }

    r = m_bufferlist.write_fd(m_fd);
    if (r < 0) {
      cerr << "rbd: error writing to destination image at offset "
           << m_dest_offset << std::endl;
    }
  }

private:
  OrderedThrottle &m_throttle;
  librbd::Image &m_image;
  bufferlist m_bufferlist;
  uint64_t m_dest_offset;
  uint64_t m_offset;
  uint64_t m_length;
  int m_fd;
};

const uint32_t MAX_KEYS = 64;

static int do_export_v2(librbd::Image& image, librbd::image_info_t &info, int fd,
		        uint64_t period, int max_concurrent_ops, utils::ProgressContext &pc)
{
  int r = 0;
  // header
  bufferlist bl;
  bl.append(utils::RBD_IMAGE_BANNER_V2);

  __u8 tag;
  uint64_t length;
  // encode order
  tag = RBD_EXPORT_IMAGE_ORDER;
  length = 8;
  encode(tag, bl);
  encode(length, bl);
  encode(uint64_t(info.order), bl);

  // encode features
  tag = RBD_EXPORT_IMAGE_FEATURES;
  uint64_t features;
  image.features(&features);
  length = 8;
  encode(tag, bl);
  encode(length, bl);
  encode(features, bl);

  // encode stripe_unit and stripe_count
  tag = RBD_EXPORT_IMAGE_STRIPE_UNIT;
  uint64_t stripe_unit;
  stripe_unit = image.get_stripe_unit();
  length = 8;
  encode(tag, bl);
  encode(length, bl);
  encode(stripe_unit, bl);

  tag = RBD_EXPORT_IMAGE_STRIPE_COUNT;
  uint64_t stripe_count;
  stripe_count = image.get_stripe_count();
  length = 8;
  encode(tag, bl);
  encode(length, bl);
  encode(stripe_count, bl);

  //retrieve metadata of image
  std::map<std::string, string> imagemetas;
  std::string last_key;
  bool more_results = true;
  while (more_results) {
    std::map<std::string, bufferlist> pairs;
    r = image.metadata_list(last_key, MAX_KEYS, &pairs);
    if (r < 0) {
      std::cerr << "failed to retrieve metadata of image : " << cpp_strerror(r)
                << std::endl;
      return r;
    }

    if (!pairs.empty()) {
      last_key = pairs.rbegin()->first;

      for (auto kv : pairs) {
        std::string key = kv.first;
        std::string val(kv.second.c_str(), kv.second.length());
        imagemetas[key] = val;
      }
    }
    more_results = (pairs.size() == MAX_KEYS);
  }

  //encode imageMeta key and value
  for (std::map<std::string, string>::iterator it = imagemetas.begin();
       it != imagemetas.end(); ++it) {
    string key = it->first;
    string value = it->second;

    tag = RBD_EXPORT_IMAGE_META;
    length = key.length() + value.length() + 4 * 2;
    encode(tag, bl);
    encode(length, bl);
    encode(key, bl);
    encode(value, bl);
  }

  //retrieve metadata of image
  std::map<std::string, string> imagemetas;
  std::string last_key;
  bool more_results = true;
  while (more_results) {
    std::map<std::string, bufferlist> pairs;
    r = image.metadata_list(last_key, MAX_KEYS, &pairs);
    if (r < 0) {
      std::cerr << "failed to retrieve metadata of image : " << cpp_strerror(r)
                << std::endl;
      return r;
    }

    if (!pairs.empty()) {
      last_key = pairs.rbegin()->first;

      for (auto kv : pairs) {
        std::string key = kv.first;
        std::string val(kv.second.c_str(), kv.second.length());
        imagemetas[key] = val;
      }
    }
    more_results = (pairs.size() == MAX_KEYS);
  }

  //encode imageMeta key and value
  for (std::map<std::string, string>::iterator it = imagemetas.begin();
       it != imagemetas.end(); ++it) {
    string key = it->first;
    string value = it->second;

    tag = RBD_EXPORT_IMAGE_META;
    length = key.length() + value.length() + 4 * 2;
    ::encode(tag, bl);
    ::encode(length, bl);
    ::encode(key, bl);
    ::encode(value, bl);
  }

  // encode end tag
  tag = RBD_EXPORT_IMAGE_END;
  encode(tag, bl);

  // write bl to fd.
  r = bl.write_fd(fd);
  if (r < 0) {
    return r;
  }

  // header for snapshots
  bl.clear();
  bl.append(utils::RBD_IMAGE_DIFFS_BANNER_V2);

  std::vector<librbd::snap_info_t> snaps;
  r = image.snap_list(snaps);
  if (r < 0) {
    return r;
  }

  uint64_t diff_num = snaps.size() + 1;
  encode(diff_num, bl);

  r = bl.write_fd(fd);
  if (r < 0) {
    return r;
  }

  const char *last_snap = NULL;
  for (size_t i = 0; i < snaps.size(); ++i) {
    utils::snap_set(image, snaps[i].name.c_str());
    r = do_export_diff_fd(image, last_snap, snaps[i].name.c_str(), false, fd, true, 2);
    if (r < 0) {
      return r;
    }
    pc.update_progress(i, snaps.size() + 1);
    last_snap = snaps[i].name.c_str();
  }
  utils::snap_set(image, std::string(""));
  r = do_export_diff_fd(image, last_snap, nullptr, false, fd, true, 2);
  if (r < 0) {
    return r;
  }
  pc.update_progress(snaps.size() + 1, snaps.size() + 1);
  return r;
}

static int do_export_v1(librbd::Image& image, librbd::image_info_t &info,
                        int fd, uint64_t period, int max_concurrent_ops,
                        utils::ProgressContext &pc)
{
  int r = 0;
  size_t file_size = 0;
  OrderedThrottle throttle(max_concurrent_ops, false);
  for (uint64_t offset = 0; offset < info.size; offset += period) {
    if (throttle.pending_error()) {
      break;
    }

    uint64_t length = min(period, info.size - offset);
    C_Export *ctx = new C_Export(throttle, image, file_size + offset, offset,
                                 length, fd);
    ctx->send();

    pc.update_progress(offset, info.size);
  }

  file_size += info.size;
  r = throttle.wait_for_ret();
  if (fd != 1) {
    if (r >= 0) {
      r = ftruncate(fd, file_size);
      if (r < 0)
	return r;

      uint64_t chkret = lseek64(fd, file_size, SEEK_SET);
      if (chkret != file_size)
	r = errno;
    }
  }
  return r;
}

static int do_export(librbd::Image& image, const char *path, bool no_progress,
                     int export_format)
{
  librbd::image_info_t info;
  int64_t r = image.stat(info, sizeof(info));
  if (r < 0)
    return r;

  int fd;
  int max_concurrent_ops = g_conf().get_val<uint64_t>("rbd_concurrent_management_ops");
  bool to_stdout = (strcmp(path, "-") == 0);
  if (to_stdout) {
    fd = STDOUT_FILENO;
  } else {
<<<<<<< HEAD
    max_concurrent_ops = g_conf->get_val<int64_t>("rbd_concurrent_management_ops");
=======
>>>>>>> 3ad2dfa4
    fd = open(path, O_WRONLY | O_CREAT | O_EXCL, 0644);
    if (fd < 0) {
      return -errno;
    }
#ifdef HAVE_POSIX_FADVISE
    posix_fadvise(fd, 0, 0, POSIX_FADV_SEQUENTIAL);
#endif
  }

  utils::ProgressContext pc("Exporting image", no_progress);
  uint64_t period = image.get_stripe_count() * (1ull << info.order);

  if (export_format == 1)
    r = do_export_v1(image, info, fd, period, max_concurrent_ops, pc);
  else
    r = do_export_v2(image, info, fd, period, max_concurrent_ops, pc);

  if (r < 0)
    pc.fail();
  else
    pc.finish();
  if (!to_stdout)
    close(fd);
  return r;
}

void get_arguments(po::options_description *positional,
                   po::options_description *options) {
  at::add_image_or_snap_spec_options(positional, options,
                                     at::ARGUMENT_MODIFIER_SOURCE);
  at::add_path_options(positional, options,
                       "export file (or '-' for stdout)");
  at::add_no_progress_option(options);
  at::add_export_format_option(options);
}

int execute(const po::variables_map &vm,
            const std::vector<std::string> &ceph_global_init_args) {
  size_t arg_index = 0;
  std::string pool_name;
  std::string namespace_name;
  std::string image_name;
  std::string snap_name;
  int r = utils::get_pool_image_snapshot_names(
    vm, at::ARGUMENT_MODIFIER_SOURCE, &arg_index, &pool_name, &namespace_name,
    &image_name, &snap_name, true, utils::SNAPSHOT_PRESENCE_PERMITTED,
    utils::SPEC_VALIDATION_NONE);
  if (r < 0) {
    return r;
  }

  std::string path;
  r = utils::get_path(vm, &arg_index, &path);
  if (r < 0) {
    return r;
  }

  librados::Rados rados;
  librados::IoCtx io_ctx;
  librbd::Image image;
  r = utils::init_and_open_image(pool_name, namespace_name, image_name, "",
                                 snap_name, true, &rados, &io_ctx, &image);
  if (r < 0) {
    return r;
  }

  int format = 1;
  if (vm.count("export-format"))
    format = vm["export-format"].as<uint64_t>();

  r = do_export(image, path.c_str(), vm[at::NO_PROGRESS].as<bool>(), format);
  if (r < 0) {
    std::cerr << "rbd: export error: " << cpp_strerror(r) << std::endl;
    return r;
  }
  return 0;
}

Shell::Action action(
  {"export"}, {}, "Export image to file.", "", &get_arguments, &execute);

} // namespace export_full
} // namespace action
} // namespace rbd<|MERGE_RESOLUTION|>--- conflicted
+++ resolved
@@ -157,11 +157,7 @@
       std::string to(endsnapname);
       if (export_format == 2) {
         len = to.length() + 4;
-<<<<<<< HEAD
-        ::encode(len, bl);
-=======
         encode(len, bl);
->>>>>>> 3ad2dfa4
       }
       encode(to, bl);
     }
@@ -179,19 +175,6 @@
       encode(is_protected, bl);
     }
 
-    if (endsnapname && export_format == 2) {
-      tag = RBD_SNAP_PROTECTION_STATUS;
-      encode(tag, bl);
-      bool is_protected = false;
-      r = image.snap_is_protected(endsnapname, &is_protected);
-      if (r < 0) {
-        return r;
-      }
-      len = 8;
-      encode(len, bl);
-      encode(is_protected, bl);
-    }
-
     tag = RBD_DIFF_IMAGE_SIZE;
     encode(tag, bl);
     uint64_t endsize = info.size;
@@ -207,11 +190,7 @@
     }
   }
   ExportDiffContext edc(&image, fd, info.size,
-<<<<<<< HEAD
-                        g_conf->get_val<int64_t>("rbd_concurrent_management_ops"),
-=======
                         g_conf().get_val<uint64_t>("rbd_concurrent_management_ops"),
->>>>>>> 3ad2dfa4
                         no_progress, export_format);
   r = image.diff_iterate2(fromsnapname, 0, info.size, true, whole_object,
                           &C_ExportDiff::export_diff_cb, (void *)&edc);
@@ -489,45 +468,6 @@
     encode(value, bl);
   }
 
-  //retrieve metadata of image
-  std::map<std::string, string> imagemetas;
-  std::string last_key;
-  bool more_results = true;
-  while (more_results) {
-    std::map<std::string, bufferlist> pairs;
-    r = image.metadata_list(last_key, MAX_KEYS, &pairs);
-    if (r < 0) {
-      std::cerr << "failed to retrieve metadata of image : " << cpp_strerror(r)
-                << std::endl;
-      return r;
-    }
-
-    if (!pairs.empty()) {
-      last_key = pairs.rbegin()->first;
-
-      for (auto kv : pairs) {
-        std::string key = kv.first;
-        std::string val(kv.second.c_str(), kv.second.length());
-        imagemetas[key] = val;
-      }
-    }
-    more_results = (pairs.size() == MAX_KEYS);
-  }
-
-  //encode imageMeta key and value
-  for (std::map<std::string, string>::iterator it = imagemetas.begin();
-       it != imagemetas.end(); ++it) {
-    string key = it->first;
-    string value = it->second;
-
-    tag = RBD_EXPORT_IMAGE_META;
-    length = key.length() + value.length() + 4 * 2;
-    ::encode(tag, bl);
-    ::encode(length, bl);
-    ::encode(key, bl);
-    ::encode(value, bl);
-  }
-
   // encode end tag
   tag = RBD_EXPORT_IMAGE_END;
   encode(tag, bl);
@@ -625,10 +565,6 @@
   if (to_stdout) {
     fd = STDOUT_FILENO;
   } else {
-<<<<<<< HEAD
-    max_concurrent_ops = g_conf->get_val<int64_t>("rbd_concurrent_management_ops");
-=======
->>>>>>> 3ad2dfa4
     fd = open(path, O_WRONLY | O_CREAT | O_EXCL, 0644);
     if (fd < 0) {
       return -errno;
