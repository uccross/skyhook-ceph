--- conflicted
+++ resolved
@@ -863,11 +863,7 @@
   {"snap", "remove"}, {"snap", "rm"}, "Delete a snapshot.", "",
   &get_remove_arguments, &execute_remove);
 Shell::Action action_purge(
-<<<<<<< HEAD
-  {"snap", "purge"}, {}, "Delete all snapshots.", "",
-=======
   {"snap", "purge"}, {}, "Delete all unprotected snapshots.", "",
->>>>>>> f8781be9
   &get_purge_arguments, &execute_purge);
 Shell::Action action_rollback(
   {"snap", "rollback"}, {"snap", "revert"}, "Rollback image to snapshot.", "",
