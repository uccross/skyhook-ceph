--- conflicted
+++ resolved
@@ -43,8 +43,6 @@
 
 namespace {
 
-<<<<<<< HEAD
-=======
 void add_site_name_optional(po::options_description *options) {
   options->add_options()
     (SITE_NAME.c_str(), po::value<std::string>(), "local site name");
@@ -81,7 +79,6 @@
   }
 }
 
->>>>>>> 3ad2dfa4
 int validate_mirroring_enabled(librados::IoCtx& io_ctx) {
   librbd::RBD rbd;
   rbd_mirror_mode_t mirror_mode;
@@ -658,11 +655,7 @@
       m_factory(std::bind(ImageRequestAllocator<RequestT>(),
                           std::ref(m_io_ctx), std::ref(m_throttle),
                           std::placeholders::_1, std::forward<Args>(args)...)),
-<<<<<<< HEAD
-      m_throttle(g_conf->get_val<int64_t>("rbd_concurrent_management_ops"),
-=======
       m_throttle(g_conf().get_val<uint64_t>("rbd_concurrent_management_ops"),
->>>>>>> 3ad2dfa4
                  true) {
   }
 
@@ -892,11 +885,6 @@
     return r;
   }
 
-  r = validate_mirroring_enabled(io_ctx);
-  if (r < 0) {
-    return r;
-  }
-
   // TODO: temporary restriction to prevent adding multiple peers
   // until rbd-mirror daemon can properly handle the scenario
   librbd::RBD rbd;
@@ -955,11 +943,6 @@
   librados::Rados rados;
   librados::IoCtx io_ctx;
   r = utils::init(pool_name, "", &rados, &io_ctx);
-  if (r < 0) {
-    return r;
-  }
-
-  r = validate_mirroring_enabled(io_ctx);
   if (r < 0) {
     return r;
   }
@@ -1035,11 +1018,6 @@
   librados::Rados rados;
   librados::IoCtx io_ctx;
   r = utils::init(pool_name, "", &rados, &io_ctx);
-  if (r < 0) {
-    return r;
-  }
-
-  r = validate_mirroring_enabled(io_ctx);
   if (r < 0) {
     return r;
   }
@@ -1314,11 +1292,6 @@
   librados::Rados rados;
   librados::IoCtx io_ctx;
   r = utils::init(pool_name, "", &rados, &io_ctx);
-  if (r < 0) {
-    return r;
-  }
-
-  r = validate_mirroring_enabled(io_ctx);
   if (r < 0) {
     return r;
   }
@@ -1463,11 +1436,8 @@
     return r;
   }
 
-<<<<<<< HEAD
-=======
   utils::disable_cache();
 
->>>>>>> 3ad2dfa4
   std::atomic<unsigned> counter = { 0 };
   ImageRequestGenerator<PromoteImageRequest> generator(io_ctx, &counter,
                                                        vm["force"].as<bool>());
@@ -1505,11 +1475,8 @@
     return r;
   }
 
-<<<<<<< HEAD
-=======
   utils::disable_cache();
 
->>>>>>> 3ad2dfa4
   std::atomic<unsigned> counter { 0 };
   ImageRequestGenerator<DemoteImageRequest> generator(io_ctx, &counter);
   r = generator.execute();
