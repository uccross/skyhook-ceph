// -*- mode:C++; tab-width:8; c-basic-offset:2; indent-tabs-mode:t -*-
// vim: ts=8 sw=2 smarttab

#include "tools/rbd/ArgumentTypes.h"
#include "tools/rbd/Shell.h"
#include "tools/rbd/Utils.h"
#include "include/Context.h"
#include "include/stringify.h"
#include "include/types.h"
#include "common/errno.h"
#include "common/Formatter.h"
#include "common/TextTable.h"
#include <iostream>
#include <boost/bind.hpp>
#include <boost/program_options.hpp>
#include "global/global_context.h"

namespace rbd {

namespace action {
namespace list {

namespace at = argument_types;
namespace po = boost::program_options;

enum WorkerState {
  STATE_IDLE = 0,
  STATE_OPENED,
  STATE_DONE
} ;

struct WorkerEntry {
  librbd::Image img;
  librbd::RBD::AioCompletion* completion;
  WorkerState state;
  string name;

  WorkerEntry() {
    state = STATE_IDLE;
    completion = nullptr;
  }
};


int list_process_image(librados::Rados* rados, WorkerEntry* w, bool lflag, Formatter *f, TextTable &tbl)
{
  int r = 0;
  librbd::image_info_t info;
<<<<<<< HEAD
  std::string pool, image, snap, parent;

  // handle second-nth trips through loop
  r = w->img.parent_info(&pool, &image, &snap);
  if (r < 0 && r != -ENOENT)
    return r;
  bool has_parent = false;
  if (r != -ENOENT) {
    parent = pool + "/" + image + "@" + snap;
=======
  std::string parent;

  // handle second-nth trips through loop
  librbd::linked_image_spec_t parent_image_spec;
  librbd::snap_spec_t parent_snap_spec;
  r = w->img.get_parent(&parent_image_spec, &parent_snap_spec);
  if (r < 0 && r != -ENOENT) {
    return r;
  }

  bool has_parent = false;
  if (r != -ENOENT) {
    parent = parent_image_spec.pool_name + "/";
    if (!parent_image_spec.pool_namespace.empty()) {
      parent += parent_image_spec.pool_namespace + "/";
    }
    parent +=  parent_image_spec.image_name + "@" + parent_snap_spec.name;
>>>>>>> 3ad2dfa4
    has_parent = true;
  }

  if (w->img.stat(info, sizeof(info)) < 0) {
    return -EINVAL;
  }

  uint8_t old_format;
  w->img.old_format(&old_format);

  std::list<librbd::locker_t> lockers;
  bool exclusive;
  r = w->img.list_lockers(&lockers, &exclusive, NULL);
  if (r < 0)
    return r;
  std::string lockstr;
  if (!lockers.empty()) {
    lockstr = (exclusive) ? "excl" : "shr";
  }

  if (f) {
    f->open_object_section("image");
    f->dump_string("image", w->name);
    f->dump_unsigned("size", info.size);
    if (has_parent) {
      f->open_object_section("parent");
<<<<<<< HEAD
      f->dump_string("pool", pool);
      f->dump_string("image", image);
      f->dump_string("snapshot", snap);
=======
      f->dump_string("pool", parent_image_spec.pool_name);
      f->dump_string("pool_namespace", parent_image_spec.pool_namespace);
      f->dump_string("image", parent_image_spec.image_name);
      f->dump_string("snapshot", parent_snap_spec.name);
>>>>>>> 3ad2dfa4
      f->close_section();
    }
    f->dump_int("format", old_format ? 1 : 2);
    if (!lockers.empty())
      f->dump_string("lock_type", exclusive ? "exclusive" : "shared");
    f->close_section();
  } else {
    tbl << w->name
<<<<<<< HEAD
        << stringify(si_t(info.size))
=======
        << stringify(byte_u_t(info.size))
>>>>>>> 3ad2dfa4
        << parent
        << ((old_format) ? '1' : '2')
        << ""                         // protect doesn't apply to images
        << lockstr
        << TextTable::endrow;
  }

  std::vector<librbd::snap_info_t> snaplist;
  if (w->img.snap_list(snaplist) >= 0 && !snaplist.empty()) {
<<<<<<< HEAD
=======
    snaplist.erase(remove_if(snaplist.begin(),
                             snaplist.end(),
                             boost::bind(utils::is_not_user_snap_namespace, &w->img, _1)),
                   snaplist.end());
>>>>>>> 3ad2dfa4
    for (std::vector<librbd::snap_info_t>::iterator s = snaplist.begin();
         s != snaplist.end(); ++s) {
      bool is_protected;
      bool has_parent = false;
      parent.clear();
      w->img.snap_set(s->name.c_str());
      r = w->img.snap_is_protected(s->name.c_str(), &is_protected);
      if (r < 0)
        return r;
<<<<<<< HEAD
      if (w->img.parent_info(&pool, &image, &snap) >= 0) {
        parent = pool + "/" + image + "@" + snap;
=======
      if (w->img.get_parent(&parent_image_spec, &parent_snap_spec) >= 0) {
        parent = parent_image_spec.pool_name + "/";
        if (!parent_image_spec.pool_namespace.empty()) {
          parent += parent_image_spec.pool_namespace + "/";
        }
        parent +=  parent_image_spec.image_name + "@" + parent_snap_spec.name;
>>>>>>> 3ad2dfa4
        has_parent = true;
      }
      if (f) {
        f->open_object_section("snapshot");
        f->dump_string("image", w->name);
        f->dump_string("snapshot", s->name);
        f->dump_unsigned("size", s->size);
        if (has_parent) {
          f->open_object_section("parent");
<<<<<<< HEAD
          f->dump_string("pool", pool);
          f->dump_string("image", image);
          f->dump_string("snapshot", snap);
=======
          f->dump_string("pool", parent_image_spec.pool_name);
          f->dump_string("pool_namespace", parent_image_spec.pool_namespace);
          f->dump_string("image", parent_image_spec.image_name);
          f->dump_string("snapshot", parent_snap_spec.name);
>>>>>>> 3ad2dfa4
          f->close_section();
        }
        f->dump_int("format", old_format ? 1 : 2);
        f->dump_string("protected", is_protected ? "true" : "false");
        f->close_section();
      } else {
        tbl << w->name + "@" + s->name
<<<<<<< HEAD
            << stringify(si_t(s->size))
=======
            << stringify(byte_u_t(s->size))
>>>>>>> 3ad2dfa4
            << parent
            << ((old_format) ? '1' : '2')
            << (is_protected ? "yes" : "")
            << ""                     // locks don't apply to snaps
            << TextTable::endrow;
      }
    }
  }

<<<<<<< HEAD
  return r < 0 ? r : 0;
}

int do_list(std::string &pool_name, bool lflag, int threads, Formatter *f) {
  std::vector<WorkerEntry*> workers;
  std::vector<std::string> names;
=======
  return 0;
}

int do_list(const std::string &pool_name, const std::string& namespace_name,
            bool lflag, int threads, Formatter *f) {
  std::vector<WorkerEntry*> workers;
  std::vector<librbd::image_spec_t> images;
>>>>>>> 3ad2dfa4
  librados::Rados rados;
  librbd::RBD rbd;
  librados::IoCtx ioctx;

  if (threads < 1) {
    threads = 1;
  }
  if (threads > 32) {
    threads = 32;
  }

<<<<<<< HEAD
  int r = utils::init(pool_name, &rados, &ioctx);
=======
  int r = utils::init(pool_name, namespace_name, &rados, &ioctx);
>>>>>>> 3ad2dfa4
  if (r < 0) {
    return r;
  }

<<<<<<< HEAD
  r = rbd.list(ioctx, names);
=======
  utils::disable_cache();

  r = rbd.list2(ioctx, &images);
>>>>>>> 3ad2dfa4
  if (r < 0)
    return r;

  if (!lflag) {
    if (f)
      f->open_array_section("images");
    for (auto& image : images) {
       if (f)
<<<<<<< HEAD
	 f->dump_string("name", *i);
       else
	 std::cout << *i << std::endl;
=======
	 f->dump_string("name", image.name);
       else
	 std::cout << image.name << std::endl;
>>>>>>> 3ad2dfa4
    }
    if (f) {
      f->close_section();
      f->flush(std::cout);
    }
    return 0;
  }

  TextTable tbl;

  if (f) {
    f->open_array_section("images");
  } else {
    tbl.define_column("NAME", TextTable::LEFT, TextTable::LEFT);
    tbl.define_column("SIZE", TextTable::LEFT, TextTable::RIGHT);
    tbl.define_column("PARENT", TextTable::LEFT, TextTable::LEFT);
    tbl.define_column("FMT", TextTable::LEFT, TextTable::RIGHT);
    tbl.define_column("PROT", TextTable::LEFT, TextTable::LEFT);
    tbl.define_column("LOCK", TextTable::LEFT, TextTable::LEFT);
  }

<<<<<<< HEAD
  for (int left = 0; left < std::min(threads, (int)names.size()); left++) {
    workers.push_back(new WorkerEntry());
  }

  auto i = names.begin();
  while (true) {
    size_t workers_idle = 0;
    for (auto comp : workers) {
      switch (comp->state) {
	case STATE_DONE:
	  comp->completion->wait_for_complete();
	  comp->state = STATE_IDLE;
	  comp->completion->release();
	  comp->completion = nullptr;
	  // we want it to fall through in this case
	case STATE_IDLE:
	  if (i == names.end()) {
	    workers_idle++;
	    continue;
	  }
	  comp->name = *i;
	  comp->completion = new librbd::RBD::AioCompletion(nullptr, nullptr);
	  r = rbd.aio_open_read_only(ioctx, comp->img, i->c_str(), NULL, comp->completion);
	  i++;
	  comp->state = STATE_OPENED;
	  break;
	case STATE_OPENED:
	  comp->completion->wait_for_complete();
	  // image might disappear between rbd.list() and rbd.open(); ignore
	  // that, warn about other possible errors (EPERM, say, for opening
	  // an old-format image, because you need execute permission for the
	  // class method)
	  r = comp->completion->get_return_value();
	  comp->completion->release();
	  if (r < 0) {
	    if (r != -ENOENT) {
	      std::cerr << "rbd: error opening " << *i << ": " << cpp_strerror(r)
			<< std::endl;
	    }
=======
  for (size_t left = 0; left < std::min<size_t>(threads, images.size());
       left++) {
    workers.push_back(new WorkerEntry());
  }

  auto i = images.begin();
  while (true) {
    size_t workers_idle = 0;
    for (auto comp : workers) {
      switch (comp->state) {
	case STATE_DONE:
	  comp->completion->wait_for_complete();
	  comp->state = STATE_IDLE;
	  comp->completion->release();
	  comp->completion = nullptr;
	  // we want it to fall through in this case
	case STATE_IDLE:
	  if (i == images.end()) {
	    workers_idle++;
	    continue;
	  }
	  comp->name = i->name;
	  comp->completion = new librbd::RBD::AioCompletion(nullptr, nullptr);
	  r = rbd.aio_open_read_only(ioctx, comp->img, i->name.c_str(), nullptr,
                                     comp->completion);
	  i++;
	  comp->state = STATE_OPENED;
	  break;
	case STATE_OPENED:
	  comp->completion->wait_for_complete();
	  // image might disappear between rbd.list() and rbd.open(); ignore
	  // that, warn about other possible errors (EPERM, say, for opening
	  // an old-format image, because you need execute permission for the
	  // class method)
	  r = comp->completion->get_return_value();
	  comp->completion->release();
	  if (r < 0) {
	    std::cerr << "rbd: error opening " << comp->name << ": "
                      << cpp_strerror(r) << std::endl;

>>>>>>> 3ad2dfa4
	    // in any event, continue to next image
	    comp->state = STATE_IDLE;
	    continue;
	  }
	  r = list_process_image(&rados, comp, lflag, f, tbl);
	  if (r < 0) {
<<<<<<< HEAD
	      std::cerr << "rbd: error processing image  " << comp->name << ": " << cpp_strerror(r)
			<< std::endl;
=======
	      std::cerr << "rbd: error processing image " << comp->name << ": "
                        << cpp_strerror(r) << std::endl;
>>>>>>> 3ad2dfa4
	  }
	  comp->completion = new librbd::RBD::AioCompletion(nullptr, nullptr);
	  r = comp->img.aio_close(comp->completion);
	  comp->state = STATE_DONE;
	  break;
      }
    }
    if (workers_idle == workers.size()) {
	break;
    }
  }

  if (f) {
    f->close_section();
    f->flush(std::cout);
  } else if (!images.empty()) {
    std::cout << tbl;
  }

  rados.shutdown();

  for (auto comp : workers) {
    delete comp;
  }

  return r < 0 ? r : 0;
}

void get_arguments(po::options_description *positional,
                   po::options_description *options) {
  options->add_options()
    ("long,l", po::bool_switch(), "long listing format");
  at::add_pool_options(positional, options, true);
  at::add_format_options(options);
}

int execute(const po::variables_map &vm,
            const std::vector<std::string> &ceph_global_init_args) {
  std::string pool_name;
  std::string namespace_name;
  size_t arg_index = 0;
  int r = utils::get_pool_and_namespace_names(vm, true, false, &pool_name,
                                              &namespace_name, &arg_index);
  if (r < 0) {
    return r;
  }

<<<<<<< HEAD
  r = do_list(pool_name, vm["long"].as<bool>(),
              g_conf->get_val<int64_t>("rbd_concurrent_management_ops"),
=======
  at::Format::Formatter formatter;
  r = utils::get_formatter(vm, &formatter);
  if (r < 0) {
    return r;
  }

  r = do_list(pool_name, namespace_name, vm["long"].as<bool>(),
              g_conf().get_val<uint64_t>("rbd_concurrent_management_ops"),
>>>>>>> 3ad2dfa4
              formatter.get());
  if (r < 0) {
    std::cerr << "rbd: listing images failed: " << cpp_strerror(r)
              << std::endl;
    return r;
  }

  return 0;
}

Shell::SwitchArguments switched_arguments({"long", "l"});
Shell::Action action(
  {"list"}, {"ls"}, "List rbd images.", "", &get_arguments, &execute);

} // namespace list
} // namespace action
} // namespace rbd<|MERGE_RESOLUTION|>--- conflicted
+++ resolved
@@ -46,17 +46,6 @@
 {
   int r = 0;
   librbd::image_info_t info;
-<<<<<<< HEAD
-  std::string pool, image, snap, parent;
-
-  // handle second-nth trips through loop
-  r = w->img.parent_info(&pool, &image, &snap);
-  if (r < 0 && r != -ENOENT)
-    return r;
-  bool has_parent = false;
-  if (r != -ENOENT) {
-    parent = pool + "/" + image + "@" + snap;
-=======
   std::string parent;
 
   // handle second-nth trips through loop
@@ -74,7 +63,6 @@
       parent += parent_image_spec.pool_namespace + "/";
     }
     parent +=  parent_image_spec.image_name + "@" + parent_snap_spec.name;
->>>>>>> 3ad2dfa4
     has_parent = true;
   }
 
@@ -101,16 +89,10 @@
     f->dump_unsigned("size", info.size);
     if (has_parent) {
       f->open_object_section("parent");
-<<<<<<< HEAD
-      f->dump_string("pool", pool);
-      f->dump_string("image", image);
-      f->dump_string("snapshot", snap);
-=======
       f->dump_string("pool", parent_image_spec.pool_name);
       f->dump_string("pool_namespace", parent_image_spec.pool_namespace);
       f->dump_string("image", parent_image_spec.image_name);
       f->dump_string("snapshot", parent_snap_spec.name);
->>>>>>> 3ad2dfa4
       f->close_section();
     }
     f->dump_int("format", old_format ? 1 : 2);
@@ -119,11 +101,7 @@
     f->close_section();
   } else {
     tbl << w->name
-<<<<<<< HEAD
-        << stringify(si_t(info.size))
-=======
         << stringify(byte_u_t(info.size))
->>>>>>> 3ad2dfa4
         << parent
         << ((old_format) ? '1' : '2')
         << ""                         // protect doesn't apply to images
@@ -133,13 +111,10 @@
 
   std::vector<librbd::snap_info_t> snaplist;
   if (w->img.snap_list(snaplist) >= 0 && !snaplist.empty()) {
-<<<<<<< HEAD
-=======
     snaplist.erase(remove_if(snaplist.begin(),
                              snaplist.end(),
                              boost::bind(utils::is_not_user_snap_namespace, &w->img, _1)),
                    snaplist.end());
->>>>>>> 3ad2dfa4
     for (std::vector<librbd::snap_info_t>::iterator s = snaplist.begin();
          s != snaplist.end(); ++s) {
       bool is_protected;
@@ -149,17 +124,12 @@
       r = w->img.snap_is_protected(s->name.c_str(), &is_protected);
       if (r < 0)
         return r;
-<<<<<<< HEAD
-      if (w->img.parent_info(&pool, &image, &snap) >= 0) {
-        parent = pool + "/" + image + "@" + snap;
-=======
       if (w->img.get_parent(&parent_image_spec, &parent_snap_spec) >= 0) {
         parent = parent_image_spec.pool_name + "/";
         if (!parent_image_spec.pool_namespace.empty()) {
           parent += parent_image_spec.pool_namespace + "/";
         }
         parent +=  parent_image_spec.image_name + "@" + parent_snap_spec.name;
->>>>>>> 3ad2dfa4
         has_parent = true;
       }
       if (f) {
@@ -169,16 +139,10 @@
         f->dump_unsigned("size", s->size);
         if (has_parent) {
           f->open_object_section("parent");
-<<<<<<< HEAD
-          f->dump_string("pool", pool);
-          f->dump_string("image", image);
-          f->dump_string("snapshot", snap);
-=======
           f->dump_string("pool", parent_image_spec.pool_name);
           f->dump_string("pool_namespace", parent_image_spec.pool_namespace);
           f->dump_string("image", parent_image_spec.image_name);
           f->dump_string("snapshot", parent_snap_spec.name);
->>>>>>> 3ad2dfa4
           f->close_section();
         }
         f->dump_int("format", old_format ? 1 : 2);
@@ -186,11 +150,7 @@
         f->close_section();
       } else {
         tbl << w->name + "@" + s->name
-<<<<<<< HEAD
-            << stringify(si_t(s->size))
-=======
             << stringify(byte_u_t(s->size))
->>>>>>> 3ad2dfa4
             << parent
             << ((old_format) ? '1' : '2')
             << (is_protected ? "yes" : "")
@@ -200,14 +160,6 @@
     }
   }
 
-<<<<<<< HEAD
-  return r < 0 ? r : 0;
-}
-
-int do_list(std::string &pool_name, bool lflag, int threads, Formatter *f) {
-  std::vector<WorkerEntry*> workers;
-  std::vector<std::string> names;
-=======
   return 0;
 }
 
@@ -215,7 +167,6 @@
             bool lflag, int threads, Formatter *f) {
   std::vector<WorkerEntry*> workers;
   std::vector<librbd::image_spec_t> images;
->>>>>>> 3ad2dfa4
   librados::Rados rados;
   librbd::RBD rbd;
   librados::IoCtx ioctx;
@@ -227,22 +178,14 @@
     threads = 32;
   }
 
-<<<<<<< HEAD
-  int r = utils::init(pool_name, &rados, &ioctx);
-=======
   int r = utils::init(pool_name, namespace_name, &rados, &ioctx);
->>>>>>> 3ad2dfa4
   if (r < 0) {
     return r;
   }
 
-<<<<<<< HEAD
-  r = rbd.list(ioctx, names);
-=======
   utils::disable_cache();
 
   r = rbd.list2(ioctx, &images);
->>>>>>> 3ad2dfa4
   if (r < 0)
     return r;
 
@@ -251,15 +194,9 @@
       f->open_array_section("images");
     for (auto& image : images) {
        if (f)
-<<<<<<< HEAD
-	 f->dump_string("name", *i);
-       else
-	 std::cout << *i << std::endl;
-=======
 	 f->dump_string("name", image.name);
        else
 	 std::cout << image.name << std::endl;
->>>>>>> 3ad2dfa4
     }
     if (f) {
       f->close_section();
@@ -281,47 +218,6 @@
     tbl.define_column("LOCK", TextTable::LEFT, TextTable::LEFT);
   }
 
-<<<<<<< HEAD
-  for (int left = 0; left < std::min(threads, (int)names.size()); left++) {
-    workers.push_back(new WorkerEntry());
-  }
-
-  auto i = names.begin();
-  while (true) {
-    size_t workers_idle = 0;
-    for (auto comp : workers) {
-      switch (comp->state) {
-	case STATE_DONE:
-	  comp->completion->wait_for_complete();
-	  comp->state = STATE_IDLE;
-	  comp->completion->release();
-	  comp->completion = nullptr;
-	  // we want it to fall through in this case
-	case STATE_IDLE:
-	  if (i == names.end()) {
-	    workers_idle++;
-	    continue;
-	  }
-	  comp->name = *i;
-	  comp->completion = new librbd::RBD::AioCompletion(nullptr, nullptr);
-	  r = rbd.aio_open_read_only(ioctx, comp->img, i->c_str(), NULL, comp->completion);
-	  i++;
-	  comp->state = STATE_OPENED;
-	  break;
-	case STATE_OPENED:
-	  comp->completion->wait_for_complete();
-	  // image might disappear between rbd.list() and rbd.open(); ignore
-	  // that, warn about other possible errors (EPERM, say, for opening
-	  // an old-format image, because you need execute permission for the
-	  // class method)
-	  r = comp->completion->get_return_value();
-	  comp->completion->release();
-	  if (r < 0) {
-	    if (r != -ENOENT) {
-	      std::cerr << "rbd: error opening " << *i << ": " << cpp_strerror(r)
-			<< std::endl;
-	    }
-=======
   for (size_t left = 0; left < std::min<size_t>(threads, images.size());
        left++) {
     workers.push_back(new WorkerEntry());
@@ -362,20 +258,14 @@
 	    std::cerr << "rbd: error opening " << comp->name << ": "
                       << cpp_strerror(r) << std::endl;
 
->>>>>>> 3ad2dfa4
 	    // in any event, continue to next image
 	    comp->state = STATE_IDLE;
 	    continue;
 	  }
 	  r = list_process_image(&rados, comp, lflag, f, tbl);
 	  if (r < 0) {
-<<<<<<< HEAD
-	      std::cerr << "rbd: error processing image  " << comp->name << ": " << cpp_strerror(r)
-			<< std::endl;
-=======
 	      std::cerr << "rbd: error processing image " << comp->name << ": "
                         << cpp_strerror(r) << std::endl;
->>>>>>> 3ad2dfa4
 	  }
 	  comp->completion = new librbd::RBD::AioCompletion(nullptr, nullptr);
 	  r = comp->img.aio_close(comp->completion);
@@ -423,10 +313,6 @@
     return r;
   }
 
-<<<<<<< HEAD
-  r = do_list(pool_name, vm["long"].as<bool>(),
-              g_conf->get_val<int64_t>("rbd_concurrent_management_ops"),
-=======
   at::Format::Formatter formatter;
   r = utils::get_formatter(vm, &formatter);
   if (r < 0) {
@@ -435,7 +321,6 @@
 
   r = do_list(pool_name, namespace_name, vm["long"].as<bool>(),
               g_conf().get_val<uint64_t>("rbd_concurrent_management_ops"),
->>>>>>> 3ad2dfa4
               formatter.get());
   if (r < 0) {
     std::cerr << "rbd: listing images failed: " << cpp_strerror(r)
