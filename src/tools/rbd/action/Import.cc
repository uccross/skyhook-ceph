// -*- mode:C++; tab-width:8; c-basic-offset:2; indent-tabs-mode:t -*-
// vim: ts=8 sw=2 smarttab

#include "tools/rbd/ArgumentTypes.h"
#include "tools/rbd/Shell.h"
#include "tools/rbd/Utils.h"
#include "include/Context.h"
#include "common/blkdev.h"
#include "common/debug.h"
#include "common/errno.h"
#include "common/Throttle.h"
#include "include/compat.h"
#include "include/encoding.h"
#include "common/debug.h"
#include "common/errno.h"
#include "common/safe_io.h"
#include <iostream>
#include <boost/program_options.hpp>
#include <boost/scoped_ptr.hpp>
#include "include/ceph_assert.h"

#define dout_context g_ceph_context
#define dout_subsys ceph_subsys_rbd

namespace rbd {
namespace action {
namespace import {

struct ImportDiffContext {
  librbd::Image *image;
  int fd;
  size_t size;
  utils::ProgressContext pc;
  OrderedThrottle throttle;
  uint64_t last_offset;

  ImportDiffContext(librbd::Image *image, int fd, size_t size, bool no_progress)
    : image(image), fd(fd), size(size), pc("Importing image diff", no_progress),
      throttle((fd == STDIN_FILENO) ? 1 :
<<<<<<< HEAD
                  g_conf->get_val<int64_t>("rbd_concurrent_management_ops"),
=======
                  g_conf().get_val<uint64_t>("rbd_concurrent_management_ops"),
>>>>>>> f8781be9
               false),
      last_offset(0) {
  }

  void update_size(size_t new_size)
  {
    if (fd == STDIN_FILENO) {
      size = new_size;
    }
  }

  void update_progress(uint64_t off)
  {
    if (size) {
      pc.update_progress(off, size);
      last_offset = off;
    }
  }

  void update_progress()
  {
    uint64_t off = last_offset;
    if (fd != STDIN_FILENO) {
      off = lseek(fd, 0, SEEK_CUR);
    }

    update_progress(off);
  }

  void finish(int r)
  {
    if (r < 0) {
      pc.fail();
    } else {
      pc.finish();
    }
  }
};

class C_ImportDiff : public Context {
public:
  C_ImportDiff(ImportDiffContext *idiffctx, bufferlist data, uint64_t offset,
               uint64_t length, bool discard)
    : m_idiffctx(idiffctx), m_data(data), m_offset(offset), m_length(length),
      m_discard(discard) {
    // use block offset (stdin) or import file position to report
    // progress.
    if (m_idiffctx->fd == STDIN_FILENO) {
      m_prog_offset = offset;
    } else {
      m_prog_offset  = lseek(m_idiffctx->fd, 0, SEEK_CUR);
    }
  }

  int send()
  {
    if (m_idiffctx->throttle.pending_error()) {
      return m_idiffctx->throttle.wait_for_ret();
    }

    C_OrderedThrottle *ctx = m_idiffctx->throttle.start_op(this);
    librbd::RBD::AioCompletion *aio_completion =
      new librbd::RBD::AioCompletion(ctx, &utils::aio_context_callback);

    int r;
    if (m_discard) {
      r = m_idiffctx->image->aio_discard(m_offset, m_length, aio_completion);
    } else {
      r = m_idiffctx->image->aio_write2(m_offset, m_length, m_data,
                                        aio_completion, LIBRADOS_OP_FLAG_FADVISE_NOCACHE);
    }

    if (r < 0) {
      aio_completion->release();
      ctx->complete(r);
    }

    return r;
  }

  void finish(int r) override
  {
    m_idiffctx->update_progress(m_prog_offset);
    m_idiffctx->throttle.end_op(r);
  }

private:
  ImportDiffContext *m_idiffctx;
  bufferlist m_data;
  uint64_t m_offset;
  uint64_t m_length;
  bool m_discard;
  uint64_t m_prog_offset;
};

static int do_image_snap_from(ImportDiffContext *idiffctx)
{
  int r;
  string from;
  r = utils::read_string(idiffctx->fd, 4096, &from);   // 4k limit to make sure we don't get a garbage string
  if (r < 0) {
    std::cerr << "rbd: failed to decode start snap name" << std::endl;
    return r;
  }

  bool exists;
  r = idiffctx->image->snap_exists2(from.c_str(), &exists);
  if (r < 0) {
    std::cerr << "rbd: failed to query start snap state" << std::endl;
    return r;
  }

  if (!exists) {
    std::cerr << "start snapshot '" << from
              << "' does not exist in the image, aborting" << std::endl;
    return -EINVAL;
  }

  idiffctx->update_progress();
  return 0;
}

static int do_image_snap_to(ImportDiffContext *idiffctx, std::string *tosnap)
{
  int r;
  string to;
  r = utils::read_string(idiffctx->fd, 4096, &to);   // 4k limit to make sure we don't get a garbage string
  if (r < 0) {
    std::cerr << "rbd: failed to decode end snap name" << std::endl;
    return r;
  }

  bool exists;
  r = idiffctx->image->snap_exists2(to.c_str(), &exists);
  if (r < 0) {
    std::cerr << "rbd: failed to query end snap state" << std::endl;
    return r;
  }

  if (exists) {
    std::cerr << "end snapshot '" << to << "' already exists, aborting"
              << std::endl;
    return -EEXIST;
  }

  *tosnap = to;
  idiffctx->update_progress();

  return 0;
}

static int get_snap_protection_status(ImportDiffContext *idiffctx,
                                      bool *is_protected)
{
  int r;
  char buf[sizeof(__u8)];
  r = safe_read_exact(idiffctx->fd, buf, sizeof(buf));
  if (r < 0) {
    std::cerr << "rbd: failed to decode snap protection status" << std::endl;
    return r;
  }

  *is_protected = (buf[0] != 0);
  idiffctx->update_progress();

  return 0;
}

static int do_image_resize(ImportDiffContext *idiffctx)
{
  int r;
  char buf[sizeof(uint64_t)];
  uint64_t end_size;
  r = safe_read_exact(idiffctx->fd, buf, sizeof(buf));
  if (r < 0) {
    std::cerr << "rbd: failed to decode image size" << std::endl;
    return r;
  }

  bufferlist bl;
  bl.append(buf, sizeof(buf));
  auto p = bl.cbegin();
  decode(end_size, p);

  uint64_t cur_size;
  idiffctx->image->size(&cur_size);
  if (cur_size != end_size) {
    idiffctx->image->resize(end_size);
  }

  idiffctx->update_size(end_size);
  idiffctx->update_progress();
  return 0;
}

static int do_image_io(ImportDiffContext *idiffctx, bool discard, size_t sparse_size)
{
  int r;
  char buf[16];
  r = safe_read_exact(idiffctx->fd, buf, sizeof(buf));
  if (r < 0) {
    std::cerr << "rbd: failed to decode IO length" << std::endl;
    return r;
  }

  bufferlist bl;
  bl.append(buf, sizeof(buf));
  auto p = bl.cbegin();

  uint64_t image_offset, buffer_length;
  decode(image_offset, p);
  decode(buffer_length, p);

  if (!discard) {
    bufferptr bp = buffer::create(buffer_length);
    r = safe_read_exact(idiffctx->fd, bp.c_str(), buffer_length);
    if (r < 0) {
      std::cerr << "rbd: failed to decode write data" << std::endl;
      return r;
    }

    size_t buffer_offset = 0;
    while (buffer_offset < buffer_length) {
      size_t write_length = 0;
      bool zeroed = false;
      utils::calc_sparse_extent(bp, sparse_size, buffer_offset, buffer_length,
				&write_length, &zeroed);
      ceph_assert(write_length > 0);

      bufferlist write_bl;
      if (!zeroed) {
	bufferptr write_ptr(bp, buffer_offset, write_length);
	write_bl.push_back(write_ptr);
	ceph_assert(write_bl.length() == write_length);
      }

      C_ImportDiff *ctx = new C_ImportDiff(idiffctx, write_bl,
					   image_offset + buffer_offset,
					   write_length, zeroed);
      r = ctx->send();
      if (r < 0) {
	return r;
      }

      buffer_offset += write_length;
    }
  } else {
    bufferlist data;
    C_ImportDiff *ctx = new C_ImportDiff(idiffctx, data, image_offset,
					 buffer_length, true);
    return ctx->send();
  }
  return r;
}

static int validate_banner(int fd, std::string banner)
{
  int r;
  char buf[banner.size() + 1];
  memset(buf, 0, sizeof(buf));
  r = safe_read_exact(fd, buf, banner.size());
  if (r < 0) {
    std::cerr << "rbd: failed to decode diff banner" << std::endl;
    return r;
  }

  buf[banner.size()] = '\0';
  if (strcmp(buf, banner.c_str())) {
    std::cerr << "rbd: invalid or unexpected diff banner" << std::endl;
    return -EINVAL;
  }

  return 0;
}

static int skip_tag(int fd, uint64_t length)
{
  int r;

  if (fd == STDIN_FILENO) {
    // read the appending data out to skip this tag.
    char buf[4096];
    uint64_t len = min<uint64_t>(length, sizeof(buf));
    while (len > 0) {
      r = safe_read_exact(fd, buf, len);
      if (r < 0) {
        std::cerr << "rbd: failed to decode skipped tag data" << std::endl;
        return r;
      }
      length -= len;
      len = min<uint64_t>(length, sizeof(buf));
    }
  } else {
    // lseek to skip this tag
    off64_t offs = lseek64(fd, length, SEEK_CUR);
    if (offs < 0) {
      return -errno;
    }
  }

  return 0;
}

static int read_tag(int fd, __u8 end_tag, int format, __u8 *tag, uint64_t *readlen)
{
  int r;
  __u8 read_tag;

  r = safe_read_exact(fd, &read_tag, sizeof(read_tag));
  if (r < 0) {
    std::cerr << "rbd: failed to decode tag" << std::endl;
    return r;
  }

  *tag = read_tag;
  if (read_tag != end_tag && format == 2) {
    char buf[sizeof(uint64_t)];
    r = safe_read_exact(fd, buf, sizeof(buf));
    if (r < 0) {
      std::cerr << "rbd: failed to decode tag length" << std::endl;
      return r;
    }

    bufferlist bl;
    bl.append(buf, sizeof(buf));
    auto p = bl.cbegin();
    decode(*readlen, p);
  }

  return 0;
}

int do_import_diff_fd(librados::Rados &rados, librbd::Image &image, int fd,
		      bool no_progress, int format, size_t sparse_size)
{
  int r;

  uint64_t size = 0;
  bool from_stdin = (fd == STDIN_FILENO);
  if (!from_stdin) {
    struct stat stat_buf;
    r = ::fstat(fd, &stat_buf);
    if (r < 0) {
      std::cerr << "rbd: failed to stat specified diff file" << std::endl;
      return r;
    }
    size = (uint64_t)stat_buf.st_size;
  }

  r = validate_banner(fd, (format == 1 ? utils::RBD_DIFF_BANNER :
                           utils::RBD_DIFF_BANNER_V2));
  if (r < 0) {
    return r;
  }

  std::string skip_partial_discard;
  r = rados.conf_get("rbd_skip_partial_discard", skip_partial_discard);
  if (r < 0 || skip_partial_discard != "false") {
    dout(1) << "disabling sparse import" << dendl;
    sparse_size = 0;
    r = 0;
  }

  // begin image import
  std::string tosnap;
  bool is_protected = false;
  ImportDiffContext idiffctx(&image, fd, size, no_progress);
  while (r == 0) {
    __u8 tag;
    uint64_t length = 0;

    r = read_tag(fd, RBD_DIFF_END, format, &tag, &length);
    if (r < 0 || tag == RBD_DIFF_END) {
      break;
    }

    if (tag == RBD_DIFF_FROM_SNAP) {
      r = do_image_snap_from(&idiffctx);
    } else if (tag == RBD_DIFF_TO_SNAP) {
      r = do_image_snap_to(&idiffctx, &tosnap);
    } else if (tag == RBD_SNAP_PROTECTION_STATUS) {
      r = get_snap_protection_status(&idiffctx, &is_protected);
    } else if (tag == RBD_DIFF_IMAGE_SIZE) {
      r = do_image_resize(&idiffctx);
    } else if (tag == RBD_DIFF_WRITE || tag == RBD_DIFF_ZERO) {
      r = do_image_io(&idiffctx, (tag == RBD_DIFF_ZERO), sparse_size);
    } else {
      std::cerr << "unrecognized tag byte " << (int)tag << " in stream; skipping"
                << std::endl;
      r = skip_tag(fd, length);
    }
  }

  int temp_r = idiffctx.throttle.wait_for_ret();
  r = (r < 0) ? r : temp_r; // preserve original error
  if (r == 0 && tosnap.length()) {
    r = idiffctx.image->snap_create(tosnap.c_str());
    if (r == 0 && is_protected) {
      r = idiffctx.image->snap_protect(tosnap.c_str());
    }
  }

  idiffctx.finish(r);
  return r;
}

int do_import_diff(librados::Rados &rados, librbd::Image &image,
		   const char *path, bool no_progress, size_t sparse_size)
{
  int r;
  int fd;

  if (strcmp(path, "-") == 0) {
    fd = STDIN_FILENO;
  } else {
    fd = open(path, O_RDONLY);
    if (fd < 0) {
      r = -errno;
      std::cerr << "rbd: error opening " << path << std::endl;
      return r;
    }
  }
  r = do_import_diff_fd(rados, image, fd, no_progress, 1, sparse_size);

  if (fd != 0)
    close(fd);
  return r;
}

namespace at = argument_types;
namespace po = boost::program_options;

void get_arguments_diff(po::options_description *positional,
                   po::options_description *options) {
  at::add_path_options(positional, options,
                       "import file (or '-' for stdin)");
  at::add_image_spec_options(positional, options, at::ARGUMENT_MODIFIER_NONE);
  at::add_sparse_size_option(options);
  at::add_no_progress_option(options);
}

int execute_diff(const po::variables_map &vm,
                 const std::vector<std::string> &ceph_global_init_args) {
  std::string path;
  size_t arg_index = 0;
  int r = utils::get_path(vm, &arg_index, &path);
  if (r < 0) {
    return r;
  }

  std::string pool_name;
  std::string namespace_name;
  std::string image_name;
  std::string snap_name;
  r = utils::get_pool_image_snapshot_names(
    vm, at::ARGUMENT_MODIFIER_NONE, &arg_index, &pool_name, &namespace_name,
    &image_name, &snap_name, true, utils::SNAPSHOT_PRESENCE_NONE,
    utils::SPEC_VALIDATION_NONE);
  if (r < 0) {
    return r;
  }

  size_t sparse_size = utils::RBD_DEFAULT_SPARSE_SIZE;
  if (vm.count(at::IMAGE_SPARSE_SIZE)) {
    sparse_size = vm[at::IMAGE_SPARSE_SIZE].as<size_t>();
  }

  librados::Rados rados;
  librados::IoCtx io_ctx;
  librbd::Image image;
  r = utils::init_and_open_image(pool_name, namespace_name, image_name, "", "",
                                 false, &rados, &io_ctx, &image);
  if (r < 0) {
    return r;
  }

  r = do_import_diff(rados, image, path.c_str(),
		     vm[at::NO_PROGRESS].as<bool>(), sparse_size);
  if (r == -EDOM) {
    r = -EBADMSG;
  }
  if (r < 0) {
    cerr << "rbd: import-diff failed: " << cpp_strerror(r) << std::endl;
    return r;
  }
  return 0;
}

Shell::Action action_diff(
  {"import-diff"}, {}, "Import an incremental diff.", "", &get_arguments_diff,
  &execute_diff);

class C_Import : public Context {
public:
  C_Import(SimpleThrottle &simple_throttle, librbd::Image &image,
           bufferlist &bl, uint64_t offset)
    : m_throttle(simple_throttle), m_image(image),
      m_aio_completion(
        new librbd::RBD::AioCompletion(this, &utils::aio_context_callback)),
      m_bufferlist(bl), m_offset(offset)
  {
  }

  void send()
  {
    m_throttle.start_op();

    int op_flags = LIBRADOS_OP_FLAG_FADVISE_SEQUENTIAL |
                   LIBRADOS_OP_FLAG_FADVISE_NOCACHE;
    int r = m_image.aio_write2(m_offset, m_bufferlist.length(), m_bufferlist,
                               m_aio_completion, op_flags);
    if (r < 0) {
      std::cerr << "rbd: error requesting write to destination image"
                << std::endl;
      m_aio_completion->release();
      m_throttle.end_op(r);
    }
  }

  void finish(int r) override
  {
    if (r < 0) {
      std::cerr << "rbd: error writing to destination image at offset "
                << m_offset << ": " << cpp_strerror(r) << std::endl;
    }
    m_throttle.end_op(r);
  }

private:
  SimpleThrottle &m_throttle;
  librbd::Image &m_image;
  librbd::RBD::AioCompletion *m_aio_completion;
  bufferlist m_bufferlist;
  uint64_t m_offset;
};

static int decode_and_set_image_option(int fd, uint64_t imageopt, librbd::ImageOptions& opts)
{
  int r;
  char buf[sizeof(uint64_t)];

  r = safe_read_exact(fd, buf, sizeof(buf));
  if (r < 0) {
    std::cerr << "rbd: failed to decode image option" << std::endl;
    return r;
  }

  bufferlist bl;
  bl.append(buf, sizeof(buf));
  auto it = bl.cbegin();

  uint64_t val;
  decode(val, it);

  if (opts.get(imageopt, &val) != 0) {
    opts.set(imageopt, val);
  }

  return 0;
}

static int do_import_metadata(int import_format, librbd::Image& image,
                              const std::map<std::string, std::string> &imagemetas)
<<<<<<< HEAD
{
  int r = 0;

  //v1 format
  if (import_format == 1) {
    return 0;
  }

  for (std::map<std::string, std::string>::const_iterator it = imagemetas.begin();
       it != imagemetas.end(); ++it) {
    r = image.metadata_set(it->first, it->second);
    if (r < 0)
      return r;
  }

  return 0;
}

static int decode_imagemeta(int fd, uint64_t length, std::map<std::string, std::string>* imagemetas)
{
  int r;
  string key;
  string value;

  r = utils::read_string(fd, length, &key);
  if (r < 0) {
    std::cerr << "rbd: failed to decode metadata key" << std::endl;
    return r;
  }

  r = utils::read_string(fd, length, &value);
  if (r < 0) {
    std::cerr << "rbd: failed to decode metadata value" << std::endl;
    return r;
  }

  (*imagemetas)[key] = value;
  return 0;
}

static int do_import_header(int fd, int import_format, uint64_t &size, librbd::ImageOptions& opts,
                            std::map<std::string, std::string>* imagemetas)
=======
>>>>>>> f8781be9
{
  int r = 0;

  //v1 format
  if (import_format == 1) {
    return 0;
  }

  for (std::map<std::string, std::string>::const_iterator it = imagemetas.begin();
       it != imagemetas.end(); ++it) {
    r = image.metadata_set(it->first, it->second);
    if (r < 0)
      return r;
  }

  return 0;
}

static int decode_imagemeta(int fd, uint64_t length, std::map<std::string, std::string>* imagemetas)
{
  int r;
  string key;
  string value;

  r = utils::read_string(fd, length, &key);
  if (r < 0) {
    std::cerr << "rbd: failed to decode metadata key" << std::endl;
    return r;
  }

  r = utils::read_string(fd, length, &value);
  if (r < 0) {
    std::cerr << "rbd: failed to decode metadata value" << std::endl;
    return r;
  }

  (*imagemetas)[key] = value;
  return 0;
}

static int do_import_header(int fd, int import_format, librbd::ImageOptions& opts,
                            std::map<std::string, std::string>* imagemetas)
{
  // There is no header in v1 image.
  if (import_format == 1) {
    return 0;
  }

  int r;
  r = validate_banner(fd, utils::RBD_IMAGE_BANNER_V2);
  if (r < 0) {
    return r;
  }

  // As V1 format for image is already deprecated, import image in V2 by default.
  uint64_t image_format = 2;
  if (opts.get(RBD_IMAGE_OPTION_FORMAT, &image_format) != 0) {
    opts.set(RBD_IMAGE_OPTION_FORMAT, image_format);
  }

  while (r == 0) {
    __u8 tag;
    uint64_t length = 0;
    r = read_tag(fd, RBD_EXPORT_IMAGE_END, image_format, &tag, &length);
    if (r < 0 || tag == RBD_EXPORT_IMAGE_END) {
      break;
    }

    if (tag == RBD_EXPORT_IMAGE_ORDER) {
      r = decode_and_set_image_option(fd, RBD_IMAGE_OPTION_ORDER, opts);
    } else if (tag == RBD_EXPORT_IMAGE_FEATURES) {
      r = decode_and_set_image_option(fd, RBD_IMAGE_OPTION_FEATURES, opts);
    } else if (tag == RBD_EXPORT_IMAGE_STRIPE_UNIT) {
      r = decode_and_set_image_option(fd, RBD_IMAGE_OPTION_STRIPE_UNIT, opts);
    } else if (tag == RBD_EXPORT_IMAGE_STRIPE_COUNT) {
      r = decode_and_set_image_option(fd, RBD_IMAGE_OPTION_STRIPE_COUNT, opts);
    } else if (tag == RBD_EXPORT_IMAGE_META) {
      r = decode_imagemeta(fd, length, imagemetas);
    } else {
      std::cerr << "rbd: invalid tag in image properties zone: " << tag << "Skip it."
                << std::endl;
      r = skip_tag(fd, length);
    }
  }

  return r;
}

static int do_import_v2(librados::Rados &rados, int fd, librbd::Image &image,
			uint64_t size, size_t imgblklen,
			utils::ProgressContext &pc, size_t sparse_size)
{
  int r = 0;
  r = validate_banner(fd, utils::RBD_IMAGE_DIFFS_BANNER_V2);
  if (r < 0) {
    return r;
  }

  char buf[sizeof(uint64_t)];
  r = safe_read_exact(fd, buf, sizeof(buf));
  if (r < 0) {
    std::cerr << "rbd: failed to decode diff count" << std::endl;
    return r;
  }
  bufferlist bl;
  bl.append(buf, sizeof(buf));
  auto p = bl.cbegin();
  uint64_t diff_num;
  decode(diff_num, p);
  for (size_t i = 0; i < diff_num; i++) {
    r = do_import_diff_fd(rados, image, fd, true, 2, sparse_size);
    if (r < 0) {
      pc.fail();
      std::cerr << "rbd: import-diff failed: " << cpp_strerror(r) << std::endl;
      return r;
    }
    pc.update_progress(i + 1, diff_num);
  }

  return r;
}

static int do_import_v1(int fd, librbd::Image &image, uint64_t size,
                        size_t imgblklen, utils::ProgressContext &pc,
			size_t sparse_size)
{
  int r = 0;
  size_t reqlen = imgblklen;    // amount requested from read
  ssize_t readlen;              // amount received from one read
  size_t blklen = 0;            // amount accumulated from reads to fill blk
  char *p = new char[imgblklen];
  uint64_t image_pos = 0;
  bool from_stdin = (fd == STDIN_FILENO);
  boost::scoped_ptr<SimpleThrottle> throttle;

  if (from_stdin) {
    throttle.reset(new SimpleThrottle(1, false));
  } else {
    throttle.reset(new SimpleThrottle(
<<<<<<< HEAD
      g_conf->get_val<int64_t>("rbd_concurrent_management_ops"), false));
=======
      g_conf().get_val<uint64_t>("rbd_concurrent_management_ops"), false));
>>>>>>> f8781be9
  }

  reqlen = min<uint64_t>(reqlen, size);
  // loop body handles 0 return, as we may have a block to flush
  while ((readlen = ::read(fd, p + blklen, reqlen)) >= 0) {
    if (throttle->pending_error()) {
      break;
    }

    blklen += readlen;
    // if read was short, try again to fill the block before writing
    if (readlen && ((size_t)readlen < reqlen)) {
      reqlen -= readlen;
      continue;
    }
    if (!from_stdin)
      pc.update_progress(image_pos, size);

    bufferptr blkptr(p, blklen); 
    // resize output image by binary expansion as we go for stdin
    if (from_stdin && (image_pos + (size_t)blklen) > size) {
      size *= 2;
      r = image.resize(size);
      if (r < 0) {
	std::cerr << "rbd: can't resize image during import" << std::endl;
	goto out;
      }
    }

    // write as much as we got; perhaps less than imgblklen
    // but skip writing zeros to create sparse images
    size_t buffer_offset = 0;
    while (buffer_offset < blklen) {
      size_t write_length = 0;
      bool zeroed = false;
      utils::calc_sparse_extent(blkptr, sparse_size, buffer_offset, blklen,
				&write_length, &zeroed);

      if (!zeroed) {
	bufferlist write_bl;
	bufferptr write_ptr(blkptr, buffer_offset, write_length);
	write_bl.push_back(write_ptr);
	ceph_assert(write_bl.length() == write_length);

	C_Import *ctx = new C_Import(*throttle, image, write_bl,
				     image_pos + buffer_offset);
	ctx->send();
      }

      buffer_offset += write_length;
    }

    // done with whole block, whether written or not
    image_pos += blklen;
    if (!from_stdin && image_pos >= size)
      break;
    // if read had returned 0, we're at EOF and should quit
    if (readlen == 0)
      break;
    blklen = 0;
    reqlen = imgblklen;
  }
  r = throttle->wait_for_ret();
  if (r < 0) {
    goto out;
  }

  if (fd == STDIN_FILENO) {
    r = image.resize(image_pos);
    if (r < 0) {
      std::cerr << "rbd: final image resize failed" << std::endl;
      goto out;
    }
  }
out:
  delete[] p;
  return r;
}

static int do_import(librados::Rados &rados, librbd::RBD &rbd,
		     librados::IoCtx& io_ctx, const char *imgname,
		     const char *path, librbd::ImageOptions& opts,
		     bool no_progress, int import_format, size_t sparse_size)
{
  int fd, r;
  struct stat stat_buf;
  utils::ProgressContext pc("Importing image", no_progress);
  std::map<std::string, std::string> imagemetas;

  ceph_assert(imgname);

  uint64_t order;
  if (opts.get(RBD_IMAGE_OPTION_ORDER, &order) != 0) {
<<<<<<< HEAD
    order = g_conf->get_val<int64_t>("rbd_default_order");
=======
    order = g_conf().get_val<uint64_t>("rbd_default_order");
>>>>>>> f8781be9
  }

  // try to fill whole imgblklen blocks for sparsification
  size_t imgblklen = 1 << order;
  librbd::Image image;
  uint64_t size = 0;

  bool from_stdin = !strcmp(path, "-");
  if (from_stdin) {
    fd = STDIN_FILENO;
    size = 1ULL << order;
  } else {
    if ((fd = open(path, O_RDONLY)) < 0) {
      r = -errno;
      std::cerr << "rbd: error opening " << path << std::endl;
      goto done2;
    }

    if ((fstat(fd, &stat_buf)) < 0) {
      r = -errno;
      std::cerr << "rbd: stat error " << path << std::endl;
      goto done;
    }
    if (S_ISDIR(stat_buf.st_mode)) {
      r = -EISDIR;
      std::cerr << "rbd: cannot import a directory" << std::endl;
      goto done;
    }
    if (stat_buf.st_size)
      size = (uint64_t)stat_buf.st_size;

    if (!size) {
      int64_t bdev_size = 0;
      BlkDev blkdev(fd);
      r = blkdev.get_size(&bdev_size);
      if (r < 0) {
        std::cerr << "rbd: unable to get size of file/block device"
                  << std::endl;
        goto done;
      }
      ceph_assert(bdev_size >= 0);
      size = (uint64_t) bdev_size;
    }
#ifdef HAVE_POSIX_FADVISE
    posix_fadvise(fd, 0, 0, POSIX_FADV_SEQUENTIAL);
#endif
  }

<<<<<<< HEAD
  r = do_import_header(fd, import_format, size, opts, &imagemetas);
=======
  r = do_import_header(fd, import_format, opts, &imagemetas);
>>>>>>> f8781be9
  if (r < 0) {
    std::cerr << "rbd: import header failed." << std::endl;
    goto done;
  }

  r = rbd.create4(io_ctx, imgname, size, opts);
  if (r < 0) {
    std::cerr << "rbd: image creation failed" << std::endl;
    goto done;
  }

  r = rbd.open(io_ctx, image, imgname);
  if (r < 0) {
    std::cerr << "rbd: failed to open image" << std::endl;
    goto err;
  }

  r = do_import_metadata(import_format, image, imagemetas);
  if (r < 0) {
    std::cerr << "rbd: failed to import image-meta" << std::endl;
    goto err;
  }

  if (import_format == 1) {
    r = do_import_v1(fd, image, size, imgblklen, pc, sparse_size);
  } else {
    r = do_import_v2(rados, fd, image, size, imgblklen, pc, sparse_size);
  }
  if (r < 0) {
    std::cerr << "rbd: failed to import image" << std::endl;
    image.close();
    goto err;
  }

  r = image.close();
err:
  if (r < 0)
    rbd.remove(io_ctx, imgname);
done:
  if (r < 0)
    pc.fail();
  else
    pc.finish();
  if (!from_stdin)
    close(fd);
done2:
  return r;
}

void get_arguments(po::options_description *positional,
                   po::options_description *options) {
  at::add_path_options(positional, options,
                       "import file (or '-' for stdin)");
  at::add_image_spec_options(positional, options, at::ARGUMENT_MODIFIER_DEST);
  at::add_create_image_options(options, true);
  at::add_sparse_size_option(options);
  at::add_no_progress_option(options);
  at::add_export_format_option(options);

  // TODO legacy rbd allowed import to accept both 'image'/'dest' and
  //      'pool'/'dest-pool'
  at::add_pool_option(options, at::ARGUMENT_MODIFIER_NONE, " (deprecated)");
  at::add_image_option(options, at::ARGUMENT_MODIFIER_NONE, " (deprecated)");
}

int execute(const po::variables_map &vm,
            const std::vector<std::string> &ceph_global_init_args) {
  std::string path;
  size_t arg_index = 0;
  int r = utils::get_path(vm, &arg_index, &path);
  if (r < 0) {
    return r;
  }

  // odd check to support legacy / deprecated behavior of import
  std::string deprecated_pool_name;
  if (vm.count(at::POOL_NAME)) {
    deprecated_pool_name = vm[at::POOL_NAME].as<std::string>();
    std::cerr << "rbd: --pool is deprecated for import, use --dest-pool"
              << std::endl;
  }

  std::string deprecated_image_name;
  if (vm.count(at::IMAGE_NAME)) {
    deprecated_image_name = vm[at::IMAGE_NAME].as<std::string>();
    std::cerr << "rbd: --image is deprecated for import, use --dest"
              << std::endl;
  } else {
    deprecated_image_name = path.substr(path.find_last_of("/") + 1);
  }

  std::string deprecated_snap_name;
  r = utils::extract_spec(deprecated_image_name, &deprecated_pool_name,
                          nullptr, &deprecated_image_name,
                          &deprecated_snap_name, utils::SPEC_VALIDATION_FULL);
  if (r < 0) {
    return r;
  }

  size_t sparse_size = utils::RBD_DEFAULT_SPARSE_SIZE;
  if (vm.count(at::IMAGE_SPARSE_SIZE)) {
    sparse_size = vm[at::IMAGE_SPARSE_SIZE].as<size_t>();
  }

  std::string pool_name = deprecated_pool_name;
  std::string namespace_name;
  std::string image_name;
  std::string snap_name = deprecated_snap_name;
  r = utils::get_pool_image_snapshot_names(
    vm, at::ARGUMENT_MODIFIER_DEST, &arg_index, &pool_name, &namespace_name,
    &image_name, &snap_name, false, utils::SNAPSHOT_PRESENCE_NONE,
    utils::SPEC_VALIDATION_FULL);
  if (r < 0) {
    return r;
  }

  if (image_name.empty()) {
    image_name = deprecated_image_name;
  }

  librbd::ImageOptions opts;
  r = utils::get_image_options(vm, true, &opts);
  if (r < 0) {
    return r;
  }

  librados::Rados rados;
  librados::IoCtx io_ctx;
  r = utils::init(pool_name, namespace_name, &rados, &io_ctx);
  if (r < 0) {
    return r;
  }

  int format = 1;
  if (vm.count("export-format"))
    format = vm["export-format"].as<uint64_t>();

  librbd::RBD rbd;
  r = do_import(rados, rbd, io_ctx, image_name.c_str(), path.c_str(),
                opts, vm[at::NO_PROGRESS].as<bool>(), format, sparse_size);
  if (r < 0) {
    std::cerr << "rbd: import failed: " << cpp_strerror(r) << std::endl;
    return r;
  }

  return 0;
}

Shell::Action action(
  {"import"}, {}, "Import image from file.", at::get_long_features_help(),
  &get_arguments, &execute);

} // namespace import
} // namespace action
} // namespace rbd<|MERGE_RESOLUTION|>--- conflicted
+++ resolved
@@ -37,11 +37,7 @@
   ImportDiffContext(librbd::Image *image, int fd, size_t size, bool no_progress)
     : image(image), fd(fd), size(size), pc("Importing image diff", no_progress),
       throttle((fd == STDIN_FILENO) ? 1 :
-<<<<<<< HEAD
-                  g_conf->get_val<int64_t>("rbd_concurrent_management_ops"),
-=======
                   g_conf().get_val<uint64_t>("rbd_concurrent_management_ops"),
->>>>>>> f8781be9
                false),
       last_offset(0) {
   }
@@ -605,51 +601,6 @@
 
 static int do_import_metadata(int import_format, librbd::Image& image,
                               const std::map<std::string, std::string> &imagemetas)
-<<<<<<< HEAD
-{
-  int r = 0;
-
-  //v1 format
-  if (import_format == 1) {
-    return 0;
-  }
-
-  for (std::map<std::string, std::string>::const_iterator it = imagemetas.begin();
-       it != imagemetas.end(); ++it) {
-    r = image.metadata_set(it->first, it->second);
-    if (r < 0)
-      return r;
-  }
-
-  return 0;
-}
-
-static int decode_imagemeta(int fd, uint64_t length, std::map<std::string, std::string>* imagemetas)
-{
-  int r;
-  string key;
-  string value;
-
-  r = utils::read_string(fd, length, &key);
-  if (r < 0) {
-    std::cerr << "rbd: failed to decode metadata key" << std::endl;
-    return r;
-  }
-
-  r = utils::read_string(fd, length, &value);
-  if (r < 0) {
-    std::cerr << "rbd: failed to decode metadata value" << std::endl;
-    return r;
-  }
-
-  (*imagemetas)[key] = value;
-  return 0;
-}
-
-static int do_import_header(int fd, int import_format, uint64_t &size, librbd::ImageOptions& opts,
-                            std::map<std::string, std::string>* imagemetas)
-=======
->>>>>>> f8781be9
 {
   int r = 0;
 
@@ -789,11 +740,7 @@
     throttle.reset(new SimpleThrottle(1, false));
   } else {
     throttle.reset(new SimpleThrottle(
-<<<<<<< HEAD
-      g_conf->get_val<int64_t>("rbd_concurrent_management_ops"), false));
-=======
       g_conf().get_val<uint64_t>("rbd_concurrent_management_ops"), false));
->>>>>>> f8781be9
   }
 
   reqlen = min<uint64_t>(reqlen, size);
@@ -887,11 +834,7 @@
 
   uint64_t order;
   if (opts.get(RBD_IMAGE_OPTION_ORDER, &order) != 0) {
-<<<<<<< HEAD
-    order = g_conf->get_val<int64_t>("rbd_default_order");
-=======
     order = g_conf().get_val<uint64_t>("rbd_default_order");
->>>>>>> f8781be9
   }
 
   // try to fill whole imgblklen blocks for sparsification
@@ -940,11 +883,7 @@
 #endif
   }
 
-<<<<<<< HEAD
-  r = do_import_header(fd, import_format, size, opts, &imagemetas);
-=======
   r = do_import_header(fd, import_format, opts, &imagemetas);
->>>>>>> f8781be9
   if (r < 0) {
     std::cerr << "rbd: import header failed." << std::endl;
     goto done;
