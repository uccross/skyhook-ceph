// -*- mode:C++; tab-width:8; c-basic-offset:2; indent-tabs-mode:t -*-
// vim: ts=8 sw=2 smarttab

#include "tools/rbd/ArgumentTypes.h"
#include "tools/rbd/Shell.h"
#include "tools/rbd/Utils.h"
#include "include/types.h"
#include "include/stringify.h"
#include "common/errno.h"
#include "common/Formatter.h"
#include <iostream>
#include <boost/program_options.hpp>

#include "common/Clock.h"

namespace rbd {
namespace action {
namespace info {

namespace at = argument_types;
namespace po = boost::program_options;

static void format_bitmask(Formatter *f, const std::string &name,
                           const std::map<uint64_t, std::string>& mapping,
                           uint64_t bitmask)
{
  int count = 0;
  std::string group_name(name + "s");
  if (f == NULL) {
    std::cout << "\t" << group_name << ": ";
  } else {
    f->open_array_section(group_name.c_str());
  }
  for (std::map<uint64_t, std::string>::const_iterator it = mapping.begin();
       it != mapping.end(); ++it) {
    if ((it->first & bitmask) == 0) {
      continue;
    }

    if (f == NULL) {
      if (count++ > 0) {
        std::cout << ", ";
      }
      std::cout << it->second;
    } else {
      f->dump_string(name.c_str(), it->second);
    }
  }
  if (f == NULL) {
    std::cout << std::endl;
  } else {
    f->close_section();
  }
}

static void format_features(Formatter *f, uint64_t features)
{
  format_bitmask(f, "feature", at::ImageFeatures::FEATURE_MAPPING, features);
}

static void format_op_features(Formatter *f, uint64_t op_features)
{
  static std::map<uint64_t, std::string> mapping = {
    {RBD_OPERATION_FEATURE_CLONE_PARENT, RBD_OPERATION_FEATURE_NAME_CLONE_PARENT},
    {RBD_OPERATION_FEATURE_CLONE_CHILD, RBD_OPERATION_FEATURE_NAME_CLONE_CHILD},
    {RBD_OPERATION_FEATURE_GROUP, RBD_OPERATION_FEATURE_NAME_GROUP},
    {RBD_OPERATION_FEATURE_SNAP_TRASH, RBD_OPERATION_FEATURE_NAME_SNAP_TRASH}};
  format_bitmask(f, "op_feature", mapping, op_features);
}

static void format_flags(Formatter *f, uint64_t flags)
{
  std::map<uint64_t, std::string> mapping = {
    {RBD_FLAG_OBJECT_MAP_INVALID, "object map invalid"},
    {RBD_FLAG_FAST_DIFF_INVALID, "fast diff invalid"}};
  format_bitmask(f, "flag", mapping, flags);
}

void format_timestamp(struct timespec timestamp, std::string &timestamp_str) {
  if(timestamp.tv_sec != 0) {
    time_t ts = timestamp.tv_sec;
    timestamp_str = ctime(&ts);
    timestamp_str = timestamp_str.substr(0, timestamp_str.length() - 1);
  }
}

static int do_show_info(librados::IoCtx &io_ctx, librbd::Image& image,
                        const std::string &snapname, Formatter *f)
{
  librbd::image_info_t info;
  uint8_t old_format;
  uint64_t overlap, features, flags, snap_limit;
  bool snap_protected = false;
  librbd::mirror_image_info_t mirror_image;
  std::vector<librbd::snap_info_t> snaps;
  int r;

  std::string imgname;
  r = image.get_name(&imgname);
  if (r < 0)
    return r;

  r = image.snap_list(snaps);
  if (r < 0)
    return r;

  r = image.stat(info, sizeof(info));
  if (r < 0)
    return r;

  r = image.old_format(&old_format);
  if (r < 0)
    return r;

  std::string imgid;
  if (!old_format) {
    r = image.get_id(&imgid);
    if (r < 0)
      return r;
  }

  std::string data_pool;
  if (!old_format) {
    int64_t data_pool_id = image.get_data_pool_id();
    if (data_pool_id != io_ctx.get_id()) {
      librados::Rados rados(io_ctx);
      librados::IoCtx data_io_ctx;
      r = rados.ioctx_create2(data_pool_id, data_io_ctx);
      if (r < 0) {
        data_pool = "<missing data pool " + stringify(data_pool_id) + ">";
      } else {
        data_pool = data_io_ctx.get_pool_name();
      }
    }
  }

  r = image.overlap(&overlap);
  if (r < 0)
    return r;

  r = image.features(&features);
  if (r < 0)
    return r;

  uint64_t op_features;
  r = image.get_op_features(&op_features);
  if (r < 0) {
    return r;
  }

  r = image.get_flags(&flags);
  if (r < 0) {
    return r;
  }

  if (!snapname.empty()) {
    r = image.snap_is_protected(snapname.c_str(), &snap_protected);
    if (r < 0)
      return r;
  }

  if (features & RBD_FEATURE_JOURNALING) {
    r = image.mirror_image_get_info(&mirror_image, sizeof(mirror_image));
    if (r < 0) {
      return r;
    }
  }

  r = image.snap_get_limit(&snap_limit);
  if (r < 0)
    return r;

  std::string prefix = image.get_block_name_prefix();

<<<<<<< HEAD
=======
  librbd::group_info_t group_info;
  r = image.get_group(&group_info, sizeof(group_info));
  if (r < 0) {
    return r;
  }

  std::string group_string = "";
  if (RBD_GROUP_INVALID_POOL != group_info.pool) {
    std::string group_pool;
    librados::Rados rados(io_ctx);
    librados::IoCtx group_io_ctx;
    r = rados.ioctx_create2(group_info.pool, group_io_ctx);
    if (r < 0) {
      group_pool = "<missing group pool " + stringify(group_info.pool) + ">";
    } else {
      group_pool = group_io_ctx.get_pool_name();
    }

    group_string = group_pool + "/";
    if (!io_ctx.get_namespace().empty()) {
      group_string += io_ctx.get_namespace() + "/";
    }
    group_string += group_info.name;
  }

>>>>>>> f8781be9
  struct timespec create_timestamp;
  image.get_create_timestamp(&create_timestamp);

  std::string create_timestamp_str = "";
  format_timestamp(create_timestamp, create_timestamp_str);

  struct timespec access_timestamp;
  image.get_access_timestamp(&access_timestamp);

  std::string access_timestamp_str = "";
  format_timestamp(access_timestamp, access_timestamp_str);

  struct timespec modify_timestamp;
  image.get_modify_timestamp(&modify_timestamp);

  std::string modify_timestamp_str = "";
  format_timestamp(modify_timestamp, modify_timestamp_str);

  if (f) {
    f->open_object_section("image");
    f->dump_string("name", imgname);
    f->dump_string("id", imgid);
    f->dump_unsigned("size", info.size);
    f->dump_unsigned("objects", info.num_objs);
    f->dump_int("order", info.order);
    f->dump_unsigned("object_size", info.obj_size);
    f->dump_int("snapshot_count", snaps.size());
    if (!data_pool.empty()) {
      f->dump_string("data_pool", data_pool);
    }
    f->dump_string("block_name_prefix", prefix);
    f->dump_int("format", (old_format ? 1 : 2));
  } else {
    std::cout << "rbd image '" << imgname << "':\n"
              << "\tsize " << byte_u_t(info.size) << " in "
              << info.num_objs << " objects"
              << std::endl
              << "\torder " << info.order
              << " (" << byte_u_t(info.obj_size) << " objects)"
              << std::endl
              << "\tsnapshot_count: " << snaps.size()
              << std::endl;
    if (!imgid.empty()) {
      std::cout << "\tid: " << imgid << std::endl;
    }
    if (!data_pool.empty()) {
      std::cout << "\tdata_pool: " << data_pool << std::endl;
    }
    std::cout << "\tblock_name_prefix: " << prefix
              << std::endl
              << "\tformat: " << (old_format ? "1" : "2")
	      << std::endl;
  }

  if (!old_format) {
    format_features(f, features);
    format_op_features(f, op_features);
    format_flags(f, flags);
  }

<<<<<<< HEAD
=======
  if (!group_string.empty()) {
    if (f) {
      f->dump_string("group", group_string);
    } else {
      std::cout << "\tgroup: " << group_string
		<< std::endl;
    }
  }

>>>>>>> f8781be9
  if (!create_timestamp_str.empty()) {
    if (f) {
      f->dump_string("create_timestamp", create_timestamp_str);
    } else {
      std::cout << "\tcreate_timestamp: " << create_timestamp_str
                << std::endl;
    }
  }

  if (!access_timestamp_str.empty()) {
    if (f) {
      f->dump_string("access_timestamp", access_timestamp_str);
    } else {
      std::cout << "\taccess_timestamp: " << access_timestamp_str
                << std::endl;
    }
  }

  if (!modify_timestamp_str.empty()) {
    if (f) {
      f->dump_string("modify_timestamp", modify_timestamp_str);
    } else {
      std::cout << "\tmodify_timestamp: " << modify_timestamp_str
                << std::endl;
    }
  }

  // snapshot info, if present
  if (!snapname.empty()) {
    if (f) {
      f->dump_string("protected", snap_protected ? "true" : "false");
    } else {
      std::cout << "\tprotected: " << (snap_protected ? "True" : "False")
                << std::endl;
    }
  }

  if (snap_limit < UINT64_MAX) {
    if (f) {
      f->dump_unsigned("snapshot_limit", snap_limit);
    } else {
      std::cout << "\tsnapshot_limit: " << snap_limit << std::endl;
    }
  }

  // parent info, if present
  librbd::linked_image_spec_t parent_image_spec;
  librbd::snap_spec_t parent_snap_spec;
  if ((image.get_parent(&parent_image_spec, &parent_snap_spec) == 0) &&
      (parent_image_spec.image_name.length() > 0)) {
    if (f) {
      f->open_object_section("parent");
      f->dump_string("pool", parent_image_spec.pool_name);
      f->dump_string("pool_namespace", parent_image_spec.pool_namespace);
      f->dump_string("image", parent_image_spec.image_name);
      f->dump_string("id", parent_image_spec.image_id);
      f->dump_string("snapshot", parent_snap_spec.name);
      f->dump_bool("trash", parent_image_spec.trash);
      f->dump_unsigned("overlap", overlap);
      f->close_section();
    } else {
      std::cout << "\tparent: " << parent_image_spec.pool_name << "/";
      if (!parent_image_spec.pool_namespace.empty()) {
        std::cout << parent_image_spec.pool_namespace << "/";
      }
      std::cout << parent_image_spec.image_name << "@"
                << parent_snap_spec.name;
      if (parent_image_spec.trash) {
        std::cout << " (trash " << parent_image_spec.image_id << ")";
      }
      std::cout << std::endl;
      std::cout << "\toverlap: " << byte_u_t(overlap) << std::endl;
    }
  }

  // striping info, if feature is set
  if (features & RBD_FEATURE_STRIPINGV2) {
    if (f) {
      f->dump_unsigned("stripe_unit", image.get_stripe_unit());
      f->dump_unsigned("stripe_count", image.get_stripe_count());
    } else {
      std::cout << "\tstripe unit: " << byte_u_t(image.get_stripe_unit())
                << std::endl
                << "\tstripe count: " << image.get_stripe_count() << std::endl;
    }
  }

  if (features & RBD_FEATURE_JOURNALING) {
    if (f) {
      f->dump_string("journal", utils::image_id(image));
    } else {
      std::cout << "\tjournal: " << utils::image_id(image) << std::endl;
    }
  }

  if (features & RBD_FEATURE_JOURNALING) {
    if (f) {
      f->open_object_section("mirroring");
      f->dump_string("state",
          utils::mirror_image_state(mirror_image.state));
      if (mirror_image.state != RBD_MIRROR_IMAGE_DISABLED) {
        f->dump_string("global_id", mirror_image.global_id);
        f->dump_bool("primary", mirror_image.primary);
      }
      f->close_section();
    } else {
      std::cout << "\tmirroring state: "
                << utils::mirror_image_state(mirror_image.state) << std::endl;
      if (mirror_image.state != RBD_MIRROR_IMAGE_DISABLED) {
        std::cout << "\tmirroring global id: " << mirror_image.global_id
                  << std::endl
                  << "\tmirroring primary: "
                  << (mirror_image.primary ? "true" : "false") <<std::endl;
      }
    }
  }

  if (f) {
    f->close_section();
    f->flush(std::cout);
  }

  return 0;
}

void get_arguments(po::options_description *positional,
                   po::options_description *options) {
  at::add_image_or_snap_spec_options(positional, options,
                                     at::ARGUMENT_MODIFIER_NONE);
  at::add_image_id_option(options);
  at::add_format_options(options);
}

int execute(const po::variables_map &vm,
            const std::vector<std::string> &ceph_global_init_args) {
  size_t arg_index = 0;
  std::string pool_name;
  std::string namespace_name;
  std::string image_name;
  std::string snap_name;
  std::string image_id;

  if (vm.count(at::IMAGE_ID)) {
    image_id = vm[at::IMAGE_ID].as<std::string>();
  }

  int r = utils::get_pool_image_snapshot_names(
    vm, at::ARGUMENT_MODIFIER_NONE, &arg_index, &pool_name, &namespace_name,
    &image_name, &snap_name, image_id.empty(),
    utils::SNAPSHOT_PRESENCE_PERMITTED, utils::SPEC_VALIDATION_NONE);
  if (r < 0) {
    return r;
  }

  if (!image_id.empty() && !image_name.empty()) {
    std::cerr << "rbd: trying to access image using both name and id. "
              << std::endl;
    return -EINVAL;
  }

  at::Format::Formatter formatter;
  r = utils::get_formatter(vm, &formatter);
  if (r < 0) {
    return r;
  }

  librados::Rados rados;
  librados::IoCtx io_ctx;
  librbd::Image image;
  r = utils::init_and_open_image(pool_name, namespace_name, image_name,
                                 image_id, snap_name, true, &rados, &io_ctx,
                                 &image);
  if (r < 0) {
    return r;
  }

  r = do_show_info(io_ctx, image, snap_name, formatter.get());
  if (r < 0) {
    std::cerr << "rbd: info: " << cpp_strerror(r) << std::endl;
    return r;
  }
  return 0;
}

Shell::Action action(
  {"info"}, {}, "Show information about image size, striping, etc.", "",
  &get_arguments, &execute);

} // namespace info
} // namespace action
} // namespace rbd<|MERGE_RESOLUTION|>--- conflicted
+++ resolved
@@ -172,8 +172,6 @@
 
   std::string prefix = image.get_block_name_prefix();
 
-<<<<<<< HEAD
-=======
   librbd::group_info_t group_info;
   r = image.get_group(&group_info, sizeof(group_info));
   if (r < 0) {
@@ -199,7 +197,6 @@
     group_string += group_info.name;
   }
 
->>>>>>> f8781be9
   struct timespec create_timestamp;
   image.get_create_timestamp(&create_timestamp);
 
@@ -260,8 +257,6 @@
     format_flags(f, flags);
   }
 
-<<<<<<< HEAD
-=======
   if (!group_string.empty()) {
     if (f) {
       f->dump_string("group", group_string);
@@ -271,7 +266,6 @@
     }
   }
 
->>>>>>> f8781be9
   if (!create_timestamp_str.empty()) {
     if (f) {
       f->dump_string("create_timestamp", create_timestamp_str);
