--- conflicted
+++ resolved
@@ -120,10 +120,6 @@
   if(FREEBSD)
     add_subdirectory(rbd_ggate)
   endif()
-<<<<<<< HEAD
-endif(WITH_RBD)
-=======
 endif(WITH_RBD)
 
-add_subdirectory(ceph-dencoder)
->>>>>>> f8781be9
+add_subdirectory(ceph-dencoder)