set(rados_srcs
  rados/rados.cc
  RadosDump.cc
  rados/RadosImport.cc
  rados/PoolDump.cc
  ${PROJECT_SOURCE_DIR}/src/common/util.cc
  ${PROJECT_SOURCE_DIR}/src/common/obj_bencher.cc
  ${PROJECT_SOURCE_DIR}/src/osd/ECUtil.cc)
add_executable(rados ${rados_srcs})

target_link_libraries(rados librados global ${BLKID_LIBRARIES} ${CMAKE_DL_LIBS})
if(WITH_LIBRADOSSTRIPER)
  target_link_libraries(rados radosstriper)
else()
  target_link_libraries(rados cls_lock_client)
endif()
install(TARGETS rados DESTINATION bin)

if(WITH_TESTS)
add_executable(ceph_scratchtool scratchtool.c)
target_link_libraries(ceph_scratchtool librados global)
install(TARGETS ceph_scratchtool DESTINATION bin)

add_executable(ceph_scratchtoolpp scratchtoolpp.cc)
target_link_libraries(ceph_scratchtoolpp librados global)
install(TARGETS ceph_scratchtoolpp DESTINATION bin)

add_executable(ceph_radosacl radosacl.cc)
target_link_libraries(ceph_radosacl librados global)
install(TARGETS ceph_radosacl DESTINATION bin)

install(PROGRAMS
  ceph-monstore-update-crush.sh
  DESTINATION ${CMAKE_INSTALL_LIBDIR}/ceph)
endif(WITH_TESTS)

add_executable(ceph-osdomap-tool ceph_osdomap_tool.cc)
target_link_libraries(ceph-osdomap-tool os global Boost::program_options)
install(TARGETS ceph-osdomap-tool DESTINATION bin)

add_executable(ceph-monstore-tool
  ceph_monstore_tool.cc
  ../mgr/mgr_commands.cc)
target_link_libraries(ceph-monstore-tool os global Boost::program_options)
install(TARGETS ceph-monstore-tool DESTINATION bin)

add_executable(ceph-objectstore-tool
  ceph_objectstore_tool.cc
  rebuild_mondb.cc
  RadosDump.cc)
target_link_libraries(ceph-objectstore-tool osd os global Boost::program_options ${CMAKE_DL_LIBS})
if(WITH_FUSE)
  target_link_libraries(ceph-objectstore-tool FUSE::FUSE)
endif(WITH_FUSE)
install(TARGETS ceph-objectstore-tool DESTINATION bin)

if(WITH_LIBCEPHFS)
if(WITH_TESTS)
  add_executable(ceph-client-debug ceph-client-debug.cc)
  target_link_libraries(ceph-client-debug cephfs global client)
  install(TARGETS ceph-client-debug DESTINATION bin)
endif(WITH_TESTS)
endif(WITH_LIBCEPHFS)

add_executable(ceph-kvstore-tool
  kvstore_tool.cc
  ceph_kvstore_tool.cc)
target_link_libraries(ceph-kvstore-tool os global)
install(TARGETS ceph-kvstore-tool DESTINATION bin)

set(ceph_conf_srcs ceph_conf.cc)
add_executable(ceph-conf ${ceph_conf_srcs})
target_link_libraries(ceph-conf global)
install(TARGETS ceph-conf DESTINATION bin)

set(crushtool_srcs crushtool.cc)
add_executable(crushtool ${crushtool_srcs})
target_link_libraries(crushtool global)
install(TARGETS crushtool DESTINATION bin)

set(monmaptool_srcs monmaptool.cc)
add_executable(monmaptool ${monmaptool_srcs})
target_link_libraries(monmaptool global)
install(TARGETS monmaptool DESTINATION bin)

set(osdomaptool_srcs osdmaptool.cc)
add_executable(osdmaptool ${osdomaptool_srcs})
target_link_libraries(osdmaptool global)
install(TARGETS osdmaptool DESTINATION bin)

if(WITH_TESTS)
set(ceph_psim_srcs psim.cc)
add_executable(ceph_psim ${ceph_psim_srcs})
target_link_libraries(ceph_psim global)
install(TARGETS ceph_psim DESTINATION bin)
endif(WITH_TESTS)

set(ceph_authtool_srcs ceph_authtool.cc)
add_executable(ceph-authtool ${ceph_authtool_srcs})
target_link_libraries(ceph-authtool global ${EXTRALIBS} ${CRYPTO_LIBS})
install(TARGETS ceph-authtool DESTINATION bin)

if(WITH_TESTS)
set(cephdeduptool_srcs ceph_dedup_tool.cc)
add_executable(cephdeduptool ${cephdeduptool_srcs})
target_link_libraries(cephdeduptool librados global cls_cas_client)
install(TARGETS cephdeduptool DESTINATION bin)
endif(WITH_TESTS)

if(WITH_CEPHFS)
  add_subdirectory(cephfs)
endif(WITH_CEPHFS)

if(WITH_RBD)
  add_subdirectory(rbd)
  add_subdirectory(rbd_mirror)
  if(LINUX)
    add_subdirectory(rbd_nbd)
  endif()
  if(FREEBSD)
    add_subdirectory(rbd_ggate)
  endif()
<<<<<<< HEAD
endif(WITH_RBD)
=======
endif(WITH_RBD)

add_subdirectory(ceph-dencoder)
>>>>>>> 3ad2dfa4
<|MERGE_RESOLUTION|>--- conflicted
+++ resolved
@@ -120,10 +120,6 @@
   if(FREEBSD)
     add_subdirectory(rbd_ggate)
   endif()
-<<<<<<< HEAD
-endif(WITH_RBD)
-=======
 endif(WITH_RBD)
 
-add_subdirectory(ceph-dencoder)
->>>>>>> 3ad2dfa4
+add_subdirectory(ceph-dencoder)