// -*- mode:C++; tab-width:8; c-basic-offset:2; indent-tabs-mode:t -*-
// vim: ts=8 sw=2 smarttab

#ifndef CEPH_RBD_MIRROR_IMAGE_REPLAYER_H
#define CEPH_RBD_MIRROR_IMAGE_REPLAYER_H

#include "common/AsyncOpTracker.h"
#include "common/Mutex.h"
#include "common/WorkQueue.h"
#include "include/rados/librados.hpp"
#include "cls/journal/cls_journal_types.h"
#include "cls/rbd/cls_rbd_types.h"
#include "journal/JournalMetadataListener.h"
#include "journal/ReplayEntry.h"
#include "librbd/ImageCtx.h"
#include "librbd/journal/Types.h"
#include "librbd/journal/TypeTraits.h"
#include "ProgressContext.h"
<<<<<<< HEAD
#include "types.h"
=======
#include "tools/rbd_mirror/Types.h"
>>>>>>> 3ad2dfa4
#include "tools/rbd_mirror/image_replayer/Types.h"

#include <boost/noncopyable.hpp>
#include <boost/optional.hpp>

#include <set>
#include <map>
#include <atomic>
#include <string>
#include <vector>

class AdminSocketHook;
class PerfCounters;

namespace journal {

class Journaler;
class ReplayHandler;

}

namespace librbd {

class ImageCtx;
namespace journal { template <typename> class Replay; }

}

namespace rbd {
namespace mirror {

template <typename> struct ImageDeleter;
template <typename> struct InstanceWatcher;
template <typename> struct Threads;

namespace image_replayer { template <typename> class BootstrapRequest; }
namespace image_replayer { template <typename> class EventPreprocessor; }
namespace image_replayer { template <typename> class ReplayStatusFormatter; }

/**
 * Replays changes from a remote cluster for a single image.
 */
template <typename ImageCtxT = librbd::ImageCtx>
class ImageReplayer {
public:
  static ImageReplayer *create(
<<<<<<< HEAD
    Threads<ImageCtxT> *threads, ImageDeleter<ImageCtxT>* image_deleter,
    InstanceWatcher<ImageCtxT> *instance_watcher,
=======
    Threads<ImageCtxT> *threads, InstanceWatcher<ImageCtxT> *instance_watcher,
>>>>>>> 3ad2dfa4
    RadosRef local, const std::string &local_mirror_uuid, int64_t local_pool_id,
    const std::string &global_image_id) {
    return new ImageReplayer(threads, instance_watcher, local,
                             local_mirror_uuid, local_pool_id, global_image_id);
  }
  void destroy() {
    delete this;
  }

  ImageReplayer(Threads<ImageCtxT> *threads,
<<<<<<< HEAD
                ImageDeleter<ImageCtxT>* image_deleter,
=======
>>>>>>> 3ad2dfa4
                InstanceWatcher<ImageCtxT> *instance_watcher,
                RadosRef local, const std::string &local_mirror_uuid,
                int64_t local_pool_id, const std::string &global_image_id);
  virtual ~ImageReplayer();
  ImageReplayer(const ImageReplayer&) = delete;
  ImageReplayer& operator=(const ImageReplayer&) = delete;

  bool is_stopped() { Mutex::Locker l(m_lock); return is_stopped_(); }
  bool is_running() { Mutex::Locker l(m_lock); return is_running_(); }
  bool is_replaying() { Mutex::Locker l(m_lock); return is_replaying_(); }

  std::string get_name() { Mutex::Locker l(m_lock); return m_name; };
  void set_state_description(int r, const std::string &desc);

  // TODO temporary until policy handles release of image replayers
  inline bool is_finished() const {
    Mutex::Locker locker(m_lock);
    return m_finished;
  }
  inline void set_finished(bool finished) {
    Mutex::Locker locker(m_lock);
    m_finished = finished;
  }

  inline bool is_blacklisted() const {
    Mutex::Locker locker(m_lock);
    return (m_last_r == -EBLACKLISTED);
  }

  image_replayer::HealthState get_health_state() const;

  void add_peer(const std::string &peer_uuid, librados::IoCtx &remote_io_ctx);

  inline int64_t get_local_pool_id() const {
    return m_local_pool_id;
  }
  inline const std::string& get_global_image_id() const {
    return m_global_image_id;
  }

  void start(Context *on_finish = nullptr, bool manual = false);
  void stop(Context *on_finish = nullptr, bool manual = false,
	    int r = 0, const std::string& desc = "");
  void restart(Context *on_finish = nullptr);
  void flush();

  void resync_image(Context *on_finish=nullptr);

  void print_status(Formatter *f, stringstream *ss);

  virtual void handle_replay_ready();
  virtual void handle_replay_complete(int r, const std::string &error_desc);

protected:
  /**
   * @verbatim
   *                   (error)
   * <uninitialized> <------------------------------------ FAIL
   *    |                                                   ^
   *    v                                                   *
   * <starting>                                             *
   *    |                                                   *
   *    v                                                   *
   * WAIT_FOR_DELETION                                      *
   *    |                                                   *
   *    v                                           (error) *
   * PREPARE_LOCAL_IMAGE  * * * * * * * * * * * * * * * * * *
   *    |                                                   *
   *    v                                           (error) *
   * PREPARE_REMOTE_IMAGE * * * * * * * * * * * * * * * * * *
   *    |                                                   *
   *    v                                           (error) *
   * BOOTSTRAP_IMAGE  * * * * * * * * * * * * * * * * * * * *
   *    |                                                   *
   *    v                                           (error) *
   * INIT_REMOTE_JOURNALER  * * * * * * * * * * * * * * * * *
   *    |                                                   *
   *    v                                           (error) *
   * START_REPLAY * * * * * * * * * * * * * * * * * * * * * *
   *    |
   *    |  /--------------------------------------------\
   *    |  |                                            |
   *    v  v   (asok flush)                             |
   * REPLAYING -------------> LOCAL_REPLAY_FLUSH        |
   *    |       \                 |                     |
   *    |       |                 v                     |
   *    |       |             FLUSH_COMMIT_POSITION     |
   *    |       |                 |                     |
   *    |       |                 \--------------------/|
   *    |       |                                       |
   *    |       | (entries available)                   |
   *    |       \-----------> REPLAY_READY              |
   *    |                         |                     |
   *    |                         | (skip if not        |
   *    |                         v  needed)        (error)
   *    |                     REPLAY_FLUSH  * * * * * * * * *
   *    |                         |                     |   *
   *    |                         | (skip if not        |   *
   *    |                         v  needed)        (error) *
   *    |                     GET_REMOTE_TAG  * * * * * * * *
   *    |                         |                     |   *
   *    |                         | (skip if not        |   *
   *    |                         v  needed)        (error) *
   *    |                     ALLOCATE_LOCAL_TAG  * * * * * *
   *    |                         |                     |   *
   *    |                         v                 (error) *
   *    |                     PREPROCESS_ENTRY  * * * * * * *
   *    |                         |                     |   *
   *    |                         v                 (error) *
   *    |                     PROCESS_ENTRY * * * * * * * * *
   *    |                         |                     |   *
   *    |                         \---------------------/   *
   *    v                                                   *
   * REPLAY_COMPLETE  < * * * * * * * * * * * * * * * * * * *
   *    |
   *    v
   * JOURNAL_REPLAY_SHUT_DOWN
   *    |
   *    v
   * LOCAL_IMAGE_CLOSE
   *    |
   *    v
   * <stopped>
   *
   * @endverbatim
   */

  virtual void on_start_fail(int r, const std::string &desc);
  virtual bool on_start_interrupted();
  virtual bool on_start_interrupted(Mutex& lock);

  virtual void on_stop_journal_replay(int r = 0, const std::string &desc = "");

  bool on_replay_interrupted();

private:
  typedef typename librbd::journal::TypeTraits<ImageCtxT>::ReplayEntry ReplayEntry;

  enum State {
    STATE_UNKNOWN,
    STATE_STARTING,
    STATE_REPLAYING,
    STATE_REPLAY_FLUSHING,
    STATE_STOPPING,
    STATE_STOPPED,
  };

  struct RemoteImage {
    std::string mirror_uuid;
    std::string image_id;
    librados::IoCtx io_ctx;

    RemoteImage() {
    }
    RemoteImage(const Peer& peer) : io_ctx(peer.io_ctx) {
    }
  };

  typedef typename librbd::journal::TypeTraits<ImageCtxT>::Journaler Journaler;
  typedef boost::optional<State> OptionalState;
  typedef boost::optional<cls::rbd::MirrorImageStatusState>
      OptionalMirrorImageStatusState;

  struct JournalListener : public librbd::journal::Listener {
    ImageReplayer *img_replayer;

    JournalListener(ImageReplayer *img_replayer)
      : img_replayer(img_replayer) {
    }

    void handle_close() override {
      img_replayer->on_stop_journal_replay();
    }

    void handle_promoted() override {
      img_replayer->on_stop_journal_replay(0, "force promoted");
    }

    void handle_resync() override {
      img_replayer->resync_image();
    }
  };

  class BootstrapProgressContext : public ProgressContext {
  public:
    BootstrapProgressContext(ImageReplayer<ImageCtxT> *replayer) :
      replayer(replayer) {
    }

    void update_progress(const std::string &description,
				 bool flush = true) override;
  private:
    ImageReplayer<ImageCtxT> *replayer;
  };

  Threads<ImageCtxT> *m_threads;
<<<<<<< HEAD
  ImageDeleter<ImageCtxT>* m_image_deleter;
=======
>>>>>>> 3ad2dfa4
  InstanceWatcher<ImageCtxT> *m_instance_watcher;

  Peers m_peers;
  RemoteImage m_remote_image;

  RadosRef m_local;
  std::string m_local_mirror_uuid;
  int64_t m_local_pool_id;
  std::string m_local_image_id;
  std::string m_global_image_id;
  std::string m_local_image_name;
  std::string m_name;

  mutable Mutex m_lock;
  State m_state = STATE_STOPPED;
  std::string m_state_desc;

<<<<<<< HEAD
  OptionalMirrorImageStatusState m_mirror_image_status_state = boost::none;
=======
  OptionalMirrorImageStatusState m_mirror_image_status_state =
    boost::make_optional(false, cls::rbd::MIRROR_IMAGE_STATUS_STATE_UNKNOWN);
>>>>>>> 3ad2dfa4
  int m_last_r = 0;

  BootstrapProgressContext m_progress_cxt;

  bool m_finished = false;
  bool m_delete_requested = false;
  bool m_resync_requested = false;

  image_replayer::EventPreprocessor<ImageCtxT> *m_event_preprocessor = nullptr;
  image_replayer::ReplayStatusFormatter<ImageCtxT> *m_replay_status_formatter =
    nullptr;
  IoCtxRef m_local_ioctx;
  ImageCtxT *m_local_image_ctx = nullptr;
  std::string m_local_image_tag_owner;

  decltype(ImageCtxT::journal) m_local_journal = nullptr;
  librbd::journal::Replay<ImageCtxT> *m_local_replay = nullptr;
  Journaler* m_remote_journaler = nullptr;
  ::journal::ReplayHandler *m_replay_handler = nullptr;
  librbd::journal::Listener *m_journal_listener;

  Context *m_on_start_finish = nullptr;
  Context *m_on_stop_finish = nullptr;
  Context *m_update_status_task = nullptr;
  int m_update_status_interval = 0;
  librados::AioCompletion *m_update_status_comp = nullptr;
  bool m_stop_requested = false;
  bool m_manual_stop = false;

  AdminSocketHook *m_asok_hook = nullptr;
  PerfCounters *m_perf_counters = nullptr;

  image_replayer::BootstrapRequest<ImageCtxT> *m_bootstrap_request = nullptr;

  uint32_t m_in_flight_status_updates = 0;
  bool m_update_status_requested = false;
  Context *m_on_update_status_finish = nullptr;

  cls::journal::ClientState m_client_state =
    cls::journal::CLIENT_STATE_DISCONNECTED;
  librbd::journal::MirrorPeerClientMeta m_client_meta;

  ReplayEntry m_replay_entry;
  utime_t m_replay_start_time;
  bool m_replay_tag_valid = false;
  uint64_t m_replay_tag_tid = 0;
  cls::journal::Tag m_replay_tag;
  librbd::journal::TagData m_replay_tag_data;
  librbd::journal::EventEntry m_event_entry;
  AsyncOpTracker m_event_replay_tracker;
  Context *m_delayed_preprocess_task = nullptr;

  struct RemoteJournalerListener : public ::journal::JournalMetadataListener {
    ImageReplayer *replayer;

    RemoteJournalerListener(ImageReplayer *replayer) : replayer(replayer) { }

    void handle_update(::journal::JournalMetadata *) override;
  } m_remote_listener;

  struct C_ReplayCommitted : public Context {
    ImageReplayer *replayer;
    ReplayEntry replay_entry;
    utime_t replay_start_time;

    C_ReplayCommitted(ImageReplayer *replayer,
                      ReplayEntry &&replay_entry,
                      const utime_t &replay_start_time)
      : replayer(replayer), replay_entry(std::move(replay_entry)),
        replay_start_time(replay_start_time) {
    }
    void finish(int r) override {
      replayer->handle_process_entry_safe(replay_entry, replay_start_time, r);
    }
  };

  static std::string to_string(const State state);

  bool is_stopped_() const {
    return m_state == STATE_STOPPED;
  }
  bool is_running_() const {
    return !is_stopped_() && m_state != STATE_STOPPING && !m_stop_requested;
  }
  bool is_replaying_() const {
    return (m_state == STATE_REPLAYING ||
            m_state == STATE_REPLAY_FLUSHING);
  }

  void flush_local_replay(Context* on_flush);
  void handle_flush_local_replay(Context* on_flush, int r);

  void flush_commit_position(Context* on_flush);
  void handle_flush_commit_position(Context* on_flush, int r);

  bool update_mirror_image_status(bool force, const OptionalState &state);
  bool start_mirror_image_status_update(bool force, bool restarting);
  void finish_mirror_image_status_update();
  void queue_mirror_image_status_update(const OptionalState &state);
  void send_mirror_status_update(const OptionalState &state);
  void handle_mirror_status_update(int r);
  void reschedule_update_status_task(int new_interval);

  void shut_down(int r);
  void handle_shut_down(int r);
  void handle_remote_journal_metadata_updated();

  void wait_for_deletion();
  void handle_wait_for_deletion(int r);

  void prepare_local_image();
  void handle_prepare_local_image(int r);

  void prepare_remote_image();
  void handle_prepare_remote_image(int r);

  void bootstrap();
  void handle_bootstrap(int r);

  void init_remote_journaler();
  void handle_init_remote_journaler(int r);

  void start_replay();
  void handle_start_replay(int r);

  void replay_flush();
  void handle_replay_flush(int r);

  void get_remote_tag();
  void handle_get_remote_tag(int r);

  void allocate_local_tag();
  void handle_allocate_local_tag(int r);

  void preprocess_entry();
  void handle_preprocess_entry_ready(int r);
  void handle_preprocess_entry_safe(int r);

  void process_entry();
  void handle_process_entry_ready(int r);
  void handle_process_entry_safe(const ReplayEntry& replay_entry,
                                 const utime_t &m_replay_start_time, int r);

  void register_admin_socket_hook();
  void unregister_admin_socket_hook();
  void reregister_admin_socket_hook();
};

} // namespace mirror
} // namespace rbd

extern template class rbd::mirror::ImageReplayer<librbd::ImageCtx>;

#endif // CEPH_RBD_MIRROR_IMAGE_REPLAYER_H<|MERGE_RESOLUTION|>--- conflicted
+++ resolved
@@ -16,11 +16,7 @@
 #include "librbd/journal/Types.h"
 #include "librbd/journal/TypeTraits.h"
 #include "ProgressContext.h"
-<<<<<<< HEAD
-#include "types.h"
-=======
 #include "tools/rbd_mirror/Types.h"
->>>>>>> 3ad2dfa4
 #include "tools/rbd_mirror/image_replayer/Types.h"
 
 #include <boost/noncopyable.hpp>
@@ -52,7 +48,6 @@
 namespace rbd {
 namespace mirror {
 
-template <typename> struct ImageDeleter;
 template <typename> struct InstanceWatcher;
 template <typename> struct Threads;
 
@@ -67,12 +62,7 @@
 class ImageReplayer {
 public:
   static ImageReplayer *create(
-<<<<<<< HEAD
-    Threads<ImageCtxT> *threads, ImageDeleter<ImageCtxT>* image_deleter,
-    InstanceWatcher<ImageCtxT> *instance_watcher,
-=======
     Threads<ImageCtxT> *threads, InstanceWatcher<ImageCtxT> *instance_watcher,
->>>>>>> 3ad2dfa4
     RadosRef local, const std::string &local_mirror_uuid, int64_t local_pool_id,
     const std::string &global_image_id) {
     return new ImageReplayer(threads, instance_watcher, local,
@@ -83,10 +73,6 @@
   }
 
   ImageReplayer(Threads<ImageCtxT> *threads,
-<<<<<<< HEAD
-                ImageDeleter<ImageCtxT>* image_deleter,
-=======
->>>>>>> 3ad2dfa4
                 InstanceWatcher<ImageCtxT> *instance_watcher,
                 RadosRef local, const std::string &local_mirror_uuid,
                 int64_t local_pool_id, const std::string &global_image_id);
@@ -148,9 +134,6 @@
    *    |                                                   ^
    *    v                                                   *
    * <starting>                                             *
-   *    |                                                   *
-   *    v                                                   *
-   * WAIT_FOR_DELETION                                      *
    *    |                                                   *
    *    v                                           (error) *
    * PREPARE_LOCAL_IMAGE  * * * * * * * * * * * * * * * * * *
@@ -283,10 +266,6 @@
   };
 
   Threads<ImageCtxT> *m_threads;
-<<<<<<< HEAD
-  ImageDeleter<ImageCtxT>* m_image_deleter;
-=======
->>>>>>> 3ad2dfa4
   InstanceWatcher<ImageCtxT> *m_instance_watcher;
 
   Peers m_peers;
@@ -304,12 +283,8 @@
   State m_state = STATE_STOPPED;
   std::string m_state_desc;
 
-<<<<<<< HEAD
-  OptionalMirrorImageStatusState m_mirror_image_status_state = boost::none;
-=======
   OptionalMirrorImageStatusState m_mirror_image_status_state =
     boost::make_optional(false, cls::rbd::MIRROR_IMAGE_STATUS_STATE_UNKNOWN);
->>>>>>> 3ad2dfa4
   int m_last_r = 0;
 
   BootstrapProgressContext m_progress_cxt;
@@ -417,9 +392,6 @@
   void handle_shut_down(int r);
   void handle_remote_journal_metadata_updated();
 
-  void wait_for_deletion();
-  void handle_wait_for_deletion(int r);
-
   void prepare_local_image();
   void handle_prepare_local_image(int r);
 
