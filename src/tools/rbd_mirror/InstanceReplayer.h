--- conflicted
+++ resolved
@@ -17,10 +17,6 @@
 namespace rbd {
 namespace mirror {
 
-<<<<<<< HEAD
-template <typename> class ImageDeleter;
-=======
->>>>>>> 3ad2dfa4
 template <typename> class ImageReplayer;
 template <typename> class InstanceWatcher;
 template <typename> class ServiceDaemon;
@@ -32,18 +28,10 @@
   static InstanceReplayer* create(
       Threads<ImageCtxT> *threads,
       ServiceDaemon<ImageCtxT>* service_daemon,
-<<<<<<< HEAD
-      ImageDeleter<ImageCtxT>* image_deleter,
-      RadosRef local_rados, const std::string &local_mirror_uuid,
-      int64_t local_pool_id) {
-    return new InstanceReplayer(threads, service_daemon, image_deleter,
-                                local_rados, local_mirror_uuid, local_pool_id);
-=======
       RadosRef local_rados, const std::string &local_mirror_uuid,
       int64_t local_pool_id) {
     return new InstanceReplayer(threads, service_daemon, local_rados,
                                 local_mirror_uuid, local_pool_id);
->>>>>>> 3ad2dfa4
   }
   void destroy() {
     delete this;
@@ -51,10 +39,6 @@
 
   InstanceReplayer(Threads<ImageCtxT> *threads,
                    ServiceDaemon<ImageCtxT>* service_daemon,
-<<<<<<< HEAD
-		   ImageDeleter<ImageCtxT>* image_deleter,
-=======
->>>>>>> 3ad2dfa4
 		   RadosRef local_rados, const std::string &local_mirror_uuid,
 		   int64_t local_pool_id);
   ~InstanceReplayer();
@@ -101,10 +85,6 @@
 
   Threads<ImageCtxT> *m_threads;
   ServiceDaemon<ImageCtxT>* m_service_daemon;
-<<<<<<< HEAD
-  ImageDeleter<ImageCtxT>* m_image_deleter;
-=======
->>>>>>> 3ad2dfa4
   RadosRef m_local_rados;
   std::string m_local_mirror_uuid;
   int64_t m_local_pool_id;
