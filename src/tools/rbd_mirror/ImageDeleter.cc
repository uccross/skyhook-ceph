--- conflicted
+++ resolved
@@ -11,14 +11,6 @@
  * Foundation.  See file COPYING.
  *
  */
-<<<<<<< HEAD
-
-#include <boost/bind.hpp>
-#include <map>
-#include <set>
-#include <sstream>
-=======
->>>>>>> 3ad2dfa4
 
 #include "include/rados/librados.hpp"
 #include "common/Formatter.h"
@@ -79,22 +71,6 @@
 
 private:
   ImageDeleter<I> *image_del;
-<<<<<<< HEAD
-};
-
-struct DeleteJournalPolicy : public librbd::journal::Policy {
-  bool append_disabled() const override {
-    return true;
-  }
-  bool journal_disabled() const override {
-    return false;
-  }
-
-  void allocate_tag_on_lock(Context *on_finish) override {
-    on_finish->complete(0);
-  }
-=======
->>>>>>> 3ad2dfa4
 };
 
 } // anonymous namespace
@@ -102,12 +78,8 @@
 template <typename I>
 class ImageDeleterAdminSocketHook : public AdminSocketHook {
 public:
-<<<<<<< HEAD
-  ImageDeleterAdminSocketHook(CephContext *cct, ImageDeleter<I> *image_del) :
-=======
   ImageDeleterAdminSocketHook(CephContext *cct, const std::string& pool_name,
                               ImageDeleter<I> *image_del) :
->>>>>>> 3ad2dfa4
     admin_socket(cct->get_admin_socket()) {
 
     std::string command;
@@ -150,36 +122,6 @@
 };
 
 template <typename I>
-<<<<<<< HEAD
-ImageDeleter<I>::ImageDeleter(ContextWQ *work_queue, SafeTimer *timer,
-                              Mutex *timer_lock,
-                              ServiceDaemon<librbd::ImageCtx>* service_daemon)
-  : m_work_queue(work_queue),
-    m_service_daemon(service_daemon),
-    m_delete_lock("rbd::mirror::ImageDeleter::Delete"),
-    m_image_deleter_thread(this),
-    m_failed_timer(timer),
-    m_failed_timer_lock(timer_lock),
-    m_asok_hook(new ImageDeleterAdminSocketHook<I>(g_ceph_context, this))
-{
-  set_failed_timer_interval(g_ceph_context->_conf->get_val<double>(
-    "rbd_mirror_delete_retry_interval"));
-  m_image_deleter_thread.create("image_deleter");
-}
-
-template <typename I>
-ImageDeleter<I>::~ImageDeleter() {
-  dout(20) << "enter" << dendl;
-
-  m_running = false;
-  {
-    Mutex::Locker l (m_delete_lock);
-    m_delete_queue_cond.Signal();
-  }
-  if (m_image_deleter_thread.is_started()) {
-    m_image_deleter_thread.join();
-  }
-=======
 ImageDeleter<I>::ImageDeleter(librados::IoCtx& local_io_ctx,
                               Threads<librbd::ImageCtx>* threads,
                               ServiceDaemon<librbd::ImageCtx>* service_daemon)
@@ -192,7 +134,6 @@
 #undef dout_prefix
 #define dout_prefix *_dout << "rbd::mirror::ImageDeleter: " << " " \
                            << __func__ << ": "
->>>>>>> 3ad2dfa4
 
 template <typename I>
 void ImageDeleter<I>::trash_move(librados::IoCtx& local_io_ctx,
@@ -207,27 +148,9 @@
   req->send();
 }
 
-<<<<<<< HEAD
-template <typename I>
-void ImageDeleter<I>::run() {
-  dout(20) << "enter" << dendl;
-  while(m_running) {
-    m_delete_lock.Lock();
-    while (m_delete_queue.empty()) {
-      dout(20) << "waiting for delete requests" << dendl;
-      m_delete_queue_cond.Wait(m_delete_lock);
-
-      if (!m_running) {
-        m_delete_lock.Unlock();
-        dout(20) << "return" << dendl;
-        return;
-      }
-    }
-=======
 #undef dout_prefix
 #define dout_prefix *_dout << "rbd::mirror::ImageDeleter: " << this << " " \
                            << __func__ << ": "
->>>>>>> 3ad2dfa4
 
 template <typename I>
 void ImageDeleter<I>::init(Context* on_finish) {
@@ -243,43 +166,12 @@
 }
 
 template <typename I>
-<<<<<<< HEAD
-void ImageDeleter<I>::schedule_image_delete(RadosRef local_rados,
-                                            int64_t local_pool_id,
-                                            const std::string& global_image_id,
-                                            bool ignore_orphaned) {
-  dout(20) << "enter" << dendl;
-=======
 void ImageDeleter<I>::shut_down(Context* on_finish) {
   dout(10) << dendl;
->>>>>>> 3ad2dfa4
 
   delete m_asok_hook;
   m_asok_hook = nullptr;
 
-<<<<<<< HEAD
-  auto del_info = find_delete_info(local_pool_id, global_image_id);
-  if (del_info != nullptr) {
-    dout(20) << "image " << global_image_id << " "
-             << "was already scheduled for deletion" << dendl;
-    if (ignore_orphaned) {
-      (*del_info)->ignore_orphaned = true;
-    }
-    return;
-  }
-
-  m_delete_queue.push_front(
-    unique_ptr<DeleteInfo>(new DeleteInfo(local_rados, local_pool_id,
-                                          global_image_id, ignore_orphaned)));
-  m_delete_queue_cond.Signal();
-}
-
-template <typename I>
-void ImageDeleter<I>::wait_for_scheduled_deletion(int64_t local_pool_id,
-                                                  const std::string &global_image_id,
-                                                  Context *ctx,
-                                                  bool notify_on_failed_retry) {
-=======
   shut_down_trash_watcher(on_finish);
 }
 
@@ -332,7 +224,6 @@
                                         bool scheduled_only,
                                         Context* on_finish) {
   dout(5) << "image_id=" << image_id << dendl;
->>>>>>> 3ad2dfa4
 
   on_finish = new FunctionContext([this, on_finish](int r) {
       m_threads->work_queue->queue(on_finish, r);
@@ -360,30 +251,6 @@
 }
 
 template <typename I>
-<<<<<<< HEAD
-void ImageDeleter<I>::cancel_waiter(int64_t local_pool_id,
-                                    const std::string &global_image_id) {
-  Mutex::Locker locker(m_delete_lock);
-  auto del_info = find_delete_info(local_pool_id, global_image_id);
-  if (!del_info) {
-    return;
-  }
-
-  if ((*del_info)->on_delete != nullptr) {
-    (*del_info)->on_delete->complete(-ECANCELED);
-    (*del_info)->on_delete = nullptr;
-  }
-}
-
-template <typename I>
-bool ImageDeleter<I>::process_image_delete() {
-  stringstream ss;
-  m_active_delete->to_string(ss);
-  std::string del_info_str = ss.str();
-  dout(10) << "start processing delete request: " << del_info_str << dendl;
-  int r;
-  cls::rbd::MirrorImage mirror_image;
-=======
 void ImageDeleter<I>::enqueue_failed_delete(DeleteInfoRef* delete_info,
                                             int error_code,
                                             double retry_delay) {
@@ -407,7 +274,6 @@
 
   schedule_retry_timer();
 }
->>>>>>> 3ad2dfa4
 
 template <typename I>
 typename ImageDeleter<I>::DeleteInfoRef
@@ -439,37 +305,6 @@
     f->open_array_section("delete_images_queue");
   }
 
-<<<<<<< HEAD
-  std::string mirror_uuid;
-  C_SaferCond tag_owner_ctx;
-  Journal<>::get_tag_owner(ioctx, local_image_id, &mirror_uuid, m_work_queue,
-                           &tag_owner_ctx);
-  r = tag_owner_ctx.wait();
-  if (r < 0 && r != -ENOENT) {
-    derr << "error retrieving image primary info for image " << global_image_id
-         << ": " << cpp_strerror(r) << dendl;
-    enqueue_failed_delete(r);
-    return true;
-  } else if (r != -ENOENT) {
-    if (mirror_uuid == Journal<>::LOCAL_MIRROR_UUID) {
-      dout(10) << "image " << global_image_id << " is local primary" << dendl;
-      complete_active_delete(-EISPRM);
-      return true;
-    } else if (mirror_uuid == Journal<>::ORPHAN_MIRROR_UUID &&
-               !m_active_delete->ignore_orphaned) {
-      dout(10) << "image " << global_image_id << " is orphaned" << dendl;
-      complete_active_delete(-EISPRM);
-      return true;
-    }
-  }
-
-  dout(20) << "local image is not the primary" << dendl;
-  bool has_snapshots;
-  r = image_has_snapshots_and_children(&ioctx, local_image_id, &has_snapshots);
-  if (r < 0) {
-    enqueue_failed_delete(r);
-    return true;
-=======
   Mutex::Locker l(m_lock);
   for (const auto& image : m_delete_queue) {
     image->print_status(f, ss);
@@ -482,7 +317,6 @@
 
   for (const auto& image : m_retry_delete_queue) {
     image->print_status(f, ss, true);
->>>>>>> 3ad2dfa4
   }
 
   if (f) {
@@ -560,28 +394,6 @@
 }
 
 template <typename I>
-<<<<<<< HEAD
-int ImageDeleter<I>::image_has_snapshots_and_children(IoCtx *ioctx,
-                                                      string& image_id,
-                                                      bool *has_snapshots) {
-  string header_oid = librbd::util::header_name(image_id);
-  ::SnapContext snapc;
-  int r = cls_client::get_snapcontext(ioctx, header_oid, &snapc);
-  if (r < 0 && r != -ENOENT) {
-    derr << "error retrieving snapshot context for image id " << image_id
-         << ": " << cpp_strerror(r) << dendl;
-    return r;
-  }
-
-  *has_snapshots = !snapc.snaps.empty();
-
-  return 0;
-}
-
-template <typename I>
-void ImageDeleter<I>::complete_active_delete(int r) {
-  dout(20) << dendl;
-=======
 void ImageDeleter<I>::handle_remove_image(DeleteInfoRef delete_info,
                                           int r) {
   dout(10) << "info=" << *delete_info << ", r=" << r << dendl;
@@ -610,54 +422,12 @@
   } else {
     complete_active_delete(&delete_info, 0);
   }
->>>>>>> 3ad2dfa4
 
   // process the next queued image to delete
   remove_images();
 }
 
 template <typename I>
-<<<<<<< HEAD
-void ImageDeleter<I>::enqueue_failed_delete(int error_code) {
-  dout(20) << "enter" << dendl;
-
-  if (error_code == -EBLACKLISTED) {
-    derr << "blacklisted while deleting local image" << dendl;
-    complete_active_delete(error_code);
-    return;
-  }
-
-  m_delete_lock.Lock();
-  if (m_active_delete->notify_on_failed_retry) {
-    m_active_delete->notify(error_code);
-  }
-  m_active_delete->error_code = error_code;
-  bool was_empty = m_failed_queue.empty();
-  m_failed_queue.push_front(std::move(m_active_delete));
-  m_delete_lock.Unlock();
-  if (was_empty) {
-    FunctionContext *ctx = new FunctionContext(
-      boost::bind(&ImageDeleter<I>::retry_failed_deletions, this));
-    Mutex::Locker l(*m_failed_timer_lock);
-    m_failed_timer->add_event_after(m_failed_interval, ctx);
-  }
-}
-
-template <typename I>
-void ImageDeleter<I>::retry_failed_deletions() {
-  dout(20) << "enter" << dendl;
-
-  Mutex::Locker l(m_delete_lock);
-
-  bool empty = m_failed_queue.empty();
-  while (!m_failed_queue.empty()) {
-    m_delete_queue.push_back(std::move(m_failed_queue.back()));
-    m_delete_queue.back()->retries++;
-    m_failed_queue.pop_back();
-  }
-  if (!empty) {
-    m_delete_queue_cond.Signal();
-=======
 void ImageDeleter<I>::schedule_retry_timer() {
   ceph_assert(m_threads->timer_lock.is_locked());
   ceph_assert(m_lock.is_locked());
@@ -681,22 +451,14 @@
     bool canceled = m_threads->timer->cancel_event(m_timer_ctx);
     m_timer_ctx = nullptr;
     ceph_assert(canceled);
->>>>>>> 3ad2dfa4
-  }
-}
-
-template <typename I>
-<<<<<<< HEAD
-unique_ptr<typename ImageDeleter<I>::DeleteInfo> const*
-ImageDeleter<I>::find_delete_info(int64_t local_pool_id,
-                                  const std::string &global_image_id) {
-  assert(m_delete_lock.is_locked());
-=======
+  }
+}
+
+template <typename I>
 void ImageDeleter<I>::handle_retry_timer() {
   dout(10) << dendl;
   ceph_assert(m_threads->timer_lock.is_locked());
   Mutex::Locker locker(m_lock);
->>>>>>> 3ad2dfa4
 
   ceph_assert(m_timer_ctx != nullptr);
   m_timer_ctx = nullptr;
@@ -729,15 +491,10 @@
 }
 
 template <typename I>
-<<<<<<< HEAD
-void ImageDeleter<I>::print_status(Formatter *f, stringstream *ss) {
-  dout(20) << "enter" << dendl;
-=======
 void ImageDeleter<I>::handle_trash_image(const std::string& image_id,
                                          const utime_t& deferment_end_time) {
   Mutex::Locker timer_locker(m_threads->timer_lock);
   Mutex::Locker locker(m_lock);
->>>>>>> 3ad2dfa4
 
   auto del_info = find_delete_info(image_id);
   if (del_info != nullptr) {
@@ -757,33 +514,16 @@
 }
 
 template <typename I>
-<<<<<<< HEAD
-void ImageDeleter<I>::DeleteInfo::notify(int r) {
-  if (on_delete) {
-    dout(20) << "executing image deletion handler r=" << r << dendl;
-
-    Context *ctx = on_delete;
-    on_delete = nullptr;
-    ctx->complete(r);
-=======
 void ImageDeleter<I>::notify_on_delete(const std::string& image_id,
                                        int r) {
   dout(10) << "image_id=" << image_id << ", r=" << r << dendl;
   auto it = m_on_delete_contexts.find(image_id);
   if (it == m_on_delete_contexts.end()) {
     return;
->>>>>>> 3ad2dfa4
-  }
-
-<<<<<<< HEAD
-template <typename I>
-void ImageDeleter<I>::DeleteInfo::to_string(stringstream& ss) {
-  ss << "[" << "local_pool_id=" << local_pool_id << ", ";
-  ss << "global_image_id=" << global_image_id << "]";
-=======
+  }
+
   it->second->complete(r);
   m_on_delete_contexts.erase(it);
->>>>>>> 3ad2dfa4
 }
 
 template <typename I>
@@ -799,43 +539,8 @@
     f->close_section();
     f->flush(*ss);
   } else {
-<<<<<<< HEAD
-    this->to_string(*ss);
-  }
-}
-
-template <typename I>
-vector<string> ImageDeleter<I>::get_delete_queue_items() {
-  vector<string> items;
-
-  Mutex::Locker l(m_delete_lock);
-  for (const auto& del_info : m_delete_queue) {
-    items.push_back(del_info->global_image_id);
-  }
-
-  return items;
-}
-
-template <typename I>
-vector<pair<string, int> > ImageDeleter<I>::get_failed_queue_items() {
-  vector<pair<string, int> > items;
-
-  Mutex::Locker l(m_delete_lock);
-  for (const auto& del_info : m_failed_queue) {
-    items.push_back(make_pair(del_info->global_image_id,
-                              del_info->error_code));
-  }
-
-  return items;
-}
-
-template <typename I>
-void ImageDeleter<I>::set_failed_timer_interval(double interval) {
-  this->m_failed_interval = interval;
-=======
     *ss << *this;
   }
->>>>>>> 3ad2dfa4
 }
 
 } // namespace mirror
