--- conflicted
+++ resolved
@@ -34,19 +34,11 @@
 template <typename I>
 InstanceReplayer<I>::InstanceReplayer(
     Threads<I> *threads, ServiceDaemon<I>* service_daemon,
-<<<<<<< HEAD
-    ImageDeleter<I>* image_deleter, RadosRef local_rados,
-    const std::string &local_mirror_uuid, int64_t local_pool_id)
-  : m_threads(threads), m_service_daemon(service_daemon),
-    m_image_deleter(image_deleter), m_local_rados(local_rados),
-    m_local_mirror_uuid(local_mirror_uuid), m_local_pool_id(local_pool_id),
-=======
     RadosRef local_rados, const std::string &local_mirror_uuid,
     int64_t local_pool_id)
   : m_threads(threads), m_service_daemon(service_daemon),
     m_local_rados(local_rados), m_local_mirror_uuid(local_mirror_uuid),
     m_local_pool_id(local_pool_id),
->>>>>>> f8781be9
     m_lock("rbd::mirror::InstanceReplayer " + stringify(local_pool_id)) {
 }
 
@@ -115,19 +107,11 @@
 template <typename I>
 void InstanceReplayer<I>::add_peer(std::string peer_uuid,
                                    librados::IoCtx io_ctx) {
-<<<<<<< HEAD
-  dout(20) << peer_uuid << dendl;
-
-  Mutex::Locker locker(m_lock);
-  auto result = m_peers.insert(Peer(peer_uuid, io_ctx)).second;
-  assert(result);
-=======
   dout(10) << peer_uuid << dendl;
 
   Mutex::Locker locker(m_lock);
   auto result = m_peers.insert(Peer(peer_uuid, io_ctx)).second;
   ceph_assert(result);
->>>>>>> f8781be9
 }
 
 template <typename I>
@@ -155,11 +139,7 @@
 void InstanceReplayer<I>::acquire_image(InstanceWatcher<I> *instance_watcher,
                                         const std::string &global_image_id,
                                         Context *on_finish) {
-<<<<<<< HEAD
-  dout(20) << "global_image_id=" << global_image_id << dendl;
-=======
   dout(10) << "global_image_id=" << global_image_id << dendl;
->>>>>>> f8781be9
 
   Mutex::Locker locker(m_lock);
 
@@ -176,20 +156,6 @@
 
     it = m_image_replayers.insert(std::make_pair(global_image_id,
                                                  image_replayer)).first;
-<<<<<<< HEAD
-
-    // TODO only a single peer is currently supported
-    assert(m_peers.size() == 1);
-    auto peer = *m_peers.begin();
-    image_replayer->add_peer(peer.peer_uuid, peer.io_ctx);
-  }
-
-  auto& image_replayer = it->second;
-  // TODO temporary until policy integrated
-  image_replayer->set_finished(false);
-
-  start_image_replayer(image_replayer);
-=======
 
     // TODO only a single peer is currently supported
     ceph_assert(m_peers.size() == 1);
@@ -205,24 +171,16 @@
     image_replayer->restart();
   }
 
->>>>>>> f8781be9
   m_threads->work_queue->queue(on_finish, 0);
 }
 
 template <typename I>
 void InstanceReplayer<I>::release_image(const std::string &global_image_id,
                                         Context *on_finish) {
-<<<<<<< HEAD
-  dout(20) << "global_image_id=" << global_image_id << dendl;
-
-  Mutex::Locker locker(m_lock);
-  assert(m_on_shut_down == nullptr);
-=======
   dout(10) << "global_image_id=" << global_image_id << dendl;
 
   Mutex::Locker locker(m_lock);
   ceph_assert(m_on_shut_down == nullptr);
->>>>>>> f8781be9
 
   auto it = m_image_replayers.find(global_image_id);
   if (it == m_image_replayers.end()) {
@@ -246,19 +204,11 @@
 void InstanceReplayer<I>::remove_peer_image(const std::string &global_image_id,
                                             const std::string &peer_mirror_uuid,
                                             Context *on_finish) {
-<<<<<<< HEAD
-  dout(20) << "global_image_id=" << global_image_id << ", "
-           << "peer_mirror_uuid=" << peer_mirror_uuid << dendl;
-
-  Mutex::Locker locker(m_lock);
-  assert(m_on_shut_down == nullptr);
-=======
   dout(10) << "global_image_id=" << global_image_id << ", "
            << "peer_mirror_uuid=" << peer_mirror_uuid << dendl;
 
   Mutex::Locker locker(m_lock);
   ceph_assert(m_on_shut_down == nullptr);
->>>>>>> f8781be9
 
   auto it = m_image_replayers.find(global_image_id);
   if (it != m_image_replayers.end()) {
@@ -370,29 +320,15 @@
     return;
   } else if (m_manual_stop) {
     return;
-  } else if (image_replayer->is_finished()) {
-    // TODO temporary until policy integrated
-    dout(5) << "removing image replayer for global_image_id="
-            << global_image_id << dendl;
-    m_image_replayers.erase(image_replayer->get_global_image_id());
-    image_replayer->destroy();
-    return;
-  }
-
-<<<<<<< HEAD
-=======
+  }
+
   dout(10) << "global_image_id=" << global_image_id << dendl;
->>>>>>> f8781be9
   image_replayer->start(nullptr, false);
 }
 
 template <typename I>
 void InstanceReplayer<I>::queue_start_image_replayers() {
-<<<<<<< HEAD
-  dout(20) << dendl;
-=======
-  dout(10) << dendl;
->>>>>>> f8781be9
+  dout(10) << dendl;
 
   Context *ctx = create_context_callback<
     InstanceReplayer, &InstanceReplayer<I>::start_image_replayers>(this);
@@ -402,11 +338,7 @@
 
 template <typename I>
 void InstanceReplayer<I>::start_image_replayers(int r) {
-<<<<<<< HEAD
-  dout(20) << dendl;
-=======
-  dout(10) << dendl;
->>>>>>> f8781be9
+  dout(10) << dendl;
 
   Mutex::Locker locker(m_lock);
   if (m_on_shut_down != nullptr) {
@@ -563,12 +495,8 @@
       queue_start_image_replayers();
     });
 
-<<<<<<< HEAD
-  int after = g_ceph_context->_conf->get_val<int64_t>(
-=======
   auto cct = static_cast<CephContext *>(m_local_rados->cct());
   int after = cct->_conf.get_val<uint64_t>(
->>>>>>> f8781be9
     "rbd_mirror_image_state_check_interval");
 
   dout(10) << "scheduling image state check after " << after << " sec (task "
