--- conflicted
+++ resolved
@@ -70,11 +70,7 @@
     PrepareLocalImageRequest<I>,
     &PrepareLocalImageRequest<I>::handle_get_local_image_name>(this);
   int r = m_io_ctx.aio_operate(RBD_DIRECTORY, aio_comp, &op, &m_out_bl);
-<<<<<<< HEAD
-  assert(r == 0);
-=======
   ceph_assert(r == 0);
->>>>>>> f8781be9
   aio_comp->release();
 }
 
@@ -83,11 +79,7 @@
   dout(20) << "r=" << r << dendl;
 
   if (r == 0) {
-<<<<<<< HEAD
-    bufferlist::iterator it = m_out_bl.begin();
-=======
     auto it = m_out_bl.cbegin();
->>>>>>> f8781be9
     r = librbd::cls_client::dir_get_name_finish(&it, m_local_image_name);
   }
 
