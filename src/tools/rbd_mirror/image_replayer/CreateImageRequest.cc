--- conflicted
+++ resolved
@@ -78,39 +78,11 @@
   auto& config{
     reinterpret_cast<CephContext*>(m_local_io_ctx.cct())->_conf};
 
-<<<<<<< HEAD
-  // Determine the data pool for the local image as follows:
-  // 1. If the local pool has a default data pool, use it.
-  // 2. If the remote image has a data pool different from its metadata pool and
-  //    a pool with the same name exists locally, use it.
-  // 3. Don't set the data pool explicitly.
-  std::string data_pool;
-  librados::Rados local_rados(m_local_io_ctx);
-  auto default_data_pool = g_ceph_context->_conf->get_val<std::string>("rbd_default_data_pool");
-  auto remote_md_pool = m_remote_image_ctx->md_ctx.get_pool_name();
-  auto remote_data_pool = m_remote_image_ctx->data_ctx.get_pool_name();
-
-  if (default_data_pool != "") {
-    data_pool = default_data_pool;
-  } else if (remote_data_pool != remote_md_pool) {
-    if (local_rados.pool_lookup(remote_data_pool.c_str()) >= 0) {
-      data_pool = remote_data_pool;
-    }
-  }
-
-  if (data_pool != "") {
-    image_options.set(RBD_IMAGE_OPTION_DATA_POOL, data_pool);
-  }
-
-  librbd::image::CreateRequest<I> *req = librbd::image::CreateRequest<I>::create(
-    m_local_io_ctx, m_local_image_name, m_local_image_id,
-=======
   librbd::ImageOptions image_options;
   populate_image_options(&image_options);
 
   auto req = librbd::image::CreateRequest<I>::create(
     config, m_local_io_ctx, m_local_image_name, m_local_image_id,
->>>>>>> f8781be9
     m_remote_image_ctx->size, image_options, m_global_image_id,
     m_remote_mirror_uuid, false, m_remote_image_ctx->op_work_queue, ctx);
   req->send();
@@ -363,27 +335,18 @@
   librbd::ImageOptions opts;
   populate_image_options(&opts);
 
-<<<<<<< HEAD
-=======
   auto& config{
     reinterpret_cast<CephContext*>(m_local_io_ctx.cct())->_conf};
 
->>>>>>> f8781be9
   using klass = CreateImageRequest<I>;
   Context *ctx = create_context_callback<
     klass, &klass::handle_clone_image>(this);
 
   librbd::image::CloneRequest<I> *req = librbd::image::CloneRequest<I>::create(
-<<<<<<< HEAD
-    m_local_parent_image_ctx, m_local_io_ctx, m_local_image_name,
-    m_local_image_id, opts, m_global_image_id, m_remote_mirror_uuid,
-    m_remote_image_ctx->op_work_queue, ctx);
-=======
     config, m_local_parent_io_ctx, m_local_parent_spec.image_id, snap_name,
     CEPH_NOSNAP, m_local_io_ctx, m_local_image_name, m_local_image_id, opts,
     m_global_image_id, m_remote_mirror_uuid, m_remote_image_ctx->op_work_queue,
     ctx);
->>>>>>> f8781be9
   req->send();
 }
 
