--- conflicted
+++ resolved
@@ -14,14 +14,10 @@
 #include "LeaderWatcher.h"
 #include "PoolWatcher.h"
 #include "ImageDeleter.h"
-<<<<<<< HEAD
-#include "types.h"
-=======
 #include "tools/rbd_mirror/Types.h"
 #include "tools/rbd_mirror/image_map/Types.h"
 #include "tools/rbd_mirror/leader_watcher/Types.h"
 #include "tools/rbd_mirror/pool_watcher/Types.h"
->>>>>>> 3ad2dfa4
 #include "tools/rbd_mirror/service_daemon/Types.h"
 
 #include <set>
@@ -38,10 +34,7 @@
 namespace rbd {
 namespace mirror {
 
-<<<<<<< HEAD
-=======
 template <typename> class ImageMap;
->>>>>>> 3ad2dfa4
 template <typename> class InstanceReplayer;
 template <typename> class InstanceWatcher;
 template <typename> class ServiceDaemon;
@@ -53,16 +46,9 @@
 template <typename ImageCtxT = librbd::ImageCtx>
 class PoolReplayer {
 public:
-<<<<<<< HEAD
-  PoolReplayer(Threads<librbd::ImageCtx> *threads,
-               ServiceDaemon<librbd::ImageCtx>* service_daemon,
-	       ImageDeleter<>* image_deleter,
-	       int64_t local_pool_id, const peer_t &peer,
-=======
   PoolReplayer(Threads<ImageCtxT> *threads,
                ServiceDaemon<ImageCtxT>* service_daemon,
 	       int64_t local_pool_id, const PeerSpec &peer,
->>>>>>> 3ad2dfa4
 	       const std::vector<const char*> &args);
   ~PoolReplayer();
   PoolReplayer(const PoolReplayer&) = delete;
@@ -177,11 +163,8 @@
 
   int init_rados(const std::string &cluster_name,
                  const std::string &client_name,
-<<<<<<< HEAD
-=======
                  const std::string &mon_host,
                  const std::string &key,
->>>>>>> 3ad2dfa4
                  const std::string &description, RadosRef *rados_ref,
                  bool strip_cluster_overrides);
 
@@ -214,13 +197,6 @@
 
   void handle_update_leader(const std::string &leader_instance_id);
 
-<<<<<<< HEAD
-  Threads<librbd::ImageCtx> *m_threads;
-  ServiceDaemon<librbd::ImageCtx>* m_service_daemon;
-  ImageDeleter<>* m_image_deleter;
-  int64_t m_local_pool_id = -1;
-  peer_t m_peer;
-=======
   void handle_acquire_image(const std::string &global_image_id,
                             const std::string &instance_id,
                             Context* on_finish);
@@ -239,7 +215,6 @@
   ServiceDaemon<ImageCtxT>* m_service_daemon;
   int64_t m_local_pool_id = -1;
   PeerSpec m_peer;
->>>>>>> 3ad2dfa4
   std::vector<const char*> m_args;
 
   mutable Mutex m_lock;
