// -*- mode:C++; tab-width:8; c-basic-offset:2; indent-tabs-mode:t -*-
// vim: ts=8 sw=2 smarttab

#include "ImageSync.h"
#include "InstanceWatcher.h"
#include "ProgressContext.h"
#include "common/debug.h"
#include "common/Timer.h"
#include "common/errno.h"
#include "journal/Journaler.h"
#include "librbd/DeepCopyRequest.h"
#include "librbd/ImageCtx.h"
#include "librbd/ImageState.h"
#include "librbd/Utils.h"
#include "librbd/internal.h"
#include "librbd/journal/Types.h"
<<<<<<< HEAD
#include "tools/rbd_mirror/image_sync/ImageCopyRequest.h"
#include "tools/rbd_mirror/image_sync/MetadataCopyRequest.h"
#include "tools/rbd_mirror/image_sync/SnapshotCopyRequest.h"
=======
>>>>>>> f8781be9
#include "tools/rbd_mirror/image_sync/SyncPointCreateRequest.h"
#include "tools/rbd_mirror/image_sync/SyncPointPruneRequest.h"

#define dout_context g_ceph_context
#define dout_subsys ceph_subsys_rbd_mirror
#undef dout_prefix
#define dout_prefix *_dout << "rbd::mirror::ImageSync: " \
                           << this << " " << __func__

namespace rbd {
namespace mirror {

using namespace image_sync;
using librbd::util::create_async_context_callback;
using librbd::util::create_context_callback;
using librbd::util::unique_lock_name;

template <typename I>
class ImageSync<I>::ImageCopyProgressContext : public librbd::ProgressContext {
public:
  ImageCopyProgressContext(ImageSync *image_sync) : image_sync(image_sync) {
  }

  int update_progress(uint64_t object_no, uint64_t object_count) override {
    image_sync->handle_copy_image_update_progress(object_no, object_count);
    return 0;
  }

  ImageSync *image_sync;
};

template <typename I>
ImageSync<I>::ImageSync(I *local_image_ctx, I *remote_image_ctx,
                        SafeTimer *timer, Mutex *timer_lock,
                        const std::string &mirror_uuid, Journaler *journaler,
                        MirrorPeerClientMeta *client_meta,
                        ContextWQ *work_queue,
                        InstanceWatcher<I> *instance_watcher,
                        Context *on_finish, ProgressContext *progress_ctx)
  : BaseRequest("rbd::mirror::ImageSync", local_image_ctx->cct, on_finish),
    m_local_image_ctx(local_image_ctx), m_remote_image_ctx(remote_image_ctx),
    m_timer(timer), m_timer_lock(timer_lock), m_mirror_uuid(mirror_uuid),
    m_journaler(journaler), m_client_meta(client_meta),
    m_work_queue(work_queue), m_instance_watcher(instance_watcher),
    m_progress_ctx(progress_ctx),
    m_lock(unique_lock_name("ImageSync::m_lock", this)),
    m_update_sync_point_interval(m_local_image_ctx->cct->_conf.template get_val<double>(
        "rbd_mirror_sync_point_update_age")), m_client_meta_copy(*client_meta) {
}

template <typename I>
ImageSync<I>::~ImageSync() {
  ceph_assert(m_image_copy_request == nullptr);
  ceph_assert(m_image_copy_prog_ctx == nullptr);
  ceph_assert(m_update_sync_ctx == nullptr);
}

template <typename I>
void ImageSync<I>::send() {
  send_notify_sync_request();
}

template <typename I>
void ImageSync<I>::cancel() {
  Mutex::Locker locker(m_lock);

  dout(10) << dendl;

  m_canceled = true;

  if (m_instance_watcher->cancel_sync_request(m_local_image_ctx->id)) {
    return;
  }

  if (m_image_copy_request != nullptr) {
    m_image_copy_request->cancel();
  }
}

template <typename I>
void ImageSync<I>::send_notify_sync_request() {
  update_progress("NOTIFY_SYNC_REQUEST");

  dout(10) << dendl;

  m_lock.Lock();
  if (m_canceled) {
    m_lock.Unlock();
    BaseRequest::finish(-ECANCELED);
    return;
  }

  Context *ctx = create_async_context_callback(
    m_work_queue, create_context_callback<
      ImageSync<I>, &ImageSync<I>::handle_notify_sync_request>(this));
  m_instance_watcher->notify_sync_request(m_local_image_ctx->id, ctx);
  m_lock.Unlock();
}

template <typename I>
void ImageSync<I>::handle_notify_sync_request(int r) {
  dout(10) << ": r=" << r << dendl;

  m_lock.Lock();
  if (r == 0 && m_canceled) {
    r = -ECANCELED;
  }
  m_lock.Unlock();

  m_lock.Lock();
  if (r == 0 && m_canceled) {
    r = -ECANCELED;
  }
  m_lock.Unlock();

  if (r < 0) {
    BaseRequest::finish(r);
    return;
  }

  send_prune_catch_up_sync_point();
}

template <typename I>
void ImageSync<I>::send_prune_catch_up_sync_point() {
  update_progress("PRUNE_CATCH_UP_SYNC_POINT");

  if (m_client_meta->sync_points.empty()) {
    send_create_sync_point();
    return;
  }

  dout(10) << dendl;

  // prune will remove sync points with missing snapshots and
  // ensure we have a maximum of one sync point (in case we
  // restarted)
  Context *ctx = create_context_callback<
    ImageSync<I>, &ImageSync<I>::handle_prune_catch_up_sync_point>(this);
  SyncPointPruneRequest<I> *request = SyncPointPruneRequest<I>::create(
    m_remote_image_ctx, false, m_journaler, m_client_meta, ctx);
  request->send();
}

template <typename I>
void ImageSync<I>::handle_prune_catch_up_sync_point(int r) {
  dout(10) << ": r=" << r << dendl;

  if (r < 0) {
    derr << ": failed to prune catch-up sync point: "
         << cpp_strerror(r) << dendl;
    finish(r);
    return;
  }

  send_create_sync_point();
}

template <typename I>
void ImageSync<I>::send_create_sync_point() {
  update_progress("CREATE_SYNC_POINT");

  // TODO: when support for disconnecting laggy clients is added,
  //       re-connect and create catch-up sync point
  if (m_client_meta->sync_points.size() > 0) {
    send_copy_image();
    return;
  }

  dout(10) << dendl;

  Context *ctx = create_context_callback<
    ImageSync<I>, &ImageSync<I>::handle_create_sync_point>(this);
  SyncPointCreateRequest<I> *request = SyncPointCreateRequest<I>::create(
    m_remote_image_ctx, m_mirror_uuid, m_journaler, m_client_meta, ctx);
  request->send();
}

template <typename I>
void ImageSync<I>::handle_create_sync_point(int r) {
  dout(10) << ": r=" << r << dendl;

  if (r < 0) {
    derr << ": failed to create sync point: " << cpp_strerror(r)
         << dendl;
    finish(r);
    return;
  }

  send_copy_image();
}

template <typename I>
void ImageSync<I>::send_copy_image() {
  librados::snap_t snap_id_start = 0;
  librados::snap_t snap_id_end;
  librbd::deep_copy::ObjectNumber object_number;
  int r = 0;
  {
    RWLock::RLocker snap_locker(m_remote_image_ctx->snap_lock);
    ceph_assert(!m_client_meta->sync_points.empty());
    auto &sync_point = m_client_meta->sync_points.front();
    snap_id_end = m_remote_image_ctx->get_snap_id(
	cls::rbd::UserSnapshotNamespace(), sync_point.snap_name);
    if (snap_id_end == CEPH_NOSNAP) {
      derr << ": failed to locate snapshot: " << sync_point.snap_name << dendl;
      r = -ENOENT;
    } else if (!sync_point.from_snap_name.empty()) {
      snap_id_start = m_remote_image_ctx->get_snap_id(
        cls::rbd::UserSnapshotNamespace(), sync_point.from_snap_name);
      if (snap_id_start == CEPH_NOSNAP) {
        derr << ": failed to locate from snapshot: "
             << sync_point.from_snap_name << dendl;
        r = -ENOENT;
      }
    }
    object_number = sync_point.object_number;
  }
  if (r < 0) {
    finish(r);
    return;
  }

  m_lock.Lock();
  if (m_canceled) {
    m_lock.Unlock();
    finish(-ECANCELED);
    return;
  }

  dout(10) << dendl;

  Context *ctx = create_context_callback<
    ImageSync<I>, &ImageSync<I>::handle_copy_image>(this);
  m_image_copy_prog_ctx = new ImageCopyProgressContext(this);
  m_image_copy_request = librbd::DeepCopyRequest<I>::create(
      m_remote_image_ctx, m_local_image_ctx, snap_id_start, snap_id_end,
      false, object_number, m_work_queue, &m_client_meta->snap_seqs,
      m_image_copy_prog_ctx, ctx);
  m_image_copy_request->get();
  m_lock.Unlock();

  update_progress("COPY_IMAGE");

  m_image_copy_request->send();
}

template <typename I>
void ImageSync<I>::handle_copy_image(int r) {
  dout(10) << ": r=" << r << dendl;

  {
    Mutex::Locker timer_locker(*m_timer_lock);
    Mutex::Locker locker(m_lock);
    m_image_copy_request->put();
    m_image_copy_request = nullptr;
    delete m_image_copy_prog_ctx;
    m_image_copy_prog_ctx = nullptr;
    if (r == 0 && m_canceled) {
      r = -ECANCELED;
    }

    if (m_update_sync_ctx != nullptr) {
      m_timer->cancel_event(m_update_sync_ctx);
      m_update_sync_ctx = nullptr;
    }

    if (m_updating_sync_point) {
      m_ret_val = r;
      return;
    }
  }

  if (r == -ECANCELED) {
    dout(10) << ": image copy canceled" << dendl;
    finish(r);
    return;
  } else if (r < 0) {
    derr << ": failed to copy image: " << cpp_strerror(r) << dendl;
    finish(r);
    return;
  }

  send_flush_sync_point();
}

template <typename I>
void ImageSync<I>::handle_copy_image_update_progress(uint64_t object_no,
                                                     uint64_t object_count) {
  int percent = 100 * object_no / object_count;
  update_progress("COPY_IMAGE " + stringify(percent) + "%");

  Mutex::Locker locker(m_lock);
  m_image_copy_object_no = object_no;
  m_image_copy_object_count = object_count;

  if (m_update_sync_ctx == nullptr && !m_updating_sync_point) {
    send_update_sync_point();
  }
}

template <typename I>
void ImageSync<I>::send_update_sync_point() {
  ceph_assert(m_lock.is_locked());

  m_update_sync_ctx = nullptr;

  if (m_canceled) {
    return;
  }

  auto sync_point = &m_client_meta->sync_points.front();

  if (m_client_meta->sync_object_count == m_image_copy_object_count &&
      sync_point->object_number &&
      (m_image_copy_object_no - 1) == sync_point->object_number.get()) {
    // update sync point did not progress since last sync
    return;
  }

  m_updating_sync_point = true;

  m_client_meta_copy = *m_client_meta;
  m_client_meta->sync_object_count = m_image_copy_object_count;
  if (m_image_copy_object_no > 0) {
    sync_point->object_number = m_image_copy_object_no - 1;
  }

  CephContext *cct = m_local_image_ctx->cct;
  ldout(cct, 20) << ": sync_point=" << *sync_point << dendl;

  bufferlist client_data_bl;
  librbd::journal::ClientData client_data(*m_client_meta);
  encode(client_data, client_data_bl);

  Context *ctx = create_context_callback<
    ImageSync<I>, &ImageSync<I>::handle_update_sync_point>(
      this);
  m_journaler->update_client(client_data_bl, ctx);
}

template <typename I>
void ImageSync<I>::handle_update_sync_point(int r) {
  CephContext *cct = m_local_image_ctx->cct;
  ldout(cct, 20) << ": r=" << r << dendl;

  if (r < 0) {
    *m_client_meta = m_client_meta_copy;
    lderr(cct) << ": failed to update client data: " << cpp_strerror(r)
               << dendl;
  }

  {
    Mutex::Locker timer_locker(*m_timer_lock);
    Mutex::Locker locker(m_lock);
    m_updating_sync_point = false;

    if (m_image_copy_request != nullptr) {
      m_update_sync_ctx = new FunctionContext(
        [this](int r) {
          Mutex::Locker locker(m_lock);
          this->send_update_sync_point();
        });
      m_timer->add_event_after(m_update_sync_point_interval,
                               m_update_sync_ctx);
      return;
    }
  }

  send_flush_sync_point();
}

template <typename I>
void ImageSync<I>::send_flush_sync_point() {
  if (m_ret_val < 0) {
    finish(m_ret_val);
    return;
  }

  update_progress("FLUSH_SYNC_POINT");

  m_client_meta_copy = *m_client_meta;
  m_client_meta->sync_object_count = m_image_copy_object_count;
  auto sync_point = &m_client_meta->sync_points.front();
  if (m_image_copy_object_no > 0) {
    sync_point->object_number = m_image_copy_object_no - 1;
  } else {
    sync_point->object_number = boost::none;
  }

  dout(10) << ": sync_point=" << *sync_point << dendl;

  bufferlist client_data_bl;
  librbd::journal::ClientData client_data(*m_client_meta);
  encode(client_data, client_data_bl);

  Context *ctx = create_context_callback<
    ImageSync<I>, &ImageSync<I>::handle_flush_sync_point>(
      this);
  m_journaler->update_client(client_data_bl, ctx);
}

template <typename I>
void ImageSync<I>::handle_flush_sync_point(int r) {
  dout(10) << ": r=" << r << dendl;

  if (r < 0) {
    *m_client_meta = m_client_meta_copy;

    derr << ": failed to update client data: " << cpp_strerror(r)
         << dendl;
    finish(r);
    return;
  }

  send_prune_sync_points();
}

template <typename I>
void ImageSync<I>::send_prune_sync_points() {
  dout(10) << dendl;

  update_progress("PRUNE_SYNC_POINTS");

  Context *ctx = create_context_callback<
    ImageSync<I>, &ImageSync<I>::handle_prune_sync_points>(this);
  SyncPointPruneRequest<I> *request = SyncPointPruneRequest<I>::create(
    m_remote_image_ctx, true, m_journaler, m_client_meta, ctx);
  request->send();
}

template <typename I>
void ImageSync<I>::handle_prune_sync_points(int r) {
  dout(10) << ": r=" << r << dendl;

  if (r < 0) {
    derr << ": failed to prune sync point: "
         << cpp_strerror(r) << dendl;
    finish(r);
    return;
  }

  if (!m_client_meta->sync_points.empty()) {
    send_copy_image();
    return;
  }

  send_copy_metadata();
}

template <typename I>
void ImageSync<I>::send_copy_metadata() {
  dout(20) << dendl;
  update_progress("COPY_METADATA");

  Context *ctx = create_context_callback<
    ImageSync<I>, &ImageSync<I>::handle_copy_metadata>(this);
  auto request = MetadataCopyRequest<I>::create(
    m_local_image_ctx, m_remote_image_ctx, ctx);
  request->send();
}

template <typename I>
void ImageSync<I>::handle_copy_metadata(int r) {
  dout(20) << ": r=" << r << dendl;
  if (r < 0) {
    derr << ": failed to copy metadata: " << cpp_strerror(r) << dendl;
    finish(r);
    return;
  }

  finish(0);
}

template <typename I>
void ImageSync<I>::update_progress(const std::string &description) {
  dout(20) << ": " << description << dendl;

  if (m_progress_ctx) {
    m_progress_ctx->update_progress("IMAGE_SYNC/" + description);
  }
}

template <typename I>
void ImageSync<I>::finish(int r) {
  dout(20) << ": r=" << r << dendl;

  m_instance_watcher->notify_sync_complete(m_local_image_ctx->id);
  BaseRequest::finish(r);
}

} // namespace mirror
} // namespace rbd

template class rbd::mirror::ImageSync<librbd::ImageCtx>;<|MERGE_RESOLUTION|>--- conflicted
+++ resolved
@@ -14,12 +14,6 @@
 #include "librbd/Utils.h"
 #include "librbd/internal.h"
 #include "librbd/journal/Types.h"
-<<<<<<< HEAD
-#include "tools/rbd_mirror/image_sync/ImageCopyRequest.h"
-#include "tools/rbd_mirror/image_sync/MetadataCopyRequest.h"
-#include "tools/rbd_mirror/image_sync/SnapshotCopyRequest.h"
-=======
->>>>>>> f8781be9
 #include "tools/rbd_mirror/image_sync/SyncPointCreateRequest.h"
 #include "tools/rbd_mirror/image_sync/SyncPointPruneRequest.h"
 
@@ -122,12 +116,6 @@
 template <typename I>
 void ImageSync<I>::handle_notify_sync_request(int r) {
   dout(10) << ": r=" << r << dendl;
-
-  m_lock.Lock();
-  if (r == 0 && m_canceled) {
-    r = -ECANCELED;
-  }
-  m_lock.Unlock();
 
   m_lock.Lock();
   if (r == 0 && m_canceled) {
@@ -467,30 +455,6 @@
     return;
   }
 
-  send_copy_metadata();
-}
-
-template <typename I>
-void ImageSync<I>::send_copy_metadata() {
-  dout(20) << dendl;
-  update_progress("COPY_METADATA");
-
-  Context *ctx = create_context_callback<
-    ImageSync<I>, &ImageSync<I>::handle_copy_metadata>(this);
-  auto request = MetadataCopyRequest<I>::create(
-    m_local_image_ctx, m_remote_image_ctx, ctx);
-  request->send();
-}
-
-template <typename I>
-void ImageSync<I>::handle_copy_metadata(int r) {
-  dout(20) << ": r=" << r << dendl;
-  if (r < 0) {
-    derr << ": failed to copy metadata: " << cpp_strerror(r) << dendl;
-    finish(r);
-    return;
-  }
-
   finish(0);
 }
 
