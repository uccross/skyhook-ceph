// -*- mode:C++; tab-width:8; c-basic-offset:2; indent-tabs-mode:t -*-
// vim: ts=8 sw=2 smarttab

#ifndef CEPH_RBD_MIRROR_H
#define CEPH_RBD_MIRROR_H

#include "common/ceph_context.h"
#include "common/Mutex.h"
#include "include/rados/librados.hpp"
#include "ClusterWatcher.h"
#include "PoolReplayer.h"
#include "tools/rbd_mirror/Types.h"

#include <set>
#include <map>
#include <memory>
#include <atomic>

namespace librbd { struct ImageCtx; }

namespace rbd {
namespace mirror {

template <typename> struct ServiceDaemon;
template <typename> struct Threads;
class MirrorAdminSocketHook;

/**
 * Contains the main loop and overall state for rbd-mirror.
 *
 * Sets up mirroring, and coordinates between noticing config
 * changes and applying them.
 */
class Mirror {
public:
  Mirror(CephContext *cct, const std::vector<const char*> &args);
  Mirror(const Mirror&) = delete;
  Mirror& operator=(const Mirror&) = delete;
  ~Mirror();

  int init();
  void run();
  void handle_signal(int signum);

  void print_status(Formatter *f, stringstream *ss);
  void start();
  void stop();
  void restart();
  void flush();
  void release_leader();

private:
  typedef ClusterWatcher::PoolPeers PoolPeers;
  typedef std::pair<int64_t, PeerSpec> PoolPeer;

  void update_pool_replayers(const PoolPeers &pool_peers);

  CephContext *m_cct;
  std::vector<const char*> m_args;
  Threads<librbd::ImageCtx> *m_threads = nullptr;
  Mutex m_lock;
  Cond m_cond;
  RadosRef m_local;
  std::unique_ptr<ServiceDaemon<librbd::ImageCtx>> m_service_daemon;

  // monitor local cluster for config changes in peers
  std::unique_ptr<ClusterWatcher> m_local_cluster_watcher;
<<<<<<< HEAD
  std::unique_ptr<ImageDeleter<>> m_image_deleter;
  std::map<PoolPeer, std::unique_ptr<PoolReplayer> > m_pool_replayers;
=======
  std::map<PoolPeer, std::unique_ptr<PoolReplayer<>>> m_pool_replayers;
>>>>>>> f8781be9
  std::atomic<bool> m_stopping = { false };
  bool m_manual_stop = false;
  MirrorAdminSocketHook *m_asok_hook;
};

} // namespace mirror
} // namespace rbd

#endif // CEPH_RBD_MIRROR_H<|MERGE_RESOLUTION|>--- conflicted
+++ resolved
@@ -65,12 +65,7 @@
 
   // monitor local cluster for config changes in peers
   std::unique_ptr<ClusterWatcher> m_local_cluster_watcher;
-<<<<<<< HEAD
-  std::unique_ptr<ImageDeleter<>> m_image_deleter;
-  std::map<PoolPeer, std::unique_ptr<PoolReplayer> > m_pool_replayers;
-=======
   std::map<PoolPeer, std::unique_ptr<PoolReplayer<>>> m_pool_replayers;
->>>>>>> f8781be9
   std::atomic<bool> m_stopping = { false };
   bool m_manual_stop = false;
   MirrorAdminSocketHook *m_asok_hook;
