// -*- mode:C++; tab-width:8; c-basic-offset:2; indent-tabs-mode:t -*-
// vim: ts=8 sw=2 smarttab

#include "tools/rbd_mirror/Threads.h"
#include "common/Timer.h"
#include "common/WorkQueue.h"
#include "librbd/ImageCtx.h"

namespace rbd {
namespace mirror {

template <typename I>
Threads<I>::Threads(CephContext *cct) : timer_lock("Threads::timer_lock") {
  thread_pool = new ThreadPool(cct, "Journaler::thread_pool", "tp_journal",
<<<<<<< HEAD
                               cct->_conf->get_val<int64_t>("rbd_op_threads"),
=======
                               cct->_conf.get_val<uint64_t>("rbd_op_threads"),
>>>>>>> 3ad2dfa4
                               "rbd_op_threads");
  thread_pool->start();

  work_queue = new ContextWQ("Journaler::work_queue",
<<<<<<< HEAD
                             cct->_conf->get_val<int64_t>("rbd_op_thread_timeout"),
=======
                             cct->_conf.get_val<uint64_t>("rbd_op_thread_timeout"),
>>>>>>> 3ad2dfa4
                             thread_pool);

  timer = new SafeTimer(cct, timer_lock, true);
  timer->init();
}

template <typename I>
Threads<I>::~Threads() {
  {
    Mutex::Locker timer_locker(timer_lock);
    timer->shutdown();
  }
  delete timer;

  work_queue->drain();
  delete work_queue;

  thread_pool->stop();
  delete thread_pool;
}

} // namespace mirror
} // namespace rbd

template class rbd::mirror::Threads<librbd::ImageCtx>;<|MERGE_RESOLUTION|>--- conflicted
+++ resolved
@@ -12,20 +12,12 @@
 template <typename I>
 Threads<I>::Threads(CephContext *cct) : timer_lock("Threads::timer_lock") {
   thread_pool = new ThreadPool(cct, "Journaler::thread_pool", "tp_journal",
-<<<<<<< HEAD
-                               cct->_conf->get_val<int64_t>("rbd_op_threads"),
-=======
                                cct->_conf.get_val<uint64_t>("rbd_op_threads"),
->>>>>>> 3ad2dfa4
                                "rbd_op_threads");
   thread_pool->start();
 
   work_queue = new ContextWQ("Journaler::work_queue",
-<<<<<<< HEAD
-                             cct->_conf->get_val<int64_t>("rbd_op_thread_timeout"),
-=======
                              cct->_conf.get_val<uint64_t>("rbd_op_thread_timeout"),
->>>>>>> 3ad2dfa4
                              thread_pool);
 
   timer = new SafeTimer(cct, timer_lock, true);
