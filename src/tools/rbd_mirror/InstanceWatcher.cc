// -*- mode:C++; tab-width:8; c-basic-offset:2; indent-tabs-mode:t -*-
// vim: ts=8 sw=2 smarttab

#include "InstanceWatcher.h"
#include "include/stringify.h"
#include "common/debug.h"
#include "common/errno.h"
#include "cls/rbd/cls_rbd_client.h"
#include "librbd/ManagedLock.h"
#include "librbd/Utils.h"
#include "InstanceReplayer.h"
#include "ImageSyncThrottler.h"
#include "common/Cond.h"

#define dout_context g_ceph_context
#define dout_subsys ceph_subsys_rbd_mirror
#undef dout_prefix
#define dout_prefix *_dout << "rbd::mirror::InstanceWatcher: "

namespace rbd {
namespace mirror {

using namespace instance_watcher;

using librbd::util::create_async_context_callback;
using librbd::util::create_context_callback;
using librbd::util::create_rados_callback;
using librbd::util::unique_lock_name;

namespace {

struct C_GetInstances : public Context {
  std::vector<std::string> *instance_ids;
  Context *on_finish;
  bufferlist out_bl;

  C_GetInstances(std::vector<std::string> *instance_ids, Context *on_finish)
    : instance_ids(instance_ids), on_finish(on_finish) {
  }

  void finish(int r) override {
    dout(10) << "C_GetInstances: " << this << " " <<  __func__ << ": r=" << r
             << dendl;

    if (r == 0) {
      auto it = out_bl.cbegin();
      r = librbd::cls_client::mirror_instances_list_finish(&it, instance_ids);
    } else if (r == -ENOENT) {
      r = 0;
    }
    on_finish->complete(r);
  }
};

template <typename I>
struct C_RemoveInstanceRequest : public Context {
  InstanceWatcher<I> instance_watcher;
  Context *on_finish;

  C_RemoveInstanceRequest(librados::IoCtx &io_ctx, ContextWQ *work_queue,
                          const std::string &instance_id, Context *on_finish)
    : instance_watcher(io_ctx, work_queue, nullptr, instance_id),
      on_finish(on_finish) {
  }

  void send() {
    dout(10) << "C_RemoveInstanceRequest: " << this << " " << __func__ << dendl;

    instance_watcher.remove(this);
  }

  void finish(int r) override {
    dout(10) << "C_RemoveInstanceRequest: " << this << " " << __func__ << ": r="
             << r << dendl;
    ceph_assert(r == 0);

    on_finish->complete(r);
  }
};

} // anonymous namespace

template <typename I>
struct InstanceWatcher<I>::C_NotifyInstanceRequest : public Context {
  InstanceWatcher<I> *instance_watcher;
  std::string instance_id;
  uint64_t request_id;
  bufferlist bl;
  Context *on_finish;
  bool send_to_leader;
  std::unique_ptr<librbd::watcher::Notifier> notifier;
  librbd::watcher::NotifyResponse response;
  bool canceling = false;

  C_NotifyInstanceRequest(InstanceWatcher<I> *instance_watcher,
                          const std::string &instance_id, uint64_t request_id,
                          bufferlist &&bl, Context *on_finish)
    : instance_watcher(instance_watcher), instance_id(instance_id),
      request_id(request_id), bl(bl), on_finish(on_finish),
      send_to_leader(instance_id.empty()) {
    dout(10) << "C_NotifyInstanceRequest: " << this << " " << __func__
             << ": instance_watcher=" << instance_watcher << ", instance_id="
             << instance_id << ", request_id=" << request_id << dendl;

    ceph_assert(instance_watcher->m_lock.is_locked());

    if (!send_to_leader) {
      ceph_assert((!instance_id.empty()));
      notifier.reset(new librbd::watcher::Notifier(
                         instance_watcher->m_work_queue,
                         instance_watcher->m_ioctx,
                         RBD_MIRROR_INSTANCE_PREFIX + instance_id));
    }

    instance_watcher->m_notify_op_tracker.start_op();
    auto result = instance_watcher->m_notify_ops.insert(
        std::make_pair(instance_id, this)).second;
    ceph_assert(result);
  }

  void send() {
    dout(10) << "C_NotifyInstanceRequest: " << this << " " << __func__ << dendl;

    ceph_assert(instance_watcher->m_lock.is_locked());

    if (canceling) {
      dout(10) << "C_NotifyInstanceRequest: " << this << " " << __func__
               << ": canceling" << dendl;
      instance_watcher->m_work_queue->queue(this, -ECANCELED);
      return;
    }

    if (send_to_leader) {
      if (instance_watcher->m_leader_instance_id.empty()) {
        dout(10) << "C_NotifyInstanceRequest: " << this << " " << __func__
                 << ": suspending" << dendl;
        instance_watcher->suspend_notify_request(this);
        return;
      }

      if (instance_watcher->m_leader_instance_id != instance_id) {
        auto count = instance_watcher->m_notify_ops.erase(
            std::make_pair(instance_id, this));
        ceph_assert(count > 0);

        instance_id = instance_watcher->m_leader_instance_id;

        auto result = instance_watcher->m_notify_ops.insert(
            std::make_pair(instance_id, this)).second;
        ceph_assert(result);

        notifier.reset(new librbd::watcher::Notifier(
                           instance_watcher->m_work_queue,
                           instance_watcher->m_ioctx,
                           RBD_MIRROR_INSTANCE_PREFIX + instance_id));
      }
    }

<<<<<<< HEAD
    dout(20) << "C_NotifyInstanceRequest: " << this << " " << __func__
=======
    dout(10) << "C_NotifyInstanceRequest: " << this << " " << __func__
>>>>>>> f8781be9
             << ": sending to " << instance_id << dendl;
    notifier->notify(bl, &response, this);
  }

  void cancel() {
    dout(10) << "C_NotifyInstanceRequest: " << this << " " << __func__ << dendl;

    ceph_assert(instance_watcher->m_lock.is_locked());

    canceling = true;
    instance_watcher->unsuspend_notify_request(this);
  }

  void finish(int r) override {
    dout(10) << "C_NotifyInstanceRequest: " << this << " " << __func__ << ": r="
             << r << dendl;

    if (r == 0 || r == -ETIMEDOUT) {
      bool found = false;
      for (auto &it : response.acks) {
        auto &bl = it.second;
        if (it.second.length() == 0) {
          dout(5) << "C_NotifyInstanceRequest: " << this << " " << __func__
                  << ": no payload in ack, ignoring" << dendl;
          continue;
        }
        try {
          auto iter = bl.cbegin();
          NotifyAckPayload ack;
          decode(ack, iter);
          if (ack.instance_id != instance_watcher->get_instance_id()) {
            derr << "C_NotifyInstanceRequest: " << this << " " << __func__
                 << ": ack instance_id (" << ack.instance_id << ") "
                 << "does not match, ignoring" << dendl;
            continue;
          }
          if (ack.request_id != request_id) {
            derr << "C_NotifyInstanceRequest: " << this << " " << __func__
                 << ": ack request_id (" << ack.request_id << ") "
                 << "does not match, ignoring" << dendl;
            continue;
          }
          r = ack.ret_val;
          found = true;
          break;
        } catch (const buffer::error &err) {
          derr << "C_NotifyInstanceRequest: " << this << " " << __func__
               << ": failed to decode ack: " << err.what() << dendl;
          continue;
        }
      }

      if (!found) {
        if (r == -ETIMEDOUT) {
          derr << "C_NotifyInstanceRequest: " << this << " " << __func__
               << ": resending after timeout" << dendl;
          Mutex::Locker locker(instance_watcher->m_lock);
          send();
          return;
        } else {
          r = -EINVAL;
        }
      } else {
        if (r == -ESTALE && send_to_leader) {
          derr << "C_NotifyInstanceRequest: " << this << " " << __func__
               << ": resending due to leader change" << dendl;
          Mutex::Locker locker(instance_watcher->m_lock);
          send();
          return;
        }
      }
    }

    on_finish->complete(r);

    {
      Mutex::Locker locker(instance_watcher->m_lock);
      auto result = instance_watcher->m_notify_ops.erase(
        std::make_pair(instance_id, this));
      ceph_assert(result > 0);
      instance_watcher->m_notify_op_tracker.finish_op();
    }

    delete this;
  }

  void complete(int r) override {
    finish(r);
  }
};

template <typename I>
struct InstanceWatcher<I>::C_SyncRequest : public Context {
  InstanceWatcher<I> *instance_watcher;
  std::string sync_id;
  Context *on_start;
  Context *on_complete = nullptr;
  C_NotifyInstanceRequest *req = nullptr;

  C_SyncRequest(InstanceWatcher<I> *instance_watcher,
                const std::string &sync_id, Context *on_start)
    : instance_watcher(instance_watcher), sync_id(sync_id),
      on_start(on_start) {
    dout(10) << "C_SyncRequest: " << this << " " << __func__ << ": sync_id="
             << sync_id << dendl;
  }

  void finish(int r) override {
    dout(10) << "C_SyncRequest: " << this << " " << __func__ << ": r="
             << r << dendl;

    if (on_start != nullptr) {
      instance_watcher->handle_notify_sync_request(this, r);
    } else {
      instance_watcher->handle_notify_sync_complete(this, r);
      delete this;
    }
  }

  // called twice
  void complete(int r) override {
    finish(r);
  }
};

#undef dout_prefix
#define dout_prefix *_dout << "rbd::mirror::InstanceWatcher: " \
                           << this << " " << __func__ << ": "
template <typename I>
void InstanceWatcher<I>::get_instances(librados::IoCtx &io_ctx,
                                       std::vector<std::string> *instance_ids,
                                       Context *on_finish) {
  librados::ObjectReadOperation op;
  librbd::cls_client::mirror_instances_list_start(&op);
  C_GetInstances *ctx = new C_GetInstances(instance_ids, on_finish);
  librados::AioCompletion *aio_comp = create_rados_callback(ctx);

  int r = io_ctx.aio_operate(RBD_MIRROR_LEADER, aio_comp, &op, &ctx->out_bl);
  ceph_assert(r == 0);
  aio_comp->release();
}

template <typename I>
void InstanceWatcher<I>::remove_instance(librados::IoCtx &io_ctx,
                                         ContextWQ *work_queue,
                                         const std::string &instance_id,
                                         Context *on_finish) {
  auto req = new C_RemoveInstanceRequest<I>(io_ctx, work_queue, instance_id,
                                            on_finish);
  req->send();
}

template <typename I>
InstanceWatcher<I> *InstanceWatcher<I>::create(
    librados::IoCtx &io_ctx, ContextWQ *work_queue,
    InstanceReplayer<I> *instance_replayer) {
  return new InstanceWatcher<I>(io_ctx, work_queue, instance_replayer,
                                stringify(io_ctx.get_instance_id()));
}

template <typename I>
InstanceWatcher<I>::InstanceWatcher(librados::IoCtx &io_ctx,
                                    ContextWQ *work_queue,
                                    InstanceReplayer<I> *instance_replayer,
                                    const std::string &instance_id)
  : Watcher(io_ctx, work_queue, RBD_MIRROR_INSTANCE_PREFIX + instance_id),
    m_instance_replayer(instance_replayer), m_instance_id(instance_id),
    m_lock(unique_lock_name("rbd::mirror::InstanceWatcher::m_lock", this)),
    m_instance_lock(librbd::ManagedLock<I>::create(
      m_ioctx, m_work_queue, m_oid, this, librbd::managed_lock::EXCLUSIVE, true,
<<<<<<< HEAD
      m_cct->_conf->get_val<int64_t>("rbd_blacklist_expire_seconds"))) {
=======
      m_cct->_conf.get_val<uint64_t>("rbd_blacklist_expire_seconds"))) {
>>>>>>> f8781be9
}

template <typename I>
InstanceWatcher<I>::~InstanceWatcher() {
  ceph_assert(m_requests.empty());
  ceph_assert(m_notify_ops.empty());
  ceph_assert(m_notify_op_tracker.empty());
  ceph_assert(m_suspended_ops.empty());
  ceph_assert(m_inflight_sync_reqs.empty());
  ceph_assert(m_image_sync_throttler == nullptr);
  m_instance_lock->destroy();
}

template <typename I>
int InstanceWatcher<I>::init() {
  C_SaferCond init_ctx;
  init(&init_ctx);
  return init_ctx.wait();
}

template <typename I>
void InstanceWatcher<I>::init(Context *on_finish) {
  dout(10) << "instance_id=" << m_instance_id << dendl;

  Mutex::Locker locker(m_lock);

  ceph_assert(m_on_finish == nullptr);
  m_on_finish = on_finish;
  m_ret_val = 0;

  register_instance();
}

template <typename I>
void InstanceWatcher<I>::shut_down() {
  C_SaferCond shut_down_ctx;
  shut_down(&shut_down_ctx);
  int r = shut_down_ctx.wait();
  ceph_assert(r == 0);
}

template <typename I>
void InstanceWatcher<I>::shut_down(Context *on_finish) {
  dout(10) << dendl;

  Mutex::Locker locker(m_lock);

  ceph_assert(m_on_finish == nullptr);
  m_on_finish = on_finish;
  m_ret_val = 0;

  release_lock();
}

template <typename I>
void InstanceWatcher<I>::remove(Context *on_finish) {
  dout(10) << dendl;

  Mutex::Locker locker(m_lock);

  ceph_assert(m_on_finish == nullptr);
  m_on_finish = on_finish;
  m_ret_val = 0;

  get_instance_locker();
}

template <typename I>
void InstanceWatcher<I>::notify_image_acquire(
    const std::string &instance_id, const std::string &global_image_id,
    Context *on_notify_ack) {
<<<<<<< HEAD
  dout(20) << "instance_id=" << instance_id << ", global_image_id="
=======
  dout(10) << "instance_id=" << instance_id << ", global_image_id="
>>>>>>> f8781be9
           << global_image_id << dendl;

  Mutex::Locker locker(m_lock);

  ceph_assert(m_on_finish == nullptr);

<<<<<<< HEAD
  if (instance_id == m_instance_id) {
    handle_image_acquire(global_image_id, on_notify_ack);
  } else {
    uint64_t request_id = ++m_request_seq;
    bufferlist bl;
    ::encode(NotifyMessage{ImageAcquirePayload{request_id, global_image_id}},
             bl);
    auto req = new C_NotifyInstanceRequest(this, instance_id, request_id,
                                           std::move(bl), on_notify_ack);
    req->send();
  }
=======
  uint64_t request_id = ++m_request_seq;
  bufferlist bl;
  encode(NotifyMessage{ImageAcquirePayload{request_id, global_image_id}}, bl);
  auto req = new C_NotifyInstanceRequest(this, instance_id, request_id,
                                         std::move(bl), on_notify_ack);
  req->send();
>>>>>>> f8781be9
}

template <typename I>
void InstanceWatcher<I>::notify_image_release(
    const std::string &instance_id, const std::string &global_image_id,
    Context *on_notify_ack) {
<<<<<<< HEAD
  dout(20) << "instance_id=" << instance_id << ", global_image_id="
=======
  dout(10) << "instance_id=" << instance_id << ", global_image_id="
>>>>>>> f8781be9
           << global_image_id << dendl;

  Mutex::Locker locker(m_lock);

  ceph_assert(m_on_finish == nullptr);

<<<<<<< HEAD
  if (instance_id == m_instance_id) {
    handle_image_release(global_image_id, on_notify_ack);
  } else {
    uint64_t request_id = ++m_request_seq;
    bufferlist bl;
    ::encode(NotifyMessage{ImageReleasePayload{request_id, global_image_id}},
             bl);
    auto req = new C_NotifyInstanceRequest(this, instance_id, request_id,
                                           std::move(bl), on_notify_ack);
    req->send();
  }
=======
  uint64_t request_id = ++m_request_seq;
  bufferlist bl;
  encode(NotifyMessage{ImageReleasePayload{request_id, global_image_id}}, bl);
  auto req = new C_NotifyInstanceRequest(this, instance_id, request_id,
                                         std::move(bl), on_notify_ack);
  req->send();
>>>>>>> f8781be9
}

template <typename I>
void InstanceWatcher<I>::notify_peer_image_removed(
    const std::string &instance_id, const std::string &global_image_id,
    const std::string &peer_mirror_uuid, Context *on_notify_ack) {
<<<<<<< HEAD
  dout(20) << "instance_id=" << instance_id << ", "
=======
  dout(10) << "instance_id=" << instance_id << ", "
>>>>>>> f8781be9
           << "global_image_id=" << global_image_id << ", "
           << "peer_mirror_uuid=" << peer_mirror_uuid << dendl;

  Mutex::Locker locker(m_lock);
<<<<<<< HEAD
  assert(m_on_finish == nullptr);

  if (instance_id == m_instance_id) {
    handle_peer_image_removed(global_image_id, peer_mirror_uuid, on_notify_ack);
  } else {
    uint64_t request_id = ++m_request_seq;
    bufferlist bl;
    ::encode(NotifyMessage{PeerImageRemovedPayload{request_id, global_image_id,
                                                   peer_mirror_uuid}}, bl);
    auto req = new C_NotifyInstanceRequest(this, instance_id, request_id,
                                           std::move(bl), on_notify_ack);
    req->send();
  }
=======
  ceph_assert(m_on_finish == nullptr);

  uint64_t request_id = ++m_request_seq;
  bufferlist bl;
  encode(NotifyMessage{PeerImageRemovedPayload{request_id, global_image_id,
                                               peer_mirror_uuid}}, bl);
  auto req = new C_NotifyInstanceRequest(this, instance_id, request_id,
                                         std::move(bl), on_notify_ack);
  req->send();
>>>>>>> f8781be9
}

template <typename I>
void InstanceWatcher<I>::notify_sync_request(const std::string &sync_id,
                                             Context *on_sync_start) {
  dout(10) << "sync_id=" << sync_id << dendl;

  Mutex::Locker locker(m_lock);

  ceph_assert(m_inflight_sync_reqs.count(sync_id) == 0);

  uint64_t request_id = ++m_request_seq;

  bufferlist bl;
  encode(NotifyMessage{SyncRequestPayload{request_id, sync_id}}, bl);

  auto sync_ctx = new C_SyncRequest(this, sync_id, on_sync_start);
  sync_ctx->req = new C_NotifyInstanceRequest(this, "", request_id,
                                              std::move(bl), sync_ctx);

  m_inflight_sync_reqs[sync_id] = sync_ctx;
  sync_ctx->req->send();
}

template <typename I>
bool InstanceWatcher<I>::cancel_sync_request(const std::string &sync_id) {
  dout(10) << "sync_id=" << sync_id << dendl;

  Mutex::Locker locker(m_lock);

  auto it = m_inflight_sync_reqs.find(sync_id);
  if (it == m_inflight_sync_reqs.end()) {
    return false;
  }

  auto sync_ctx = it->second;

  if (sync_ctx->on_start == nullptr) {
    return false;
  }

  ceph_assert(sync_ctx->req != nullptr);
  sync_ctx->req->cancel();
  return true;
}

template <typename I>
void InstanceWatcher<I>::notify_sync_start(const std::string &instance_id,
                                           const std::string &sync_id) {
  dout(10) << "sync_id=" << sync_id << dendl;

  Mutex::Locker locker(m_lock);

  uint64_t request_id = ++m_request_seq;

  bufferlist bl;
  encode(NotifyMessage{SyncStartPayload{request_id, sync_id}}, bl);

  auto ctx = new FunctionContext(
    [this, sync_id] (int r) {
      dout(10) << "finish: sync_id=" << sync_id << ", r=" << r << dendl;
      Mutex::Locker locker(m_lock);
      if (r != -ESTALE && m_image_sync_throttler != nullptr) {
        m_image_sync_throttler->finish_op(sync_id);
      }
    });
  auto req = new C_NotifyInstanceRequest(this, instance_id, request_id,
                                         std::move(bl), ctx);
  req->send();
}

template <typename I>
void InstanceWatcher<I>::notify_sync_complete(const std::string &sync_id) {
  Mutex::Locker locker(m_lock);
  notify_sync_complete(m_lock, sync_id);
}

template <typename I>
void InstanceWatcher<I>::notify_sync_complete(const Mutex&,
                                              const std::string &sync_id) {
  dout(10) << "sync_id=" << sync_id << dendl;
<<<<<<< HEAD
  assert(m_lock.is_locked());
=======
  ceph_assert(m_lock.is_locked());
>>>>>>> f8781be9

  auto it = m_inflight_sync_reqs.find(sync_id);
  ceph_assert(it != m_inflight_sync_reqs.end());

  auto sync_ctx = it->second;
  ceph_assert(sync_ctx->req == nullptr);

  m_inflight_sync_reqs.erase(it);
  m_work_queue->queue(sync_ctx, 0);
}

template <typename I>
void InstanceWatcher<I>::handle_notify_sync_request(C_SyncRequest *sync_ctx,
                                                    int r) {
  dout(10) << "sync_id=" << sync_ctx->sync_id << ", r=" << r << dendl;

  Context *on_start = nullptr;
  {
    Mutex::Locker locker(m_lock);
<<<<<<< HEAD
    assert(sync_ctx->req != nullptr);
    assert(sync_ctx->on_start != nullptr);
=======
    ceph_assert(sync_ctx->req != nullptr);
    ceph_assert(sync_ctx->on_start != nullptr);
>>>>>>> f8781be9

    if (sync_ctx->req->canceling) {
      r = -ECANCELED;
    }

    std::swap(sync_ctx->on_start, on_start);
    sync_ctx->req = nullptr;

    if (r == -ECANCELED) {
      notify_sync_complete(m_lock, sync_ctx->sync_id);
    }
  }

  on_start->complete(r == -ECANCELED ? r : 0);
}

template <typename I>
void InstanceWatcher<I>::handle_notify_sync_complete(C_SyncRequest *sync_ctx,
                                                     int r) {
  dout(10) << "sync_id=" << sync_ctx->sync_id << ", r=" << r << dendl;

  if (sync_ctx->on_complete != nullptr) {
    sync_ctx->on_complete->complete(r);
  }
}

template <typename I>
void InstanceWatcher<I>::print_sync_status(Formatter *f, stringstream *ss) {
  dout(10) << dendl;

  Mutex::Locker locker(m_lock);
  if (m_image_sync_throttler != nullptr) {
    m_image_sync_throttler->print_status(f, ss);
  }
}

template <typename I>
void InstanceWatcher<I>::handle_acquire_leader() {
  dout(10) << dendl;

  Mutex::Locker locker(m_lock);

  ceph_assert(m_image_sync_throttler == nullptr);
  m_image_sync_throttler = ImageSyncThrottler<I>::create(m_cct);

  m_leader_instance_id = m_instance_id;
  unsuspend_notify_requests();
}

template <typename I>
void InstanceWatcher<I>::handle_release_leader() {
  dout(10) << dendl;

  Mutex::Locker locker(m_lock);

  ceph_assert(m_image_sync_throttler != nullptr);

  m_leader_instance_id.clear();

  m_image_sync_throttler->drain(-ESTALE);
  m_image_sync_throttler->destroy();
  m_image_sync_throttler = nullptr;
}

template <typename I>
void InstanceWatcher<I>::handle_update_leader(
  const std::string &leader_instance_id) {
  dout(10) << "leader_instance_id=" << leader_instance_id << dendl;

  Mutex::Locker locker(m_lock);

  m_leader_instance_id = leader_instance_id;

  if (!m_leader_instance_id.empty()) {
    unsuspend_notify_requests();
  }
}

template <typename I>
void InstanceWatcher<I>::cancel_notify_requests(
    const std::string &instance_id) {
  dout(10) << "instance_id=" << instance_id << dendl;

  Mutex::Locker locker(m_lock);

  for (auto op : m_notify_ops) {
    if (op.first == instance_id && !op.second->send_to_leader) {
      op.second->cancel();
    }
  }
}

template <typename I>
void InstanceWatcher<I>::register_instance() {
  ceph_assert(m_lock.is_locked());

  dout(10) << dendl;

  librados::ObjectWriteOperation op;
  librbd::cls_client::mirror_instances_add(&op, m_instance_id);
  librados::AioCompletion *aio_comp = create_rados_callback<
    InstanceWatcher<I>, &InstanceWatcher<I>::handle_register_instance>(this);

  int r = m_ioctx.aio_operate(RBD_MIRROR_LEADER, aio_comp, &op);
  ceph_assert(r == 0);
  aio_comp->release();
}

template <typename I>
void InstanceWatcher<I>::handle_register_instance(int r) {
  dout(10) << "r=" << r << dendl;

  Context *on_finish = nullptr;
  {
    Mutex::Locker locker(m_lock);

    if (r == 0) {
      create_instance_object();
      return;
    }

    derr << "error registering instance: " << cpp_strerror(r) << dendl;

    std::swap(on_finish, m_on_finish);
  }
  on_finish->complete(r);
}


template <typename I>
void InstanceWatcher<I>::create_instance_object() {
  dout(10) << dendl;

  ceph_assert(m_lock.is_locked());

  librados::ObjectWriteOperation op;
  op.create(true);

  librados::AioCompletion *aio_comp = create_rados_callback<
    InstanceWatcher<I>,
    &InstanceWatcher<I>::handle_create_instance_object>(this);
  int r = m_ioctx.aio_operate(m_oid, aio_comp, &op);
  ceph_assert(r == 0);
  aio_comp->release();
}

template <typename I>
void InstanceWatcher<I>::handle_create_instance_object(int r) {
  dout(10) << "r=" << r << dendl;

  Mutex::Locker locker(m_lock);

  if (r < 0) {
    derr << "error creating " << m_oid << " object: " << cpp_strerror(r)
         << dendl;

    m_ret_val = r;
    unregister_instance();
    return;
  }

  register_watch();
}

template <typename I>
void InstanceWatcher<I>::register_watch() {
  dout(10) << dendl;

  ceph_assert(m_lock.is_locked());

  Context *ctx = create_async_context_callback(
    m_work_queue, create_context_callback<
    InstanceWatcher<I>, &InstanceWatcher<I>::handle_register_watch>(this));

  librbd::Watcher::register_watch(ctx);
}

template <typename I>
void InstanceWatcher<I>::handle_register_watch(int r) {
  dout(10) << "r=" << r << dendl;

  Mutex::Locker locker(m_lock);

  if (r < 0) {
    derr << "error registering instance watcher for " << m_oid << " object: "
         << cpp_strerror(r) << dendl;

    m_ret_val = r;
    remove_instance_object();
    return;
  }

  acquire_lock();
}

template <typename I>
void InstanceWatcher<I>::acquire_lock() {
  dout(10) << dendl;

  ceph_assert(m_lock.is_locked());

  Context *ctx = create_async_context_callback(
    m_work_queue, create_context_callback<
    InstanceWatcher<I>, &InstanceWatcher<I>::handle_acquire_lock>(this));

  m_instance_lock->acquire_lock(ctx);
}

template <typename I>
void InstanceWatcher<I>::handle_acquire_lock(int r) {
  dout(10) << "r=" << r << dendl;

  Context *on_finish = nullptr;
  {
    Mutex::Locker locker(m_lock);

    if (r < 0) {

      derr << "error acquiring instance lock: " << cpp_strerror(r) << dendl;

      m_ret_val = r;
      unregister_watch();
      return;
    }

    std::swap(on_finish, m_on_finish);
  }

  on_finish->complete(r);
}

template <typename I>
void InstanceWatcher<I>::release_lock() {
  dout(10) << dendl;

  ceph_assert(m_lock.is_locked());

  Context *ctx = create_async_context_callback(
    m_work_queue, create_context_callback<
    InstanceWatcher<I>, &InstanceWatcher<I>::handle_release_lock>(this));

  m_instance_lock->shut_down(ctx);
}

template <typename I>
void InstanceWatcher<I>::handle_release_lock(int r) {
  dout(10) << "r=" << r << dendl;

  Mutex::Locker locker(m_lock);

  if (r < 0) {
    derr << "error releasing instance lock: " << cpp_strerror(r) << dendl;
  }

  unregister_watch();
}

template <typename I>
void InstanceWatcher<I>::unregister_watch() {
  dout(10) << dendl;

  ceph_assert(m_lock.is_locked());

  Context *ctx = create_async_context_callback(
    m_work_queue, create_context_callback<
      InstanceWatcher<I>, &InstanceWatcher<I>::handle_unregister_watch>(this));

  librbd::Watcher::unregister_watch(ctx);
}

template <typename I>
void InstanceWatcher<I>::handle_unregister_watch(int r) {
  dout(10) << "r=" << r << dendl;

  if (r < 0) {
    derr << "error unregistering instance watcher for " << m_oid << " object: "
         << cpp_strerror(r) << dendl;
  }

  Mutex::Locker locker(m_lock);
  remove_instance_object();
}

template <typename I>
void InstanceWatcher<I>::remove_instance_object() {
  ceph_assert(m_lock.is_locked());

  dout(10) << dendl;

  librados::ObjectWriteOperation op;
  op.remove();

  librados::AioCompletion *aio_comp = create_rados_callback<
    InstanceWatcher<I>,
    &InstanceWatcher<I>::handle_remove_instance_object>(this);
  int r = m_ioctx.aio_operate(m_oid, aio_comp, &op);
  ceph_assert(r == 0);
  aio_comp->release();
}

template <typename I>
void InstanceWatcher<I>::handle_remove_instance_object(int r) {
  dout(10) << "r=" << r << dendl;

  if (r == -ENOENT) {
    r = 0;
  }

  if (r < 0) {
    derr << "error removing " << m_oid << " object: " << cpp_strerror(r)
         << dendl;
  }

  Mutex::Locker locker(m_lock);
  unregister_instance();
}

template <typename I>
void InstanceWatcher<I>::unregister_instance() {
  dout(10) << dendl;

  ceph_assert(m_lock.is_locked());

  librados::ObjectWriteOperation op;
  librbd::cls_client::mirror_instances_remove(&op, m_instance_id);
  librados::AioCompletion *aio_comp = create_rados_callback<
    InstanceWatcher<I>, &InstanceWatcher<I>::handle_unregister_instance>(this);

  int r = m_ioctx.aio_operate(RBD_MIRROR_LEADER, aio_comp, &op);
  ceph_assert(r == 0);
  aio_comp->release();
}

template <typename I>
void InstanceWatcher<I>::handle_unregister_instance(int r) {
  dout(10) << "r=" << r << dendl;

  if (r < 0) {
    derr << "error unregistering instance: " << cpp_strerror(r) << dendl;
  }

  Mutex::Locker locker(m_lock);
  wait_for_notify_ops();
}

template <typename I>
void InstanceWatcher<I>::wait_for_notify_ops() {
  dout(10) << dendl;

  ceph_assert(m_lock.is_locked());

  for (auto op : m_notify_ops) {
    op.second->cancel();
  }

  Context *ctx = create_async_context_callback(
    m_work_queue, create_context_callback<
    InstanceWatcher<I>, &InstanceWatcher<I>::handle_wait_for_notify_ops>(this));

  m_notify_op_tracker.wait_for_ops(ctx);
}

template <typename I>
void InstanceWatcher<I>::handle_wait_for_notify_ops(int r) {
  dout(10) << "r=" << r << dendl;

  ceph_assert(r == 0);

  Context *on_finish = nullptr;
  {
    Mutex::Locker locker(m_lock);

    ceph_assert(m_notify_ops.empty());

    std::swap(on_finish, m_on_finish);
    r = m_ret_val;
  }
  on_finish->complete(r);
}

template <typename I>
void InstanceWatcher<I>::get_instance_locker() {
  dout(10) << dendl;

  ceph_assert(m_lock.is_locked());

  Context *ctx = create_async_context_callback(
    m_work_queue, create_context_callback<
    InstanceWatcher<I>, &InstanceWatcher<I>::handle_get_instance_locker>(this));

  m_instance_lock->get_locker(&m_instance_locker, ctx);
}

template <typename I>
void InstanceWatcher<I>::handle_get_instance_locker(int r) {
  dout(10) << "r=" << r << dendl;

  Mutex::Locker locker(m_lock);

  if (r < 0) {
    if (r != -ENOENT) {
      derr << "error retrieving instance locker: " << cpp_strerror(r) << dendl;
    }
    remove_instance_object();
    return;
  }

  break_instance_lock();
}

template <typename I>
void InstanceWatcher<I>::break_instance_lock() {
  dout(10) << dendl;

  ceph_assert(m_lock.is_locked());

  Context *ctx = create_async_context_callback(
    m_work_queue, create_context_callback<
    InstanceWatcher<I>, &InstanceWatcher<I>::handle_break_instance_lock>(this));

  m_instance_lock->break_lock(m_instance_locker, true, ctx);
}

template <typename I>
void InstanceWatcher<I>::handle_break_instance_lock(int r) {
  dout(10) << "r=" << r << dendl;

  Mutex::Locker locker(m_lock);

  if (r < 0) {
    if (r != -ENOENT) {
      derr << "error breaking instance lock: " << cpp_strerror(r) << dendl;
    }
    remove_instance_object();
    return;
  }

  remove_instance_object();
}

template <typename I>
void InstanceWatcher<I>::suspend_notify_request(C_NotifyInstanceRequest *req) {
  dout(10) << req << dendl;

  ceph_assert(m_lock.is_locked());

  auto result = m_suspended_ops.insert(req).second;
  ceph_assert(result);
}

template <typename I>
bool InstanceWatcher<I>::unsuspend_notify_request(
  C_NotifyInstanceRequest *req) {
  dout(10) << req << dendl;

  ceph_assert(m_lock.is_locked());

  auto result = m_suspended_ops.erase(req);
  if (result == 0) {
    return false;
  }

  req->send();
  return true;
}

template <typename I>
void InstanceWatcher<I>::unsuspend_notify_requests() {
  dout(10) << dendl;

  ceph_assert(m_lock.is_locked());

  std::set<C_NotifyInstanceRequest *> suspended_ops;
  std::swap(m_suspended_ops, suspended_ops);

  for (auto op : suspended_ops) {
    op->send();
  }
}

template <typename I>
Context *InstanceWatcher<I>::prepare_request(const std::string &instance_id,
                                             uint64_t request_id,
                                             C_NotifyAck *on_notify_ack) {
  dout(10) << "instance_id=" << instance_id << ", request_id=" << request_id
           << dendl;

  Mutex::Locker locker(m_lock);

  Context *ctx = nullptr;
  Request request(instance_id, request_id);
  auto it = m_requests.find(request);

  if (it != m_requests.end()) {
    dout(10) << "duplicate for in-progress request" << dendl;
    delete it->on_notify_ack;
    m_requests.erase(it);
  } else {
    ctx = create_async_context_callback(
        m_work_queue, new FunctionContext(
            [this, instance_id, request_id] (int r) {
              complete_request(instance_id, request_id, r);
            }));
  }

  request.on_notify_ack = on_notify_ack;
  m_requests.insert(request);
  return ctx;
}

template <typename I>
void InstanceWatcher<I>::complete_request(const std::string &instance_id,
                                          uint64_t request_id, int r) {
  dout(10) << "instance_id=" << instance_id << ", request_id=" << request_id
           << dendl;

  C_NotifyAck *on_notify_ack;
  {
    Mutex::Locker locker(m_lock);
    Request request(instance_id, request_id);
    auto it = m_requests.find(request);
    ceph_assert(it != m_requests.end());
    on_notify_ack = it->on_notify_ack;
    m_requests.erase(it);
  }

  encode(NotifyAckPayload(instance_id, request_id, r), on_notify_ack->out);
  on_notify_ack->complete(0);
}

template <typename I>
void InstanceWatcher<I>::handle_notify(uint64_t notify_id, uint64_t handle,
                                       uint64_t notifier_id, bufferlist &bl) {
  dout(10) << "notify_id=" << notify_id << ", handle=" << handle << ", "
           << "notifier_id=" << notifier_id << dendl;

  auto ctx = new C_NotifyAck(this, notify_id, handle);

  NotifyMessage notify_message;
  try {
    auto iter = bl.cbegin();
    decode(notify_message, iter);
  } catch (const buffer::error &err) {
    derr << "error decoding image notification: " << err.what() << dendl;
    ctx->complete(0);
    return;
  }

  apply_visitor(HandlePayloadVisitor(this, stringify(notifier_id), ctx),
                notify_message.payload);
}

template <typename I>
void InstanceWatcher<I>::handle_image_acquire(
    const std::string &global_image_id, Context *on_finish) {
<<<<<<< HEAD
  dout(20) << "global_image_id=" << global_image_id << dendl;
=======
  dout(10) << "global_image_id=" << global_image_id << dendl;
>>>>>>> f8781be9

  auto ctx = new FunctionContext(
      [this, global_image_id, on_finish] (int r) {
        m_instance_replayer->acquire_image(this, global_image_id, on_finish);
        m_notify_op_tracker.finish_op();
      });

  m_notify_op_tracker.start_op();
  m_work_queue->queue(ctx, 0);
}

template <typename I>
void InstanceWatcher<I>::handle_image_release(
    const std::string &global_image_id, Context *on_finish) {
<<<<<<< HEAD
  dout(20) << "global_image_id=" << global_image_id << dendl;

  auto ctx = new FunctionContext(
      [this, global_image_id, on_finish] (int r) {
        m_instance_replayer->release_image(global_image_id, on_finish);
        m_notify_op_tracker.finish_op();
      });

  m_notify_op_tracker.start_op();
  m_work_queue->queue(ctx, 0);
}

template <typename I>
void InstanceWatcher<I>::handle_peer_image_removed(
    const std::string &global_image_id, const std::string &peer_mirror_uuid,
    Context *on_finish) {
  dout(20) << "global_image_id=" << global_image_id << ", "
           << "peer_mirror_uuid=" << peer_mirror_uuid << dendl;

  auto ctx = new FunctionContext(
=======
  dout(10) << "global_image_id=" << global_image_id << dendl;

  auto ctx = new FunctionContext(
      [this, global_image_id, on_finish] (int r) {
        m_instance_replayer->release_image(global_image_id, on_finish);
        m_notify_op_tracker.finish_op();
      });

  m_notify_op_tracker.start_op();
  m_work_queue->queue(ctx, 0);
}

template <typename I>
void InstanceWatcher<I>::handle_peer_image_removed(
    const std::string &global_image_id, const std::string &peer_mirror_uuid,
    Context *on_finish) {
  dout(10) << "global_image_id=" << global_image_id << ", "
           << "peer_mirror_uuid=" << peer_mirror_uuid << dendl;

  auto ctx = new FunctionContext(
>>>>>>> f8781be9
      [this, peer_mirror_uuid, global_image_id, on_finish] (int r) {
        m_instance_replayer->remove_peer_image(global_image_id,
                                               peer_mirror_uuid, on_finish);
        m_notify_op_tracker.finish_op();
      });

  m_notify_op_tracker.start_op();
  m_work_queue->queue(ctx, 0);
}

template <typename I>
void InstanceWatcher<I>::handle_sync_request(const std::string &instance_id,
                                             const std::string &sync_id,
                                             Context *on_finish) {
  dout(10) << "instance_id=" << instance_id << ", sync_id=" << sync_id << dendl;

  Mutex::Locker locker(m_lock);

  if (m_image_sync_throttler == nullptr) {
    dout(10) << "sync request for non-leader" << dendl;
    m_work_queue->queue(on_finish, -ESTALE);
    return;
  }

  Context *on_start = create_async_context_callback(
    m_work_queue, new FunctionContext(
      [this, instance_id, sync_id, on_finish] (int r) {
        dout(10) << "handle_sync_request: finish: instance_id=" << instance_id
                 << ", sync_id=" << sync_id << ", r=" << r << dendl;
        if (r == 0) {
          notify_sync_start(instance_id, sync_id);
        }
        if (r == -ENOENT) {
          r = 0;
        }
        on_finish->complete(r);
      }));
  m_image_sync_throttler->start_op(sync_id, on_start);
}

template <typename I>
void InstanceWatcher<I>::handle_sync_start(const std::string &instance_id,
                                           const std::string &sync_id,
                                           Context *on_finish) {
  dout(10) << "instance_id=" << instance_id << ", sync_id=" << sync_id << dendl;

  Mutex::Locker locker(m_lock);

  auto it = m_inflight_sync_reqs.find(sync_id);
  if (it == m_inflight_sync_reqs.end()) {
    dout(5) << "not found" << dendl;
    m_work_queue->queue(on_finish, 0);
    return;
  }

  auto sync_ctx = it->second;

  if (sync_ctx->on_complete != nullptr) {
    dout(5) << "duplicate request" << dendl;
    m_work_queue->queue(sync_ctx->on_complete, -ESTALE);
  }

  sync_ctx->on_complete = on_finish;
}

template <typename I>
void InstanceWatcher<I>::handle_payload(const std::string &instance_id,
                                        const ImageAcquirePayload &payload,
                                        C_NotifyAck *on_notify_ack) {
  dout(10) << "image_acquire: instance_id=" << instance_id << ", "
           << "request_id=" << payload.request_id << dendl;

  auto on_finish = prepare_request(instance_id, payload.request_id,
                                   on_notify_ack);
  if (on_finish != nullptr) {
    handle_image_acquire(payload.global_image_id, on_finish);
  }
}

template <typename I>
void InstanceWatcher<I>::handle_payload(const std::string &instance_id,
                                        const ImageReleasePayload &payload,
                                        C_NotifyAck *on_notify_ack) {
  dout(10) << "image_release: instance_id=" << instance_id << ", "
           << "request_id=" << payload.request_id << dendl;

  auto on_finish = prepare_request(instance_id, payload.request_id,
                                   on_notify_ack);
  if (on_finish != nullptr) {
    handle_image_release(payload.global_image_id, on_finish);
  }
}

template <typename I>
void InstanceWatcher<I>::handle_payload(const std::string &instance_id,
                                        const PeerImageRemovedPayload &payload,
                                        C_NotifyAck *on_notify_ack) {
  dout(10) << "remove_peer_image: instance_id=" << instance_id << ", "
           << "request_id=" << payload.request_id << dendl;

  auto on_finish = prepare_request(instance_id, payload.request_id,
                                   on_notify_ack);
  if (on_finish != nullptr) {
<<<<<<< HEAD
    handle_image_release(payload.global_image_id, on_finish);
  }
}

template <typename I>
void InstanceWatcher<I>::handle_payload(const std::string &instance_id,
                                        const PeerImageRemovedPayload &payload,
                                        C_NotifyAck *on_notify_ack) {
  dout(20) << "remove_peer_image: instance_id=" << instance_id << ", "
           << "request_id=" << payload.request_id << dendl;

  auto on_finish = prepare_request(instance_id, payload.request_id,
                                   on_notify_ack);
  if (on_finish != nullptr) {
=======
>>>>>>> f8781be9
    handle_peer_image_removed(payload.global_image_id, payload.peer_mirror_uuid,
                              on_finish);
  }
}

template <typename I>
void InstanceWatcher<I>::handle_payload(const std::string &instance_id,
                                        const SyncRequestPayload &payload,
                                        C_NotifyAck *on_notify_ack) {
  dout(10) << "sync_request: instance_id=" << instance_id << ", "
           << "request_id=" << payload.request_id << dendl;

  auto on_finish = prepare_request(instance_id, payload.request_id,
                                   on_notify_ack);
  if (on_finish == nullptr) {
    return;
  }

  handle_sync_request(instance_id, payload.sync_id, on_finish);
}

template <typename I>
void InstanceWatcher<I>::handle_payload(const std::string &instance_id,
                                        const SyncStartPayload &payload,
                                        C_NotifyAck *on_notify_ack) {
  dout(10) << "sync_start: instance_id=" << instance_id << ", "
           << "request_id=" << payload.request_id << dendl;

  auto on_finish = prepare_request(instance_id, payload.request_id,
                                   on_notify_ack);
  if (on_finish == nullptr) {
    return;
  }

  handle_sync_start(instance_id, payload.sync_id, on_finish);
}

template <typename I>
void InstanceWatcher<I>::handle_payload(const std::string &instance_id,
                                        const UnknownPayload &payload,
                                        C_NotifyAck *on_notify_ack) {
  dout(5) << "unknown: instance_id=" << instance_id << dendl;

  on_notify_ack->complete(0);
}

} // namespace mirror
} // namespace rbd

template class rbd::mirror::InstanceWatcher<librbd::ImageCtx>;<|MERGE_RESOLUTION|>--- conflicted
+++ resolved
@@ -156,11 +156,7 @@
       }
     }
 
-<<<<<<< HEAD
-    dout(20) << "C_NotifyInstanceRequest: " << this << " " << __func__
-=======
     dout(10) << "C_NotifyInstanceRequest: " << this << " " << __func__
->>>>>>> f8781be9
              << ": sending to " << instance_id << dendl;
     notifier->notify(bl, &response, this);
   }
@@ -331,11 +327,7 @@
     m_lock(unique_lock_name("rbd::mirror::InstanceWatcher::m_lock", this)),
     m_instance_lock(librbd::ManagedLock<I>::create(
       m_ioctx, m_work_queue, m_oid, this, librbd::managed_lock::EXCLUSIVE, true,
-<<<<<<< HEAD
-      m_cct->_conf->get_val<int64_t>("rbd_blacklist_expire_seconds"))) {
-=======
       m_cct->_conf.get_val<uint64_t>("rbd_blacklist_expire_seconds"))) {
->>>>>>> f8781be9
 }
 
 template <typename I>
@@ -407,104 +399,49 @@
 void InstanceWatcher<I>::notify_image_acquire(
     const std::string &instance_id, const std::string &global_image_id,
     Context *on_notify_ack) {
-<<<<<<< HEAD
-  dout(20) << "instance_id=" << instance_id << ", global_image_id="
-=======
   dout(10) << "instance_id=" << instance_id << ", global_image_id="
->>>>>>> f8781be9
            << global_image_id << dendl;
 
   Mutex::Locker locker(m_lock);
 
   ceph_assert(m_on_finish == nullptr);
 
-<<<<<<< HEAD
-  if (instance_id == m_instance_id) {
-    handle_image_acquire(global_image_id, on_notify_ack);
-  } else {
-    uint64_t request_id = ++m_request_seq;
-    bufferlist bl;
-    ::encode(NotifyMessage{ImageAcquirePayload{request_id, global_image_id}},
-             bl);
-    auto req = new C_NotifyInstanceRequest(this, instance_id, request_id,
-                                           std::move(bl), on_notify_ack);
-    req->send();
-  }
-=======
   uint64_t request_id = ++m_request_seq;
   bufferlist bl;
   encode(NotifyMessage{ImageAcquirePayload{request_id, global_image_id}}, bl);
   auto req = new C_NotifyInstanceRequest(this, instance_id, request_id,
                                          std::move(bl), on_notify_ack);
   req->send();
->>>>>>> f8781be9
 }
 
 template <typename I>
 void InstanceWatcher<I>::notify_image_release(
     const std::string &instance_id, const std::string &global_image_id,
     Context *on_notify_ack) {
-<<<<<<< HEAD
-  dout(20) << "instance_id=" << instance_id << ", global_image_id="
-=======
   dout(10) << "instance_id=" << instance_id << ", global_image_id="
->>>>>>> f8781be9
            << global_image_id << dendl;
 
   Mutex::Locker locker(m_lock);
 
   ceph_assert(m_on_finish == nullptr);
 
-<<<<<<< HEAD
-  if (instance_id == m_instance_id) {
-    handle_image_release(global_image_id, on_notify_ack);
-  } else {
-    uint64_t request_id = ++m_request_seq;
-    bufferlist bl;
-    ::encode(NotifyMessage{ImageReleasePayload{request_id, global_image_id}},
-             bl);
-    auto req = new C_NotifyInstanceRequest(this, instance_id, request_id,
-                                           std::move(bl), on_notify_ack);
-    req->send();
-  }
-=======
   uint64_t request_id = ++m_request_seq;
   bufferlist bl;
   encode(NotifyMessage{ImageReleasePayload{request_id, global_image_id}}, bl);
   auto req = new C_NotifyInstanceRequest(this, instance_id, request_id,
                                          std::move(bl), on_notify_ack);
   req->send();
->>>>>>> f8781be9
 }
 
 template <typename I>
 void InstanceWatcher<I>::notify_peer_image_removed(
     const std::string &instance_id, const std::string &global_image_id,
     const std::string &peer_mirror_uuid, Context *on_notify_ack) {
-<<<<<<< HEAD
-  dout(20) << "instance_id=" << instance_id << ", "
-=======
   dout(10) << "instance_id=" << instance_id << ", "
->>>>>>> f8781be9
            << "global_image_id=" << global_image_id << ", "
            << "peer_mirror_uuid=" << peer_mirror_uuid << dendl;
 
   Mutex::Locker locker(m_lock);
-<<<<<<< HEAD
-  assert(m_on_finish == nullptr);
-
-  if (instance_id == m_instance_id) {
-    handle_peer_image_removed(global_image_id, peer_mirror_uuid, on_notify_ack);
-  } else {
-    uint64_t request_id = ++m_request_seq;
-    bufferlist bl;
-    ::encode(NotifyMessage{PeerImageRemovedPayload{request_id, global_image_id,
-                                                   peer_mirror_uuid}}, bl);
-    auto req = new C_NotifyInstanceRequest(this, instance_id, request_id,
-                                           std::move(bl), on_notify_ack);
-    req->send();
-  }
-=======
   ceph_assert(m_on_finish == nullptr);
 
   uint64_t request_id = ++m_request_seq;
@@ -514,7 +451,6 @@
   auto req = new C_NotifyInstanceRequest(this, instance_id, request_id,
                                          std::move(bl), on_notify_ack);
   req->send();
->>>>>>> f8781be9
 }
 
 template <typename I>
@@ -596,11 +532,7 @@
 void InstanceWatcher<I>::notify_sync_complete(const Mutex&,
                                               const std::string &sync_id) {
   dout(10) << "sync_id=" << sync_id << dendl;
-<<<<<<< HEAD
-  assert(m_lock.is_locked());
-=======
-  ceph_assert(m_lock.is_locked());
->>>>>>> f8781be9
+  ceph_assert(m_lock.is_locked());
 
   auto it = m_inflight_sync_reqs.find(sync_id);
   ceph_assert(it != m_inflight_sync_reqs.end());
@@ -620,13 +552,8 @@
   Context *on_start = nullptr;
   {
     Mutex::Locker locker(m_lock);
-<<<<<<< HEAD
-    assert(sync_ctx->req != nullptr);
-    assert(sync_ctx->on_start != nullptr);
-=======
     ceph_assert(sync_ctx->req != nullptr);
     ceph_assert(sync_ctx->on_start != nullptr);
->>>>>>> f8781be9
 
     if (sync_ctx->req->canceling) {
       r = -ECANCELED;
@@ -1182,11 +1109,7 @@
 template <typename I>
 void InstanceWatcher<I>::handle_image_acquire(
     const std::string &global_image_id, Context *on_finish) {
-<<<<<<< HEAD
-  dout(20) << "global_image_id=" << global_image_id << dendl;
-=======
   dout(10) << "global_image_id=" << global_image_id << dendl;
->>>>>>> f8781be9
 
   auto ctx = new FunctionContext(
       [this, global_image_id, on_finish] (int r) {
@@ -1201,8 +1124,7 @@
 template <typename I>
 void InstanceWatcher<I>::handle_image_release(
     const std::string &global_image_id, Context *on_finish) {
-<<<<<<< HEAD
-  dout(20) << "global_image_id=" << global_image_id << dendl;
+  dout(10) << "global_image_id=" << global_image_id << dendl;
 
   auto ctx = new FunctionContext(
       [this, global_image_id, on_finish] (int r) {
@@ -1218,32 +1140,10 @@
 void InstanceWatcher<I>::handle_peer_image_removed(
     const std::string &global_image_id, const std::string &peer_mirror_uuid,
     Context *on_finish) {
-  dout(20) << "global_image_id=" << global_image_id << ", "
-           << "peer_mirror_uuid=" << peer_mirror_uuid << dendl;
-
-  auto ctx = new FunctionContext(
-=======
-  dout(10) << "global_image_id=" << global_image_id << dendl;
-
-  auto ctx = new FunctionContext(
-      [this, global_image_id, on_finish] (int r) {
-        m_instance_replayer->release_image(global_image_id, on_finish);
-        m_notify_op_tracker.finish_op();
-      });
-
-  m_notify_op_tracker.start_op();
-  m_work_queue->queue(ctx, 0);
-}
-
-template <typename I>
-void InstanceWatcher<I>::handle_peer_image_removed(
-    const std::string &global_image_id, const std::string &peer_mirror_uuid,
-    Context *on_finish) {
   dout(10) << "global_image_id=" << global_image_id << ", "
            << "peer_mirror_uuid=" << peer_mirror_uuid << dendl;
 
   auto ctx = new FunctionContext(
->>>>>>> f8781be9
       [this, peer_mirror_uuid, global_image_id, on_finish] (int r) {
         m_instance_replayer->remove_peer_image(global_image_id,
                                                peer_mirror_uuid, on_finish);
@@ -1347,23 +1247,6 @@
   auto on_finish = prepare_request(instance_id, payload.request_id,
                                    on_notify_ack);
   if (on_finish != nullptr) {
-<<<<<<< HEAD
-    handle_image_release(payload.global_image_id, on_finish);
-  }
-}
-
-template <typename I>
-void InstanceWatcher<I>::handle_payload(const std::string &instance_id,
-                                        const PeerImageRemovedPayload &payload,
-                                        C_NotifyAck *on_notify_ack) {
-  dout(20) << "remove_peer_image: instance_id=" << instance_id << ", "
-           << "request_id=" << payload.request_id << dendl;
-
-  auto on_finish = prepare_request(instance_id, payload.request_id,
-                                   on_notify_ack);
-  if (on_finish != nullptr) {
-=======
->>>>>>> f8781be9
     handle_peer_image_removed(payload.global_image_id, payload.peer_mirror_uuid,
                               on_finish);
   }
