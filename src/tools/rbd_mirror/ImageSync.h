--- conflicted
+++ resolved
@@ -84,17 +84,7 @@
    * FLUSH_SYNC_POINT                     .
    *    |                                 . (image sync canceled)
    *    v                                 .
-<<<<<<< HEAD
-   * REFRESH_OBJECT_MAP (skip if object   .
-   *    |                map disabled)    .
-   *    v                                 .
-   * PRUNE_SYNC_POINTS                    . (image sync canceled)
-=======
    * PRUNE_SYNC_POINTS                    .
->>>>>>> 3ad2dfa4
-   *    |                                 .
-   *    v                                 .
-   * COPY_METADATA                        .
    *    |                                 .
    *    v                                 .
    * <finish> < . . . . . . . . . . . . . .
@@ -159,9 +149,6 @@
   void send_prune_sync_points();
   void handle_prune_sync_points(int r);
 
-  void send_copy_metadata();
-  void handle_copy_metadata(int r);
-
   void update_progress(const std::string &description);
 };
 
