// -*- mode:C++; tab-width:8; c-basic-offset:2; indent-tabs-mode:t -*-
// vim: ts=8 sw=2 smarttab

#include "ClusterWatcher.h"
#include "include/stringify.h"
#include "common/ceph_json.h"
#include "common/debug.h"
#include "common/errno.h"
#include "cls/rbd/cls_rbd_client.h"
#include "librbd/internal.h"
#include "librbd/api/Mirror.h"
#include "tools/rbd_mirror/ServiceDaemon.h"

#define dout_context g_ceph_context
#define dout_subsys ceph_subsys_rbd_mirror
#undef dout_prefix
#define dout_prefix *_dout << "rbd::mirror::ClusterWatcher:" << this << " " \
                           << __func__ << ": "

using std::list;
using std::map;
using std::set;
using std::string;
using std::unique_ptr;
using std::vector;

using librados::Rados;
using librados::IoCtx;

namespace rbd {
namespace mirror {

ClusterWatcher::ClusterWatcher(RadosRef cluster, Mutex &lock,
                               ServiceDaemon<librbd::ImageCtx>* service_daemon)
  : m_cluster(cluster), m_lock(lock), m_service_daemon(service_daemon)
{
}

const ClusterWatcher::PoolPeers& ClusterWatcher::get_pool_peers() const
{
  ceph_assert(m_lock.is_locked());
  return m_pool_peers;
}

void ClusterWatcher::refresh_pools()
{
  dout(20) << "enter" << dendl;

  PoolPeers pool_peers;
  read_pool_peers(&pool_peers);

  Mutex::Locker l(m_lock);
  m_pool_peers = pool_peers;
  // TODO: perhaps use a workqueue instead, once we get notifications
  // about config changes for existing pools
}

void ClusterWatcher::read_pool_peers(PoolPeers *pool_peers)
{
  int r = m_cluster->wait_for_latest_osdmap();
  if (r < 0) {
    derr << "error waiting for OSD map: " << cpp_strerror(r) << dendl;
    return;
  }

  list<pair<int64_t, string> > pools;
  r = m_cluster->pool_list2(pools);
  if (r < 0) {
    derr << "error listing pools: " << cpp_strerror(r) << dendl;
    return;
  }

  std::set<int64_t> service_pool_ids;
  for (auto& kv : pools) {
    int64_t pool_id = kv.first;
    auto& pool_name = kv.second;
    int64_t base_tier;
    r = m_cluster->pool_get_base_tier(pool_id, &base_tier);
    if (r == -ENOENT) {
      dout(10) << "pool " << pool_name << " no longer exists" << dendl;
      continue;
    } else if (r < 0) {
      derr << "Error retrieving base tier for pool " << pool_name << dendl;
      continue;
    }
    if (pool_id != base_tier) {
      // pool is a cache; skip it
      continue;
    }

    IoCtx ioctx;
    r = m_cluster->ioctx_create2(pool_id, ioctx);
    if (r == -ENOENT) {
      dout(10) << "pool " << pool_id << " no longer exists" << dendl;
      continue;
    } else if (r < 0) {
      derr << "Error accessing pool " << pool_name << cpp_strerror(r) << dendl;
      continue;
    }

    cls::rbd::MirrorMode mirror_mode_internal;
    r = librbd::cls_client::mirror_mode_get(&ioctx, &mirror_mode_internal);
    if (r == 0 && mirror_mode_internal == cls::rbd::MIRROR_MODE_DISABLED) {
      dout(10) << "mirroring is disabled for pool " << pool_name << dendl;
      continue;
    }

    service_pool_ids.insert(pool_id);
    if (m_service_pools.find(pool_id) == m_service_pools.end()) {
      m_service_pools[pool_id] = {};
      m_service_daemon->add_pool(pool_id, pool_name);
    }

    if (r == -EPERM) {
      dout(10) << "access denied querying pool " << pool_name << dendl;
      m_service_pools[pool_id] = m_service_daemon->add_or_update_callout(
        pool_id, m_service_pools[pool_id],
        service_daemon::CALLOUT_LEVEL_WARNING, "access denied");
      continue;
    } else if (r < 0) {
      derr << "could not tell whether mirroring was enabled for " << pool_name
	   << " : " << cpp_strerror(r) << dendl;
      m_service_pools[pool_id] = m_service_daemon->add_or_update_callout(
        pool_id, m_service_pools[pool_id],
        service_daemon::CALLOUT_LEVEL_WARNING, "mirroring mode query failed");
      continue;
    }

    vector<librbd::mirror_peer_t> configs;
    r = librbd::api::Mirror<>::peer_list(ioctx, &configs);
    if (r < 0) {
      derr << "error reading mirroring config for pool " << pool_name
	   << cpp_strerror(r) << dendl;
      m_service_pools[pool_id] = m_service_daemon->add_or_update_callout(
        pool_id, m_service_pools[pool_id],
        service_daemon::CALLOUT_LEVEL_ERROR, "mirroring peer list failed");
      continue;
    }

<<<<<<< HEAD
=======
    std::vector<PeerSpec> peers{configs.begin(), configs.end()};
    for (auto& peer : peers) {
      r = resolve_peer_config_keys(pool_id, pool_name, &peer);
      if (r < 0) {
        break;
      }
    }

>>>>>>> f8781be9
    if (m_service_pools[pool_id] != service_daemon::CALLOUT_ID_NONE) {
      m_service_daemon->remove_callout(pool_id, m_service_pools[pool_id]);
      m_service_pools[pool_id] = service_daemon::CALLOUT_ID_NONE;
    }

<<<<<<< HEAD
    pool_peers->insert({pool_id, Peers{configs.begin(), configs.end()}});
    pool_names->insert(pool_name);
  }

  for (auto it = m_service_pools.begin(); it != m_service_pools.end(); ) {
    auto current_it(it++);
    if (service_pool_ids.find(current_it->first) == service_pool_ids.end()) {
      m_service_daemon->remove_pool(current_it->first);
      m_service_pools.erase(current_it->first);
    }
  }
=======
    pool_peers->emplace(pool_id, Peers{peers.begin(), peers.end()});
  }

  for (auto it = m_service_pools.begin(); it != m_service_pools.end(); ) {
    auto current_it(it++);
    if (service_pool_ids.find(current_it->first) == service_pool_ids.end()) {
      m_service_daemon->remove_pool(current_it->first);
      m_service_pools.erase(current_it->first);
    }
  }
}

int ClusterWatcher::resolve_peer_config_keys(int64_t pool_id,
                                             const std::string& pool_name,
                                             PeerSpec* peer) {
  dout(10) << "retrieving config-key: pool_id=" << pool_id << ", "
           << "pool_name=" << pool_name << ", "
           << "peer_uuid=" << peer->uuid << dendl;

  std::string cmd =
    "{"
      "\"prefix\": \"config-key get\", "
      "\"key\": \"" RBD_MIRROR_PEER_CONFIG_KEY_PREFIX + stringify(pool_id) +
        "/" + peer->uuid + "\""
    "}";

  bufferlist in_bl;
  bufferlist out_bl;
  int r = m_cluster->mon_command(cmd, in_bl, &out_bl, nullptr);
  if (r == -ENOENT || out_bl.length() == 0) {
    return 0;
  } else if (r < 0) {
    derr << "error reading mirroring peer config for pool " << pool_name << ": "
         << cpp_strerror(r) << dendl;
    m_service_pools[pool_id] = m_service_daemon->add_or_update_callout(
      pool_id, m_service_pools[pool_id],
      service_daemon::CALLOUT_LEVEL_WARNING,
      "mirroring peer config-key query failed");
    return r;
  }

  bool json_valid = false;
  json_spirit::mValue json_root;
  if(json_spirit::read(out_bl.to_str(), json_root)) {
    try {
      auto& json_obj = json_root.get_obj();
      if (json_obj.count("mon_host")) {
        peer->mon_host = json_obj["mon_host"].get_str();
      }
      if (json_obj.count("key")) {
        peer->key = json_obj["key"].get_str();
      }
      json_valid = true;
    } catch (std::runtime_error&) {
    }
  }

  if (!json_valid) {
    derr << "error parsing mirroring peer config for pool " << pool_name << ", "
         << "peer " << peer->uuid << dendl;
    m_service_pools[pool_id] = m_service_daemon->add_or_update_callout(
      pool_id, m_service_pools[pool_id],
      service_daemon::CALLOUT_LEVEL_WARNING,
      "mirroring peer config-key decode failed");
  }

  return 0;
>>>>>>> f8781be9
}

} // namespace mirror
} // namespace rbd<|MERGE_RESOLUTION|>--- conflicted
+++ resolved
@@ -137,8 +137,6 @@
       continue;
     }
 
-<<<<<<< HEAD
-=======
     std::vector<PeerSpec> peers{configs.begin(), configs.end()};
     for (auto& peer : peers) {
       r = resolve_peer_config_keys(pool_id, pool_name, &peer);
@@ -147,25 +145,11 @@
       }
     }
 
->>>>>>> f8781be9
     if (m_service_pools[pool_id] != service_daemon::CALLOUT_ID_NONE) {
       m_service_daemon->remove_callout(pool_id, m_service_pools[pool_id]);
       m_service_pools[pool_id] = service_daemon::CALLOUT_ID_NONE;
     }
 
-<<<<<<< HEAD
-    pool_peers->insert({pool_id, Peers{configs.begin(), configs.end()}});
-    pool_names->insert(pool_name);
-  }
-
-  for (auto it = m_service_pools.begin(); it != m_service_pools.end(); ) {
-    auto current_it(it++);
-    if (service_pool_ids.find(current_it->first) == service_pool_ids.end()) {
-      m_service_daemon->remove_pool(current_it->first);
-      m_service_pools.erase(current_it->first);
-    }
-  }
-=======
     pool_peers->emplace(pool_id, Peers{peers.begin(), peers.end()});
   }
 
@@ -233,7 +217,6 @@
   }
 
   return 0;
->>>>>>> f8781be9
 }
 
 } // namespace mirror
