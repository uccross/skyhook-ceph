// -*- mode:C++; tab-width:8; c-basic-offset:2; indent-tabs-mode:t -*-
// vim: ts=8 sw=2 smarttab

#include "Types.h"
#include "include/ceph_assert.h"
#include "include/stringify.h"
#include "common/Formatter.h"

namespace rbd {
namespace mirror {
namespace instance_watcher {

namespace {

class EncodePayloadVisitor : public boost::static_visitor<void> {
public:
  explicit EncodePayloadVisitor(bufferlist &bl) : m_bl(bl) {}

  template <typename Payload>
  inline void operator()(const Payload &payload) const {
    using ceph::encode;
    encode(static_cast<uint32_t>(Payload::NOTIFY_OP), m_bl);
    payload.encode(m_bl);
  }

private:
  bufferlist &m_bl;
};

class DecodePayloadVisitor : public boost::static_visitor<void> {
public:
  DecodePayloadVisitor(__u8 version, bufferlist::const_iterator &iter)
    : m_version(version), m_iter(iter) {}

  template <typename Payload>
  inline void operator()(Payload &payload) const {
    payload.decode(m_version, m_iter);
  }

private:
  __u8 m_version;
  bufferlist::const_iterator &m_iter;
};

class DumpPayloadVisitor : public boost::static_visitor<void> {
public:
  explicit DumpPayloadVisitor(Formatter *formatter) : m_formatter(formatter) {}

  template <typename Payload>
  inline void operator()(const Payload &payload) const {
    NotifyOp notify_op = Payload::NOTIFY_OP;
    m_formatter->dump_string("notify_op", stringify(notify_op));
    payload.dump(m_formatter);
  }

private:
  ceph::Formatter *m_formatter;
};

} // anonymous namespace

void PayloadBase::encode(bufferlist &bl) const {
  using ceph::encode;
  encode(request_id, bl);
}

void PayloadBase::decode(__u8 version, bufferlist::const_iterator &iter) {
  using ceph::decode;
  decode(request_id, iter);
}

void PayloadBase::dump(Formatter *f) const {
  f->dump_unsigned("request_id", request_id);
}

void ImagePayloadBase::encode(bufferlist &bl) const {
  using ceph::encode;
  PayloadBase::encode(bl);
<<<<<<< HEAD
  ::encode(global_image_id, bl);
=======
  encode(global_image_id, bl);
>>>>>>> 3ad2dfa4
}

void ImagePayloadBase::decode(__u8 version, bufferlist::const_iterator &iter) {
  using ceph::decode;
  PayloadBase::decode(version, iter);
<<<<<<< HEAD
  ::decode(global_image_id, iter);
=======
  decode(global_image_id, iter);
>>>>>>> 3ad2dfa4
}

void ImagePayloadBase::dump(Formatter *f) const {
  PayloadBase::dump(f);
  f->dump_string("global_image_id", global_image_id);
}

void PeerImageRemovedPayload::encode(bufferlist &bl) const {
<<<<<<< HEAD
  PayloadBase::encode(bl);
  ::encode(global_image_id, bl);
  ::encode(peer_mirror_uuid, bl);
}

void PeerImageRemovedPayload::decode(__u8 version, bufferlist::iterator &iter) {
  PayloadBase::decode(version, iter);
  ::decode(global_image_id, iter);
  ::decode(peer_mirror_uuid, iter);
=======
  using ceph::encode;
  PayloadBase::encode(bl);
  encode(global_image_id, bl);
  encode(peer_mirror_uuid, bl);
}

void PeerImageRemovedPayload::decode(__u8 version, bufferlist::const_iterator &iter) {
  using ceph::decode;
  PayloadBase::decode(version, iter);
  decode(global_image_id, iter);
  decode(peer_mirror_uuid, iter);
>>>>>>> 3ad2dfa4
}

void PeerImageRemovedPayload::dump(Formatter *f) const {
  PayloadBase::dump(f);
  f->dump_string("global_image_id", global_image_id);
  f->dump_string("peer_mirror_uuid", peer_mirror_uuid);
}

void SyncPayloadBase::encode(bufferlist &bl) const {
  using ceph::encode;
  PayloadBase::encode(bl);
  encode(sync_id, bl);
}

void SyncPayloadBase::decode(__u8 version, bufferlist::const_iterator &iter) {
  using ceph::decode;
  PayloadBase::decode(version, iter);
  decode(sync_id, iter);
}

void SyncPayloadBase::dump(Formatter *f) const {
  PayloadBase::dump(f);
  f->dump_string("sync_id", sync_id);
}

void UnknownPayload::encode(bufferlist &bl) const {
  ceph_abort();
}

void UnknownPayload::decode(__u8 version, bufferlist::const_iterator &iter) {
}

void UnknownPayload::dump(Formatter *f) const {
}

void NotifyMessage::encode(bufferlist& bl) const {
  ENCODE_START(2, 2, bl);
  boost::apply_visitor(EncodePayloadVisitor(bl), payload);
  ENCODE_FINISH(bl);
}

<<<<<<< HEAD
void NotifyMessage::decode(bufferlist::iterator& iter) {
=======
void NotifyMessage::decode(bufferlist::const_iterator& iter) {
>>>>>>> 3ad2dfa4
  DECODE_START(2, iter);

  uint32_t notify_op;
  decode(notify_op, iter);

  // select the correct payload variant based upon the encoded op
  switch (notify_op) {
  case NOTIFY_OP_IMAGE_ACQUIRE:
    payload = ImageAcquirePayload();
    break;
  case NOTIFY_OP_IMAGE_RELEASE:
    payload = ImageReleasePayload();
    break;
  case NOTIFY_OP_PEER_IMAGE_REMOVED:
    payload = PeerImageRemovedPayload();
    break;
  case NOTIFY_OP_SYNC_REQUEST:
    payload = SyncRequestPayload();
    break;
  case NOTIFY_OP_SYNC_START:
    payload = SyncStartPayload();
    break;
  default:
    payload = UnknownPayload();
    break;
  }

  apply_visitor(DecodePayloadVisitor(struct_v, iter), payload);
  DECODE_FINISH(iter);
}

void NotifyMessage::dump(Formatter *f) const {
  apply_visitor(DumpPayloadVisitor(f), payload);
}

void NotifyMessage::generate_test_instances(std::list<NotifyMessage *> &o) {
  o.push_back(new NotifyMessage(ImageAcquirePayload()));
  o.push_back(new NotifyMessage(ImageAcquirePayload(1, "gid")));

  o.push_back(new NotifyMessage(ImageReleasePayload()));
  o.push_back(new NotifyMessage(ImageReleasePayload(1, "gid")));

  o.push_back(new NotifyMessage(PeerImageRemovedPayload()));
  o.push_back(new NotifyMessage(PeerImageRemovedPayload(1, "gid", "uuid")));

  o.push_back(new NotifyMessage(SyncRequestPayload()));
  o.push_back(new NotifyMessage(SyncRequestPayload(1, "sync_id")));

  o.push_back(new NotifyMessage(SyncStartPayload()));
  o.push_back(new NotifyMessage(SyncStartPayload(1, "sync_id")));
}

std::ostream &operator<<(std::ostream &out, const NotifyOp &op) {
  switch (op) {
  case NOTIFY_OP_IMAGE_ACQUIRE:
    out << "ImageAcquire";
    break;
  case NOTIFY_OP_IMAGE_RELEASE:
    out << "ImageRelease";
    break;
  case NOTIFY_OP_PEER_IMAGE_REMOVED:
    out << "PeerImageRemoved";
    break;
  case NOTIFY_OP_SYNC_REQUEST:
    out << "SyncRequest";
    break;
  case NOTIFY_OP_SYNC_START:
    out << "SyncStart";
    break;
  default:
    out << "Unknown (" << static_cast<uint32_t>(op) << ")";
    break;
  }
  return out;
}

void NotifyAckPayload::encode(bufferlist &bl) const {
  using ceph::encode;
  encode(instance_id, bl);
  encode(request_id, bl);
  encode(ret_val, bl);
}

void NotifyAckPayload::decode(bufferlist::const_iterator &iter) {
  using ceph::decode;
  decode(instance_id, iter);
  decode(request_id, iter);
  decode(ret_val, iter);
}

void NotifyAckPayload::dump(Formatter *f) const {
  f->dump_string("instance_id", instance_id);
  f->dump_unsigned("request_id", request_id);
  f->dump_int("request_id", ret_val);
}

} // namespace instance_watcher
} // namespace mirror
} // namespace rbd<|MERGE_RESOLUTION|>--- conflicted
+++ resolved
@@ -76,21 +76,13 @@
 void ImagePayloadBase::encode(bufferlist &bl) const {
   using ceph::encode;
   PayloadBase::encode(bl);
-<<<<<<< HEAD
-  ::encode(global_image_id, bl);
-=======
   encode(global_image_id, bl);
->>>>>>> 3ad2dfa4
 }
 
 void ImagePayloadBase::decode(__u8 version, bufferlist::const_iterator &iter) {
   using ceph::decode;
   PayloadBase::decode(version, iter);
-<<<<<<< HEAD
-  ::decode(global_image_id, iter);
-=======
   decode(global_image_id, iter);
->>>>>>> 3ad2dfa4
 }
 
 void ImagePayloadBase::dump(Formatter *f) const {
@@ -99,17 +91,6 @@
 }
 
 void PeerImageRemovedPayload::encode(bufferlist &bl) const {
-<<<<<<< HEAD
-  PayloadBase::encode(bl);
-  ::encode(global_image_id, bl);
-  ::encode(peer_mirror_uuid, bl);
-}
-
-void PeerImageRemovedPayload::decode(__u8 version, bufferlist::iterator &iter) {
-  PayloadBase::decode(version, iter);
-  ::decode(global_image_id, iter);
-  ::decode(peer_mirror_uuid, iter);
-=======
   using ceph::encode;
   PayloadBase::encode(bl);
   encode(global_image_id, bl);
@@ -121,7 +102,6 @@
   PayloadBase::decode(version, iter);
   decode(global_image_id, iter);
   decode(peer_mirror_uuid, iter);
->>>>>>> 3ad2dfa4
 }
 
 void PeerImageRemovedPayload::dump(Formatter *f) const {
@@ -163,11 +143,7 @@
   ENCODE_FINISH(bl);
 }
 
-<<<<<<< HEAD
-void NotifyMessage::decode(bufferlist::iterator& iter) {
-=======
 void NotifyMessage::decode(bufferlist::const_iterator& iter) {
->>>>>>> 3ad2dfa4
   DECODE_START(2, iter);
 
   uint32_t notify_op;
