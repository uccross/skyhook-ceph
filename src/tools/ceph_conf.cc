--- conflicted
+++ resolved
@@ -144,21 +144,13 @@
 static int dump_all(const string& format)
 {
   if (format == "" || format == "plain") {
-<<<<<<< HEAD
-    g_conf->show_config(std::cout);
-=======
     g_conf().show_config(std::cout);
->>>>>>> f8781be9
     return 0;
   } else {
     unique_ptr<Formatter> f(Formatter::create(format));
     if (f) {
       f->open_object_section("ceph-conf");
-<<<<<<< HEAD
-      g_conf->show_config(f.get());
-=======
       g_conf().show_config(f.get());
->>>>>>> f8781be9
       f->close_section();
       f->flush(std::cout);
       return 0;
