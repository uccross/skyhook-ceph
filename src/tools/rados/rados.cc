// -*- mode:C++; tab-width:8; c-basic-offset:2; indent-tabs-mode:t -*-
// vim: ts=8 sw=2 smarttab
/*
 * Ceph - scalable distributed file system
 *
 * Copyright (C) 2004-2006 Sage Weil <sage@newdream.net>
 *
 * This is free software; you can redistribute it and/or
 * modify it under the terms of the GNU Lesser General Public
 * License version 2.1, as published by the Free Software
 * Foundation.  See file COPYING.
 *
 */

#include "include/types.h"

#include "include/rados/buffer.h"
#include "include/rados/librados.hpp"
#include "include/rados/rados_types.hpp"

#include "acconfig.h"
#ifdef WITH_LIBRADOSSTRIPER
 #include "include/radosstriper/libradosstriper.hpp"
 using namespace libradosstriper;
#endif

#include "common/config.h"
#include "common/ceph_argparse.h"
#include "global/global_init.h"
#include "common/Cond.h"
#include "common/debug.h"
#include "common/errno.h"
#include "common/Formatter.h"
#include "common/obj_bencher.h"
#include "common/TextTable.h"
#include "include/stringify.h"
#include "mds/inode_backtrace.h"
#include "include/random.h"
#include <iostream>
#include <fstream>

#include <stdlib.h>
#include <time.h>
#include <sstream>
#include <errno.h>
#include <dirent.h>
#include <stdexcept>
#include <climits>
#include <locale>
#include <memory>

#include "cls/lock/cls_lock_client.h"
#include "include/compat.h"
#include "include/util.h"
#include "common/hobject.h"

#include "PoolDump.h"
#include "RadosImport.h"

#include "osd/ECUtil.h"

using namespace librados;
using ceph::util::generate_random_number;

// two steps seem to be necessary to do this right
#define STR(x) _STR(x)
#define _STR(x) #x

void usage(ostream& out)
{
  out <<					\
"usage: rados [options] [commands]\n"
"POOL COMMANDS\n"
"   lspools                          list pools\n"
"   cppool <pool-name> <dest-pool>   copy content of a pool\n"
"   purge <pool-name> --yes-i-really-really-mean-it\n"
"                                    remove all objects from pool <pool-name> without removing it\n"
"   df                               show per-pool and total usage\n"
"   ls                               list objects in pool\n\n"
"\n"
"POOL SNAP COMMANDS\n"
"   lssnap                           list snaps\n"
"   mksnap <snap-name>               create snap <snap-name>\n"
"   rmsnap <snap-name>               remove snap <snap-name>\n"
"\n"
"OBJECT COMMANDS\n"
"   get <obj-name> <outfile>         fetch object\n"
"   put <obj-name> <infile> [--offset offset]\n"
"                                    write object with start offset (default:0)\n"
"   append <obj-name> <infile>       append object\n"
"   truncate <obj-name> length       truncate object\n"
"   create <obj-name>                create object\n"
"   rm <obj-name> ...[--force-full]  [force no matter full or not]remove object(s)\n"
"   cp <obj-name> [target-obj]       copy object\n"
"   listxattr <obj-name>\n"
"   getxattr <obj-name> attr\n"
"   setxattr <obj-name> attr val\n"
"   rmxattr <obj-name> attr\n"
"   stat <obj-name>                  stat the named object\n"
<<<<<<< HEAD
=======
"   stat2 <obj-name>                 stat2 the named object (with high precision time)\n"
"   touch <obj-name> [timestamp]     change the named object modification time\n"
>>>>>>> 3ad2dfa4
"   mapext <obj-name>\n"
"   rollback <obj-name> <snap-name>  roll back object to snap <snap-name>\n"
"\n"
"   listsnaps <obj-name>             list the snapshots of this object\n"
"   bench <seconds> write|seq|rand [-t concurrent_operations] [--no-cleanup] [--run-name run_name] [--no-hints] [--reuse-bench]\n"
"                                    default is 16 concurrent IOs and 4 MB ops\n"
"                                    default is to clean up after write benchmark\n"
"                                    default run-name is 'benchmark_last_metadata'\n"
"   cleanup [--run-name run_name] [--prefix prefix]\n"
"                                    clean up a previous benchmark operation\n"
"                                    default run-name is 'benchmark_last_metadata'\n"
"   load-gen [options]               generate load on the cluster\n"
"   listomapkeys <obj-name>          list the keys in the object map\n"
"   listomapvals <obj-name>          list the keys and vals in the object map \n"
"   getomapval <obj-name> <key> [file] show the value for the specified key\n"
"                                    in the object's object map\n"
"   setomapval <obj-name> <key> <val>\n"
"   rmomapkey <obj-name> <key>\n"
"   clearomap <obj-name> [obj-name2 obj-name3...] clear all the omap keys for the specified objects\n"
"   getomapheader <obj-name> [file]\n"
"   setomapheader <obj-name> <val>\n"
"   watch <obj-name>                 add watcher on this object\n"
"   notify <obj-name> <message>      notify watcher of this object with message\n"
"   listwatchers <obj-name>          list the watchers of this object\n"
"   set-alloc-hint <obj-name> <expected-object-size> <expected-write-size>\n"
"                                    set allocation hint for an object\n"
"   set-redirect <object A> --target-pool <caspool> <target object A> [--with-reference]\n"
"                                    set redirect target\n"
"   set-chunk <object A> <offset> <length> --target-pool <caspool> <target object A> <taget-offset> [--with-reference]\n"
"                                    convert an object to chunked object\n"
"   tier-promote <obj-name>	     promote the object to the base tier\n"
"   unset-manifest <obj-name>	     unset redirect or chunked object\n"
"\n"
"IMPORT AND EXPORT\n"
"   export [filename]\n"
"       Serialize pool contents to a file or standard out.\n"
"   import [--dry-run] [--no-overwrite] < filename | - >\n"
"       Load pool contents from a file or standard in\n"
"\n"
"ADVISORY LOCKS\n"
"   lock list <obj-name>\n"
"       List all advisory locks on an object\n"
"   lock get <obj-name> <lock-name>\n"
"       Try to acquire a lock\n"
"   lock break <obj-name> <lock-name> <locker-name>\n"
"       Try to break a lock acquired by another client\n"
"   lock info <obj-name> <lock-name>\n"
"       Show lock information\n"
"   options:\n"
"       --lock-tag                   Lock tag, all locks operation should use\n"
"                                    the same tag\n"
"       --lock-cookie                Locker cookie\n"
"       --lock-description           Description of lock\n"
"       --lock-duration              Lock duration (in seconds)\n"
"       --lock-type                  Lock type (shared, exclusive)\n"
"\n"
"SCRUB AND REPAIR:\n"
"   list-inconsistent-pg <pool>      list inconsistent PGs in given pool\n"
"   list-inconsistent-obj <pgid>     list inconsistent objects in given PG\n"
"   list-inconsistent-snapset <pgid> list inconsistent snapsets in the given PG\n"
"\n"
"CACHE POOLS: (for testing/development only)\n"
"   cache-flush <obj-name>           flush cache pool object (blocking)\n"
"   cache-try-flush <obj-name>       flush cache pool object (non-blocking)\n"
"   cache-evict <obj-name>           evict cache pool object\n"
"   cache-flush-evict-all            flush+evict all objects\n"
"   cache-try-flush-evict-all        try-flush+evict all objects\n"
"\n"
"GLOBAL OPTIONS:\n"
"   --object_locator object_locator\n"
"        set object_locator for operation\n"
"   -p pool\n"
"   --pool=pool\n"
"        select given pool by name\n"
"   --target-pool=pool\n"
"        select target pool by name\n"
"   --pgid PG id\n"
"        select given PG id\n"
"   -f [--format plain|json|json-pretty]\n"
"   --format=[--format plain|json|json-pretty]\n"
"   -b op_size\n"
"        set the block size for put/get ops and for write benchmarking\n"
"   -O object_size\n"
"        set the object size for put/get ops and for write benchmarking\n"
"   --max-objects\n"
"        set the max number of objects for write benchmarking\n"
"   -s name\n"
"   --snap name\n"
"        select given snap name for (read) IO\n"
"   --create\n"
"        create the pool or directory that was specified\n"
"   -N namespace\n"
"   --namespace=namespace\n"
"        specify the namespace to use for the object\n"
"   --all\n"
"        Use with ls to list objects in all namespaces\n"
"        Put in CEPH_ARGS environment variable to make this the default\n"
"   --default\n"
"        Use with ls to list objects in default namespace\n"
"        Takes precedence over --all in case --all is in environment\n"
"   --target-locator\n"
"        Use with cp to specify the locator of the new object\n"
"   --target-nspace\n"
"        Use with cp to specify the namespace of the new object\n"
#ifdef WITH_LIBRADOSSTRIPER
"   --striper\n"
"        Use radostriper interface rather than pure rados\n"
"        Available for stat, get, put, truncate, rm, ls and \n"
"        all xattr related operations\n"
#endif
"\n"
"BENCH OPTIONS:\n"
"   -t N\n"
"   --concurrent-ios=N\n"
"        Set number of concurrent I/O operations\n"
"   --show-time\n"
"        prefix output with date/time\n"
"   --no-verify\n"
"        do not verify contents of read objects\n"
"   --write-object\n"
"        write contents to the objects\n"
"   --write-omap\n"
"        write contents to the omap\n"
"   --write-xattr\n"
"        write contents to the extended attributes\n"
"\n"
"LOAD GEN OPTIONS:\n"
"   --num-objects                    total number of objects\n"
"   --min-object-size                min object size\n"
"   --max-object-size                max object size\n"
"   --min-op-len                     min io size of operations\n"
"   --max-op-len                     max io size of operations\n"
"   --max-ops                        max number of operations\n"
"   --max-backlog                    max backlog size\n"
"   --read-percent                   percent of operations that are read\n"
"   --target-throughput              target throughput (in bytes)\n"
"   --run-length                     total time (in seconds)\n"
"   --offset-align                   at what boundary to align random op offsets"
"CACHE POOLS OPTIONS:\n"
"   --with-clones                    include clones when doing flush or evict\n"
"OMAP OPTIONS:\n"
"    --omap-key-file file            read the omap key from a file\n";
}

namespace detail {

#ifdef WITH_LIBRADOSSTRIPER
RadosStriper& striper()
{
  static RadosStriper s;
  return s;
}
#endif

int read([[maybe_unused]] IoCtx& io_ctx, const std::string& oid, buffer::list& out_data, const unsigned op_size, const uint64_t offset, [[maybe_unused]] const bool use_striper)
{
#ifdef WITH_LIBRADOSSTRIPER
  if (use_striper)
    return striper().read(oid, &out_data, op_size, offset);
#endif

  return io_ctx.read(oid, out_data, op_size, offset);
}

int write([[maybe_unused]] IoCtx& io_ctx, const std::string& oid, buffer::list& indata, const uint64_t count, const uint64_t offset, [[maybe_unused]] const bool use_striper)
{
 #ifdef WITH_LIBRADOSSTRIPER
  if (use_striper)
    return striper().write(oid, indata, count, offset);
#endif

  return io_ctx.write(oid, indata, count, offset);
}

int write_full([[maybe_unused]] IoCtx& io_ctx, const std::string& oid, bufferlist& indata, [[maybe_unused]] const bool use_striper)
{
#ifdef WITH_LIBRADOSSTRIPER
  if (use_striper)
    return striper().write_full(oid, indata);
#endif

  return io_ctx.write_full(oid, indata);
}

int trunc([[maybe_unused]] IoCtx& io_ctx, const std::string& oid, const uint64_t offset, [[maybe_unused]] const bool use_striper)
{
#ifdef WITH_LIBRADOSSTRIPER
  if (use_striper)
    return striper().trunc(oid, offset);
#endif
 
  return io_ctx.trunc(oid, offset);
}

int append([[maybe_unused]] IoCtx& io_ctx, const std::string& oid, buffer::list& indata, const uint64_t count, [[maybe_unused]] const bool use_striper)
{
#ifdef WITH_LIBRADOSSTRIPER
  if (use_striper)
    return striper().append(oid, indata, count);
#endif

  return io_ctx.append(oid, indata, count); 
}

int setxattr([[maybe_unused]] IoCtx& io_ctx, const std::string& oid, const std::string& attr_name, buffer::list& bl, [[maybe_unused]] const bool use_striper)
{
#ifdef WITH_LIBRADOSSTRIPER
  if (use_striper)
    return striper().setxattr(oid, attr_name.c_str(), bl);
#endif

  return io_ctx.setxattr(oid, attr_name.c_str(), bl);
}

int getxattr([[maybe_unused]] IoCtx& io_ctx, const std::string& oid, const std::string& attr_name, buffer::list& bl, [[maybe_unused]] const bool use_striper)
{
#ifdef WITH_LIBRADOSSTRIPER
  if (use_striper)
    return striper().getxattr(oid, attr_name.c_str(), bl);
#endif

  return io_ctx.getxattr(oid, attr_name.c_str(), bl);
}

int rmxattr([[maybe_unused]] IoCtx& io_ctx, const std::string& oid, const std::string& attr_name, [[maybe_unused]] const bool use_striper)
{
#ifdef WITH_LIBRADOSSTRIPER
  if (use_striper)
    return striper().rmxattr(oid, attr_name.c_str());
#endif

  return io_ctx.rmxattr(oid, attr_name.c_str());
}

int getxattrs([[maybe_unused]] IoCtx& io_ctx, const std::string& oid, std::map<std::string, buffer::list>& attrset, [[maybe_unused]] const bool use_striper)
{
#ifdef WITH_LIBRADOSSTRIPER
  if (use_striper)
    return striper().getxattrs(oid, attrset); 
#endif

  return io_ctx.getxattrs(oid, attrset);
}

int remove([[maybe_unused]] IoCtx& io_ctx, const std::string& oid, const int flags, [[maybe_unused]] const bool use_striper)
{
#ifdef WITH_LIBRADOSSTRIPER
  if (use_striper)
    return striper().remove(oid, flags); 
#endif

  return io_ctx.remove(oid, flags);
}

int remove([[maybe_unused]] IoCtx& io_ctx, const std::string& oid, [[maybe_unused]] const bool use_striper)
{
#ifdef WITH_LIBRADOSSTRIPER
  if (use_striper)
    return striper().remove(oid);
#endif

  return io_ctx.remove(oid);
}

std::string get_oid(librados::NObjectIterator& i, [[maybe_unused]] const bool use_striper)
{
#ifdef WITH_LIBRADOSSTRIPER
  if (use_striper)
    return i->get_oid().substr(0, i->get_oid().length()-17);
#endif

  return i->get_oid();
}

int stat([[maybe_unused]] IoCtx& io_ctx, const std::string& oid, uint64_t& size, time_t& mtime, [[maybe_unused]] const bool use_striper)
{
#ifdef WITH_LIBRADOSSTRIPER
  if (use_striper)
    return striper().stat(oid, &size, &mtime);
#endif

  return io_ctx.stat(oid, &size, &mtime);
}

int stat2([[maybe_unused]] IoCtx& io_ctx, const std::string& oid, uint64_t& size, timespec& mtime, [[maybe_unused]] const bool use_striper)
{
#ifdef WITH_LIBRADOSSTRIPER
  if (use_striper)
    return striper().stat2(oid, &size, &mtime);
#endif

  return io_ctx.stat2(oid, &size, &mtime);
}

void dump_name(Formatter *formatter, const librados::NObjectIterator& i, [[maybe_unused]] const bool use_striper)
{
#ifdef WITH_LIBRADOSSTRIPER
  if (use_striper) {
     formatter->dump_string("name", i->get_oid().substr(0, i->get_oid().length()-17));
     return;
  }
#endif

  formatter->dump_string("name", i->get_oid());
}

} // namespace detail

unsigned default_op_size = 1 << 22;

[[noreturn]] static void usage_exit()
{
  usage(cerr);
  exit(1);
}


template <typename I, typename T>
static int rados_sistrtoll(I &i, T *val) {
  std::string err;
  *val = strict_iecstrtoll(i->second.c_str(), &err);
  if (err != "") {
    cerr << "Invalid value for " << i->first << ": " << err << std::endl;
    return -EINVAL;
  } else {
    return 0;
  }
}


static int dump_data(std::string const &filename, bufferlist const &data)
{
  int fd;
  if (filename == "-") {
    fd = STDOUT_FILENO;
  } else {
    fd = TEMP_FAILURE_RETRY(::open(filename.c_str(), O_WRONLY|O_CREAT|O_TRUNC, 0644));
    if (fd < 0) {
      int err = errno;
      cerr << "failed to open file: " << cpp_strerror(err) << std::endl;
      return -err;
    }
  }

  int r = data.write_fd(fd);

  if (fd != 1) {
    VOID_TEMP_FAILURE_RETRY(::close(fd));
  }

  return r;
}


static int do_get(IoCtx& io_ctx, const char *objname, const char *outfile, unsigned op_size, [[maybe_unused]] const bool use_striper)
{
  string oid(objname);

  int fd;
  if (strcmp(outfile, "-") == 0) {
    fd = STDOUT_FILENO;
  } else {
    fd = TEMP_FAILURE_RETRY(::open(outfile, O_WRONLY|O_CREAT|O_TRUNC, 0644));
    if (fd < 0) {
      int err = errno;
      cerr << "failed to open file: " << cpp_strerror(err) << std::endl;
      return -err;
    }
  }

  uint64_t offset = 0;
  int ret;
  while (true) {
    bufferlist outdata;

    ret = detail::read(io_ctx, oid, outdata, op_size, offset, use_striper);
    if (ret <= 0) {
      goto out;
    }
    ret = outdata.write_fd(fd);
    if (ret < 0) {
      cerr << "error writing to file: " << cpp_strerror(ret) << std::endl;
      goto out;
    }
    if (outdata.length() < op_size)
      break;
    offset += outdata.length();
  }
  ret = 0;

 out:
  if (fd != 1)
    VOID_TEMP_FAILURE_RETRY(::close(fd));
  return ret;
}

static int do_copy(IoCtx& io_ctx, const char *objname,
		   IoCtx& target_ctx, const char *target_obj)
{
  __le32 src_fadvise_flags = LIBRADOS_OP_FLAG_FADVISE_SEQUENTIAL | LIBRADOS_OP_FLAG_FADVISE_NOCACHE;
  __le32 dest_fadvise_flags = LIBRADOS_OP_FLAG_FADVISE_SEQUENTIAL | LIBRADOS_OP_FLAG_FADVISE_DONTNEED;
  ObjectWriteOperation op;
  op.copy_from(objname, io_ctx, 0, src_fadvise_flags);
  op.set_op_flags2(dest_fadvise_flags);

  return target_ctx.operate(target_obj, &op);
}

static int do_copy_pool(Rados& rados, const char *src_pool, const char *target_pool)
{
  IoCtx src_ctx, target_ctx;
  int ret = rados.ioctx_create(src_pool, src_ctx);
  if (ret < 0) {
    cerr << "cannot open source pool: " << src_pool << std::endl;
    return ret;
  }
  ret = rados.ioctx_create(target_pool, target_ctx);
  if (ret < 0) {
    cerr << "cannot open target pool: " << target_pool << std::endl;
    return ret;
  }
  src_ctx.set_namespace(all_nspaces);
  librados::NObjectIterator i = src_ctx.nobjects_begin();
  librados::NObjectIterator i_end = src_ctx.nobjects_end();
  for (; i != i_end; ++i) {
    string nspace = i->get_nspace();
    string oid = i->get_oid();
    string locator = i->get_locator();

    string target_name = (nspace.size() ? nspace + "/" : "") + oid;
    string src_name = target_name;
    if (locator.size())
        src_name += "(@" + locator + ")";
    cout << src_pool << ":" << src_name  << " => "
         << target_pool << ":" << target_name << std::endl;

    src_ctx.locator_set_key(locator);
    src_ctx.set_namespace(nspace);
    target_ctx.set_namespace(nspace);
    ret = do_copy(src_ctx, oid.c_str(), target_ctx, oid.c_str());
    if (ret < 0) {
      cerr << "error copying object: " << cpp_strerror(errno) << std::endl;
      return ret;
    }
  }

  return 0;
}

static int do_put(IoCtx& io_ctx, 
            const char *objname, const char *infile, int op_size,
            uint64_t obj_offset,
            const bool use_striper)
{
  string oid(objname);
  bool stdio = (strcmp(infile, "-") == 0);
  int ret = 0;
  int fd = STDIN_FILENO;
  if (!stdio)
    fd = open(infile, O_RDONLY);
  if (fd < 0) {
    cerr << "error reading input file " << infile << ": " << cpp_strerror(errno) << std::endl;
    return 1;
  }
  int count = op_size;
  uint64_t offset = obj_offset;
  while (count != 0) {
    bufferlist indata;
    count = indata.read_fd(fd, op_size);
    if (count < 0) {
      ret = -errno;
      cerr << "error reading input file " << infile << ": " << cpp_strerror(ret) << std::endl;
      goto out;
    }
 
    if (count == 0) {
     if (offset == obj_offset) { // in case we have to create an empty object & if obj_offset > 0 do a hole
         ret = detail::write_full(io_ctx, oid, indata, use_striper); // indata is empty

	    if (ret < 0) {
	        goto out;
	    }

	    if (offset) {
            ret = detail::trunc(io_ctx, oid, offset, use_striper); // before truncate, object must be existed.

	      if (ret < 0) {
	          goto out;
	      }
	    }
      }
     continue;
    }

    if (0 == offset)
      ret = detail::write_full(io_ctx, oid, indata, use_striper);
    else
      ret = detail::write(io_ctx, oid, indata, count, offset, use_striper);

    if (ret < 0) {
      goto out;
    }
    offset += count;
  }
  ret = 0;
 out:
  if (fd != STDOUT_FILENO)
    VOID_TEMP_FAILURE_RETRY(close(fd));
  return ret;
}

static int do_append(IoCtx& io_ctx, 
                  const char *objname, const char *infile, int op_size,
                  const bool use_striper)
{
  string oid(objname);
  bool stdio = (strcmp(infile, "-") == 0);
  int ret = 0;
  int fd = STDIN_FILENO;
  if (!stdio)
    fd = open(infile, O_RDONLY);
  if (fd < 0) {
    cerr << "error reading input file " << infile << ": " << cpp_strerror(errno) << std::endl;
    return 1;
  }
  int count = op_size;
  while (count != 0) {
    bufferlist indata;
    count = indata.read_fd(fd, op_size);
    if (count < 0) {
      ret = -errno;
      cerr << "error reading input file " << infile << ": " << cpp_strerror(ret) << std::endl;
      goto out;
    }
    ret = detail::append(io_ctx, oid, indata, count, use_striper);

    if (ret < 0) {
      goto out;
    }
  }
  ret = 0;
out:
  if (fd != STDOUT_FILENO)
    VOID_TEMP_FAILURE_RETRY(close(fd));
  return ret;
}

class RadosWatchCtx : public librados::WatchCtx2 {
  IoCtx& ioctx;
  string name;
public:
  RadosWatchCtx(IoCtx& io, const char *imgname) : ioctx(io), name(imgname) {}
  ~RadosWatchCtx() override {}
  void handle_notify(uint64_t notify_id,
		     uint64_t cookie,
		     uint64_t notifier_id,
		     bufferlist& bl) override {
    cout << "NOTIFY"
	 << " cookie " << cookie
	 << " notify_id " << notify_id
	 << " from " << notifier_id
	 << std::endl;
    bl.hexdump(cout);
    ioctx.notify_ack(name, notify_id, cookie, bl);
  }
  void handle_error(uint64_t cookie, int err) override {
    cout << "ERROR"
	 << " cookie " << cookie
	 << " err " << cpp_strerror(err)
	 << std::endl;
  }
};

static const char alphanum_table[]="ABCDEFGHIJKLMNOPQRSTUVWXYZabcdefghijklmnopqrstuvwxyz0123456789-_";

void gen_rand_alphanumeric(char *dest, int size) /* size should be the required string size + 1 */
{
  const int max = sizeof(alphanum_table) - 2;

  int i;
  for (i=0; i<size - 1; i++) {
    int pos = generate_random_number(0, max);
    dest[i] = alphanum_table[pos];
  }
  dest[i] = '\0';
}

struct obj_info {
  string name;
  size_t len;
};

class LoadGen {
  size_t total_sent;
  size_t total_completed;

  IoCtx io_ctx;
  Rados *rados;

  map<int, obj_info> objs;

  utime_t start_time;

  bool going_down;

public:
  int read_percent;
  int num_objs;
  size_t min_obj_len;
  size_t max_obj_len;
  size_t min_op_len;
  size_t max_op_len;
  size_t max_ops;
  size_t max_backlog;
  size_t target_throughput;
  size_t offset_align = 0;
  int run_length;

  enum {
    OP_READ,
    OP_WRITE,
  };

  struct LoadGenOp {
    int id;
    int type;
    string oid;
    size_t off;
    size_t len;
    bufferlist bl;
    LoadGen *lg;
    librados::AioCompletion *completion;

    LoadGenOp() : id(0), type(0), off(0), len(0), lg(NULL), completion(NULL) {}
    explicit LoadGenOp(LoadGen *_lg) : id(0), type(0), off(0), len(0), lg(_lg), completion(NULL) {}
  };

  int max_op;

  map<int, LoadGenOp *> pending_ops;

  void gen_op(LoadGenOp *op);
  uint64_t gen_next_op();
  void run_op(LoadGenOp *op);

  uint64_t cur_sent_rate() {
    return total_sent / time_passed();
  }

  uint64_t cur_completed_rate() {
    return total_completed / time_passed();
  }

  uint64_t total_expected() {
    return target_throughput * time_passed();
  }

  float time_passed() {
    utime_t now = ceph_clock_now();
    now -= start_time;
    uint64_t ns = now.nsec();
    float total = (float) ns / 1000000000.0;
    total += now.sec();
    return total;
  }

  Mutex lock;
  Cond cond;

  explicit LoadGen(Rados *_rados) : rados(_rados), going_down(false), lock("LoadGen") {
    read_percent = 80;
    min_obj_len = 1024;
    max_obj_len = 5ull * 1024ull * 1024ull * 1024ull;
    min_op_len = 1024;
    target_throughput = 5 * 1024 * 1024; // B/sec
    max_op_len = 2 * 1024 * 1024;
    max_ops = 16; 
    max_backlog = target_throughput * 2;
    run_length = 60;

    total_sent = 0;
    total_completed = 0;
    num_objs = 200;
    max_op = 0;
  }
  int bootstrap(const char *pool);
  int run();
  void cleanup();

  void io_cb(completion_t c, LoadGenOp *op) {
    Mutex::Locker l(lock);

    total_completed += op->len;

    double rate = (double)cur_completed_rate() / (1024 * 1024);
    std::streamsize original_precision = cout.precision();
    cout.precision(3);
    cout << "op " << op->id << " completed, throughput=" << rate  << "MB/sec" << std::endl;
    cout.precision(original_precision);

    map<int, LoadGenOp *>::iterator iter = pending_ops.find(op->id);
    if (iter != pending_ops.end())
      pending_ops.erase(iter);

    if (!going_down)
      op->completion->release();

    delete op;

    cond.Signal();
  }
};

static void _load_gen_cb(completion_t c, void *param)
{
  LoadGen::LoadGenOp *op = (LoadGen::LoadGenOp *)param;
  op->lg->io_cb(c, op);
}

int LoadGen::bootstrap(const char *pool)
{
  char buf[128];
  int i;

  if (!pool) {
    cerr << "ERROR: pool name was not specified" << std::endl;
    return -EINVAL;
  }

  int ret = rados->ioctx_create(pool, io_ctx);
  if (ret < 0) {
    cerr << "error opening pool " << pool << ": " << cpp_strerror(ret) << std::endl;
    return ret;
  }

  int buf_len = 1;
  bufferptr p = buffer::create(buf_len);
  bufferlist bl;
  memset(p.c_str(), 0, buf_len);
  bl.push_back(p);

  list<librados::AioCompletion *> completions;
  for (i = 0; i < num_objs; i++) {
    obj_info info;
    gen_rand_alphanumeric(buf, 16);
    info.name = "obj-";
    info.name.append(buf);
    info.len = generate_random_number(min_obj_len, max_obj_len);

    // throttle...
    while (completions.size() > max_ops) {
      AioCompletion *c = completions.front();
      c->wait_for_complete();
      ret = c->get_return_value();
      c->release();
      completions.pop_front();
      if (ret < 0) {
	cerr << "aio_write failed" << std::endl;
	return ret;
      }
    }

    librados::AioCompletion *c = rados->aio_create_completion(NULL, NULL, NULL);
    completions.push_back(c);
    // generate object
    ret = io_ctx.aio_write(info.name, c, bl, buf_len, info.len - buf_len);
    if (ret < 0) {
      cerr << "couldn't write obj: " << info.name << " ret=" << ret << std::endl;
      return ret;
    }
    objs[i] = info;
  }

  list<librados::AioCompletion *>::iterator iter;
  for (iter = completions.begin(); iter != completions.end(); ++iter) {
    AioCompletion *c = *iter;
    c->wait_for_complete();
    ret = c->get_return_value();
    c->release();
    if (ret < 0) { // yes, we leak.
      cerr << "aio_write failed" << std::endl;
      return ret;
    }
  }
  return 0;
}

void LoadGen::run_op(LoadGenOp *op)
{
  op->completion = rados->aio_create_completion(op, _load_gen_cb, NULL);

  switch (op->type) {
  case OP_READ:
    io_ctx.aio_read(op->oid, op->completion, &op->bl, op->len, op->off);
    break;
  case OP_WRITE:
    bufferptr p = buffer::create(op->len);
    memset(p.c_str(), 0, op->len);
    op->bl.push_back(p);
    
    io_ctx.aio_write(op->oid, op->completion, op->bl, op->len, op->off);
    break;
  }

  total_sent += op->len;
}

void LoadGen::gen_op(LoadGenOp *op)
{
  int i = generate_random_number<int>(0, objs.size() - 1);
  obj_info& info = objs[i];
  op->oid = info.name;

  size_t len = generate_random_number(min_op_len, max_op_len);
  if (len > info.len)
    len = info.len;
  size_t off = generate_random_number<size_t>(0, info.len);

  if (off + len > info.len)
    off = info.len - len;

  if (offset_align) 
    off = p2align(off, offset_align);

  op->off = off;
  op->len = len;

  i = generate_random_number(1, 100);
  if (i > read_percent)
    op->type = OP_WRITE;
  else
    op->type = OP_READ;

  cout << (op->type == OP_READ ? "READ" : "WRITE") << " : oid=" << op->oid << " off=" << op->off << " len=" << op->len << std::endl;
}

uint64_t LoadGen::gen_next_op()
{
  lock.Lock();

  LoadGenOp *op = new LoadGenOp(this);
  gen_op(op);
  op->id = max_op++;
  pending_ops[op->id] = op;

  lock.Unlock();

  run_op(op);

  return op->len;
}

int LoadGen::run()
{
  start_time = ceph_clock_now();
  utime_t end_time = start_time;
  end_time += run_length;
  utime_t stamp_time = start_time;
  uint32_t total_sec = 0;

  while (1) {
    lock.Lock();
    utime_t one_second(1, 0);
    cond.WaitInterval(lock, one_second);
    lock.Unlock();
    utime_t now = ceph_clock_now();

    if (now > end_time)
      break;

    uint64_t expected = total_expected();
    lock.Lock();
    uint64_t sent = total_sent;
    uint64_t completed = total_completed;
    lock.Unlock();

    if (now - stamp_time >= utime_t(1, 0)) {
      double rate = (double)cur_completed_rate() / (1024 * 1024);
      ++total_sec;
      std::streamsize original_precision = cout.precision();
      cout.precision(3);
      cout << setw(5) << total_sec << ": throughput=" << rate  << "MB/sec" << " pending data=" << sent - completed << std::endl;
      cout.precision(original_precision);
      stamp_time = now; 
    }

    while (sent < expected &&
           sent - completed < max_backlog &&
	   pending_ops.size() < max_ops) {
      sent += gen_next_op();
    }
  }

  // get a reference to all pending requests
  vector<librados::AioCompletion *> completions;
  lock.Lock();
  going_down = true;
  map<int, LoadGenOp *>::iterator iter;
  for (iter = pending_ops.begin(); iter != pending_ops.end(); ++iter) {
    LoadGenOp *op = iter->second;
    completions.push_back(op->completion);
  }
  lock.Unlock();

  cout << "waiting for all operations to complete" << std::endl;

  // now wait on all the pending requests
  for (vector<librados::AioCompletion *>::iterator citer = completions.begin(); citer != completions.end(); ++citer) {
    librados::AioCompletion *c = *citer;
    c->wait_for_complete();
    c->release();
  }

  return 0;
}

void LoadGen::cleanup()
{
  cout << "cleaning up objects" << std::endl;
  map<int, obj_info>::iterator iter;
  for (iter = objs.begin(); iter != objs.end(); ++iter) {
    obj_info& info = iter->second;
    int ret = io_ctx.remove(info.name);
    if (ret < 0)
      cerr << "couldn't remove obj: " << info.name << " ret=" << ret << std::endl;
  }
}

enum OpWriteDest {
  OP_WRITE_DEST_OBJ = 2 << 0,
  OP_WRITE_DEST_OMAP = 2 << 1,
  OP_WRITE_DEST_XATTR = 2 << 2,
};

class RadosBencher : public ObjBencher {
  librados::AioCompletion **completions;
  librados::Rados& rados;
  librados::IoCtx& io_ctx;
  librados::NObjectIterator oi;
  bool iterator_valid;
  OpWriteDest write_destination;

protected:
  int completions_init(int concurrentios) override {
    completions = new librados::AioCompletion *[concurrentios];
    return 0;
  }
  void completions_done() override {
    delete[] completions;
    completions = NULL;
  }
  int create_completion(int slot, void (*cb)(void *, void*), void *arg) override {
    completions[slot] = rados.aio_create_completion((void *) arg, 0, cb);

    if (!completions[slot])
      return -EINVAL;

    return 0;
  }
  void release_completion(int slot) override {
    completions[slot]->release();
    completions[slot] = 0;
  }

  int aio_read(const std::string& oid, int slot, bufferlist *pbl, size_t len,
	       size_t offset) override {
    return io_ctx.aio_read(oid, completions[slot], pbl, len, offset);
  }

  int aio_write(const std::string& oid, int slot, bufferlist& bl, size_t len,
		size_t offset) override {
    librados::ObjectWriteOperation op;

    if (write_destination & OP_WRITE_DEST_OBJ) {
      if (data.hints)
	op.set_alloc_hint2(data.object_size, data.op_size,
			   ALLOC_HINT_FLAG_SEQUENTIAL_WRITE |
			   ALLOC_HINT_FLAG_SEQUENTIAL_READ |
			   ALLOC_HINT_FLAG_APPEND_ONLY |
			   ALLOC_HINT_FLAG_IMMUTABLE);
      op.write(offset, bl);
    }

    if (write_destination & OP_WRITE_DEST_OMAP) {
      std::map<std::string, librados::bufferlist> omap;
      omap[string("bench-omap-key-") + stringify(offset)] = bl;
      op.omap_set(omap);
    }

    if (write_destination & OP_WRITE_DEST_XATTR) {
      char key[80];
      snprintf(key, sizeof(key), "bench-xattr-key-%d", (int)offset);
      op.setxattr(key, bl);
    }

    return io_ctx.aio_operate(oid, completions[slot], &op);
  }

  int aio_remove(const std::string& oid, int slot) override {
    return io_ctx.aio_remove(oid, completions[slot]);
  }

  int sync_read(const std::string& oid, bufferlist& bl, size_t len) override {
    return io_ctx.read(oid, bl, len, 0);
  }
  int sync_write(const std::string& oid, bufferlist& bl, size_t len) override {
    return io_ctx.write_full(oid, bl);
  }

  int sync_remove(const std::string& oid) override {
    return io_ctx.remove(oid);
  }

  bool completion_is_done(int slot) override {
    return completions[slot]->is_safe();
  }

  int completion_wait(int slot) override {
    return completions[slot]->wait_for_safe_and_cb();
  }
  int completion_ret(int slot) override {
    return completions[slot]->get_return_value();
  }

  bool get_objects(std::list<Object>* objects, int num) override {
    int count = 0;

    if (!iterator_valid) {
      oi = io_ctx.nobjects_begin();
      iterator_valid = true;
    }

    librados::NObjectIterator ei = io_ctx.nobjects_end();

    if (oi == ei) {
      iterator_valid = false;
      return false;
    }

    objects->clear();
    for ( ; oi != ei && count < num; ++oi) {
      Object obj(oi->get_oid(), oi->get_nspace());
      objects->push_back(obj);
      ++count;
    }

    return true;
  }

  void set_namespace( const std::string& ns) override {
    io_ctx.set_namespace(ns);
  }

public:
  RadosBencher(CephContext *cct_, librados::Rados& _r, librados::IoCtx& _i)
    : ObjBencher(cct_), completions(NULL), rados(_r), io_ctx(_i), iterator_valid(false), write_destination(OP_WRITE_DEST_OBJ) {}
  ~RadosBencher() override { }

  void set_write_destination(OpWriteDest dest) {
    write_destination = dest;
  }
};

static int do_lock_cmd(std::vector<const char*> &nargs,
                       const std::map < std::string, std::string > &opts,
                       IoCtx *ioctx,
		       Formatter *formatter)
{
  if (nargs.size() < 3)
    usage_exit();

  string cmd(nargs[1]);
  string oid(nargs[2]);

  string lock_tag;
  string lock_cookie;
  string lock_description;
  int lock_duration = 0;
  ClsLockType lock_type = LOCK_EXCLUSIVE;

  map<string, string>::const_iterator i;
  i = opts.find("lock-tag");
  if (i != opts.end()) {
    lock_tag = i->second;
  }
  i = opts.find("lock-cookie");
  if (i != opts.end()) {
    lock_cookie = i->second;
  }
  i = opts.find("lock-description");
  if (i != opts.end()) {
    lock_description = i->second;
  }
  i = opts.find("lock-duration");
  if (i != opts.end()) {
    if (rados_sistrtoll(i, &lock_duration)) {
      return -EINVAL;
    }
  }
  i = opts.find("lock-type");
  if (i != opts.end()) {
    const string& type_str = i->second;
    if (type_str.compare("exclusive") == 0) {
      lock_type = LOCK_EXCLUSIVE;
    } else if (type_str.compare("shared") == 0) {
      lock_type = LOCK_SHARED;
    } else {
      cerr << "unknown lock type was specified, aborting" << std::endl;
      return -EINVAL;
    }
  }

  if (cmd.compare("list") == 0) {
    list<string> locks;
    int ret = rados::cls::lock::list_locks(ioctx, oid, &locks);
    if (ret < 0) {
      cerr << "ERROR: rados_list_locks(): " << cpp_strerror(ret) << std::endl;
      return ret;
    }

    formatter->open_object_section("object");
    formatter->dump_string("objname", oid);
    formatter->open_array_section("locks");
    list<string>::iterator iter;
    for (iter = locks.begin(); iter != locks.end(); ++iter) {
      formatter->open_object_section("lock");
      formatter->dump_string("name", *iter);
      formatter->close_section();
    }
    formatter->close_section();
    formatter->close_section();
    formatter->flush(cout);
    return 0;
  }

  if (nargs.size() < 4)
    usage_exit();

  string lock_name(nargs[3]);

  if (cmd.compare("info") == 0) {
    map<rados::cls::lock::locker_id_t, rados::cls::lock::locker_info_t> lockers;
    ClsLockType type = LOCK_NONE;
    string tag;
    int ret = rados::cls::lock::get_lock_info(ioctx, oid, lock_name, &lockers, &type, &tag);
    if (ret < 0) {
      cerr << "ERROR: rados_lock_get_lock_info(): " << cpp_strerror(ret) << std::endl;
      return ret;
    }

    formatter->open_object_section("lock");
    formatter->dump_string("name", lock_name);
    formatter->dump_string("type", cls_lock_type_str(type));
    formatter->dump_string("tag", tag);
    formatter->open_array_section("lockers");
    map<rados::cls::lock::locker_id_t, rados::cls::lock::locker_info_t>::iterator iter;
    for (iter = lockers.begin(); iter != lockers.end(); ++iter) {
      const rados::cls::lock::locker_id_t& id = iter->first;
      const rados::cls::lock::locker_info_t& info = iter->second;
      formatter->open_object_section("locker");
      formatter->dump_stream("name") << id.locker;
      formatter->dump_string("cookie", id.cookie);
      formatter->dump_string("description", info.description);
      formatter->dump_stream("expiration") << info.expiration;
      formatter->dump_stream("addr") << info.addr.get_legacy_str();
      formatter->close_section();
    }
    formatter->close_section();
    formatter->close_section();
    formatter->flush(cout);
    
    return ret;
  } else if (cmd.compare("get") == 0) {
    rados::cls::lock::Lock l(lock_name);
    l.set_cookie(lock_cookie);
    l.set_tag(lock_tag);
    l.set_duration(utime_t(lock_duration, 0));
    l.set_description(lock_description);
    int ret;
    switch (lock_type) {
    case LOCK_SHARED:
      ret = l.lock_shared(ioctx, oid);
      break;
    default:
      ret = l.lock_exclusive(ioctx, oid);
    }
    if (ret < 0) {
      cerr << "ERROR: failed locking: " << cpp_strerror(ret) << std::endl;
      return ret;
    }

    return ret;
  }

  if (nargs.size() < 5)
    usage_exit();

  if (cmd.compare("break") == 0) {
    string locker(nargs[4]);
    rados::cls::lock::Lock l(lock_name);
    l.set_cookie(lock_cookie);
    l.set_tag(lock_tag);
    entity_name_t name;
    if (!name.parse(locker)) {
      cerr << "ERROR: failed to parse locker name (" << locker << ")" << std::endl;
      return -EINVAL;
    }
    int ret = l.break_lock(ioctx, oid, name);
    if (ret < 0) {
      cerr << "ERROR: failed breaking lock: " << cpp_strerror(ret) << std::endl;
      return ret;
    }
  } else {
    usage_exit();
  }

  return 0;
}

static int do_cache_flush(IoCtx& io_ctx, string oid)
{
  ObjectReadOperation op;
  op.cache_flush();
  librados::AioCompletion *completion =
    librados::Rados::aio_create_completion();
  io_ctx.aio_operate(oid.c_str(), completion, &op,
		     librados::OPERATION_IGNORE_CACHE |
		     librados::OPERATION_IGNORE_OVERLAY,
		     NULL);
  completion->wait_for_safe();
  int r = completion->get_return_value();
  completion->release();
  return r;
}

static int do_cache_try_flush(IoCtx& io_ctx, string oid)
{
  ObjectReadOperation op;
  op.cache_try_flush();
  librados::AioCompletion *completion =
    librados::Rados::aio_create_completion();
  io_ctx.aio_operate(oid.c_str(), completion, &op,
		     librados::OPERATION_IGNORE_CACHE |
		     librados::OPERATION_IGNORE_OVERLAY |
		     librados::OPERATION_SKIPRWLOCKS,
		     NULL);
  completion->wait_for_safe();
  int r = completion->get_return_value();
  completion->release();
  return r;
}

static int do_cache_evict(IoCtx& io_ctx, string oid)
{
  ObjectReadOperation op;
  op.cache_evict();
  librados::AioCompletion *completion =
    librados::Rados::aio_create_completion();
  io_ctx.aio_operate(oid.c_str(), completion, &op,
		     librados::OPERATION_IGNORE_CACHE |
		     librados::OPERATION_IGNORE_OVERLAY |
		     librados::OPERATION_SKIPRWLOCKS,
		     NULL);
  completion->wait_for_safe();
  int r = completion->get_return_value();
  completion->release();
  return r;
}

static int do_cache_flush_evict_all(IoCtx& io_ctx, bool blocking)
{
  int errors = 0;
  io_ctx.set_namespace(all_nspaces);
  try {
    librados::NObjectIterator i = io_ctx.nobjects_begin();
    librados::NObjectIterator i_end = io_ctx.nobjects_end();
    for (; i != i_end; ++i) {
      int r;
      cout << i->get_nspace() << "\t" << i->get_oid() << "\t" << i->get_locator() << std::endl;
      if (i->get_locator().size()) {
	io_ctx.locator_set_key(i->get_locator());
      } else {
	io_ctx.locator_set_key(string());
      }
      io_ctx.set_namespace(i->get_nspace());
      snap_set_t ls;
      io_ctx.snap_set_read(LIBRADOS_SNAP_DIR);
      r = io_ctx.list_snaps(i->get_oid(), &ls);
      if (r < 0) {
        cerr << "error listing snap shots " << i->get_nspace() << "/" << i->get_oid() << ": "
             << cpp_strerror(r) << std::endl;
        ++errors;
        continue;
      }
      std::vector<clone_info_t>::iterator ci = ls.clones.begin();
      // no snapshots
      if (ci == ls.clones.end()) {
        io_ctx.snap_set_read(CEPH_NOSNAP);
        if (blocking)
          r = do_cache_flush(io_ctx, i->get_oid());
        else
          r = do_cache_try_flush(io_ctx, i->get_oid());
        if (r < 0) {
          cerr << "failed to flush " << i->get_nspace() << "/" << i->get_oid() << ": "
               << cpp_strerror(r) << std::endl;
          ++errors;
          continue;
        }
        r = do_cache_evict(io_ctx, i->get_oid());
        if (r < 0) {
          cerr << "failed to evict " << i->get_nspace() << "/" << i->get_oid() << ": "
               << cpp_strerror(r) << std::endl;
          ++errors;
          continue;
        }
      } else {
      // has snapshots
        for (std::vector<clone_info_t>::iterator ci = ls.clones.begin();
             ci != ls.clones.end(); ++ci) {
          io_ctx.snap_set_read(ci->cloneid);
          if (blocking)
	    r = do_cache_flush(io_ctx, i->get_oid());
          else
	    r = do_cache_try_flush(io_ctx, i->get_oid());
          if (r < 0) {
	    cerr << "failed to flush " << i->get_nspace() << "/" << i->get_oid() << ": "
	         << cpp_strerror(r) << std::endl;
	    ++errors;
	    break;
          }
          r = do_cache_evict(io_ctx, i->get_oid());
          if (r < 0) {
	    cerr << "failed to evict " << i->get_nspace() << "/" << i->get_oid() << ": "
	         << cpp_strerror(r) << std::endl;
	    ++errors;
	    break;
          }
        }
      }
    }
  }
  catch (const std::exception& e) {
    cerr << e.what() << std::endl;
    return -1;
  }
  return errors ? -1 : 0;
}

static int do_get_inconsistent_pg_cmd(const std::vector<const char*> &nargs,
				      Rados& rados,
				      Formatter& formatter)
{
  if (nargs.size() < 2) {
    usage_exit();
  }
  int64_t pool_id = rados.pool_lookup(nargs[1]);
  if (pool_id < 0) {
    cerr << "pool \"" << nargs[1] << "\" not found" << std::endl;
    return (int)pool_id;
  }
  std::vector<PlacementGroup> pgs;
  int ret = rados.get_inconsistent_pgs(pool_id, &pgs);
  if (ret) {
    return ret;
  }
  formatter.open_array_section("pgs");
  for (auto& pg : pgs) {
    formatter.dump_stream("pg") << pg;
  }
  formatter.close_section();
  formatter.flush(cout);
  cout << std::endl;
  return 0;
}

static void dump_errors(const err_t &err, Formatter &f, const char *name)
{
  f.open_array_section(name);
  if (err.has_shard_missing())
    f.dump_string("error", "missing");
  if (err.has_stat_error())
    f.dump_string("error", "stat_error");
  if (err.has_read_error())
    f.dump_string("error", "read_error");
  if (err.has_data_digest_mismatch_info())
    f.dump_string("error", "data_digest_mismatch_info");
  if (err.has_omap_digest_mismatch_info())
    f.dump_string("error", "omap_digest_mismatch_info");
  if (err.has_size_mismatch_info())
    f.dump_string("error", "size_mismatch_info");
  if (err.has_ec_hash_error())
    f.dump_string("error", "ec_hash_error");
  if (err.has_ec_size_error())
    f.dump_string("error", "ec_size_error");
  if (err.has_info_missing())
    f.dump_string("error", "info_missing");
  if (err.has_info_corrupted())
    f.dump_string("error", "info_corrupted");
  if (err.has_obj_size_info_mismatch())
    f.dump_string("error", "obj_size_info_mismatch");
  if (err.has_snapset_missing())
    f.dump_string("error", "snapset_missing");
  if (err.has_snapset_corrupted())
    f.dump_string("error", "snapset_corrupted");
  if (err.has_hinfo_missing())
    f.dump_string("error", "hinfo_missing");
  if (err.has_hinfo_corrupted())
    f.dump_string("error", "hinfo_corrupted");
  f.close_section();
}

static void dump_shard(const shard_info_t& shard,
		       const inconsistent_obj_t& inc,
		       Formatter &f)
{
  dump_errors(shard, f, "errors");

  if (shard.has_shard_missing())
    return;

  if (!shard.has_stat_error())
    f.dump_unsigned("size", shard.size);
  if (shard.omap_digest_present) {
    f.dump_format("omap_digest", "0x%08x", shard.omap_digest);
  }
  if (shard.data_digest_present) {
    f.dump_format("data_digest", "0x%08x", shard.data_digest);
  }

  if ((inc.union_shards.has_info_missing()
     || inc.union_shards.has_info_corrupted()
     || inc.has_object_info_inconsistency()
     || shard.has_obj_size_info_mismatch()) &&
        !shard.has_info_missing()) {
    map<std::string, ceph::bufferlist>::iterator k = (const_cast<shard_info_t&>(shard)).attrs.find(OI_ATTR);
<<<<<<< HEAD
    assert(k != shard.attrs.end()); // Can't be missing
    if (!shard.has_info_corrupted()) {
      object_info_t oi;
      bufferlist bl;
      bufferlist::iterator bliter = k->second.begin();
      ::decode(oi, bliter);  // Can't be corrupted
=======
    ceph_assert(k != shard.attrs.end()); // Can't be missing
    if (!shard.has_info_corrupted()) {
      object_info_t oi;
      bufferlist bl;
      auto bliter = k->second.cbegin();
      decode(oi, bliter);  // Can't be corrupted
>>>>>>> 3ad2dfa4
      f.open_object_section("object_info");
      oi.dump(&f);
      f.close_section();
    } else {
      bool b64;
      f.dump_string("object_info", cleanbin(k->second, b64));
    }
  }
  if ((inc.union_shards.has_snapset_missing()
       || inc.union_shards.has_snapset_corrupted()
       || inc.has_snapset_inconsistency()) &&
       !shard.has_snapset_missing()) {
    map<std::string, ceph::bufferlist>::iterator k = (const_cast<shard_info_t&>(shard)).attrs.find(SS_ATTR);
<<<<<<< HEAD
    assert(k != shard.attrs.end()); // Can't be missing
    if (!shard.has_snapset_corrupted()) {
      SnapSet ss;
      bufferlist bl;
      bufferlist::iterator bliter = k->second.begin();
=======
    ceph_assert(k != shard.attrs.end()); // Can't be missing
    if (!shard.has_snapset_corrupted()) {
      SnapSet ss;
      bufferlist bl;
      auto bliter = k->second.cbegin();
>>>>>>> 3ad2dfa4
      decode(ss, bliter);  // Can't be corrupted
      f.open_object_section("snapset");
      ss.dump(&f);
      f.close_section();
    } else {
      bool b64;
      f.dump_string("snapset", cleanbin(k->second, b64));
    }
  }
  if ((inc.union_shards.has_hinfo_missing()
       || inc.union_shards.has_hinfo_corrupted()
       || inc.has_hinfo_inconsistency()) &&
       !shard.has_hinfo_missing()) {
    map<std::string, ceph::bufferlist>::iterator k = (const_cast<shard_info_t&>(shard)).attrs.find(ECUtil::get_hinfo_key());
<<<<<<< HEAD
    assert(k != shard.attrs.end()); // Can't be missing
    if (!shard.has_hinfo_corrupted()) {
      ECUtil::HashInfo hi;
      bufferlist bl;
      bufferlist::iterator bliter = k->second.begin();
=======
    ceph_assert(k != shard.attrs.end()); // Can't be missing
    if (!shard.has_hinfo_corrupted()) {
      ECUtil::HashInfo hi;
      bufferlist bl;
      auto bliter = k->second.cbegin();
>>>>>>> 3ad2dfa4
      decode(hi, bliter);  // Can't be corrupted
      f.open_object_section("hashinfo");
      hi.dump(&f);
      f.close_section();
    } else {
      bool b64;
      f.dump_string("hashinfo", cleanbin(k->second, b64));
    }
  }
  if (inc.has_attr_name_mismatch() || inc.has_attr_value_mismatch()) {
    f.open_array_section("attrs");
    for (auto kv : shard.attrs) {
      // System attribute handled above
      if (kv.first == OI_ATTR || kv.first[0] != '_')
        continue;
      f.open_object_section("attr");
      // Skip leading underscore since only giving user attrs
      f.dump_string("name", kv.first.substr(1));
      bool b64;
      f.dump_string("value", cleanbin(kv.second, b64));
      f.dump_bool("Base64", b64);
      f.close_section();
    }
    f.close_section();
  }
}

static void dump_obj_errors(const obj_err_t &err, Formatter &f)
{
  f.open_array_section("errors");
  if (err.has_object_info_inconsistency())
    f.dump_string("error", "object_info_inconsistency");
  if (err.has_data_digest_mismatch())
    f.dump_string("error", "data_digest_mismatch");
  if (err.has_omap_digest_mismatch())
    f.dump_string("error", "omap_digest_mismatch");
  if (err.has_size_mismatch())
    f.dump_string("error", "size_mismatch");
  if (err.has_attr_value_mismatch())
    f.dump_string("error", "attr_value_mismatch");
  if (err.has_attr_name_mismatch())
    f.dump_string("error", "attr_name_mismatch");
  if (err.has_snapset_inconsistency())
    f.dump_string("error", "snapset_inconsistency");
  if (err.has_hinfo_inconsistency())
    f.dump_string("error", "hinfo_inconsistency");
<<<<<<< HEAD
=======
  if (err.has_size_too_large())
    f.dump_string("error", "size_too_large");
>>>>>>> 3ad2dfa4
  f.close_section();
}

static void dump_object_id(const object_id_t& object,
			Formatter &f)
{
  f.dump_string("name", object.name);
  f.dump_string("nspace", object.nspace);
  f.dump_string("locator", object.locator);
  switch (object.snap) {
  case CEPH_NOSNAP:
    f.dump_string("snap", "head");
    break;
  case CEPH_SNAPDIR:
    f.dump_string("snap", "snapdir");
    break;
  default:
    f.dump_unsigned("snap", object.snap);
    break;
  }
}

static void dump_inconsistent(const inconsistent_obj_t& inc,
			      Formatter &f)
{
  f.open_object_section("object");
  dump_object_id(inc.object, f);
  f.dump_unsigned("version", inc.version);
  f.close_section();

  dump_obj_errors(inc, f);
  dump_errors(inc.union_shards, f, "union_shard_errors");
  for (const auto& shard_info : inc.shards) {
    shard_info_t shard = const_cast<shard_info_t&>(shard_info.second);
    if (shard.selected_oi) {
      object_info_t oi;
      bufferlist bl;
      auto k = shard.attrs.find(OI_ATTR);
<<<<<<< HEAD
      assert(k != shard.attrs.end()); // Can't be missing
      bufferlist::iterator bliter = k->second.begin();
      ::decode(oi, bliter);  // Can't be corrupted
=======
      ceph_assert(k != shard.attrs.end()); // Can't be missing
      auto bliter = k->second.cbegin();
      decode(oi, bliter);  // Can't be corrupted
>>>>>>> 3ad2dfa4
      f.open_object_section("selected_object_info");
      oi.dump(&f);
      f.close_section();
      break;
    }
  }
  f.open_array_section("shards");
  for (const auto& shard_info : inc.shards) {
    f.open_object_section("shard");
    auto& osd_shard = shard_info.first;
    f.dump_int("osd", osd_shard.osd);
    f.dump_bool("primary", shard_info.second.primary);
    auto shard = osd_shard.shard;
    if (shard != shard_id_t::NO_SHARD)
      f.dump_unsigned("shard", shard);
    dump_shard(shard_info.second, inc, f);
    f.close_section();
  }
  f.close_section();
}

static void dump_inconsistent(const inconsistent_snapset_t& inc,
			      Formatter &f)
{
  dump_object_id(inc.object, f);

  if (inc.ss_bl.length()) {
    SnapSet ss;
    bufferlist bl = inc.ss_bl;
<<<<<<< HEAD
    bufferlist::iterator bliter = bl.begin();
=======
    auto bliter = bl.cbegin();
>>>>>>> 3ad2dfa4
    decode(ss, bliter);  // Can't be corrupted
    f.open_object_section("snapset");
    ss.dump(&f);
    f.close_section();
  }
  f.open_array_section("errors");
  if (inc.snapset_missing())
    f.dump_string("error", "snapset_missing");
  if (inc.snapset_corrupted())
    f.dump_string("error", "snapset_corrupted");
  if (inc.info_missing())
    f.dump_string("error", "info_missing");
  if (inc.info_corrupted())
    f.dump_string("error", "info_corrupted");
  if (inc.snapset_error())
    f.dump_string("error", "snapset_error");
<<<<<<< HEAD
  if (inc.head_mismatch())
    f.dump_string("error", "head_mismatch");
=======
>>>>>>> 3ad2dfa4
  if (inc.headless())
    f.dump_string("error", "headless");
  if (inc.size_mismatch())
    f.dump_string("error", "size_mismatch");
  if (inc.extra_clones())
    f.dump_string("error", "extra_clones");
  if (inc.clone_missing())
    f.dump_string("error", "clone_missing");
  f.close_section();

  if (inc.extra_clones()) {
    f.open_array_section("extra clones");
    for (auto snap : inc.clones) {
      f.dump_unsigned("snap", snap);
    }
    f.close_section();
  }

  if (inc.clone_missing()) {
    f.open_array_section("missing");
    for (auto snap : inc.missing) {
      f.dump_unsigned("snap", snap);
    }
    f.close_section();
  }
}

// dispatch the call by type
static int do_get_inconsistent(Rados& rados,
			       const PlacementGroup& pg,
			       const librados::object_id_t &start,
			       unsigned max_return,
			       AioCompletion *c,
			       std::vector<inconsistent_obj_t>* objs,
			       uint32_t* interval)
{
  return rados.get_inconsistent_objects(pg, start, max_return, c,
					objs, interval);
}

static int do_get_inconsistent(Rados& rados,
			       const PlacementGroup& pg,
			       const librados::object_id_t &start,
			       unsigned max_return,
			       AioCompletion *c,
			       std::vector<inconsistent_snapset_t>* snapsets,
			       uint32_t* interval)
{
  return rados.get_inconsistent_snapsets(pg, start, max_return, c,
					 snapsets, interval);
}

template <typename T>
static int do_get_inconsistent_cmd(const std::vector<const char*> &nargs,
				   Rados& rados,
				   Formatter& formatter)
{
  if (nargs.size() < 2) {
    usage_exit();
  }
  PlacementGroup pg;
  int ret = 0;
  ret = pg.parse(nargs[1]);
  if (!ret) {
    cerr << "bad pg: " << nargs[1] << std::endl;
    return ret;
  }
  uint32_t interval = 0, first_interval = 0;
  const unsigned max_item_num = 32;
  bool opened = false;
  for (librados::object_id_t start;;) {
    std::vector<T> items;
    auto completion = librados::Rados::aio_create_completion();
    ret = do_get_inconsistent(rados, pg, start, max_item_num, completion,
			      &items, &interval);
    completion->wait_for_safe();
    ret = completion->get_return_value();
    completion->release();
    if (ret < 0) {
      if (ret == -EAGAIN)
        cerr << "interval#" << interval << " expired." << std::endl;
      else if (ret == -ENOENT)
        cerr << "No scrub information available for pg " << pg << std::endl;
      break;
    }
    // It must be the same interval every time.  EAGAIN would
    // occur if interval changes.
    ceph_assert(start.name.empty() || first_interval == interval);
    if (start.name.empty()) {
      first_interval = interval;
      formatter.open_object_section("info");
      formatter.dump_int("epoch", interval);
      formatter.open_array_section("inconsistents");
      opened = true;
    }
    for (auto& inc : items) {
      formatter.open_object_section("inconsistent");
      dump_inconsistent(inc, formatter);
      formatter.close_section();
    }
    if (items.size() < max_item_num) {
      formatter.close_section();
      break;
    }
    if (!items.empty()) {
      start = items.back().object;
    }
    items.clear();
  }
  if (opened) {
    formatter.close_section();
    formatter.flush(cout);
  }
  return ret;
}

/**********************************************

**********************************************/
static int rados_tool_common(const std::map < std::string, std::string > &opts,
                             std::vector<const char*> &nargs)
{
  int ret;
  bool create_pool = false;
  const char *pool_name = NULL;
  const char *target_pool_name = NULL;
  string oloc, target_oloc, nspace, target_nspace;
  int concurrent_ios = 16;
  unsigned op_size = default_op_size;
  unsigned object_size = 0;
  unsigned max_objects = 0;
  uint64_t obj_offset = 0;
  bool block_size_specified = false;
  int bench_write_dest = 0;
  bool cleanup = true;
  bool hints = true; // for rados bench
  bool reuse_bench = false;
  bool no_verify = false;
  bool use_striper = false;
  bool with_clones = false;
  const char *snapname = NULL;
  snap_t snapid = CEPH_NOSNAP;
  std::map<std::string, std::string>::const_iterator i;

  uint64_t offset_align = 0;
  uint64_t min_obj_len = 0;
  uint64_t max_obj_len = 0;
  uint64_t min_op_len = 0;
  uint64_t max_op_len = 0;
  uint64_t max_ops = 0;
  uint64_t max_backlog = 0;
  uint64_t target_throughput = 0;
  int64_t read_percent = -1;
  uint64_t num_objs = 0;
  int run_length = 0;

  bool show_time = false;
  bool wildcard = false;

  std::string run_name;
  std::string prefix;
  bool forcefull = false;
  unique_ptr<Formatter> formatter = nullptr;
  bool pretty_format = false;
  const char *output = NULL;
  bool omap_key_valid = false;
  std::string omap_key;
  std::string omap_key_pretty;
  bool with_reference = false;

  Rados rados;
  IoCtx io_ctx;

  i = opts.find("create");
  if (i != opts.end()) {
    create_pool = true;
  }
  i = opts.find("pool");
  if (i != opts.end()) {
    pool_name = i->second.c_str();
  }
  i = opts.find("target_pool");
  if (i != opts.end()) {
    target_pool_name = i->second.c_str();
  }
  i = opts.find("object_locator");
  if (i != opts.end()) {
    oloc = i->second;
  }
  i = opts.find("target_locator");
  if (i != opts.end()) {
    target_oloc = i->second;
  }
  i = opts.find("target_nspace");
  if (i != opts.end()) {
    target_nspace = i->second;
  }
  i = opts.find("concurrent-ios");
  if (i != opts.end()) {
    if (rados_sistrtoll(i, &concurrent_ios)) {
      return -EINVAL;
    }
  }
  i = opts.find("run-name");
  if (i != opts.end()) {
    run_name = i->second;
  }

  i = opts.find("force-full");
  if (i != opts.end()) {
    forcefull = true;
  }
  i = opts.find("prefix");
  if (i != opts.end()) {
    prefix = i->second;
  }
  i = opts.find("block-size");
  if (i != opts.end()) {
    if (rados_sistrtoll(i, &op_size)) {
      return -EINVAL;
    }
    block_size_specified = true;
  }
  i = opts.find("object-size");
  if (i != opts.end()) {
    if (rados_sistrtoll(i, &object_size)) {
      return -EINVAL;
    }
    block_size_specified = true;
  }
  i = opts.find("max-objects");
  if (i != opts.end()) {
    if (rados_sistrtoll(i, &max_objects)) {
      return -EINVAL;
    }
  }
  i = opts.find("offset");
  if (i != opts.end()) {
    if (rados_sistrtoll(i, &obj_offset)) {
      return -EINVAL;
    }
  }
  i = opts.find("snap");
  if (i != opts.end()) {
    snapname = i->second.c_str();
  }
  i = opts.find("snapid");
  if (i != opts.end()) {
    if (rados_sistrtoll(i, &snapid)) {
      return -EINVAL;
    }
  }
  i = opts.find("min-object-size");
  if (i != opts.end()) {
    if (rados_sistrtoll(i, &min_obj_len)) {
      return -EINVAL;
    }
  }
  i = opts.find("max-object-size");
  if (i != opts.end()) {
    if (rados_sistrtoll(i, &max_obj_len)) {
      return -EINVAL;
    }
  }
  i = opts.find("min-op-len");
  if (i != opts.end()) {
    if (rados_sistrtoll(i, &min_op_len)) {
      return -EINVAL;
    }
  }
  i = opts.find("max-op-len");
  if (i != opts.end()) {
    if (rados_sistrtoll(i, &max_op_len)) {
      return -EINVAL;
    }
  }
  i = opts.find("max-ops");
  if (i != opts.end()) {
    if (rados_sistrtoll(i, &max_ops)) {
      return -EINVAL;
    }
  }
  i = opts.find("max-backlog");
  if (i != opts.end()) {
    if (rados_sistrtoll(i, &max_backlog)) {
      return -EINVAL;
    }
  }
  i = opts.find("target-throughput");
  if (i != opts.end()) {
    if (rados_sistrtoll(i, &target_throughput)) {
      return -EINVAL;
    }
  }
  i = opts.find("read-percent");
  if (i != opts.end()) {
    if (rados_sistrtoll(i, &read_percent)) {
      return -EINVAL;
    }
  }
  i = opts.find("num-objects");
  if (i != opts.end()) {
    if (rados_sistrtoll(i, &num_objs)) {
      return -EINVAL;
    }
  }
  i = opts.find("run-length");
  if (i != opts.end()) {
    if (rados_sistrtoll(i, &run_length)) {
      return -EINVAL;
    }
  }
  i = opts.find("show-time");
  if (i != opts.end()) {
    show_time = true;
  }
  i = opts.find("no-cleanup");
  if (i != opts.end()) {
    cleanup = false;
  }
  i = opts.find("no-hints");
  if (i != opts.end()) {
    hints = false;
  }
  i = opts.find("reuse-bench");
  if (i != opts.end()) {
    reuse_bench = true;
  }
  i = opts.find("pretty-format");
  if (i != opts.end()) {
    pretty_format = true;
  }
  i = opts.find("format");
  if (i != opts.end()) {
    const char *format = i->second.c_str();
    formatter.reset(Formatter::create(format));
    if (!formatter) {
      cerr << "unrecognized format: " << format << std::endl;
      return -EINVAL;
    }
  }
  i = opts.find("namespace");
  if (i != opts.end()) {
    nspace = i->second;
  }
  i = opts.find("no-verify");
  if (i != opts.end()) {
    no_verify = true;
  }
  i = opts.find("output");
  if (i != opts.end()) {
    output = i->second.c_str();
  }
  i = opts.find("write-dest-obj");
  if (i != opts.end()) {
    bench_write_dest |= static_cast<int>(OP_WRITE_DEST_OBJ);
  }
  i = opts.find("write-dest-omap");
  if (i != opts.end()) {
    bench_write_dest |= static_cast<int>(OP_WRITE_DEST_OMAP);
  }
  i = opts.find("write-dest-xattr");
  if (i != opts.end()) {
    bench_write_dest |= static_cast<int>(OP_WRITE_DEST_XATTR);
  }
  i = opts.find("with-clones");
  if (i != opts.end()) {
    with_clones = true;
  }
  i = opts.find("omap-key-file");
  if (i != opts.end()) {
    string err;
    bufferlist indata;
    ret = indata.read_file(i->second.c_str(), &err);
    if (ret < 0) {
      cerr << err << std::endl;
      return 1;
    }

    omap_key_valid = true;
    omap_key = std::string(indata.c_str(), indata.length());
    omap_key_pretty = omap_key;
    if (std::find_if_not(omap_key.begin(), omap_key.end(),
                         (int (*)(int))isprint) != omap_key.end()) {
        omap_key_pretty = "(binary key)";
    }
  }
  i = opts.find("offset_align");
  if (i != opts.end()) {
    if (rados_sistrtoll(i, &offset_align)) {
      return -EINVAL;
    }
  }
  i = opts.find("with-reference");
  if (i != opts.end()) {
    with_reference = true;
  }

  // open rados
  ret = rados.init_with_context(g_ceph_context);
  if (ret < 0) {
     cerr << "couldn't initialize rados: " << cpp_strerror(ret) << std::endl;
     return 1;
  }

  ret = rados.connect();
  if (ret) {
     cerr << "couldn't connect to cluster: " << cpp_strerror(ret) << std::endl;
     return 1;
  }

  if (create_pool && !pool_name) {
    cerr << "--create-pool requested but pool_name was not specified!" << std::endl;
    usage(cerr);
    return 1;
  }

  if (create_pool) {
    ret = rados.pool_create(pool_name);
    if (ret < 0) {
      cerr << "error creating pool " << pool_name << ": "
	   << cpp_strerror(ret) << std::endl;
      return 1;
    }
  }

  i = opts.find("pgid");
  boost::optional<pg_t> pgid(i != opts.end(), pg_t());
  if (pgid && (!pgid->parse(i->second.c_str()) || (pool_name && rados.pool_lookup(pool_name) != pgid->pool()))) {
    cerr << "invalid pgid" << std::endl;
    return 1;
  }

  // open io context.
  if (pool_name || pgid) {
    ret = pool_name ? rados.ioctx_create(pool_name, io_ctx) : rados.ioctx_create2(pgid->pool(), io_ctx);
    if (ret < 0) {
      cerr << "error opening pool "
           << (pool_name ? pool_name : std::string("with id ") + std::to_string(pgid->pool())) << ": "
	   << cpp_strerror(ret) << std::endl;
      return 1;
    }

   // align op_size
   {
      bool requires;
      ret = io_ctx.pool_requires_alignment2(&requires);
      if (ret < 0) {
        cerr << "error checking pool alignment requirement"
          << cpp_strerror(ret) << std::endl;
        return 1;
      }

      if (requires) {
        uint64_t align = 0;
        ret = io_ctx.pool_required_alignment2(&align);
        if (ret < 0) {
          cerr << "error getting pool alignment"
            << cpp_strerror(ret) << std::endl;
          return 1;
        }

        const uint64_t prev_op_size = op_size;
        op_size = uint64_t((op_size + align - 1) / align) * align;
        // Warn: if user specified and it was rounded
        if (prev_op_size != default_op_size && prev_op_size != op_size)
          cerr << "INFO: op_size has been rounded to " << op_size << std::endl;
      }
    }

#ifdef WITH_LIBRADOSSTRIPER
    // create striper interface
    if (opts.find("striper") != opts.end()) {
      // Note that this call does a tricky thing by reaching into a "singleton". We count
      // on this happening only once:
      ret = RadosStriper::striper_create(io_ctx, &detail::striper());
      if (0 != ret) {
          cerr << "error opening pool " << pool_name << " with striper interface: "
               << cpp_strerror(ret) << std::endl;
	      return 1;
      }
      use_striper = true;
    }
#endif // USE_LIBRADOSSTRIPER
  }

  // snapname?
  if (snapname) {
    if (!pool_name) {
      cerr << "pool name must be specified with --snap" << std::endl;
      return 1;
    }
    ret = io_ctx.snap_lookup(snapname, &snapid);
    if (ret < 0) {
      cerr << "error looking up snap '" << snapname << "': " << cpp_strerror(ret) << std::endl;
      return 1;
    }
  }
  if (oloc.size()) {
    if (!pool_name) {
      cerr << "pool name must be specified with --object_locator" << std::endl;
      return 1;
    }
    io_ctx.locator_set_key(oloc);
  }
  // Use namespace from command line if specified
  if (opts.find("namespace") != opts.end()) {
    if (!pool_name) {
      cerr << "pool name must be specified with --namespace" << std::endl;
      return 1;
    }
    io_ctx.set_namespace(nspace);
  // Use wildcard if --all specified and --default NOT specified
  } else if (opts.find("all") != opts.end() && opts.find("default") == opts.end()) {
    // Only the ls should ever set namespace to special value
    wildcard = true;
  }
  if (snapid != CEPH_NOSNAP) {
    if (!pool_name) {
      cerr << "pool name must be specified with --snapid" << std::endl;
      return 1;
    }
    string name;
    ret = io_ctx.snap_get_name(snapid, &name);
    if (ret < 0) {
      cerr << "snapid " << snapid << " doesn't exist in pool "
	   << io_ctx.get_pool_name() << std::endl;
      return 1;
    }
    io_ctx.snap_set_read(snapid);
    cout << "selected snap " << snapid << " '" << name << "'" << std::endl;
  }

  ceph_assert(!nargs.empty());

  // list pools?
  if (strcmp(nargs[0], "lspools") == 0) {
    list<string> vec;
    ret = rados.pool_list(vec);
    if (ret < 0) {
      cerr << "error listing pools: " << cpp_strerror(ret) << std::endl;
      return 1;
    }
    for (list<string>::iterator i = vec.begin(); i != vec.end(); ++i)
      cout << *i << std::endl;
  }
  else if (strcmp(nargs[0], "df") == 0) {
    // pools
    list<string> vec;

    if (!pool_name) {
      ret = rados.pool_list(vec);
      if (ret < 0) {
	cerr << "error listing pools: " << cpp_strerror(ret) << std::endl;
	return 1;
      }
    } else {
      vec.push_back(pool_name);
    }

    map<string,librados::pool_stat_t> stats;
    ret = rados.get_pool_stats(vec, stats);
    if (ret < 0) {
      cerr << "error fetching pool stats: " << cpp_strerror(ret) << std::endl;
      return 1;
    }

    TextTable tab;

    if (!formatter) {
      tab.define_column("POOL_NAME", TextTable::LEFT, TextTable::LEFT);
      tab.define_column("USED", TextTable::RIGHT, TextTable::RIGHT);
      tab.define_column("OBJECTS", TextTable::RIGHT, TextTable::RIGHT);
      tab.define_column("CLONES", TextTable::RIGHT, TextTable::RIGHT);
      tab.define_column("COPIES", TextTable::RIGHT, TextTable::RIGHT);
      tab.define_column("MISSING_ON_PRIMARY", TextTable::RIGHT, TextTable::RIGHT);
      tab.define_column("UNFOUND", TextTable::RIGHT, TextTable::RIGHT);
      tab.define_column("DEGRADED", TextTable::RIGHT, TextTable::RIGHT);
      tab.define_column("RD_OPS", TextTable::RIGHT, TextTable::RIGHT);
      tab.define_column("RD", TextTable::RIGHT, TextTable::RIGHT);
      tab.define_column("WR_OPS", TextTable::RIGHT, TextTable::RIGHT);
      tab.define_column("WR", TextTable::RIGHT, TextTable::RIGHT);
      tab.define_column("USED COMPR", TextTable::RIGHT, TextTable::RIGHT);
      tab.define_column("UNDER COMPR", TextTable::RIGHT, TextTable::RIGHT);
    } else {
      formatter->open_object_section("stats");
      formatter->open_array_section("pools");
    }
    for (map<string,librados::pool_stat_t>::iterator i = stats.begin();
	 i != stats.end();
	 ++i) {
      const char *pool_name = i->first.c_str();
      librados::pool_stat_t& s = i->second;
      if (!formatter) {
        tab << pool_name
            << byte_u_t(s.num_bytes)
            << s.num_objects
            << s.num_object_clones
            << s.num_object_copies
            << s.num_objects_missing_on_primary
            << s.num_objects_unfound
            << s.num_objects_degraded
            << s.num_rd
            << byte_u_t(s.num_rd_kb << 10)
            << s.num_wr
            << byte_u_t(s.num_wr_kb << 10)
	    << byte_u_t(s.compressed_bytes_alloc)
	    << byte_u_t(s.compressed_bytes_orig)
            << TextTable::endrow;
      } else {
        formatter->open_object_section("pool");
        int64_t pool_id = rados.pool_lookup(pool_name);
        formatter->dump_string("name", pool_name);
        if (pool_id >= 0)
          formatter->dump_int("id", pool_id);
        else
          cerr << "ERROR: lookup_pg_pool_name for name=" << pool_name
	       << " returned " << pool_id << std::endl;
	formatter->dump_int("size_bytes",s.num_bytes);
	formatter->dump_int("size_kb", s.num_kb);
	formatter->dump_int("num_objects", s.num_objects);
	formatter->dump_int("num_object_clones", s.num_object_clones);
	formatter->dump_int("num_object_copies", s.num_object_copies);
	formatter->dump_int("num_objects_missing_on_primary", s.num_objects_missing_on_primary);
	formatter->dump_int("num_objects_unfound", s.num_objects_unfound);
	formatter->dump_int("num_objects_degraded", s.num_objects_degraded);
	formatter->dump_int("read_ops", s.num_rd);
	formatter->dump_int("read_bytes", s.num_rd_kb * 1024ull);
	formatter->dump_int("write_ops", s.num_wr);
	formatter->dump_int("write_bytes", s.num_wr_kb * 1024ull);
	formatter->dump_int("compress_bytes_used", s.compressed_bytes_alloc);
	formatter->dump_int("compress_under_bytes", s.compressed_bytes_orig);
	formatter->close_section();
      }
    }

    if (!formatter) {
      cout << tab;
    }

    // total
    cluster_stat_t tstats;
    ret = rados.cluster_stat(tstats);
    if (ret < 0) {
      cerr << "error getting total cluster usage: " << cpp_strerror(ret) << std::endl;
      return 1;
    }
    if (!formatter) {
      cout << std::endl;
      cout << "total_objects    " << tstats.num_objects
           << std::endl;
      cout << "total_used       " << byte_u_t(tstats.kb_used << 10)
           << std::endl;
      cout << "total_avail      " << byte_u_t(tstats.kb_avail << 10)
           << std::endl;
      cout << "total_space      " << byte_u_t(tstats.kb << 10)
           << std::endl;
    } else {
      formatter->close_section();
      formatter->dump_int("total_objects", tstats.num_objects);
      formatter->dump_int("total_used", tstats.kb_used);
      formatter->dump_int("total_avail", tstats.kb_avail);
      formatter->dump_int("total_space", tstats.kb);
      formatter->close_section();
      formatter->flush(cout);
    }
  }

  else if (strcmp(nargs[0], "ls") == 0) {
    if (!pool_name && !pgid) {
      cerr << "either pool name or pg id needs to be specified" << std::endl;
      return 1;
    }

    if (wildcard)
      io_ctx.set_namespace(all_nspaces);
    bool use_stdout = (!output && (nargs.size() < 2 || (strcmp(nargs[1], "-") == 0)));
    if (!use_stdout && !output) {
      cerr << "Please use --output to specify the output file name" << std::endl;
      return 1;
    }
    ostream *outstream;
    if(use_stdout)
      outstream = &cout;
    else
      outstream = new ofstream(output);

    {
      if (formatter)
        formatter->open_array_section("objects");
      try {
	librados::NObjectIterator i = pgid ? io_ctx.nobjects_begin(pgid->ps()) : io_ctx.nobjects_begin();
	librados::NObjectIterator i_end = io_ctx.nobjects_end();
	for (; i != i_end; ++i) {
#ifdef WITH_LIBRADOSSTRIPER
	  if (use_striper) {
	    // in case of --striper option, we only list striped
	    // objects, so we only display the first object of
	    // each, without its suffix '.000...000'
	    size_t l = i->get_oid().length();
	    if (l <= 17 ||
		(0 != i->get_oid().compare(l-17, 17,".0000000000000000"))) continue;
	  }
#endif // WITH_LIBRADOSSTRIPER
          if (pgid) {
            uint32_t ps;
            if (io_ctx.get_object_pg_hash_position2(i->get_oid(), &ps) || pgid->ps() != ps)
              break;
          }
	  if (!formatter) {
	    // Only include namespace in output when wildcard specified
	    if (wildcard)
	      *outstream << i->get_nspace() << "\t";
      
        *outstream << detail::get_oid(i, use_striper);

	    if (i->get_locator().size())
	      *outstream << "\t" << i->get_locator();
	    *outstream << std::endl;
	  } else {
	    formatter->open_object_section("object");
	    formatter->dump_string("namespace", i->get_nspace());

        detail::dump_name(formatter.get(), i, use_striper);

	    if (i->get_locator().size())
	      formatter->dump_string("locator", i->get_locator());
	    formatter->close_section(); //object
	  }
	}
      }
      catch (const std::exception& e) {
	cerr << e.what() << std::endl;
	return 1;
      }
    }
    if (formatter) {
      formatter->close_section(); //objects
      formatter->flush(*outstream);
      if (pretty_format)
	*outstream << std::endl;
      formatter->flush(*outstream);
    }
    if (!stdout)
      delete outstream;
  }
  else if (strcmp(nargs[0], "mapext") == 0) {
    if (!pool_name || nargs.size() < 2) {
      usage(cerr);
      return 1;
    }
    string oid(nargs[1]);
    std::map<uint64_t,uint64_t> m;
    ret = io_ctx.mapext(oid, 0, -1, m);
    if (ret < 0) {
      cerr << "mapext error on " << pool_name << "/" << oid << ": " << cpp_strerror(ret) << std::endl;
      return 1;
    }
    std::map<uint64_t,uint64_t>::iterator iter;
    for (iter = m.begin(); iter != m.end(); ++iter) {
      cout << hex << iter->first << "\t" << iter->second << dec << std::endl;
    }
  }
  else if (strcmp(nargs[0], "stat") == 0) {
    if (!pool_name || nargs.size() < 2) {
      usage(cerr);
      return 1;
    }
    string oid(nargs[1]);
    uint64_t size;
    time_t mtime;

    ret = detail::stat(io_ctx, oid, size, mtime, use_striper);

    if (ret < 0) {
      cerr << " error stat-ing " << pool_name << "/" << oid << ": "
           << cpp_strerror(ret) << std::endl;
      return 1;
    } else {
      utime_t t(mtime, 0);
      cout << pool_name << "/" << oid
           << " mtime " << t << ", size " << size << std::endl;
    }
  }
  else if (strcmp(nargs[0], "stat2") == 0) {
    if (!pool_name || nargs.size() < 2) {
      usage(cerr);
      return 1;
    }
    string oid(nargs[1]);
    uint64_t size;
    struct timespec mtime;

    ret = detail::stat2(io_ctx, oid, size, mtime, use_striper);

    if (ret < 0) {
      cerr << " error stat-ing " << pool_name << "/" << oid << ": "
	   << cpp_strerror(ret) << std::endl;
      return 1;
    } else {
      utime_t t(mtime);
      cout << pool_name << "/" << oid
	   << " mtime " << t << ", size " << size << std::endl;
    }
  } 
  else if (strcmp(nargs[0], "touch") == 0) {
    if (!pool_name || nargs.size() < 2) {
      usage(cerr);
      return 1;
    }
    string oid(nargs[1]);
    time_t timestamp = time(NULL);
    if (nargs.size() > 2) {
      char* endptr = NULL;
      timestamp = static_cast<time_t>(strtoll(nargs[2], &endptr, 10));
      if (*endptr) {
        cerr << "Invalid value for timestamp: '" << nargs[2] << "'" << std::endl;
        ret = -EINVAL;
        return 1;
      }
    }
    
    ObjectWriteOperation op;
    op.create(false);
    op.mtime(&timestamp);
    ret = io_ctx.operate(oid, &op);
    if (ret < 0) {
      cerr << " error touch-ing " << pool_name << "/" << oid << ": "
	   << cpp_strerror(ret) << std::endl;
      return 1;
    }
  }
  else if (strcmp(nargs[0], "get") == 0) {
    if (!pool_name || nargs.size() < 3) {
      usage(cerr);
      return 1;
    }
    ret = do_get(io_ctx, nargs[1], nargs[2], op_size, use_striper);
    if (ret < 0) {
      cerr << "error getting " << pool_name << "/" << nargs[1] << ": " << cpp_strerror(ret) << std::endl;
      return 1;
    }
  }
  else if (strcmp(nargs[0], "put") == 0) {
    if (!pool_name || nargs.size() < 3) {
      usage(cerr);
      return 1;
    }
    ret = do_put(io_ctx, nargs[1], nargs[2], op_size, obj_offset, use_striper);
    if (ret < 0) {
      cerr << "error putting " << pool_name << "/" << nargs[1] << ": " << cpp_strerror(ret) << std::endl;
      return 1;
    }
  }
  else if (strcmp(nargs[0], "append") == 0) {
    if (!pool_name || nargs.size() < 3) {
      usage(cerr);
      return 1;
    }
    ret = do_append(io_ctx, nargs[1], nargs[2], op_size, use_striper);
    if (ret < 0) {
      cerr << "error appending " << pool_name << "/" << nargs[1] << ": " << cpp_strerror(ret) << std::endl;
      return 1;
    }
  }
  else if (strcmp(nargs[0], "truncate") == 0) {
    if (!pool_name || nargs.size() < 3) {
      usage(cerr);
      return 1;
    }

    string oid(nargs[1]);
    char* endptr = NULL;
    long size = strtoll(nargs[2], &endptr, 10);
    if (*endptr) {
      cerr << "Invalid value for size: '" << nargs[2] << "'" << std::endl;
      ret = -EINVAL;
      return 1;
    }
    if (size < 0) {
      cerr << "error, cannot truncate to negative value" << std::endl;
      usage(cerr);
      return 1;
    }

    ret = detail::trunc(io_ctx, oid, size, use_striper);

    if (ret < 0) {
      cerr << "error truncating oid "
	   << oid << " to " << size << ": "
	   << cpp_strerror(ret) << std::endl;
    } else {
      ret = 0;
    }
  }
  else if (strcmp(nargs[0], "setxattr") == 0) {
    if (!pool_name || nargs.size() < 3 || nargs.size() > 4) {
      usage(cerr);
      return 1;
    }

    string oid(nargs[1]);
    string attr_name(nargs[2]);
    bufferlist bl;
    if (nargs.size() == 4) {
      string attr_val(nargs[3]);
      bl.append(attr_val.c_str(), attr_val.length());
    } else {
      do {
	ret = bl.read_fd(STDIN_FILENO, 1024); // from stdin
	if (ret < 0)
	  return 1;
      } while (ret > 0);
    }

    ret = detail::setxattr(io_ctx, oid, attr_name, bl, use_striper);

    if (ret < 0) {
      cerr << "error setting xattr " << pool_name << "/" << oid << "/" << attr_name << ": " << cpp_strerror(ret) << std::endl;
      return 1;
    }
    else
      ret = 0;
  }
  else if (strcmp(nargs[0], "getxattr") == 0) {
    if (!pool_name || nargs.size() < 3) {
      usage(cerr);
      return 1;
    }

    string oid(nargs[1]);
    string attr_name(nargs[2]);

    bufferlist bl;
    ret = detail::getxattr(io_ctx, oid, attr_name, bl, use_striper);

    if (ret < 0) {
      cerr << "error getting xattr " << pool_name << "/" << oid << "/" << attr_name << ": " << cpp_strerror(ret) << std::endl;
      return 1;
    }
    else
      ret = 0;
    string s(bl.c_str(), bl.length());
    cout << s;
  } else if (strcmp(nargs[0], "rmxattr") == 0) {
    if (!pool_name || nargs.size() < 3) {
      usage(cerr);
      return 1;
    }

    string oid(nargs[1]);
    string attr_name(nargs[2]);

    ret = detail::rmxattr(io_ctx, oid, attr_name, use_striper);

    if (ret < 0) {
      cerr << "error removing xattr " << pool_name << "/" << oid << "/" << attr_name << ": " << cpp_strerror(ret) << std::endl;
      return 1;
    }
  } else if (strcmp(nargs[0], "listxattr") == 0) {
    if (!pool_name || nargs.size() < 2) {
      usage(cerr);
      return 1;
    }

    string oid(nargs[1]);
    bufferlist bl;
    map<std::string, bufferlist> attrset;

    ret = detail::getxattrs(io_ctx, oid, attrset, use_striper);

    if (ret < 0) {
      cerr << "error getting xattr set " << pool_name << "/" << oid << ": " << cpp_strerror(ret) << std::endl;
      return 1;
    }

    for (map<std::string, bufferlist>::iterator iter = attrset.begin();
         iter != attrset.end(); ++iter) {
      cout << iter->first << std::endl;
    }
  } else if (strcmp(nargs[0], "getomapheader") == 0) {
    if (!pool_name || nargs.size() < 2) {
      usage(cerr);
      return 1;
    }

    string oid(nargs[1]);
    string outfile;
    if (nargs.size() >= 3) {
      outfile = nargs[2];
    }

    bufferlist header;
    ret = io_ctx.omap_get_header(oid, &header);
    if (ret < 0) {
      cerr << "error getting omap header " << pool_name << "/" << oid
	   << ": " << cpp_strerror(ret) << std::endl;
      return 1;
    } else {
      if (!outfile.empty()) {
	cerr << "Writing to " << outfile << std::endl;
	dump_data(outfile, header);
      } else {
	cout << "header (" << header.length() << " bytes) :\n";
	header.hexdump(cout);
	cout << std::endl;
      }
      ret = 0;
    }
  } else if (strcmp(nargs[0], "setomapheader") == 0) {
    if (!pool_name || nargs.size() < 3) {
      usage(cerr);
      return 1;
    }

    string oid(nargs[1]);
    string val(nargs[2]);

    bufferlist bl;
    bl.append(val);

    ret = io_ctx.omap_set_header(oid, bl);
    if (ret < 0) {
      cerr << "error setting omap value " << pool_name << "/" << oid
	   << ": " << cpp_strerror(ret) << std::endl;
      return 1;
    } else {
      ret = 0;
    }
  } else if (strcmp(nargs[0], "setomapval") == 0) {
    uint32_t min_args = (omap_key_valid ? 2 : 3);
    if (!pool_name || nargs.size() < min_args || nargs.size() > min_args + 1) {
      usage(cerr);
      return 1;
    }

    string oid(nargs[1]);
    if (!omap_key_valid) {
      omap_key = nargs[2];
      omap_key_pretty = omap_key;
    }

    bufferlist bl;
    if (nargs.size() > min_args) {
      string val(nargs[min_args]);
      bl.append(val);
    } else {
      do {
	ret = bl.read_fd(STDIN_FILENO, 1024); // from stdin
	if (ret < 0) {
	  return 1;
        }
      } while (ret > 0);
    }

    map<string, bufferlist> values;
    values[omap_key] = bl;

    ret = io_ctx.omap_set(oid, values);
    if (ret < 0) {
      cerr << "error setting omap value " << pool_name << "/" << oid << "/"
           << omap_key_pretty << ": " << cpp_strerror(ret) << std::endl;
      return 1;
    } else {
      ret = 0;
    }
  } else if (strcmp(nargs[0], "getomapval") == 0) {
    uint32_t min_args = (omap_key_valid ? 2 : 3);
    if (!pool_name || nargs.size() < min_args || nargs.size() > min_args + 1) {
      usage(cerr);
      return 1;
    }

    string oid(nargs[1]);
    if (!omap_key_valid) {
      omap_key = nargs[2];
      omap_key_pretty = omap_key;
    }

    set<string> keys;
    keys.insert(omap_key);

    std::string outfile;
    if (nargs.size() > min_args) {
      outfile = nargs[min_args];
    }

    map<string, bufferlist> values;
    ret = io_ctx.omap_get_vals_by_keys(oid, keys, &values);
    if (ret < 0) {
      cerr << "error getting omap value " << pool_name << "/" << oid << "/"
	   << omap_key_pretty << ": " << cpp_strerror(ret) << std::endl;
      return 1;
    } else {
      ret = 0;
    }

    if (values.size() && values.begin()->first == omap_key) {
      if (!outfile.empty()) {
	cerr << "Writing to " << outfile << std::endl;
	dump_data(outfile, values.begin()->second);
      } else {
        cout << "value (" << values.begin()->second.length() << " bytes) :\n";
	values.begin()->second.hexdump(cout);
	cout << std::endl;
      }
      ret = 0;
    } else {
      cout << "No such key: " << pool_name << "/" << oid << "/"
           << omap_key_pretty << std::endl;
      return 1;
    }
  } else if (strcmp(nargs[0], "rmomapkey") == 0) {
    uint32_t num_args = (omap_key_valid ? 2 : 3);
    if (!pool_name || nargs.size() != num_args) {
      usage(cerr);
      return 1;
    }

    string oid(nargs[1]);
    if (!omap_key_valid) {
      omap_key = nargs[2];
      omap_key_pretty = omap_key;
    }
    set<string> keys;
    keys.insert(omap_key);

    ret = io_ctx.omap_rm_keys(oid, keys);
    if (ret < 0) {
      cerr << "error removing omap key " << pool_name << "/" << oid << "/"
	   << omap_key_pretty << ": " << cpp_strerror(ret) << std::endl;
      return 1;
    } else {
      ret = 0;
    }
  } else if (strcmp(nargs[0], "clearomap") == 0) {
    if (!pool_name || nargs.size() < 2) {
      usage(cerr);
      return 1;
    }

    for (unsigned i=1; i < nargs.size(); i++){
      string oid(nargs[i]);
      ret = io_ctx.omap_clear(oid);
      if (ret < 0) {
        cerr << "error clearing omap keys " << pool_name << "/" << oid << "/"
             << cpp_strerror(ret) << std::endl;
        return 1;
      }
    }
    ret = 0;
  } else if (strcmp(nargs[0], "listomapvals") == 0) {
    if (!pool_name || nargs.size() < 2) {
      usage(cerr);
      return 1;
    }

    string oid(nargs[1]);
    string last_read = "";
    int MAX_READ = 512;
    do {
      map<string, bufferlist> values;
      ret = io_ctx.omap_get_vals(oid, last_read, MAX_READ, &values);
      if (ret < 0) {
	cerr << "error getting omap keys " << pool_name << "/" << oid << ": "
	     << cpp_strerror(ret) << std::endl;
	return 1;
      }
      ret = values.size();
      for (map<string, bufferlist>::const_iterator it = values.begin();
	   it != values.end(); ++it) {
	last_read = it->first;
	// dump key in hex if it contains nonprintable characters
	if (std::count_if(it->first.begin(), it->first.end(),
	    (int (*)(int))isprint) < (int)it->first.length()) {
	  cout << "key (" << it->first.length() << " bytes):\n";
	  bufferlist keybl;
	  keybl.append(it->first);
	  keybl.hexdump(cout);
	} else {
	  cout << it->first;
	}
	cout << std::endl;
	cout << "value (" << it->second.length() << " bytes) :\n";
	it->second.hexdump(cout);
	cout << std::endl;
      }
    } while (ret == MAX_READ);
    ret = 0;
  }
  else if (strcmp(nargs[0], "cp") == 0) {
    if (!pool_name) {
      usage(cerr);
      return 1;
    }

    if (nargs.size() < 2 || nargs.size() > 3) {
      usage(cerr);
      return 1;
    }

    const char *target = target_pool_name;
    if (!target)
      target = pool_name;

    const char *target_obj;
    if (nargs.size() < 3) {
      if (strcmp(target, pool_name) == 0) {
        cerr << "cannot copy object into itself" << std::endl;
	return 1;
      }
      target_obj = nargs[1];
    } else {
      target_obj = nargs[2];
    }

    // open io context.
    IoCtx target_ctx;
    ret = rados.ioctx_create(target, target_ctx);
    if (ret < 0) {
      cerr << "error opening target pool " << target << ": "
           << cpp_strerror(ret) << std::endl;
      return 1;
    }
    if (target_oloc.size()) {
      target_ctx.locator_set_key(target_oloc);
    }
    if (target_nspace.size()) {
      target_ctx.set_namespace(target_nspace);
    }

    ret = do_copy(io_ctx, nargs[1], target_ctx, target_obj);
    if (ret < 0) {
      cerr << "error copying " << pool_name << "/" << nargs[1] << " => " << target << "/" << target_obj << ": " << cpp_strerror(ret) << std::endl;
      return 1;
    }
  } else if (strcmp(nargs[0], "rm") == 0) {
    if (!pool_name || nargs.size() < 2) {
      usage(cerr);
      return 1;
    }
    vector<const char *>::iterator iter = nargs.begin();
    ++iter;
    for (; iter != nargs.end(); ++iter) {
      const string & oid = *iter;

    if (forcefull) {
        ret = detail::remove(io_ctx, oid, (CEPH_OSD_FLAG_FULL_FORCE |
                             CEPH_OSD_FLAG_FULL_TRY), use_striper);
    } else {
        ret = detail::remove(io_ctx, oid, use_striper);
    }

    if (ret < 0) {
        string name = (nspace.size() ? nspace + "/" : "" ) + oid;
        cerr << "error removing " << pool_name << ">" << name << ": " << cpp_strerror(ret) << std::endl;
        return 1;
      }
    }
  }
  else if (strcmp(nargs[0], "create") == 0) {
    if (!pool_name || nargs.size() < 2) {
      usage(cerr);
      return 1;
    }
    string oid(nargs[1]);
    ret = io_ctx.create(oid, true);
    if (ret < 0) {
      cerr << "error creating " << pool_name << "/" << oid << ": " << cpp_strerror(ret) << std::endl;
      return 1;
    }
  }
  else if (strcmp(nargs[0], "cppool") == 0) {
    bool force = nargs.size() == 4 && !strcmp(nargs[3], "--yes-i-really-mean-it");
    if (nargs.size() != 3 && !(nargs.size() == 4 && force)) {
      usage(cerr);
      return 1;
    }
    const char *src_pool = nargs[1];
    const char *target_pool = nargs[2];

    if (strcmp(src_pool, target_pool) == 0) {
      cerr << "cannot copy pool into itself" << std::endl;
      return 1;
    }

    cerr << "WARNING: pool copy does not preserve user_version, which some "
	 << "    apps may rely on." << std::endl;

    if (rados.get_pool_is_selfmanaged_snaps_mode(src_pool)) {
      cerr << "WARNING: pool " << src_pool << " has selfmanaged snaps, which are not preserved\n"
	   << "    by the cppool operation.  This will break any snapshot user."
	   << std::endl;
      if (!force) {
	cerr << "    If you insist on making a broken copy, you can pass\n"
	     << "    --yes-i-really-mean-it to proceed anyway."
	     << std::endl;
	exit(1);
      }
    }

    ret = do_copy_pool(rados, src_pool, target_pool);
    if (ret < 0) {
      cerr << "error copying pool " << src_pool << " => " << target_pool << ": "
	   << cpp_strerror(ret) << std::endl;
      return 1;
    }
    cout << "successfully copied pool " << nargs[1] << std::endl;
  }
  else if (strcmp(nargs[0], "purge") == 0) {
    if (nargs.size() < 2) {
      usage(cerr);
      return 1;
    }
    if (nargs.size() < 3 ||
	strcmp(nargs[2], "--yes-i-really-really-mean-it") != 0) {
      cerr << "WARNING:\n"
	   << "  This will PERMANENTLY DESTROY all objects from a pool with no way back.\n"
	   << "  To confirm, follow pool with --yes-i-really-really-mean-it" << std::endl;
      return 1;
    }
    ret = rados.ioctx_create(nargs[1], io_ctx);
    if (ret < 0) {
      cerr << "error pool " << nargs[1] << ": "
	   << cpp_strerror(ret) << std::endl;
      return 1;
    }
    io_ctx.set_namespace(all_nspaces);
    io_ctx.set_osdmap_full_try();
    RadosBencher bencher(g_ceph_context, rados, io_ctx);
    ret = bencher.clean_up_slow("", concurrent_ios);
    if (ret >= 0) {
      cout << "successfully purged pool " << nargs[1] << std::endl;
    } else { //error
      cerr << "pool " << nargs[1] << " could not be purged" << std::endl;
      cerr << "Check your monitor configuration - `mon allow pool delete` is set to false by default,"
     << " change it to true to allow deletion of pools" << std::endl;
    }
  }
  else if (strcmp(nargs[0], "lssnap") == 0) {
    if (!pool_name || nargs.size() != 1) {
      usage(cerr);
      return 1;
    }

    vector<snap_t> snaps;
    io_ctx.snap_list(&snaps);
    for (vector<snap_t>::iterator i = snaps.begin();
	 i != snaps.end();
	 ++i) {
      string s;
      time_t t;
      if (io_ctx.snap_get_name(*i, &s) < 0)
	continue;
      if (io_ctx.snap_get_stamp(*i, &t) < 0)
	continue;
      struct tm bdt;
      localtime_r(&t, &bdt);
      cout << *i << "\t" << s << "\t";

      std::ios_base::fmtflags original_flags = cout.flags();
      cout.setf(std::ios::right);
      cout.fill('0');
      cout << std::setw(4) << (bdt.tm_year+1900)
	   << '.' << std::setw(2) << (bdt.tm_mon+1)
	   << '.' << std::setw(2) << bdt.tm_mday
	   << ' '
	   << std::setw(2) << bdt.tm_hour
	   << ':' << std::setw(2) << bdt.tm_min
	   << ':' << std::setw(2) << bdt.tm_sec
	   << std::endl;
      cout.flags(original_flags);
    }
    cout << snaps.size() << " snaps" << std::endl;
  }

  else if (strcmp(nargs[0], "mksnap") == 0) {
    if (!pool_name || nargs.size() < 2) {
      usage(cerr);
      return 1;
    }

    if (rados.get_pool_is_selfmanaged_snaps_mode(pool_name)) {
      cerr << "can't create snapshot: pool " << pool_name
           << " is in selfmanaged snaps mode" << std::endl;
      return 1;
    }

    ret = io_ctx.snap_create(nargs[1]);
    if (ret < 0) {
      cerr << "error creating pool " << pool_name << " snapshot " << nargs[1]
	   << ": " << cpp_strerror(ret) << std::endl;
      return 1;
    }
    cout << "created pool " << pool_name << " snap " << nargs[1] << std::endl;
  }

  else if (strcmp(nargs[0], "rmsnap") == 0) {
    if (!pool_name || nargs.size() < 2) {
      usage(cerr);
      return 1;
    }

    ret = io_ctx.snap_remove(nargs[1]);
    if (ret < 0) {
      cerr << "error removing pool " << pool_name << " snapshot " << nargs[1]
	   << ": " << cpp_strerror(ret) << std::endl;
      return 1;
    }
    cout << "removed pool " << pool_name << " snap " << nargs[1] << std::endl;
  }

  else if (strcmp(nargs[0], "rollback") == 0) {
    if (!pool_name || nargs.size() < 3) {
      usage(cerr);
      return 1;
    }

    ret = io_ctx.snap_rollback(nargs[1], nargs[2]);
    if (ret < 0) {
      cerr << "error rolling back pool " << pool_name << " to snapshot " << nargs[1]
	   << cpp_strerror(ret) << std::endl;
      return 1;
    }
    cout << "rolled back pool " << pool_name
	 << " to snapshot " << nargs[2] << std::endl;
  }
  else if (strcmp(nargs[0], "bench") == 0) {
    if (!pool_name || nargs.size() < 3) {
      usage(cerr);
      return 1;
    }
    char* endptr = NULL;
    int seconds = strtol(nargs[1], &endptr, 10);
    if (*endptr) {
      cerr << "Invalid value for seconds: '" << nargs[1] << "'" << std::endl;
      return 1;
    }
    int operation = 0;
    if (strcmp(nargs[2], "write") == 0)
      operation = OP_WRITE;
    else if (strcmp(nargs[2], "seq") == 0)
      operation = OP_SEQ_READ;
    else if (strcmp(nargs[2], "rand") == 0)
      operation = OP_RAND_READ;
    else {
      usage(cerr);
      return 1;
    }
    if (operation != OP_WRITE) {
      if (block_size_specified) {
        cerr << "-b|--block_size option can be used only with 'write' bench test"
             << std::endl;
        return 1;
      }
      if (bench_write_dest != 0) {
        cerr << "--write-object, --write-omap and --write-xattr options can "
                "only be used with the 'write' bench test"
             << std::endl;
        return 1;
      }
    }
    else if (bench_write_dest == 0) {
      bench_write_dest = OP_WRITE_DEST_OBJ;
    }

    if (!formatter && output) {
      cerr << "-o|--output option can only be used with '--format' option"
           << std::endl;
      return 1;
    }
    RadosBencher bencher(g_ceph_context, rados, io_ctx);
    bencher.set_show_time(show_time);
    bencher.set_write_destination(static_cast<OpWriteDest>(bench_write_dest));

    ostream *outstream = NULL;
    if (formatter) {
      bencher.set_formatter(formatter.get());
      if (output)
        outstream = new ofstream(output);
      else
        outstream = &cout;
      bencher.set_outstream(*outstream);
    }
    if (!object_size)
      object_size = op_size;
    else if (object_size < op_size)
      op_size = object_size;
    cout << "hints = " << (int)hints << std::endl;
    ret = bencher.aio_bench(operation, seconds,
			    concurrent_ios, op_size, object_size,
			    max_objects, cleanup, hints, run_name, reuse_bench, no_verify);
    if (ret != 0)
      cerr << "error during benchmark: " << cpp_strerror(ret) << std::endl;
    if (formatter && output)
      delete outstream;
  }
  else if (strcmp(nargs[0], "cleanup") == 0) {
    if (!pool_name) {
      usage(cerr);
      return 1;
    }
    if (wildcard)
      io_ctx.set_namespace(all_nspaces);
    RadosBencher bencher(g_ceph_context, rados, io_ctx);
    ret = bencher.clean_up(prefix, concurrent_ios, run_name);
    if (ret != 0)
      cerr << "error during cleanup: " << cpp_strerror(ret) << std::endl;
  }
  else if (strcmp(nargs[0], "watch") == 0) {
    if (!pool_name || nargs.size() < 2) {
      usage(cerr);
      return 1;
    }
    string oid(nargs[1]);
    RadosWatchCtx ctx(io_ctx, oid.c_str());
    uint64_t cookie;
    ret = io_ctx.watch2(oid, &cookie, &ctx);
    if (ret != 0)
      cerr << "error calling watch: " << cpp_strerror(ret) << std::endl;
    else {
      cout << "press enter to exit..." << std::endl;
      getchar();
      io_ctx.unwatch2(cookie);
      rados.watch_flush();
    }
  }
  else if (strcmp(nargs[0], "notify") == 0) {
    if (!pool_name || nargs.size() < 3) {
      usage(cerr);
      return 1;
    }
    string oid(nargs[1]);
    string msg(nargs[2]);
    bufferlist bl, replybl;
    encode(msg, bl);
    ret = io_ctx.notify2(oid, bl, 10000, &replybl);
    if (ret != 0)
      cerr << "error calling notify: " << cpp_strerror(ret) << std::endl;
    if (replybl.length()) {
      map<pair<uint64_t,uint64_t>,bufferlist> rm;
      set<pair<uint64_t,uint64_t> > missed;
      auto p = replybl.cbegin();
      decode(rm, p);
      decode(missed, p);
      for (map<pair<uint64_t,uint64_t>,bufferlist>::iterator p = rm.begin();
	   p != rm.end();
	   ++p) {
	cout << "reply client." << p->first.first
	     << " cookie " << p->first.second
	     << " : " << p->second.length() << " bytes" << std::endl;
	if (p->second.length())
	  p->second.hexdump(cout);
      }
      for (multiset<pair<uint64_t,uint64_t> >::iterator p = missed.begin();
	   p != missed.end(); ++p) {
	cout << "timeout client." << p->first
	     << " cookie " << p->second << std::endl;
      }
    }
  } else if (strcmp(nargs[0], "set-alloc-hint") == 0) {
    if (!pool_name || nargs.size() < 4) {
      usage(cerr);
      return 1;
    }
    string err;
    string oid(nargs[1]);
    uint64_t expected_object_size = strict_strtoll(nargs[2], 10, &err);
    if (!err.empty()) {
      cerr << "couldn't parse expected_object_size: " << err << std::endl;
      usage(cerr);
      return 1;
    }
    uint64_t expected_write_size = strict_strtoll(nargs[3], 10, &err);
    if (!err.empty()) {
      cerr << "couldn't parse expected_write_size: " << err << std::endl;
      usage(cerr);
      return 1;
    }
    ret = io_ctx.set_alloc_hint(oid, expected_object_size, expected_write_size);
    if (ret < 0) {
      cerr << "error setting alloc-hint " << pool_name << "/" << oid << ": "
           << cpp_strerror(ret) << std::endl;
      return 1;
    }
  } else if (strcmp(nargs[0], "load-gen") == 0) {
    if (!pool_name) {
      cerr << "error: must specify pool" << std::endl;
      usage(cerr);
      return 1;
    }
    LoadGen lg(&rados);
    if (min_obj_len)
      lg.min_obj_len = min_obj_len;
    if (max_obj_len)
      lg.max_obj_len = max_obj_len;
    if (min_op_len)
      lg.min_op_len = min_op_len;
    if (max_op_len)
      lg.max_op_len = max_op_len;
    if (max_ops)
      lg.max_ops = max_ops;
    if (max_backlog)
      lg.max_backlog = max_backlog;
    if (target_throughput)
      lg.target_throughput = target_throughput;
    if (read_percent >= 0)
      lg.read_percent = read_percent;
    if (num_objs)
      lg.num_objs = num_objs;
    if (run_length)
      lg.run_length = run_length;
    if (offset_align)
      lg.offset_align = offset_align;

    cout << "run length " << run_length << " seconds" << std::endl;
    cout << "preparing " << lg.num_objs << " objects" << std::endl;
    ret = lg.bootstrap(pool_name);
    if (ret < 0) {
      cerr << "load-gen bootstrap failed" << std::endl;
      return 1;
    }
    cout << "load-gen will run " << lg.run_length << " seconds" << std::endl;
    lg.run();
    lg.cleanup();
  } else if (strcmp(nargs[0], "listomapkeys") == 0) {
    if (!pool_name || nargs.size() < 2) {
      usage(cerr);
      return 1;
    }

    set<string> out_keys;
    ret = io_ctx.omap_get_keys(nargs[1], "", LONG_MAX, &out_keys);
    if (ret < 0) {
      cerr << "error getting omap key set " << pool_name << "/"
	   << nargs[1] << ": "  << cpp_strerror(ret) << std::endl;
      return 1;
    }

    for (set<string>::iterator iter = out_keys.begin();
	 iter != out_keys.end(); ++iter) {
      cout << *iter << std::endl;
    }
  } else if (strcmp(nargs[0], "lock") == 0) {
    if (!pool_name) {
      usage(cerr);
      return 1;
    }

    if (!formatter) {
      formatter = std::make_unique<JSONFormatter>(pretty_format);
    }
    ret = do_lock_cmd(nargs, opts, &io_ctx, formatter.get());
  } else if (strcmp(nargs[0], "listwatchers") == 0) {
    if (!pool_name || nargs.size() < 2) {
      usage(cerr);
      return 1;
    }

    string oid(nargs[1]);
    std::list<obj_watch_t> lw;

    ret = io_ctx.list_watchers(oid, &lw);
    if (ret < 0) {
      cerr << "error listing watchers " << pool_name << "/" << oid << ": " << cpp_strerror(ret) << std::endl;
      return 1;
    }
    else
      ret = 0;
    
    for (std::list<obj_watch_t>::iterator i = lw.begin(); i != lw.end(); ++i) {
      cout << "watcher=" << i->addr << " client." << i->watcher_id << " cookie=" << i->cookie << std::endl;
    }
  } else if (strcmp(nargs[0], "listsnaps") == 0) {
    if (!pool_name || nargs.size() < 2) {
      usage(cerr);
      return 1;
    }

    string oid(nargs[1]);
    snap_set_t ls;

    io_ctx.snap_set_read(LIBRADOS_SNAP_DIR);
    ret = io_ctx.list_snaps(oid, &ls);
    if (ret < 0) {
      cerr << "error listing snap shots " << pool_name << "/" << oid << ": " << cpp_strerror(ret) << std::endl;
      return 1;
    }
    else
      ret = 0;

    map<snap_t,string> snamemap;
    if (formatter || pretty_format) {
      vector<snap_t> snaps;
      io_ctx.snap_list(&snaps);
      for (vector<snap_t>::iterator i = snaps.begin();
          i != snaps.end(); ++i) {
        string s;
        if (io_ctx.snap_get_name(*i, &s) < 0)
          continue;
        snamemap.insert(pair<snap_t,string>(*i, s));
      }
    }

    if (formatter) {
      formatter->open_object_section("object");
      formatter->dump_string("name", oid);
      formatter->open_array_section("clones");
    } else {
      cout << oid << ":" << std::endl;
      cout << "cloneid	snaps	size	overlap" << std::endl;
    }

    for (std::vector<clone_info_t>::iterator ci = ls.clones.begin();
          ci != ls.clones.end(); ++ci) {

      if (formatter) formatter->open_object_section("clone");

      if (ci->cloneid == librados::SNAP_HEAD) {
        if (formatter)
          formatter->dump_string("id", "head");
        else
          cout << "head";
      } else {
        if (formatter)
          formatter->dump_unsigned("id", ci->cloneid);
        else
          cout << ci->cloneid;
      }

      if (formatter)
        formatter->open_array_section("snapshots");
      else
        cout << "\t";

      if (!formatter && ci->snaps.empty()) {
        cout << "-";
      }
      for (std::vector<snap_t>::const_iterator snapindex = ci->snaps.begin();
          snapindex != ci->snaps.end(); ++snapindex) {

        map<snap_t,string>::iterator si;

        if (formatter || pretty_format) si = snamemap.find(*snapindex);

        if (formatter) {
          formatter->open_object_section("snapshot");
          formatter->dump_unsigned("id", *snapindex);
          if (si != snamemap.end())
            formatter->dump_string("name", si->second);
          formatter->close_section(); //snapshot
        } else {
          if (snapindex != ci->snaps.begin()) cout << ",";
          if (!pretty_format || (si == snamemap.end()))
            cout << *snapindex;
          else
            cout << si->second << "(" << *snapindex << ")";
        }
      }

      if (formatter) {
        formatter->close_section();	//Snapshots
        formatter->dump_unsigned("size", ci->size);
      } else {
        cout << "\t" << ci->size;
      }

      if (ci->cloneid != librados::SNAP_HEAD) {
        if (formatter)
          formatter->open_array_section("overlaps");
        else
          cout << "\t[";

        for (std::vector< std::pair<uint64_t,uint64_t> >::iterator ovi = ci->overlap.begin();
            ovi != ci->overlap.end(); ++ovi) {
          if (formatter) {
            formatter->open_object_section("section");
            formatter->dump_unsigned("start", ovi->first);
            formatter->dump_unsigned("length", ovi->second);
            formatter->close_section(); //section
          } else {
            if (ovi != ci->overlap.begin()) cout << ",";
            cout << ovi->first << "~" << ovi->second;
          }
        }
        if (formatter)
          formatter->close_section(); //overlaps
        else
          cout << "]" << std::endl;
      }
      if (formatter) formatter->close_section(); //clone
    }
    if (formatter) {
      formatter->close_section(); //clones
      formatter->close_section(); //object
      formatter->flush(cout);
    } else {
      cout << std::endl;
    }
  } else if (strcmp(nargs[0], "list-inconsistent-pg") == 0) {
    if (!formatter) {
      formatter = std::make_unique<JSONFormatter>(pretty_format);
    }
    ret = do_get_inconsistent_pg_cmd(nargs, rados, *formatter);
  } else if (strcmp(nargs[0], "list-inconsistent-obj") == 0) {
    if (!formatter) {
      formatter = std::make_unique<JSONFormatter>(pretty_format);
    }
    ret = do_get_inconsistent_cmd<inconsistent_obj_t>(nargs, rados, *formatter);
  } else if (strcmp(nargs[0], "list-inconsistent-snapset") == 0) {
    if (!formatter) {
      formatter = std::make_unique<JSONFormatter>(pretty_format);
    }
    ret = do_get_inconsistent_cmd<inconsistent_snapset_t>(nargs, rados, *formatter);
  } else if (strcmp(nargs[0], "cache-flush") == 0) {
    if (!pool_name || nargs.size() < 2) {
      usage(cerr);
      return 1;
    }
    string oid(nargs[1]);
    if (with_clones) {
      snap_set_t ls;
      io_ctx.snap_set_read(LIBRADOS_SNAP_DIR);
      ret = io_ctx.list_snaps(oid, &ls);
      if (ret < 0) {
        cerr << "error listing snapshots " << pool_name << "/" << oid << ": "
             << cpp_strerror(ret) << std::endl;
        return 1;
      }
      for (std::vector<clone_info_t>::iterator ci = ls.clones.begin();
           ci != ls.clones.end(); ++ci) {
        if (snapid != CEPH_NOSNAP && ci->cloneid > snapid)
          break;
        io_ctx.snap_set_read(ci->cloneid);
        ret = do_cache_flush(io_ctx, oid);
        if (ret < 0) {
          cerr << "error from cache-flush " << oid << ": "
               << cpp_strerror(ret) << std::endl;
          return 1;
        }
      }
    } else {
      ret = do_cache_flush(io_ctx, oid);
      if (ret < 0) {
        cerr << "error from cache-flush " << oid << ": "
	     << cpp_strerror(ret) << std::endl;
        return 1;
      }
    }
  } else if (strcmp(nargs[0], "cache-try-flush") == 0) {
    if (!pool_name || nargs.size() < 2) {
      usage(cerr);
      return 1;
    }
    string oid(nargs[1]);
    if (with_clones) {
      snap_set_t ls;
      io_ctx.snap_set_read(LIBRADOS_SNAP_DIR);
      ret = io_ctx.list_snaps(oid, &ls);
      if (ret < 0) {
        cerr << "error listing snapshots " << pool_name << "/" << oid << ": "
             << cpp_strerror(ret) << std::endl;
        return 1;
      }
      for (std::vector<clone_info_t>::iterator ci = ls.clones.begin();
           ci != ls.clones.end(); ++ci) {
        if (snapid != CEPH_NOSNAP && ci->cloneid > snapid)
          break;
        io_ctx.snap_set_read(ci->cloneid);
        ret = do_cache_try_flush(io_ctx, oid);
        if (ret < 0) {
          cerr << "error from cache-flush " << oid << ": "
               << cpp_strerror(ret) << std::endl;
          return 1;
        }
      }
    } else {
      ret = do_cache_try_flush(io_ctx, oid);
      if (ret < 0) {
        cerr << "error from cache-flush " << oid << ": "
             << cpp_strerror(ret) << std::endl;
        return 1;
      }
    }
  } else if (strcmp(nargs[0], "cache-evict") == 0) {
    if (!pool_name || nargs.size() < 2) {
      usage(cerr);
      return 1;
    }
    string oid(nargs[1]);
    if (with_clones) {
      snap_set_t ls;
      io_ctx.snap_set_read(LIBRADOS_SNAP_DIR);
      ret = io_ctx.list_snaps(oid, &ls);
      if (ret < 0) {
        cerr << "error listing snapshots " << pool_name << "/" << oid << ": "
             << cpp_strerror(ret) << std::endl;
        return 1;
      }
      for (std::vector<clone_info_t>::iterator ci = ls.clones.begin();
           ci != ls.clones.end(); ++ci) {
        if (snapid != CEPH_NOSNAP && ci->cloneid > snapid)
          break;
        io_ctx.snap_set_read(ci->cloneid);
        ret = do_cache_evict(io_ctx, oid);
        if (ret < 0) {
          cerr << "error from cache-flush " << oid << ": "
               << cpp_strerror(ret) << std::endl;
          return 1;
        }
      }
    } else {
      ret = do_cache_evict(io_ctx, oid);
      if (ret < 0) {
        cerr << "error from cache-flush " << oid << ": "
             << cpp_strerror(ret) << std::endl;
        return 1;
      }
    }
  } else if (strcmp(nargs[0], "cache-flush-evict-all") == 0) {
    if (!pool_name) {
      usage(cerr);
      return 1;
    }
    ret = do_cache_flush_evict_all(io_ctx, true);
    if (ret < 0) {
      cerr << "cache-flush-evict-all finished with errors" << std::endl;
      return 1;
    }
  } else if (strcmp(nargs[0], "cache-try-flush-evict-all") == 0) {
    if (!pool_name) {
      usage(cerr);
      return 1;
    }
    ret = do_cache_flush_evict_all(io_ctx, false);
    if (ret < 0) {
      cerr << "cache-try-flush-evict-all finished with errors" << std::endl;
      return 1;
    }
  } else if (strcmp(nargs[0], "set-redirect") == 0) {
    if (!pool_name) {
      usage(cerr);
      return 1;
    }

    const char *target = target_pool_name;
    if (!target)
      target = pool_name;

    const char *target_obj;
    if (nargs.size() < 3) {
      if (strcmp(target, pool_name) == 0) {
        cerr << "cannot copy object into itself" << std::endl;
	    return 1;
      }
      target_obj = nargs[1];
    } else {
      target_obj = nargs[2];
    }

    IoCtx target_ctx;
    ret = rados.ioctx_create(target, target_ctx);
    if (target_oloc.size()) {
      target_ctx.locator_set_key(target_oloc);
    }
    if (target_nspace.size()) {
      target_ctx.set_namespace(target_nspace);
    }

    ObjectWriteOperation op;
    if (with_reference) {
      op.set_redirect(target_obj, target_ctx, 0, CEPH_OSD_OP_FLAG_WITH_REFERENCE);
    } else {
      op.set_redirect(target_obj, target_ctx, 0);
    }
    ret = io_ctx.operate(nargs[1], &op);
    if (ret < 0) {
      cerr << "error set-redirect " << pool_name << "/" << nargs[1] << " => " << target << "/" << target_obj << ": " << cpp_strerror(ret) << std::endl;
      return 1;
    }
  } else if (strcmp(nargs[0], "set-chunk") == 0) {
    if (!pool_name) {
      usage(cerr);
      return 1;
    }

    const char *target = target_pool_name;
    if (!target)
      target = pool_name;

    uint64_t offset;
    uint64_t length;
    uint64_t tgt_offset;
    string tgt_oid;
    if (nargs.size() < 6) {
      usage(cerr);
      return 1;
    } else {
      char* endptr = NULL;
      offset = strtoull(nargs[2], &endptr, 10);
      if (*endptr) {
	cerr << "Invalid value for size: '" << nargs[2] << "'" << std::endl;
	return 1;
      }
      length = strtoull(nargs[3], &endptr, 10);
      if (*endptr) {
	cerr << "Invalid value for size: '" << nargs[2] << "'" << std::endl;
	return 1;
      }
      tgt_oid = string(nargs[4]);
      tgt_offset = strtoull(nargs[5], &endptr, 10);
      if (*endptr) {
	cerr << "Invalid value for size: '" << nargs[2] << "'" << std::endl;
	return 1;
      }
    }

    IoCtx target_ctx;
    ret = rados.ioctx_create(target, target_ctx);
    ObjectWriteOperation op;
    if (with_reference) {
      op.set_chunk(offset, length, target_ctx, tgt_oid, tgt_offset, CEPH_OSD_OP_FLAG_WITH_REFERENCE);
    } else {
      op.set_chunk(offset, length, target_ctx, tgt_oid, tgt_offset);
    }
    ret = io_ctx.operate(nargs[1], &op);
    if (ret < 0) {
      cerr << "error set-chunk " << pool_name << "/" << nargs[1] << " " << " offset " << offset
	    << " length " << length << " target_pool " << target 
	    << "tgt_offset: " << tgt_offset << " : " << cpp_strerror(ret) << std::endl;
      return 1;
    }
  } else if (strcmp(nargs[0], "tier-promote") == 0) {
    if (!pool_name || nargs.size() < 2) {
      usage(cerr);
      return 1;
    }
    string oid(nargs[1]);

    ObjectWriteOperation op;
    op.tier_promote();
    ret = io_ctx.operate(oid, &op);
    if (ret < 0) {
      cerr << "error tier-promote " << pool_name << "/" << oid << " : " 
	   << cpp_strerror(ret) << std::endl;
      return 1;
    }
  } else if (strcmp(nargs[0], "unset-manifest") == 0) {
    if (!pool_name || nargs.size() < 2) {
      usage(cerr);
      return 1;
    }
    string oid(nargs[1]);

    ObjectWriteOperation op;
    op.unset_manifest();
    ret = io_ctx.operate(oid, &op);
    if (ret < 0) {
      cerr << "error unset-manifest " << pool_name << "/" << oid << " : " 
	   << cpp_strerror(ret) << std::endl;
      return 1;
    }
  } else if (strcmp(nargs[0], "export") == 0) {
    // export [filename]
    if (!pool_name || nargs.size() > 2) {
      usage(cerr);
      return 1;
    }

    int file_fd;
    if (nargs.size() < 2 || std::string(nargs[1]) == "-") {
      file_fd = STDOUT_FILENO;
    } else {
      file_fd = open(nargs[1], O_WRONLY|O_CREAT|O_TRUNC, 0666);
      if (file_fd < 0) {
        cerr << "Error opening '" << nargs[1] << "': "
          << cpp_strerror(file_fd) << std::endl;
        return 1;
      }
    }

    ret = PoolDump(file_fd).dump(&io_ctx);

    if (file_fd != STDIN_FILENO) {
      VOID_TEMP_FAILURE_RETRY(::close(file_fd));
    }

    if (ret < 0) {
      cerr << "error from export: "
	   << cpp_strerror(ret) << std::endl;
      return 1;
    }
  } else if (strcmp(nargs[0], "import") == 0) {
    // import [--no-overwrite] [--dry-run] <filename | - >
    if (!pool_name || nargs.size() > 4 || nargs.size() < 2) {
      usage(cerr);
      return 1;
    }

    // Last arg is the filename
    std::string const filename = nargs[nargs.size() - 1];

    // All other args may be flags
    bool dry_run = false;
    bool no_overwrite = false;
    for (unsigned i = 1; i < nargs.size() - 1; ++i) {
      std::string arg(nargs[i]);
      
      if (arg == std::string("--no-overwrite")) {
        no_overwrite = true;
      } else if (arg == std::string("--dry-run")) {
        dry_run = true;
      } else {
        std::cerr << "Invalid argument '" << arg << "'" << std::endl;
        return 1;
      }
    }

    int file_fd;
    if (filename == "-") {
      file_fd = STDIN_FILENO;
    } else {
      file_fd = open(filename.c_str(), O_RDONLY);
      if (file_fd < 0) {
        cerr << "Error opening '" << filename << "': "
          << cpp_strerror(file_fd) << std::endl;
        return 1;
      }
    }

    ret = RadosImport(file_fd, 0, dry_run).import(io_ctx, no_overwrite);

    if (file_fd != STDIN_FILENO) {
      VOID_TEMP_FAILURE_RETRY(::close(file_fd));
    }

    if (ret < 0) {
      cerr << "error from import: "
	   << cpp_strerror(ret) << std::endl;
      return 1;
    }
  } else {
    cerr << "unrecognized command " << nargs[0] << "; -h or --help for usage" << std::endl;
    ret = -EINVAL;
  }

  if (ret < 0)
    cerr << "error " << (-ret) << ": " << cpp_strerror(ret) << std::endl;

  return (ret < 0) ? 1 : 0;
}

int main(int argc, const char **argv)
{
  vector<const char*> args;
  argv_to_vec(argc, argv, args);
  if (args.empty()) {
    cerr << argv[0] << ": -h or --help for usage" << std::endl;
    exit(1);
  }
  if (ceph_argparse_need_usage(args)) {
    usage(cout);
    exit(0);
  }

  std::map < std::string, std::string > opts;
  std::string val;

  // Necessary to support usage of -f for formatting,
  // since global_init will remove the -f using ceph
  // argparse procedures.
  for (auto j = args.begin(); j != args.end(); ++j) {
    if (strcmp(*j, "--") == 0) {
      break;
    } else if ((j+1) == args.end()) {
      // This can't be a formatting call (no format arg)
      break; 
    } else if (strcmp(*j, "-f") == 0) {
      val = *(j+1);
      unique_ptr<Formatter> formatter(Formatter::create(val.c_str()));
      
      if (formatter) {
	j = args.erase(j);
	opts["format"] = val;
	
	j = args.erase(j);
	break;
      }
    }
  }

  auto cct = global_init(NULL, args, CEPH_ENTITY_TYPE_CLIENT,
			     CODE_ENVIRONMENT_UTILITY, 0);
  common_init_finish(g_ceph_context);

  std::vector<const char*>::iterator i;
  for (i = args.begin(); i != args.end(); ) {
    if (ceph_argparse_double_dash(args, i)) {
      break;
    } else if (ceph_argparse_flag(args, i, "--force-full", (char*)NULL)) {
      opts["force-full"] = "true";
    } else if (ceph_argparse_flag(args, i, "-d", "--delete-after", (char*)NULL)) {
      opts["delete-after"] = "true";
    } else if (ceph_argparse_flag(args, i, "-C", "--create", "--create-pool",
				  (char*)NULL)) {
      opts["create"] = "true";
    } else if (ceph_argparse_flag(args, i, "--pretty-format", (char*)NULL)) {
      opts["pretty-format"] = "true";
    } else if (ceph_argparse_flag(args, i, "--show-time", (char*)NULL)) {
      opts["show-time"] = "true";
    } else if (ceph_argparse_flag(args, i, "--no-cleanup", (char*)NULL)) {
      opts["no-cleanup"] = "true";
    } else if (ceph_argparse_flag(args, i, "--no-hints", (char*)NULL)) {
      opts["no-hints"] = "true";
    } else if (ceph_argparse_flag(args, i, "--reuse-bench", (char*)NULL)) {
      opts["reuse-bench"] = "true";
    } else if (ceph_argparse_flag(args, i, "--no-verify", (char*)NULL)) {
      opts["no-verify"] = "true";
    } else if (ceph_argparse_witharg(args, i, &val, "--run-name", (char*)NULL)) {
      opts["run-name"] = val;
    } else if (ceph_argparse_witharg(args, i, &val, "--prefix", (char*)NULL)) {
      opts["prefix"] = val;
    } else if (ceph_argparse_witharg(args, i, &val, "-p", "--pool", (char*)NULL)) {
      opts["pool"] = val;
    } else if (ceph_argparse_witharg(args, i, &val, "--target-pool", (char*)NULL)) {
      opts["target_pool"] = val;
    } else if (ceph_argparse_witharg(args, i, &val, "--object-locator" , (char *)NULL)) {
      opts["object_locator"] = val;
    } else if (ceph_argparse_witharg(args, i, &val, "--target-locator" , (char *)NULL)) {
      opts["target_locator"] = val;
    } else if (ceph_argparse_witharg(args, i, &val, "--target-nspace" , (char *)NULL)) {
      opts["target_nspace"] = val;
#ifdef WITH_LIBRADOSSTRIPER
    } else if (ceph_argparse_flag(args, i, "--striper" , (char *)NULL)) {
      opts["striper"] = "true";
#endif
    } else if (ceph_argparse_witharg(args, i, &val, "-t", "--concurrent-ios", (char*)NULL)) {
      opts["concurrent-ios"] = val;
    } else if (ceph_argparse_witharg(args, i, &val, "--block-size", (char*)NULL)) {
      opts["block-size"] = val;
    } else if (ceph_argparse_witharg(args, i, &val, "-b", (char*)NULL)) {
      opts["block-size"] = val;
    } else if (ceph_argparse_witharg(args, i, &val, "--object-size", (char*)NULL)) {
      opts["object-size"] = val;
    } else if (ceph_argparse_witharg(args, i, &val, "--max-objects", (char*)NULL)) {
      opts["max-objects"] = val;
    } else if (ceph_argparse_witharg(args, i, &val, "--offset", (char*)NULL)) {
      opts["offset"] = val;
    } else if (ceph_argparse_witharg(args, i, &val, "-O", (char*)NULL)) {
      opts["object-size"] = val;
    } else if (ceph_argparse_witharg(args, i, &val, "-s", "--snap", (char*)NULL)) {
      opts["snap"] = val;
    } else if (ceph_argparse_witharg(args, i, &val, "-S", "--snapid", (char*)NULL)) {
      opts["snapid"] = val;
    } else if (ceph_argparse_witharg(args, i, &val, "--min-object-size", (char*)NULL)) {
      opts["min-object-size"] = val;
    } else if (ceph_argparse_witharg(args, i, &val, "--max-object-size", (char*)NULL)) {
      opts["max-object-size"] = val;
    } else if (ceph_argparse_witharg(args, i, &val, "--min-op-len", (char*)NULL)) {
      opts["min-op-len"] = val;
    } else if (ceph_argparse_witharg(args, i, &val, "--max-op-len", (char*)NULL)) {
      opts["max-op-len"] = val;
    } else if (ceph_argparse_witharg(args, i, &val, "--max-ops", (char*)NULL)) {
      opts["max-ops"] = val;
    } else if (ceph_argparse_witharg(args, i, &val, "--max-backlog", (char*)NULL)) {
      opts["max-backlog"] = val;
    } else if (ceph_argparse_witharg(args, i, &val, "--target-throughput", (char*)NULL)) {
      opts["target-throughput"] = val;
    } else if (ceph_argparse_witharg(args, i, &val, "--offset-align", (char*)NULL)) {
      opts["offset_align"] = val;
    } else if (ceph_argparse_witharg(args, i, &val, "--read-percent", (char*)NULL)) {
      opts["read-percent"] = val;
    } else if (ceph_argparse_witharg(args, i, &val, "--num-objects", (char*)NULL)) {
      opts["num-objects"] = val;
    } else if (ceph_argparse_witharg(args, i, &val, "--run-length", (char*)NULL)) {
      opts["run-length"] = val;
    } else if (ceph_argparse_witharg(args, i, &val, "--workers", (char*)NULL)) {
      opts["workers"] = val;
    } else if (ceph_argparse_witharg(args, i, &val, "-f", "--format", (char*)NULL)) {
      opts["format"] = val;
    } else if (ceph_argparse_witharg(args, i, &val, "--lock-tag", (char*)NULL)) {
      opts["lock-tag"] = val;
    } else if (ceph_argparse_witharg(args, i, &val, "--lock-cookie", (char*)NULL)) {
      opts["lock-cookie"] = val;
    } else if (ceph_argparse_witharg(args, i, &val, "--lock-description", (char*)NULL)) {
      opts["lock-description"] = val;
    } else if (ceph_argparse_witharg(args, i, &val, "--lock-duration", (char*)NULL)) {
      opts["lock-duration"] = val;
    } else if (ceph_argparse_witharg(args, i, &val, "--lock-type", (char*)NULL)) {
      opts["lock-type"] = val;
    } else if (ceph_argparse_witharg(args, i, &val, "-N", "--namespace", (char*)NULL)) {
      opts["namespace"] = val;
    } else if (ceph_argparse_flag(args, i, "--all", (char*)NULL)) {
      opts["all"] = "true";
    } else if (ceph_argparse_flag(args, i, "--default", (char*)NULL)) {
      opts["default"] = "true";
    } else if (ceph_argparse_witharg(args, i, &val, "-o", "--output", (char*)NULL)) {
      opts["output"] = val;
    } else if (ceph_argparse_flag(args, i, "--write-omap", (char*)NULL)) {
      opts["write-dest-omap"] = "true";
    } else if (ceph_argparse_flag(args, i, "--write-object", (char*)NULL)) {
      opts["write-dest-obj"] = "true";
    } else if (ceph_argparse_flag(args, i, "--write-xattr", (char*)NULL)) {
      opts["write-dest-xattr"] = "true";
    } else if (ceph_argparse_flag(args, i, "--with-clones", (char*)NULL)) {
      opts["with-clones"] = "true";
    } else if (ceph_argparse_witharg(args, i, &val, "--omap-key-file", (char*)NULL)) {
      opts["omap-key-file"] = val;
    } else if (ceph_argparse_flag(args, i, "--with-reference", (char*)NULL)) {
      opts["with-reference"] = "true";
    } else if (ceph_argparse_witharg(args, i, &val, "--pgid", (char*)NULL)) {
      opts["pgid"] = val;
    } else {
      if (val[0] == '-')
        usage_exit();
      ++i;
    }
  }

  if (args.empty()) {
    cerr << "rados: you must give an action. Try --help" << std::endl;
    return 1;
  }

  return rados_tool_common(opts, args);
}<|MERGE_RESOLUTION|>--- conflicted
+++ resolved
@@ -97,11 +97,8 @@
 "   setxattr <obj-name> attr val\n"
 "   rmxattr <obj-name> attr\n"
 "   stat <obj-name>                  stat the named object\n"
-<<<<<<< HEAD
-=======
 "   stat2 <obj-name>                 stat2 the named object (with high precision time)\n"
 "   touch <obj-name> [timestamp]     change the named object modification time\n"
->>>>>>> 3ad2dfa4
 "   mapext <obj-name>\n"
 "   rollback <obj-name> <snap-name>  roll back object to snap <snap-name>\n"
 "\n"
@@ -1537,21 +1534,12 @@
      || shard.has_obj_size_info_mismatch()) &&
         !shard.has_info_missing()) {
     map<std::string, ceph::bufferlist>::iterator k = (const_cast<shard_info_t&>(shard)).attrs.find(OI_ATTR);
-<<<<<<< HEAD
-    assert(k != shard.attrs.end()); // Can't be missing
-    if (!shard.has_info_corrupted()) {
-      object_info_t oi;
-      bufferlist bl;
-      bufferlist::iterator bliter = k->second.begin();
-      ::decode(oi, bliter);  // Can't be corrupted
-=======
     ceph_assert(k != shard.attrs.end()); // Can't be missing
     if (!shard.has_info_corrupted()) {
       object_info_t oi;
       bufferlist bl;
       auto bliter = k->second.cbegin();
       decode(oi, bliter);  // Can't be corrupted
->>>>>>> 3ad2dfa4
       f.open_object_section("object_info");
       oi.dump(&f);
       f.close_section();
@@ -1565,19 +1553,11 @@
        || inc.has_snapset_inconsistency()) &&
        !shard.has_snapset_missing()) {
     map<std::string, ceph::bufferlist>::iterator k = (const_cast<shard_info_t&>(shard)).attrs.find(SS_ATTR);
-<<<<<<< HEAD
-    assert(k != shard.attrs.end()); // Can't be missing
-    if (!shard.has_snapset_corrupted()) {
-      SnapSet ss;
-      bufferlist bl;
-      bufferlist::iterator bliter = k->second.begin();
-=======
     ceph_assert(k != shard.attrs.end()); // Can't be missing
     if (!shard.has_snapset_corrupted()) {
       SnapSet ss;
       bufferlist bl;
       auto bliter = k->second.cbegin();
->>>>>>> 3ad2dfa4
       decode(ss, bliter);  // Can't be corrupted
       f.open_object_section("snapset");
       ss.dump(&f);
@@ -1592,19 +1572,11 @@
        || inc.has_hinfo_inconsistency()) &&
        !shard.has_hinfo_missing()) {
     map<std::string, ceph::bufferlist>::iterator k = (const_cast<shard_info_t&>(shard)).attrs.find(ECUtil::get_hinfo_key());
-<<<<<<< HEAD
-    assert(k != shard.attrs.end()); // Can't be missing
-    if (!shard.has_hinfo_corrupted()) {
-      ECUtil::HashInfo hi;
-      bufferlist bl;
-      bufferlist::iterator bliter = k->second.begin();
-=======
     ceph_assert(k != shard.attrs.end()); // Can't be missing
     if (!shard.has_hinfo_corrupted()) {
       ECUtil::HashInfo hi;
       bufferlist bl;
       auto bliter = k->second.cbegin();
->>>>>>> 3ad2dfa4
       decode(hi, bliter);  // Can't be corrupted
       f.open_object_section("hashinfo");
       hi.dump(&f);
@@ -1651,11 +1623,8 @@
     f.dump_string("error", "snapset_inconsistency");
   if (err.has_hinfo_inconsistency())
     f.dump_string("error", "hinfo_inconsistency");
-<<<<<<< HEAD
-=======
   if (err.has_size_too_large())
     f.dump_string("error", "size_too_large");
->>>>>>> 3ad2dfa4
   f.close_section();
 }
 
@@ -1694,15 +1663,9 @@
       object_info_t oi;
       bufferlist bl;
       auto k = shard.attrs.find(OI_ATTR);
-<<<<<<< HEAD
-      assert(k != shard.attrs.end()); // Can't be missing
-      bufferlist::iterator bliter = k->second.begin();
-      ::decode(oi, bliter);  // Can't be corrupted
-=======
       ceph_assert(k != shard.attrs.end()); // Can't be missing
       auto bliter = k->second.cbegin();
       decode(oi, bliter);  // Can't be corrupted
->>>>>>> 3ad2dfa4
       f.open_object_section("selected_object_info");
       oi.dump(&f);
       f.close_section();
@@ -1732,11 +1695,7 @@
   if (inc.ss_bl.length()) {
     SnapSet ss;
     bufferlist bl = inc.ss_bl;
-<<<<<<< HEAD
-    bufferlist::iterator bliter = bl.begin();
-=======
     auto bliter = bl.cbegin();
->>>>>>> 3ad2dfa4
     decode(ss, bliter);  // Can't be corrupted
     f.open_object_section("snapset");
     ss.dump(&f);
@@ -1753,11 +1712,6 @@
     f.dump_string("error", "info_corrupted");
   if (inc.snapset_error())
     f.dump_string("error", "snapset_error");
-<<<<<<< HEAD
-  if (inc.head_mismatch())
-    f.dump_string("error", "head_mismatch");
-=======
->>>>>>> 3ad2dfa4
   if (inc.headless())
     f.dump_string("error", "headless");
   if (inc.size_mismatch())
