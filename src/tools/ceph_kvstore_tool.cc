--- conflicted
+++ resolved
@@ -21,252 +21,8 @@
 #include "common/strtol.h"
 #include "common/url_escape.h"
 
-<<<<<<< HEAD
-#ifdef HAVE_LIBAIO
-#include "os/bluestore/BlueStore.h"
-#endif
-
-using namespace std;
-
-class StoreTool
-{
-  boost::scoped_ptr<BlueStore> bluestore;
-
-  // TODO: make KeyValueDB enable_shared_from_this
-  // bluestore will hold *db* also, use unique_ptr/shared_ptr will
-  // double free. 
-  KeyValueDB* db;
-
-  string store_path;
-
-  public:
-  StoreTool(string type, const string &path) : store_path(path) {
-    KeyValueDB *db_ptr;
-    if (type == "bluestore-kv") {
-#ifdef HAVE_LIBAIO
-      // note: we'll leak this!  the only user is ceph-kvstore-tool and
-      // we don't care.
-      bluestore.reset(new BlueStore(g_ceph_context, path));
-      int r = bluestore->start_kv_only(&db_ptr);
-      if (r < 0) {
-	exit(1);
-      }
-#else
-      cerr << "bluestore not compiled in" << std::endl;
-      exit(1);
-#endif
-    } else {
-      db_ptr = KeyValueDB::create(g_ceph_context, type, path);
-      int r = db_ptr->open(std::cerr);
-      if (r < 0) {
-	cerr << "failed to open type " << type << " path " << path << ": "
-	     << cpp_strerror(r) << std::endl;
-	exit(1);
-      }
-    }
-    db = db_ptr;
-  }
-
-  ~StoreTool() {
-    if (bluestore) {
-      bluestore->umount();   
-    }
-    else {
-      if (db) {
-        delete db;
-      }
-    }
-  }
-
-  uint32_t traverse(const string &prefix,
-                    const bool do_crc,
-                    ostream *out) {
-    KeyValueDB::WholeSpaceIterator iter = db->get_iterator();
-
-    if (prefix.empty())
-      iter->seek_to_first();
-    else
-      iter->seek_to_first(prefix);
-
-    uint32_t crc = -1;
-
-    while (iter->valid()) {
-      pair<string,string> rk = iter->raw_key();
-      if (!prefix.empty() && (rk.first != prefix))
-        break;
-
-      if (out)
-        *out << url_escape(rk.first) << "\t" << url_escape(rk.second);
-      if (do_crc) {
-        bufferlist bl;
-        bl.append(rk.first);
-        bl.append(rk.second);
-        bl.append(iter->value());
-
-        crc = bl.crc32c(crc);
-        if (out) {
-          *out << "\t" << bl.crc32c(0);
-        }
-      }
-      if (out)
-        *out << std::endl;
-      iter->next();
-    }
-
-    return crc;
-  }
-
-  void list(const string &prefix, const bool do_crc) {
-    traverse(prefix, do_crc, &std::cout);
-  }
-
-  bool exists(const string &prefix) {
-    assert(!prefix.empty());
-    KeyValueDB::WholeSpaceIterator iter = db->get_iterator();
-    iter->seek_to_first(prefix);
-    return (iter->valid() && (iter->raw_key().first == prefix));
-  }
-
-  bool exists(const string &prefix, const string &key) {
-    assert(!prefix.empty());
-
-    if (key.empty()) {
-      return exists(prefix);
-    }
-
-    bool exists = false;
-    get(prefix, key, exists);
-    return exists;
-  }
-
-  bufferlist get(const string &prefix, const string &key, bool &exists) {
-    assert(!prefix.empty() && !key.empty());
-
-    map<string,bufferlist> result;
-    std::set<std::string> keys;
-    keys.insert(key);
-    db->get(prefix, keys, &result);
-
-    if (result.count(key) > 0) {
-      exists = true;
-      return result[key];
-    }
-    exists = false;
-    return bufferlist();
-  }
-
-  uint64_t get_size() {
-    map<string,uint64_t> extras;
-    uint64_t s = db->get_estimated_size(extras);
-    for (map<string,uint64_t>::iterator p = extras.begin();
-         p != extras.end(); ++p) {
-      std::cout << p->first << " - " << p->second << std::endl;
-    }
-    std::cout << "total: " << s << std::endl;
-    return s;
-  }
-
-  bool set(const string &prefix, const string &key, bufferlist &val) {
-    assert(!prefix.empty());
-    assert(!key.empty());
-    assert(val.length() > 0);
-
-    KeyValueDB::Transaction tx = db->get_transaction();
-    tx->set(prefix, key, val);
-    int ret = db->submit_transaction_sync(tx);
-
-    return (ret == 0);
-  }
-
-  bool rm(const string& prefix, const string& key) {
-    assert(!prefix.empty());
-    assert(!key.empty());
-
-    KeyValueDB::Transaction tx = db->get_transaction();
-    tx->rmkey(prefix, key);
-    int ret = db->submit_transaction_sync(tx);
-
-    return (ret == 0);
-  }
-
-  bool rm_prefix(const string& prefix) {
-    assert(!prefix.empty());
-
-    KeyValueDB::Transaction tx = db->get_transaction();
-    tx->rmkeys_by_prefix(prefix);
-    int ret = db->submit_transaction_sync(tx);
-
-    return (ret == 0);
-  }
-
-  int copy_store_to(string type, const string &other_path,
-		    const int num_keys_per_tx) {
-
-    if (num_keys_per_tx <= 0) {
-      std::cerr << "must specify a number of keys/tx > 0" << std::endl;
-      return -EINVAL;
-    }
-
-    // open or create a leveldb store at @p other_path
-    KeyValueDB *other = KeyValueDB::create(g_ceph_context, type, other_path);
-    int err = other->create_and_open(std::cerr);
-    if (err < 0)
-      return err;
-
-    KeyValueDB::WholeSpaceIterator it = db->get_iterator();
-    it->seek_to_first();
-    uint64_t total_keys = 0;
-    uint64_t total_size = 0;
-    uint64_t total_txs = 0;
-
-    utime_t started_at = ceph_clock_now();
-
-    do {
-      int num_keys = 0;
-
-      KeyValueDB::Transaction tx = other->get_transaction();
-
-
-      while (it->valid() && num_keys < num_keys_per_tx) {
-        pair<string,string> k = it->raw_key();
-        bufferlist v = it->value();
-        tx->set(k.first, k.second, v);
-
-        num_keys ++;
-        total_size += v.length();
-
-        it->next();
-      }
-
-      total_txs ++;
-      total_keys += num_keys;
-
-      if (num_keys > 0)
-        other->submit_transaction_sync(tx);
-
-      utime_t cur_duration = ceph_clock_now() - started_at;
-      std::cout << "ts = " << cur_duration << "s, copied " << total_keys
-                << " keys so far (" << stringify(si_t(total_size)) << ")"
-                << std::endl;
-
-    } while (it->valid());
-
-    utime_t time_taken = ceph_clock_now() - started_at;
-
-    std::cout << "summary:" << std::endl;
-    std::cout << "  copied " << total_keys << " keys" << std::endl;
-    std::cout << "  used " << total_txs << " transactions" << std::endl;
-    std::cout << "  total size " << stringify(si_t(total_size)) << std::endl;
-    std::cout << "  from '" << store_path << "' to '" << other_path << "'"
-              << std::endl;
-    std::cout << "  duration " << time_taken << " seconds" << std::endl;
-
-    return 0;
-  }
-=======
 #include "global/global_context.h"
 #include "global/global_init.h"
->>>>>>> 3ad2dfa4
 
 #include "kvstore_tool.h"
 
