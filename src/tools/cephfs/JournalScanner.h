// -*- mode:c++; tab-width:8; c-basic-offset:2; indent-tabs-mode:t -*- 
// vim: ts=8 sw=2 smarttab
/*
 * ceph - scalable distributed file system
 *
 * copyright (c) 2014 john spray <john.spray@inktank.com>
 *
 * this is free software; you can redistribute it and/or
 * modify it under the terms of the gnu lesser general public
 * license version 2.1, as published by the free software
 * foundation.  see file copying.
 */

#ifndef JOURNAL_SCANNER_H
#define JOURNAL_SCANNER_H

#include "include/rados/librados_fwd.hpp"

// For Journaler::Header, can't forward-declare nested classes
#include <osdc/Journaler.h>

#include "JournalFilter.h"

/**
 * A simple sequential reader for metadata journals.  Unlike
 * the MDS Journaler class, this is written to detect, record,
 * and read past corruptions and missing objects.  It is also
 * less efficient but more plainly written.
 */
class JournalScanner
{
  private:
  librados::IoCtx &io;

  // Input constraints
  const int rank;
<<<<<<< HEAD
=======
  std::string type;
>>>>>>> f8781be9
  JournalFilter const filter;

  void gap_advance();

  public:
  JournalScanner(
      librados::IoCtx &io_,
      int rank_,
      const std::string &type_,
      JournalFilter const &filter_) :
    io(io_),
    rank(rank_),
    type(type_),
    filter(filter_),
    is_mdlog(false),
    pointer_present(false),
    pointer_valid(false),
    header_present(false),
    header_valid(false),
    header(NULL) {};

  JournalScanner(
      librados::IoCtx &io_,
      int rank_,
      const std::string &type_) :
    io(io_),
    rank(rank_),
    type(type_),
    filter(type_),
    is_mdlog(false),
    pointer_present(false),
    pointer_valid(false),
    header_present(false),
    header_valid(false),
    header(NULL) {};

  ~JournalScanner();

  int set_journal_ino();
  int scan(bool const full=true);
  int scan_pointer();
  int scan_header();
  int scan_events();
  void report(std::ostream &out) const;

  std::string obj_name(uint64_t offset) const;
  std::string obj_name(inodeno_t ino, uint64_t offset) const;

  // The results of the scan
  inodeno_t ino;  // Corresponds to journal ino according their type
  struct EventRecord {
    EventRecord(std::unique_ptr<LogEvent> le, uint32_t rs) : log_event(std::move(le)), raw_size(rs) {}
    EventRecord(std::unique_ptr<PurgeItem> p, uint32_t rs) : pi(std::move(p)), raw_size(rs) {}
    std::unique_ptr<LogEvent> log_event;
    std::unique_ptr<PurgeItem> pi;
    uint32_t raw_size = 0;  //< Size from start offset including all encoding overhead
  };

  class EventError {
    public:
    int r;
    std::string description;
    EventError(int r_, const std::string &desc_)
      : r(r_), description(desc_) {}
  };

  typedef std::map<uint64_t, EventRecord> EventMap;
  typedef std::map<uint64_t, EventError> ErrorMap;
  typedef std::pair<uint64_t, uint64_t> Range;
  bool is_mdlog;
  bool pointer_present; //mdlog specific
  bool pointer_valid;   //mdlog specific
  bool header_present;
  bool header_valid;
  Journaler::Header *header;

  bool is_healthy() const;
  bool is_readable() const;
  std::vector<std::string> objects_valid;
  std::vector<uint64_t> objects_missing;
  std::vector<Range> ranges_invalid;
  std::vector<uint64_t> events_valid;
  EventMap events;

  // For events present in ::events (i.e. scanned successfully),
  // any subsequent errors handling them (e.g. replaying)
  ErrorMap errors;


  private:
  // Forbid copy construction because I have ptr members
  JournalScanner(const JournalScanner &rhs);
};

#endif // JOURNAL_SCANNER_H
<|MERGE_RESOLUTION|>--- conflicted
+++ resolved
@@ -34,10 +34,7 @@
 
   // Input constraints
   const int rank;
-<<<<<<< HEAD
-=======
   std::string type;
->>>>>>> f8781be9
   JournalFilter const filter;
 
   void gap_advance();
