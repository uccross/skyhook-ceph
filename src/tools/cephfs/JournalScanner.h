// -*- mode:c++; tab-width:8; c-basic-offset:2; indent-tabs-mode:t -*- 
// vim: ts=8 sw=2 smarttab
/*
 * ceph - scalable distributed file system
 *
 * copyright (c) 2014 john spray <john.spray@inktank.com>
 *
 * this is free software; you can redistribute it and/or
 * modify it under the terms of the gnu lesser general public
 * license version 2.1, as published by the free software
 * foundation.  see file copying.
 */

#ifndef JOURNAL_SCANNER_H
#define JOURNAL_SCANNER_H

#include "include/rados/librados_fwd.hpp"

// For Journaler::Header, can't forward-declare nested classes
#include <osdc/Journaler.h>

#include "JournalFilter.h"

/**
 * A simple sequential reader for metadata journals.  Unlike
 * the MDS Journaler class, this is written to detect, record,
 * and read past corruptions and missing objects.  It is also
 * less efficient but more plainly written.
 */
class JournalScanner
{
  private:
  librados::IoCtx &io;

  // Input constraints
  const int rank;
<<<<<<< HEAD
=======
  std::string type;
>>>>>>> 3ad2dfa4
  JournalFilter const filter;

  void gap_advance();

  public:
  JournalScanner(
      librados::IoCtx &io_,
      int rank_,
      const std::string &type_,
      JournalFilter const &filter_) :
    io(io_),
    rank(rank_),
    type(type_),
    filter(filter_),
    is_mdlog(false),
    pointer_present(false),
    pointer_valid(false),
    header_present(false),
    header_valid(false),
    header(NULL) {};

  JournalScanner(
      librados::IoCtx &io_,
      int rank_,
      const std::string &type_) :
    io(io_),
    rank(rank_),
    type(type_),
    filter(type_),
    is_mdlog(false),
    pointer_present(false),
    pointer_valid(false),
    header_present(false),
    header_valid(false),
    header(NULL) {};

  ~JournalScanner();

  int set_journal_ino();
  int scan(bool const full=true);
  int scan_pointer();
  int scan_header();
  int scan_events();
  void report(std::ostream &out) const;

  std::string obj_name(uint64_t offset) const;
  std::string obj_name(inodeno_t ino, uint64_t offset) const;

  // The results of the scan
  inodeno_t ino;  // Corresponds to journal ino according their type
  struct EventRecord {
    EventRecord(std::unique_ptr<LogEvent> le, uint32_t rs) : log_event(std::move(le)), raw_size(rs) {}
    EventRecord(std::unique_ptr<PurgeItem> p, uint32_t rs) : pi(std::move(p)), raw_size(rs) {}
    std::unique_ptr<LogEvent> log_event;
    std::unique_ptr<PurgeItem> pi;
    uint32_t raw_size = 0;  //< Size from start offset including all encoding overhead
  };

  class EventError {
    public:
    int r;
    std::string description;
    EventError(int r_, const std::string &desc_)
      : r(r_), description(desc_) {}
  };

  typedef std::map<uint64_t, EventRecord> EventMap;
  typedef std::map<uint64_t, EventError> ErrorMap;
  typedef std::pair<uint64_t, uint64_t> Range;
  bool is_mdlog;
  bool pointer_present; //mdlog specific
  bool pointer_valid;   //mdlog specific
  bool header_present;
  bool header_valid;
  Journaler::Header *header;

  bool is_healthy() const;
  bool is_readable() const;
  std::vector<std::string> objects_valid;
  std::vector<uint64_t> objects_missing;
  std::vector<Range> ranges_invalid;
  std::vector<uint64_t> events_valid;
  EventMap events;

  // For events present in ::events (i.e. scanned successfully),
  // any subsequent errors handling them (e.g. replaying)
  ErrorMap errors;


  private:
  // Forbid copy construction because I have ptr members
  JournalScanner(const JournalScanner &rhs);
};

#endif // JOURNAL_SCANNER_H
<|MERGE_RESOLUTION|>--- conflicted
+++ resolved
@@ -34,10 +34,7 @@
 
   // Input constraints
   const int rank;
-<<<<<<< HEAD
-=======
   std::string type;
->>>>>>> 3ad2dfa4
   JournalFilter const filter;
 
   void gap_advance();
