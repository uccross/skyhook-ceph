--- conflicted
+++ resolved
@@ -33,8 +33,11 @@
 class Cond;
 
 struct EntityAuth {
+  uint64_t auid;
   CryptoKey key;
   map<string, bufferlist> caps;
+
+  EntityAuth() : auid(CEPH_AUTH_UID_DEFAULT) {}
 
   void encode(bufferlist& bl) const {
     __u8 struct_v = 2;
@@ -96,6 +99,7 @@
 struct AuthTicket {
   EntityName name;
   uint64_t global_id; /* global instance id */
+  uint64_t auid;
   utime_t created, renew_after, expires;
   AuthCapsInfo caps;
   __u32 flags;
@@ -151,18 +155,9 @@
 
   explicit AuthAuthorizer(__u32 p) : protocol(p) {}
   virtual ~AuthAuthorizer() {}
-<<<<<<< HEAD
-  virtual bool verify_reply(bufferlist::iterator& reply) = 0;
-  virtual bool add_challenge(CephContext *cct, bufferlist& challenge) = 0;
-};
-
-struct AuthAuthorizerChallenge {
-  virtual ~AuthAuthorizerChallenge() {}
-=======
   virtual bool verify_reply(bufferlist::const_iterator& reply,
 			    std::string *connection_secret) = 0;
   virtual bool add_challenge(CephContext *cct, const bufferlist& challenge) = 0;
->>>>>>> f8781be9
 };
 
 struct AuthAuthorizerChallenge {
