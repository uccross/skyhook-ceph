// -*- mode:C++; tab-width:8; c-basic-offset:2; indent-tabs-mode:t -*- 
// vim: ts=8 sw=2 smarttab
/*
 * Ceph - scalable distributed file system
 *
 * Copyright (C) 2004-2009 Sage Weil <sage@newdream.net>
 *
 * This is free software; you can redistribute it and/or
 * modify it under the terms of the GNU Lesser General Public
 * License version 2.1, as published by the Free Software 
 * Foundation.  See file COPYING.
 * 
 */

#ifndef CEPH_AUTHTYPES_H
#define CEPH_AUTHTYPES_H

#include "Crypto.h"
#include "common/entity_name.h"

// The _MAX values are a bit wonky here because we are overloading the first
// byte of the auth payload to identify both the type of authentication to be
// used *and* the encoding version for the authenticator.  So, we define a
// range.
enum {
  AUTH_MODE_NONE = 0,
  AUTH_MODE_AUTHORIZER = 1,
  AUTH_MODE_AUTHORIZER_MAX = 9,
  AUTH_MODE_MON = 10,
  AUTH_MODE_MON_MAX = 19,
};

class Cond;

struct EntityAuth {
  CryptoKey key;
  map<string, bufferlist> caps;

  void encode(bufferlist& bl) const {
    __u8 struct_v = 2;
    using ceph::encode;
    encode(struct_v, bl);
    encode((uint64_t)CEPH_AUTH_UID_DEFAULT, bl);
    encode(key, bl);
    encode(caps, bl);
  }
  void decode(bufferlist::const_iterator& bl) {
    using ceph::decode;
    __u8 struct_v;
    decode(struct_v, bl);
    if (struct_v >= 2) {
      uint64_t old_auid;
      decode(old_auid, bl);
    }
    decode(key, bl);
    decode(caps, bl);
  }
};
WRITE_CLASS_ENCODER(EntityAuth)

static inline ostream& operator<<(ostream& out, const EntityAuth& a) {
  return out << "auth(key=" << a.key << ")";
}

struct AuthCapsInfo {
  bool allow_all;
  bufferlist caps;

  AuthCapsInfo() : allow_all(false) {}

  void encode(bufferlist& bl) const {
    using ceph::encode;
    __u8 struct_v = 1;
    encode(struct_v, bl);
    __u8 a = (__u8)allow_all;
    encode(a, bl);
    encode(caps, bl);
  }
  void decode(bufferlist::const_iterator& bl) {
    using ceph::decode;
    __u8 struct_v;
    decode(struct_v, bl);
    __u8 a;
    decode(a, bl);
    allow_all = (bool)a;
    decode(caps, bl);
  }
};
WRITE_CLASS_ENCODER(AuthCapsInfo)

/*
 * The ticket (if properly validated) authorizes the principal use
 * services as described by 'caps' during the specified validity
 * period.
 */
struct AuthTicket {
  EntityName name;
  uint64_t global_id; /* global instance id */
  utime_t created, renew_after, expires;
  AuthCapsInfo caps;
  __u32 flags;

  AuthTicket() : global_id(0), flags(0){}

  void init_timestamps(utime_t now, double ttl) {
    created = now;
    expires = now;
    expires += ttl;
    renew_after = now;
    renew_after += ttl / 2.0;
  }

  void encode(bufferlist& bl) const {
    using ceph::encode;
    __u8 struct_v = 2;
    encode(struct_v, bl);
    encode(name, bl);
    encode(global_id, bl);
    encode((uint64_t)CEPH_AUTH_UID_DEFAULT, bl);
    encode(created, bl);
    encode(expires, bl);
    encode(caps, bl);
    encode(flags, bl);
  }
  void decode(bufferlist::const_iterator& bl) {
    using ceph::decode;
    __u8 struct_v;
    decode(struct_v, bl);
    decode(name, bl);
    decode(global_id, bl);
    if (struct_v >= 2) {
      uint64_t old_auid;
      decode(old_auid, bl);
    }
    decode(created, bl);
    decode(expires, bl);
    decode(caps, bl);
    decode(flags, bl);
  }
};
WRITE_CLASS_ENCODER(AuthTicket)


/*
 * abstract authorizer class
 */
struct AuthAuthorizer {
  __u32 protocol;
  bufferlist bl;
  CryptoKey session_key;

  explicit AuthAuthorizer(__u32 p) : protocol(p) {}
  virtual ~AuthAuthorizer() {}
<<<<<<< HEAD
  virtual bool verify_reply(bufferlist::iterator& reply) = 0;
  virtual bool add_challenge(CephContext *cct, bufferlist& challenge) = 0;
};

struct AuthAuthorizerChallenge {
  virtual ~AuthAuthorizerChallenge() {}
=======
  virtual bool verify_reply(bufferlist::const_iterator& reply,
			    std::string *connection_secret) = 0;
  virtual bool add_challenge(CephContext *cct, const bufferlist& challenge) = 0;
>>>>>>> 3ad2dfa4
};

struct AuthAuthorizerChallenge {
  virtual ~AuthAuthorizerChallenge() {}
};

struct AuthConnectionMeta {
  uint32_t auth_method = CEPH_AUTH_UNKNOWN;  //< CEPH_AUTH_*

  /// client: initial empty, but populated if server said bad method
  std::vector<uint32_t> allowed_methods;

  int auth_mode = AUTH_MODE_NONE;  ///< AUTH_MODE_*

  int con_mode = 0;  ///< negotiated mode

  bool is_mode_crc() const {
    return con_mode == CEPH_CON_MODE_CRC;
  }
  bool is_mode_secure() const {
    return con_mode == CEPH_CON_MODE_SECURE;
  }

  CryptoKey session_key;           ///< per-ticket key

  size_t get_connection_secret_length() const {
    switch (con_mode) {
    case CEPH_CON_MODE_CRC:
      return 0;
    case CEPH_CON_MODE_SECURE:
      return 16 * 4;
    }
    return 0;
  }
  std::string connection_secret;   ///< per-connection key

  std::unique_ptr<AuthAuthorizer> authorizer;
  std::unique_ptr<AuthAuthorizerChallenge> authorizer_challenge;
};

/*
 * Key management
 */ 
#define KEY_ROTATE_NUM 3   /* prev, current, next */

struct ExpiringCryptoKey {
  CryptoKey key;
  utime_t expiration;

  void encode(bufferlist& bl) const {
    using ceph::encode;
    __u8 struct_v = 1;
    encode(struct_v, bl);
    encode(key, bl);
    encode(expiration, bl);
  }
  void decode(bufferlist::const_iterator& bl) {
    using ceph::decode;
    __u8 struct_v;
    decode(struct_v, bl);
    decode(key, bl);
    decode(expiration, bl);
  }
};
WRITE_CLASS_ENCODER(ExpiringCryptoKey)

static inline ostream& operator<<(ostream& out, const ExpiringCryptoKey& c)
{
  return out << c.key << " expires " << c.expiration;
}

struct RotatingSecrets {
  map<uint64_t, ExpiringCryptoKey> secrets;
  version_t max_ver;
  
  RotatingSecrets() : max_ver(0) {}
  
  void encode(bufferlist& bl) const {
    using ceph::encode;
    __u8 struct_v = 1;
    encode(struct_v, bl);
    encode(secrets, bl);
    encode(max_ver, bl);
  }
  void decode(bufferlist::const_iterator& bl) {
    using ceph::decode;
    __u8 struct_v;
    decode(struct_v, bl);
    decode(secrets, bl);
    decode(max_ver, bl);
  }
  
  uint64_t add(ExpiringCryptoKey& key) {
    secrets[++max_ver] = key;
    while (secrets.size() > KEY_ROTATE_NUM)
      secrets.erase(secrets.begin());
    return max_ver;
  }
  
  bool need_new_secrets() const {
    return secrets.size() < KEY_ROTATE_NUM;
  }
  bool need_new_secrets(utime_t now) const {
    return secrets.size() < KEY_ROTATE_NUM || current().expiration <= now;
  }

  ExpiringCryptoKey& previous() {
    return secrets.begin()->second;
  }
  ExpiringCryptoKey& current() {
    map<uint64_t, ExpiringCryptoKey>::iterator p = secrets.begin();
    ++p;
    return p->second;
  }
  const ExpiringCryptoKey& current() const {
    map<uint64_t, ExpiringCryptoKey>::const_iterator p = secrets.begin();
    ++p;
    return p->second;
  }
  ExpiringCryptoKey& next() {
    return secrets.rbegin()->second;
  }
  bool empty() {
    return secrets.empty();
  }

  void dump();
};
WRITE_CLASS_ENCODER(RotatingSecrets)



class KeyStore {
public:
  virtual ~KeyStore() {}
  virtual bool get_secret(const EntityName& name, CryptoKey& secret) const = 0;
  virtual bool get_service_secret(uint32_t service_id, uint64_t secret_id,
				  CryptoKey& secret) const = 0;
};

inline bool auth_principal_needs_rotating_keys(EntityName& name)
{
  uint32_t ty(name.get_type());
  return ((ty == CEPH_ENTITY_TYPE_OSD)
      || (ty == CEPH_ENTITY_TYPE_MDS)
      || (ty == CEPH_ENTITY_TYPE_MGR));
}

#endif<|MERGE_RESOLUTION|>--- conflicted
+++ resolved
@@ -151,18 +151,9 @@
 
   explicit AuthAuthorizer(__u32 p) : protocol(p) {}
   virtual ~AuthAuthorizer() {}
-<<<<<<< HEAD
-  virtual bool verify_reply(bufferlist::iterator& reply) = 0;
-  virtual bool add_challenge(CephContext *cct, bufferlist& challenge) = 0;
-};
-
-struct AuthAuthorizerChallenge {
-  virtual ~AuthAuthorizerChallenge() {}
-=======
   virtual bool verify_reply(bufferlist::const_iterator& reply,
 			    std::string *connection_secret) = 0;
   virtual bool add_challenge(CephContext *cct, const bufferlist& challenge) = 0;
->>>>>>> 3ad2dfa4
 };
 
 struct AuthAuthorizerChallenge {
