// -*- mode:C++; tab-width:8; c-basic-offset:2; indent-tabs-mode:t -*-
// vim: ts=8 sw=2 smarttab
/*
 * Ceph - scalable distributed file system
 *
 * Copyright (C) 2004-2012 Sage Weil <sage@newdream.net>
 *
 * This is free software; you can redistribute it and/or
 * modify it under the terms of the GNU Lesser General Public
 * License version 2.1, as published by the Free Software
 * Foundation.  See file COPYING.
 *
 */
#ifndef CEPH_LIBRADOS_RADOSCLIENT_H
#define CEPH_LIBRADOS_RADOSCLIENT_H

#include "common/config_fwd.h"
#include "common/Cond.h"
#include "common/Mutex.h"
#include "common/RWLock.h"
#include "common/Timer.h"
#include "common/ceph_time.h"
#include "include/rados/librados.h"
#include "include/rados/librados.hpp"
#include "mon/MonClient.h"
#include "mgr/MgrClient.h"
#include "msg/Dispatcher.h"

#include "IoCtxImpl.h"

struct AuthAuthorizer;
struct Context;
class CephContext;
struct Connection;
class Message;
class MLog;
class Messenger;
class AioCompletionImpl;

class librados::RadosClient : public Dispatcher
{
  std::unique_ptr<CephContext,
		  std::function<void(CephContext*)> > cct_deleter;

public:
  using Dispatcher::cct;
  const ConfigProxy& conf;
private:
  enum {
    DISCONNECTED,
    CONNECTING,
    CONNECTED,
  } state;

  MonClient monclient;
  MgrClient mgrclient;
  Messenger *messenger;

  uint64_t instance_id;

  bool _dispatch(Message *m);
  bool ms_dispatch(Message *m) override;

  bool ms_get_authorizer(int dest_type, AuthAuthorizer **authorizer) override;
  void ms_handle_connect(Connection *con) override;
  bool ms_handle_reset(Connection *con) override;
  void ms_handle_remote_reset(Connection *con) override;
  bool ms_handle_refused(Connection *con) override;

  Objecter *objecter;

  Mutex lock;
  Cond cond;
  SafeTimer timer;
  int refcnt;

  version_t log_last_version;
  rados_log_callback_t log_cb;
  rados_log_callback2_t log_cb2;
  void *log_cb_arg;
  string log_watch;

  bool service_daemon = false;
  string daemon_name, service_name;
  map<string,string> daemon_metadata;

  int wait_for_osdmap();

public:
  Finisher finisher;

  explicit RadosClient(CephContext *cct_);
  ~RadosClient() override;
  int ping_monitor(string mon_id, string *result);
  int connect();
  void shutdown();

  int watch_flush();
  int async_watch_flush(AioCompletionImpl *c);

  uint64_t get_instance_id();

  int get_min_compatible_osd(int8_t* require_osd_release);
  int get_min_compatible_client(int8_t* min_compat_client,
                                int8_t* require_min_compat_client);

  int wait_for_latest_osdmap();

  int create_ioctx(const char *name, IoCtxImpl **io);
  int create_ioctx(int64_t, IoCtxImpl **io);

  int get_fsid(std::string *s);
  int64_t lookup_pool(const char *name);
  bool pool_requires_alignment(int64_t pool_id);
  int pool_requires_alignment2(int64_t pool_id, bool *requires);
  uint64_t pool_required_alignment(int64_t pool_id);
  int pool_required_alignment2(int64_t pool_id, uint64_t *alignment);
  int pool_get_name(uint64_t pool_id, std::string *name,
		    bool wait_latest_map = false);

  int pool_list(std::list<std::pair<int64_t, string> >& ls);
  int get_pool_stats(std::list<string>& ls, map<string,::pool_stat_t> *result,
    bool *per_pool);
  int get_fs_stats(ceph_statfs& result);
  bool get_pool_is_selfmanaged_snaps_mode(const std::string& pool);

  /*
  -1 was set as the default value and monitor will pickup the right crush rule with below order:
    a) osd pool default crush replicated ruleset
    b) the first ruleset in crush ruleset
    c) error out if no value find
  */
  int pool_create(string& name, int16_t crush_rule=-1);
  int pool_create_async(string& name, PoolAsyncCompletionImpl *c,
			int16_t crush_rule=-1);
  int pool_get_base_tier(int64_t pool_id, int64_t* base_tier);
  int pool_delete(const char *name);

  int pool_delete_async(const char *name, PoolAsyncCompletionImpl *c);

  int blacklist_add(const string& client_address, uint32_t expire_seconds);

  int mon_command(const vector<string>& cmd, const bufferlist &inbl,
	          bufferlist *outbl, string *outs);
  void mon_command_async(const vector<string>& cmd, const bufferlist &inbl,
                         bufferlist *outbl, string *outs, Context *on_finish);
  int mon_command(int rank,
		  const vector<string>& cmd, const bufferlist &inbl,
	          bufferlist *outbl, string *outs);
  int mon_command(string name,
		  const vector<string>& cmd, const bufferlist &inbl,
	          bufferlist *outbl, string *outs);
  int mgr_command(const vector<string>& cmd, const bufferlist &inbl,
	          bufferlist *outbl, string *outs);
  int osd_command(int osd, vector<string>& cmd, const bufferlist& inbl,
                  bufferlist *poutbl, string *prs);
  int pg_command(pg_t pgid, vector<string>& cmd, const bufferlist& inbl,
	         bufferlist *poutbl, string *prs);

  void handle_log(MLog *m);
  int monitor_log(const string& level, rados_log_callback_t cb,
		  rados_log_callback2_t cb2, void *arg);

  void get();
  bool put();
  void blacklist_self(bool set);

  int service_daemon_register(
    const std::string& service,  ///< service name (e.g., 'rgw')
    const std::string& name,     ///< daemon name (e.g., 'gwfoo')
    const std::map<std::string,std::string>& metadata); ///< static metadata about daemon
  int service_daemon_update_status(
<<<<<<< HEAD
    const std::map<std::string,std::string>& status);

  mon_feature_t get_required_monitor_features() const;
=======
    std::map<std::string,std::string>&& status);

  mon_feature_t get_required_monitor_features() const;

  int get_inconsistent_pgs(int64_t pool_id, std::vector<std::string>* pgs);
>>>>>>> 3ad2dfa4
};

#endif<|MERGE_RESOLUTION|>--- conflicted
+++ resolved
@@ -170,17 +170,11 @@
     const std::string& name,     ///< daemon name (e.g., 'gwfoo')
     const std::map<std::string,std::string>& metadata); ///< static metadata about daemon
   int service_daemon_update_status(
-<<<<<<< HEAD
-    const std::map<std::string,std::string>& status);
-
-  mon_feature_t get_required_monitor_features() const;
-=======
     std::map<std::string,std::string>&& status);
 
   mon_feature_t get_required_monitor_features() const;
 
   int get_inconsistent_pgs(int64_t pool_id, std::vector<std::string>* pgs);
->>>>>>> 3ad2dfa4
 };
 
 #endif