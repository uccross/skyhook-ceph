// -*- mode:C++; tab-width:8; c-basic-offset:2; indent-tabs-mode:t -*-
// vim: ts=8 sw=2 smarttab

#include <vector>

#include "snap_set_diff.h"
#include "common/ceph_context.h"
#include "include/rados/librados.hpp"
#include "include/interval_set.h"
#include "common/debug.h"

#define dout_subsys ceph_subsys_rados

/**
 * calculate intervals/extents that vary between two snapshots
 */
void calc_snap_set_diff(CephContext *cct, const librados::snap_set_t& snap_set,
			librados::snap_t start, librados::snap_t end,
			interval_set<uint64_t> *diff, uint64_t *end_size,
                        bool *end_exists, librados::snap_t *clone_end_snap_id,
                        bool *whole_object)
{
  ldout(cct, 10) << "calc_snap_set_diff start " << start << " end " << end
		 << ", snap_set seq " << snap_set.seq << dendl;
  bool saw_start = false;
  uint64_t start_size = 0;
  diff->clear();
  *end_size = 0;
  *end_exists = false;
  *clone_end_snap_id = 0;
  *whole_object = false;

  for (vector<librados::clone_info_t>::const_iterator r = snap_set.clones.begin();
       r != snap_set.clones.end();
       ) {
    // make an interval, and hide the fact that the HEAD doesn't
    // include itself in the snaps list
    librados::snap_t a, b;
    if (r->cloneid == librados::SNAP_HEAD) {
      // head is valid starting from right after the last seen seq
      a = snap_set.seq + 1;
      b = librados::SNAP_HEAD;
    } else if (r->snaps.empty()) {
      ldout(cct, 1) << "clone " << r->cloneid
                    << ": empty snaps, return whole object" << dendl;
<<<<<<< HEAD
=======
      diff->clear();
>>>>>>> f8781be9
      *whole_object = true;
      return;
    } else {
      a = r->snaps[0];
      // note: b might be < r->cloneid if a snap has been trimmed.
      b = r->snaps[r->snaps.size()-1];
    }
    ldout(cct, 20) << " clone " << r->cloneid << " snaps " << r->snaps
		   << " -> [" << a << "," << b << "]"
		   << " size " << r->size << " overlap to next " << r->overlap << dendl;

    if (b < start) {
      // this is before start
      ++r;
      continue;
    }

    if (!saw_start) {
      if (start < a) {
	ldout(cct, 20) << "  start, after " << start << dendl;
	// this means the object didn't exist at start
	if (r->size)
	  diff->insert(0, r->size);
	start_size = 0;
      } else {
	ldout(cct, 20) << "  start" << dendl;
	start_size = r->size;
      }
      saw_start = true;
    }

    *end_size = r->size;
    if (end < a) {
      ldout(cct, 20) << " past end " << end << ", end object does not exist" << dendl;
      *end_exists = false;
      diff->clear();
      if (start_size) {
	diff->insert(0, start_size);
      }
      break;
    }
    if (end <= b) {
      ldout(cct, 20) << " end" << dendl;
      *end_exists = true;
      *clone_end_snap_id = b;
      break;
    }

    // start with the max(this size, next size), and subtract off any
    // overlap
    const vector<pair<uint64_t, uint64_t> > *overlap = &r->overlap;
    interval_set<uint64_t> diff_to_next;
    uint64_t max_size = r->size;
    ++r;
    if (r != snap_set.clones.end()) {
      if (r->size > max_size)
	max_size = r->size;
    }
    if (max_size)
      diff_to_next.insert(0, max_size);
    for (vector<pair<uint64_t, uint64_t> >::const_iterator p = overlap->begin();
	 p != overlap->end();
	 ++p) {
      diff_to_next.erase(p->first, p->second);
    }
    ldout(cct, 20) << "  diff_to_next " << diff_to_next << dendl;
    diff->union_of(diff_to_next);
    ldout(cct, 20) << "  diff now " << *diff << dendl;
  }
}<|MERGE_RESOLUTION|>--- conflicted
+++ resolved
@@ -43,10 +43,7 @@
     } else if (r->snaps.empty()) {
       ldout(cct, 1) << "clone " << r->cloneid
                     << ": empty snaps, return whole object" << dendl;
-<<<<<<< HEAD
-=======
       diff->clear();
->>>>>>> f8781be9
       *whole_object = true;
       return;
     } else {
