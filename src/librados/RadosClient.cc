--- conflicted
+++ resolved
@@ -1118,18 +1118,11 @@
   if (state != CONNECTED) {
     return -ENOTCONN;
   }
-<<<<<<< HEAD
-  return mgrclient.service_daemon_update_status(status);
-=======
   return mgrclient.service_daemon_update_status(std::move(status));
->>>>>>> 3ad2dfa4
 }
 
 mon_feature_t librados::RadosClient::get_required_monitor_features() const
 {
-<<<<<<< HEAD
-  return monclient.monmap.get_required_features();
-=======
   return monclient.with_monmap([](const MonMap &monmap) {
       return monmap.get_required_features(); } );
 }
@@ -1180,5 +1173,4 @@
     pgs->emplace_back(std::move(pgid));
   }
   return 0;
->>>>>>> 3ad2dfa4
 }