--- conflicted
+++ resolved
@@ -656,11 +656,7 @@
   return 0;
 }
 
-<<<<<<< HEAD
-int cls_rgw_usage_log_trim(IoCtx& io_ctx, const string& oid, string& user,
-=======
 int cls_rgw_usage_log_trim(IoCtx& io_ctx, const string& oid, const string& user, const string& bucket,
->>>>>>> 3ad2dfa4
 			   uint64_t start_epoch, uint64_t end_epoch)
 {
   bufferlist in;
@@ -668,12 +664,8 @@
   call.start_epoch = start_epoch;
   call.end_epoch = end_epoch;
   call.user = user;
-<<<<<<< HEAD
-  ::encode(call, in);
-=======
   call.bucket = bucket;
   encode(call, in);
->>>>>>> 3ad2dfa4
 
   bool done = false;
   do {
@@ -687,18 +679,13 @@
   } while (!done);
 
   return 0;
-<<<<<<< HEAD
-=======
 }
 
 void cls_rgw_usage_log_clear(ObjectWriteOperation& op)
 {
   bufferlist in;
   op.exec(RGW_CLASS, RGW_USAGE_LOG_CLEAR, in);
->>>>>>> 3ad2dfa4
-}
-
-
+}
 
 void cls_rgw_usage_log_add(ObjectWriteOperation& op, rgw_usage_log_info& info)
 {
