// -*- mode:C++; tab-width:8; c-basic-offset:2; indent-tabs-mode:t -*-
// vim: ts=8 sw=2 smarttab

#ifndef CEPH_CLS_RGW_TYPES_H
#define CEPH_CLS_RGW_TYPES_H

#include "common/ceph_time.h"
#include "common/Formatter.h"

#include "rgw/rgw_basic_types.h"

#define CEPH_RGW_REMOVE 'r'
#define CEPH_RGW_UPDATE 'u'
#define CEPH_RGW_TAG_TIMEOUT 120
#define CEPH_RGW_DIR_SUGGEST_LOG_OP  0x80
#define CEPH_RGW_DIR_SUGGEST_OP_MASK 0x7f

class JSONObj;

namespace ceph {
  class Formatter;
}
using ceph::operator <<;

using rgw_zone_set = std::set<std::string>;

enum RGWPendingState {
  CLS_RGW_STATE_PENDING_MODIFY = 0,
  CLS_RGW_STATE_COMPLETE       = 1,
  CLS_RGW_STATE_UNKNOWN        = 2,
};

enum RGWModifyOp {
  CLS_RGW_OP_ADD     = 0,
  CLS_RGW_OP_DEL     = 1,
  CLS_RGW_OP_CANCEL  = 2,
  CLS_RGW_OP_UNKNOWN = 3,
  CLS_RGW_OP_LINK_OLH        = 4,
  CLS_RGW_OP_LINK_OLH_DM     = 5, /* creation of delete marker */
  CLS_RGW_OP_UNLINK_INSTANCE = 6,
  CLS_RGW_OP_SYNCSTOP        = 7,
  CLS_RGW_OP_RESYNC          = 8,
};

enum RGWBILogFlags {
  RGW_BILOG_FLAG_VERSIONED_OP = 0x1,
};

enum RGWCheckMTimeType {
  CLS_RGW_CHECK_TIME_MTIME_EQ = 0,
  CLS_RGW_CHECK_TIME_MTIME_LT = 1,
  CLS_RGW_CHECK_TIME_MTIME_LE = 2,
  CLS_RGW_CHECK_TIME_MTIME_GT = 3,
  CLS_RGW_CHECK_TIME_MTIME_GE = 4,
};

#define ROUND_BLOCK_SIZE 4096

static inline uint64_t cls_rgw_get_rounded_size(uint64_t size)
{
  return (size + ROUND_BLOCK_SIZE - 1) & ~(ROUND_BLOCK_SIZE - 1);
}

struct rgw_bucket_pending_info {
  RGWPendingState state;
  ceph::real_time timestamp;
  uint8_t op;

  rgw_bucket_pending_info() : state(CLS_RGW_STATE_PENDING_MODIFY), op(0) {}

  void encode(bufferlist &bl) const {
    ENCODE_START(2, 2, bl);
    uint8_t s = (uint8_t)state;
    encode(s, bl);
    encode(timestamp, bl);
    encode(op, bl);
    ENCODE_FINISH(bl);
  }
  void decode(bufferlist::const_iterator &bl) {
    DECODE_START_LEGACY_COMPAT_LEN(2, 2, 2, bl);
    uint8_t s;
    decode(s, bl);
    state = (RGWPendingState)s;
    decode(timestamp, bl);
    decode(op, bl);
    DECODE_FINISH(bl);
  }
  void dump(Formatter *f) const;
  void decode_json(JSONObj *obj);
  static void generate_test_instances(list<rgw_bucket_pending_info*>& o);
};
WRITE_CLASS_ENCODER(rgw_bucket_pending_info)


// categories of objects stored in a bucket index (b-i) and used to
// differentiate their associated statistics (bucket stats, and in
// some cases user stats)
enum class RGWObjCategory : uint8_t {
  None      = 0,  // b-i entries for delete markers; also used in
                  // testing and for default values in default
                  // constructors

  Main      = 1,  // b-i entries for standard objs

  Shadow    = 2,  // presumfably intended for multipart shadow
                  // uploads; not currently used in the codebase

  MultiMeta = 3,  // b-i entries for multipart upload metadata objs
};


struct rgw_bucket_dir_entry_meta {
  RGWObjCategory category;
  uint64_t size;
  ceph::real_time mtime;
  string etag;
  string owner;
  string owner_display_name;
  string content_type;
  uint64_t accounted_size;
  string user_data;
  string storage_class;
  bool appendable;

  rgw_bucket_dir_entry_meta() :
    category(RGWObjCategory::None), size(0), accounted_size(0), appendable(false) { }

  void encode(bufferlist &bl) const {
    ENCODE_START(7, 3, bl);
    encode(category, bl);
    encode(size, bl);
    encode(mtime, bl);
    encode(etag, bl);
    encode(owner, bl);
    encode(owner_display_name, bl);
    encode(content_type, bl);
    encode(accounted_size, bl);
    encode(user_data, bl);
    encode(storage_class, bl);
    encode(appendable, bl);
    ENCODE_FINISH(bl);
  }

  void decode(bufferlist::const_iterator &bl) {
    DECODE_START_LEGACY_COMPAT_LEN(6, 3, 3, bl);
    decode(category, bl);
    decode(size, bl);
    decode(mtime, bl);
    decode(etag, bl);
    decode(owner, bl);
    decode(owner_display_name, bl);
    if (struct_v >= 2)
      decode(content_type, bl);
    if (struct_v >= 4)
      decode(accounted_size, bl);
    else
      accounted_size = size;
    if (struct_v >= 5)
      decode(user_data, bl);
    if (struct_v >= 6)
      decode(storage_class, bl);
    if (struct_v >= 7)
      decode(appendable, bl);
    DECODE_FINISH(bl);
  }
  void dump(Formatter *f) const;
  void decode_json(JSONObj *obj);
  static void generate_test_instances(list<rgw_bucket_dir_entry_meta*>& o);
};
WRITE_CLASS_ENCODER(rgw_bucket_dir_entry_meta)

template<class T>
void encode_packed_val(T val, bufferlist& bl)
{
  using ceph::encode;
  if ((uint64_t)val < 0x80) {
    encode((uint8_t)val, bl);
  } else {
    unsigned char c = 0x80;

    if ((uint64_t)val < 0x100) {
      c |= 1;
      encode(c, bl);
      encode((uint8_t)val, bl);
    } else if ((uint64_t)val <= 0x10000) {
      c |= 2;
      encode(c, bl);
      encode((uint16_t)val, bl);
    } else if ((uint64_t)val <= 0x1000000) {
      c |= 4;
      encode(c, bl);
      encode((uint32_t)val, bl);
    } else {
      c |= 8;
      encode(c, bl);
      encode((uint64_t)val, bl);
    }
  }
}

template<class T>
void decode_packed_val(T& val, bufferlist::const_iterator& bl)
{
  using ceph::decode;
  unsigned char c;
  decode(c, bl);
  if (c < 0x80) {
    val = c;
    return;
  }

  c &= ~0x80;

  switch (c) {
    case 1:
      {
        uint8_t v;
        decode(v, bl);
        val = v;
      }
      break;
    case 2:
      {
        uint16_t v;
        decode(v, bl);
        val = v;
      }
      break;
    case 4:
      {
        uint32_t v;
        decode(v, bl);
        val = v;
      }
      break;
    case 8:
      {
        uint64_t v;
        decode(v, bl);
        val = v;
      }
      break;
    default:
      throw buffer::error();
  }
}

struct rgw_bucket_entry_ver {
  int64_t pool;
  uint64_t epoch;

  rgw_bucket_entry_ver() : pool(-1), epoch(0) {}

  void encode(bufferlist &bl) const {
    ENCODE_START(1, 1, bl);
    encode_packed_val(pool, bl);
    encode_packed_val(epoch, bl);
    ENCODE_FINISH(bl);
  }
  void decode(bufferlist::const_iterator &bl) {
    DECODE_START(1, bl);
    decode_packed_val(pool, bl);
    decode_packed_val(epoch, bl);
    DECODE_FINISH(bl);
  }
  void dump(Formatter *f) const;
  void decode_json(JSONObj *obj);
  static void generate_test_instances(list<rgw_bucket_entry_ver*>& o);
};
WRITE_CLASS_ENCODER(rgw_bucket_entry_ver)

struct cls_rgw_obj_key {
  string name;
  string instance;

  cls_rgw_obj_key() {}
  cls_rgw_obj_key(const string &_name) : name(_name) {}
  cls_rgw_obj_key(const string& n, const string& i) : name(n), instance(i) {}

  void set(const string& _name) {
    name = _name;
  }

  bool operator==(const cls_rgw_obj_key& k) const {
    return (name.compare(k.name) == 0) &&
           (instance.compare(k.instance) == 0);
  }
  bool operator<(const cls_rgw_obj_key& k) const {
    int r = name.compare(k.name);
    if (r == 0) {
      r = instance.compare(k.instance);
    }
    return (r < 0);
  }
  bool operator<=(const cls_rgw_obj_key& k) const {
    return !(k < *this);
  }
  bool empty() const {
    return name.empty();
  }
  void encode(bufferlist &bl) const {
    ENCODE_START(1, 1, bl);
    encode(name, bl);
    encode(instance, bl);
    ENCODE_FINISH(bl);
  }
  void decode(bufferlist::const_iterator &bl) {
    DECODE_START(1, bl);
    decode(name, bl);
    decode(instance, bl);
    DECODE_FINISH(bl);
  }
  void dump(Formatter *f) const {
    f->dump_string("name", name);
    f->dump_string("instance", instance);
  }
  void decode_json(JSONObj *obj);
  static void generate_test_instances(list<cls_rgw_obj_key*>& ls) {
    ls.push_back(new cls_rgw_obj_key);
    ls.push_back(new cls_rgw_obj_key);
    ls.back()->name = "name";
    ls.back()->instance = "instance";
  }
};
WRITE_CLASS_ENCODER(cls_rgw_obj_key)


#define RGW_BUCKET_DIRENT_FLAG_VER           0x1    /* a versioned object instance */
#define RGW_BUCKET_DIRENT_FLAG_CURRENT       0x2    /* the last object instance of a versioned object */
#define RGW_BUCKET_DIRENT_FLAG_DELETE_MARKER 0x4    /* delete marker */
#define RGW_BUCKET_DIRENT_FLAG_VER_MARKER    0x8    /* object is versioned, a placeholder for the plain entry */

struct rgw_bucket_dir_entry {
  cls_rgw_obj_key key;
  rgw_bucket_entry_ver ver;
  std::string locator;
  bool exists;
  rgw_bucket_dir_entry_meta meta;
  multimap<string, rgw_bucket_pending_info> pending_map;
  uint64_t index_ver;
  string tag;
  uint16_t flags;
  uint64_t versioned_epoch;

  rgw_bucket_dir_entry() :
    exists(false), index_ver(0), flags(0), versioned_epoch(0) {}

  void encode(bufferlist &bl) const {
    ENCODE_START(8, 3, bl);
    encode(key.name, bl);
    encode(ver.epoch, bl);
    encode(exists, bl);
    encode(meta, bl);
    encode(pending_map, bl);
    encode(locator, bl);
    encode(ver, bl);
    encode_packed_val(index_ver, bl);
    encode(tag, bl);
    encode(key.instance, bl);
    encode(flags, bl);
    encode(versioned_epoch, bl);
    ENCODE_FINISH(bl);
  }
  void decode(bufferlist::const_iterator &bl) {
    DECODE_START_LEGACY_COMPAT_LEN(8, 3, 3, bl);
    decode(key.name, bl);
    decode(ver.epoch, bl);
    decode(exists, bl);
    decode(meta, bl);
    decode(pending_map, bl);
    if (struct_v >= 2) {
      decode(locator, bl);
    }
    if (struct_v >= 4) {
      decode(ver, bl);
    } else {
      ver.pool = -1;
    }
    if (struct_v >= 5) {
      decode_packed_val(index_ver, bl);
      decode(tag, bl);
    }
    if (struct_v >= 6) {
      decode(key.instance, bl);
    }
    if (struct_v >= 7) {
      decode(flags, bl);
    }
    if (struct_v >= 8) {
      decode(versioned_epoch, bl);
    }
    DECODE_FINISH(bl);
  }

  bool is_current() {
    int test_flags = RGW_BUCKET_DIRENT_FLAG_VER | RGW_BUCKET_DIRENT_FLAG_CURRENT;
    return (flags & RGW_BUCKET_DIRENT_FLAG_VER) == 0 ||
           (flags & test_flags) == test_flags;
  }
  bool is_delete_marker() { return (flags & RGW_BUCKET_DIRENT_FLAG_DELETE_MARKER) != 0; }
  bool is_visible() {
    return is_current() && !is_delete_marker();
  }
  bool is_valid() { return (flags & RGW_BUCKET_DIRENT_FLAG_VER_MARKER) == 0; }

  void dump(Formatter *f) const;
  void decode_json(JSONObj *obj);
  static void generate_test_instances(list<rgw_bucket_dir_entry*>& o);
};
WRITE_CLASS_ENCODER(rgw_bucket_dir_entry)

enum class BIIndexType : uint8_t {
  Invalid    = 0,
  Plain      = 1,
  Instance   = 2,
  OLH        = 3,
};

struct rgw_bucket_category_stats;

struct rgw_cls_bi_entry {
  BIIndexType type;
  string idx;
  bufferlist data;

  rgw_cls_bi_entry() : type(BIIndexType::Invalid) {}

  void encode(bufferlist& bl) const {
    ENCODE_START(1, 1, bl);
    encode(type, bl);
    encode(idx, bl);
    encode(data, bl);
    ENCODE_FINISH(bl);
  }

  void decode(bufferlist::const_iterator& bl) {
    DECODE_START(1, bl);
    uint8_t c;
    decode(c, bl);
    type = (BIIndexType)c;
    decode(idx, bl);
    decode(data, bl);
    DECODE_FINISH(bl);
  }

  void dump(Formatter *f) const;
  void decode_json(JSONObj *obj, cls_rgw_obj_key *effective_key = NULL);

  bool get_info(cls_rgw_obj_key *key, RGWObjCategory *category,
		rgw_bucket_category_stats *accounted_stats);
};
WRITE_CLASS_ENCODER(rgw_cls_bi_entry)

enum OLHLogOp {
  CLS_RGW_OLH_OP_UNKNOWN         = 0,
  CLS_RGW_OLH_OP_LINK_OLH        = 1,
  CLS_RGW_OLH_OP_UNLINK_OLH      = 2, /* object does not exist */
  CLS_RGW_OLH_OP_REMOVE_INSTANCE = 3,
};

struct rgw_bucket_olh_log_entry {
  uint64_t epoch;
  OLHLogOp op;
  string op_tag;
  cls_rgw_obj_key key;
  bool delete_marker;

  rgw_bucket_olh_log_entry() : epoch(0), op(CLS_RGW_OLH_OP_UNKNOWN), delete_marker(false) {}


  void encode(bufferlist &bl) const {
    ENCODE_START(1, 1, bl);
    encode(epoch, bl);
    encode((__u8)op, bl);
    encode(op_tag, bl);
    encode(key, bl);
    encode(delete_marker, bl);
    ENCODE_FINISH(bl);
  }
  void decode(bufferlist::const_iterator &bl) {
    DECODE_START(1, bl);
    decode(epoch, bl);
    uint8_t c;
    decode(c, bl);
    op = (OLHLogOp)c;
    decode(op_tag, bl);
    decode(key, bl);
    decode(delete_marker, bl);
    DECODE_FINISH(bl);
  }
  static void generate_test_instances(list<rgw_bucket_olh_log_entry*>& o);
  void dump(Formatter *f) const;
  void decode_json(JSONObj *obj);
};
WRITE_CLASS_ENCODER(rgw_bucket_olh_log_entry)

struct rgw_bucket_olh_entry {
  cls_rgw_obj_key key;
  bool delete_marker;
  uint64_t epoch;
  map<uint64_t, vector<struct rgw_bucket_olh_log_entry> > pending_log;
  string tag;
  bool exists;
  bool pending_removal;

  rgw_bucket_olh_entry() : delete_marker(false), epoch(0), exists(false), pending_removal(false) {}

  void encode(bufferlist &bl) const {
    ENCODE_START(1, 1, bl);
    encode(key, bl);
    encode(delete_marker, bl);
    encode(epoch, bl);
    encode(pending_log, bl);
    encode(tag, bl);
    encode(exists, bl);
    encode(pending_removal, bl);
    ENCODE_FINISH(bl);
  }
  void decode(bufferlist::const_iterator &bl) {
    DECODE_START(1, bl);
    decode(key, bl);
    decode(delete_marker, bl);
    decode(epoch, bl);
    decode(pending_log, bl);
    decode(tag, bl);
    decode(exists, bl);
    decode(pending_removal, bl);
    DECODE_FINISH(bl);
  }
  void dump(Formatter *f) const;
  void decode_json(JSONObj *obj);
};
WRITE_CLASS_ENCODER(rgw_bucket_olh_entry)

struct rgw_bi_log_entry {
  string id;
  string object;
  string instance;
  ceph::real_time timestamp;
  rgw_bucket_entry_ver ver;
  RGWModifyOp op;
  RGWPendingState state;
  uint64_t index_ver;
  string tag;
  uint16_t bilog_flags;
  string owner; /* only being set if it's a delete marker */
  string owner_display_name; /* only being set if it's a delete marker */
  rgw_zone_set zones_trace;

  rgw_bi_log_entry() : op(CLS_RGW_OP_UNKNOWN), state(CLS_RGW_STATE_PENDING_MODIFY), index_ver(0), bilog_flags(0) {}

  void encode(bufferlist &bl) const {
    ENCODE_START(4, 1, bl);
    encode(id, bl);
    encode(object, bl);
    encode(timestamp, bl);
    encode(ver, bl);
    encode(tag, bl);
    uint8_t c = (uint8_t)op;
    encode(c, bl);
    c = (uint8_t)state;
    encode(c, bl);
    encode_packed_val(index_ver, bl);
    encode(instance, bl);
    encode(bilog_flags, bl);
    encode(owner, bl);
    encode(owner_display_name, bl);
    encode(zones_trace, bl);
    ENCODE_FINISH(bl);
  }
  void decode(bufferlist::const_iterator &bl) {
    DECODE_START(4, bl);
    decode(id, bl);
    decode(object, bl);
    decode(timestamp, bl);
    decode(ver, bl);
    decode(tag, bl);
    uint8_t c;
    decode(c, bl);
    op = (RGWModifyOp)c;
    decode(c, bl);
    state = (RGWPendingState)c;
    decode_packed_val(index_ver, bl);
    if (struct_v >= 2) {
      decode(instance, bl);
      decode(bilog_flags, bl);
    }
    if (struct_v >= 3) {
      decode(owner, bl);
      decode(owner_display_name, bl);
    }
    if (struct_v >= 4) {
      decode(zones_trace, bl);
    }
    DECODE_FINISH(bl);
  }
  void dump(Formatter *f) const;
  void decode_json(JSONObj *obj);
  static void generate_test_instances(list<rgw_bi_log_entry*>& o);

  bool is_versioned() {
    return ((bilog_flags & RGW_BILOG_FLAG_VERSIONED_OP) != 0);
  }
};
WRITE_CLASS_ENCODER(rgw_bi_log_entry)

struct rgw_bucket_category_stats {
  uint64_t total_size;
  uint64_t total_size_rounded;
  uint64_t num_entries;
  uint64_t actual_size{0}; //< account for compression, encryption

  rgw_bucket_category_stats() : total_size(0), total_size_rounded(0), num_entries(0) {}

  void encode(bufferlist &bl) const {
    ENCODE_START(3, 2, bl);
    encode(total_size, bl);
    encode(total_size_rounded, bl);
    encode(num_entries, bl);
    encode(actual_size, bl);
    ENCODE_FINISH(bl);
  }
  void decode(bufferlist::const_iterator &bl) {
    DECODE_START_LEGACY_COMPAT_LEN(3, 2, 2, bl);
    decode(total_size, bl);
    decode(total_size_rounded, bl);
    decode(num_entries, bl);
    if (struct_v >= 3) {
      decode(actual_size, bl);
    } else {
      actual_size = total_size;
    }
    DECODE_FINISH(bl);
  }
  void dump(Formatter *f) const;
  static void generate_test_instances(list<rgw_bucket_category_stats*>& o);
};
WRITE_CLASS_ENCODER(rgw_bucket_category_stats)

enum cls_rgw_reshard_status {
  CLS_RGW_RESHARD_NOT_RESHARDING  = 0,
  CLS_RGW_RESHARD_IN_PROGRESS     = 1,
  CLS_RGW_RESHARD_DONE            = 2,
};

static inline std::string to_string(const enum cls_rgw_reshard_status status)
{
  switch (status) {
  case CLS_RGW_RESHARD_NOT_RESHARDING:
    return "not-resharding";
    break;
  case CLS_RGW_RESHARD_IN_PROGRESS:
    return "in-progress";
    break;
  case CLS_RGW_RESHARD_DONE:
    return "done";
    break;
  default:
    break;
  };
  return "Unknown reshard status";
}

struct cls_rgw_bucket_instance_entry {
  cls_rgw_reshard_status reshard_status{CLS_RGW_RESHARD_NOT_RESHARDING};
  string new_bucket_instance_id;
  int32_t num_shards{-1};

  void encode(bufferlist& bl) const {
    ENCODE_START(1, 1, bl);
    encode((uint8_t)reshard_status, bl);
    encode(new_bucket_instance_id, bl);
    encode(num_shards, bl);
    ENCODE_FINISH(bl);
  }

  void decode(bufferlist::const_iterator& bl) {
    DECODE_START(1, bl);
    uint8_t s;
    decode(s, bl);
    reshard_status = (cls_rgw_reshard_status)s;
    decode(new_bucket_instance_id, bl);
    decode(num_shards, bl);
    DECODE_FINISH(bl);
  }

  void dump(Formatter *f) const;
  static void generate_test_instances(list<cls_rgw_bucket_instance_entry*>& o);

  void clear() {
    reshard_status = CLS_RGW_RESHARD_NOT_RESHARDING;
    new_bucket_instance_id.clear();
  }

  void set_status(const string& new_instance_id, int32_t new_num_shards, cls_rgw_reshard_status s) {
    reshard_status = s;
    new_bucket_instance_id = new_instance_id;
    num_shards = new_num_shards;
  }

  bool resharding() const {
    return reshard_status != CLS_RGW_RESHARD_NOT_RESHARDING;
  }
  bool resharding_in_progress() const {
    return reshard_status == CLS_RGW_RESHARD_IN_PROGRESS;
  }
};
WRITE_CLASS_ENCODER(cls_rgw_bucket_instance_entry)

struct rgw_bucket_dir_header {
  map<RGWObjCategory, rgw_bucket_category_stats> stats;
  uint64_t tag_timeout;
  uint64_t ver;
  uint64_t master_ver;
  string max_marker;
  cls_rgw_bucket_instance_entry new_instance;
  bool syncstopped;

  rgw_bucket_dir_header() : tag_timeout(0), ver(0), master_ver(0), syncstopped(false) {}

  void encode(bufferlist &bl) const {
    ENCODE_START(7, 2, bl);
<<<<<<< HEAD
    ::encode(stats, bl);
    ::encode(tag_timeout, bl);
    ::encode(ver, bl);
    ::encode(master_ver, bl);
    ::encode(max_marker, bl);
    ::encode(new_instance, bl);
    ::encode(syncstopped,bl);
=======
    encode(stats, bl);
    encode(tag_timeout, bl);
    encode(ver, bl);
    encode(master_ver, bl);
    encode(max_marker, bl);
    encode(new_instance, bl);
    encode(syncstopped,bl);
>>>>>>> f8781be9
    ENCODE_FINISH(bl);
  }
  void decode(bufferlist::const_iterator &bl) {
    DECODE_START_LEGACY_COMPAT_LEN(6, 2, 2, bl);
    decode(stats, bl);
    if (struct_v > 2) {
      decode(tag_timeout, bl);
    } else {
      tag_timeout = 0;
    }
    if (struct_v >= 4) {
      decode(ver, bl);
      decode(master_ver, bl);
    } else {
      ver = 0;
    }
    if (struct_v >= 5) {
      decode(max_marker, bl);
    }
    if (struct_v >= 6) {
      decode(new_instance, bl);
    } else {
      new_instance = cls_rgw_bucket_instance_entry();
    }
    if (struct_v >= 7) {
<<<<<<< HEAD
      ::decode(syncstopped,bl);
=======
      decode(syncstopped,bl);
>>>>>>> f8781be9
    }
    DECODE_FINISH(bl);
  }
  void dump(Formatter *f) const;
  static void generate_test_instances(list<rgw_bucket_dir_header*>& o);

  bool resharding() const {
    return new_instance.resharding();
  }
  bool resharding_in_progress() const {
    return new_instance.resharding_in_progress();
  }
};
WRITE_CLASS_ENCODER(rgw_bucket_dir_header)

struct rgw_bucket_dir {
  rgw_bucket_dir_header header;
  std::map<string, rgw_bucket_dir_entry> m;

  void encode(bufferlist &bl) const {
    ENCODE_START(2, 2, bl);
    encode(header, bl);
    encode(m, bl);
    ENCODE_FINISH(bl);
  }
  void decode(bufferlist::const_iterator &bl) {
    DECODE_START_LEGACY_COMPAT_LEN(2, 2, 2, bl);
    decode(header, bl);
    decode(m, bl);
    DECODE_FINISH(bl);
  }
  void dump(Formatter *f) const;
  static void generate_test_instances(list<rgw_bucket_dir*>& o);
};
WRITE_CLASS_ENCODER(rgw_bucket_dir)

struct rgw_usage_data {
  uint64_t bytes_sent;
  uint64_t bytes_received;
  uint64_t ops;
  uint64_t successful_ops;

  rgw_usage_data() : bytes_sent(0), bytes_received(0), ops(0), successful_ops(0) {}
  rgw_usage_data(uint64_t sent, uint64_t received) : bytes_sent(sent), bytes_received(received), ops(0), successful_ops(0) {}

  void encode(bufferlist& bl) const {
    ENCODE_START(1, 1, bl);
    encode(bytes_sent, bl);
    encode(bytes_received, bl);
    encode(ops, bl);
    encode(successful_ops, bl);
    ENCODE_FINISH(bl);
  }

  void decode(bufferlist::const_iterator& bl) {
    DECODE_START(1, bl);
    decode(bytes_sent, bl);
    decode(bytes_received, bl);
    decode(ops, bl);
    decode(successful_ops, bl);
    DECODE_FINISH(bl);
  }

  void aggregate(const rgw_usage_data& usage) {
    bytes_sent += usage.bytes_sent;
    bytes_received += usage.bytes_received;
    ops += usage.ops;
    successful_ops += usage.successful_ops;
  }
};
WRITE_CLASS_ENCODER(rgw_usage_data)


struct rgw_usage_log_entry {
  rgw_user owner;
  rgw_user payer; /* if empty, same as owner */
  string bucket;
  uint64_t epoch;
  rgw_usage_data total_usage; /* this one is kept for backwards compatibility */
  map<string, rgw_usage_data> usage_map;

  rgw_usage_log_entry() : epoch(0) {}
  rgw_usage_log_entry(string& o, string& b) : owner(o), bucket(b), epoch(0) {}
  rgw_usage_log_entry(string& o, string& p, string& b) : owner(o), payer(p), bucket(b), epoch(0) {}

  void encode(bufferlist& bl) const {
    ENCODE_START(3, 1, bl);
    encode(owner.to_str(), bl);
    encode(bucket, bl);
    encode(epoch, bl);
    encode(total_usage.bytes_sent, bl);
    encode(total_usage.bytes_received, bl);
    encode(total_usage.ops, bl);
    encode(total_usage.successful_ops, bl);
    encode(usage_map, bl);
    encode(payer.to_str(), bl);
    ENCODE_FINISH(bl);
  }


   void decode(bufferlist::const_iterator& bl) {
    DECODE_START(3, bl);
    string s;
    decode(s, bl);
    owner.from_str(s);
    decode(bucket, bl);
    decode(epoch, bl);
    decode(total_usage.bytes_sent, bl);
    decode(total_usage.bytes_received, bl);
    decode(total_usage.ops, bl);
    decode(total_usage.successful_ops, bl);
    if (struct_v < 2) {
      usage_map[""] = total_usage;
    } else {
      decode(usage_map, bl);
    }
    if (struct_v >= 3) {
      string p;
      decode(p, bl);
      payer.from_str(p);
    }
    DECODE_FINISH(bl);
  }

  void aggregate(const rgw_usage_log_entry& e, map<string, bool> *categories = NULL) {
    if (owner.empty()) {
      owner = e.owner;
      bucket = e.bucket;
      epoch = e.epoch;
      payer = e.payer;
    }

    map<string, rgw_usage_data>::const_iterator iter;
    for (iter = e.usage_map.begin(); iter != e.usage_map.end(); ++iter) {
      if (!categories || !categories->size() || categories->count(iter->first)) {
        add(iter->first, iter->second);
      }
    }
  }

  void sum(rgw_usage_data& usage, map<string, bool>& categories) const {
    usage = rgw_usage_data();
    for (map<string, rgw_usage_data>::const_iterator iter = usage_map.begin(); iter != usage_map.end(); ++iter) {
      if (!categories.size() || categories.count(iter->first)) {
        usage.aggregate(iter->second);
      }
    }
  }

  void add(const string& category, const rgw_usage_data& data) {
    usage_map[category].aggregate(data);
    total_usage.aggregate(data);
  }

  void dump(Formatter* f) const;
  static void generate_test_instances(list<rgw_usage_log_entry*>& o);

};
WRITE_CLASS_ENCODER(rgw_usage_log_entry)

struct rgw_usage_log_info {
  vector<rgw_usage_log_entry> entries;

  void encode(bufferlist& bl) const {
    ENCODE_START(1, 1, bl);
    encode(entries, bl);
    ENCODE_FINISH(bl);
  }

  void decode(bufferlist::const_iterator& bl) {
    DECODE_START(1, bl);
    decode(entries, bl);
    DECODE_FINISH(bl);
  }

  rgw_usage_log_info() {}
};
WRITE_CLASS_ENCODER(rgw_usage_log_info)

struct rgw_user_bucket {
  string user;
  string bucket;

  rgw_user_bucket() {}
  rgw_user_bucket(const string& u, const string& b) : user(u), bucket(b) {}

  void encode(bufferlist& bl) const {
    ENCODE_START(1, 1, bl);
    encode(user, bl);
    encode(bucket, bl);
    ENCODE_FINISH(bl);
  }

  void decode(bufferlist::const_iterator& bl) {
    DECODE_START(1, bl);
    decode(user, bl);
    decode(bucket, bl);
    DECODE_FINISH(bl);
  }

  bool operator<(const rgw_user_bucket& ub2) const {
    int comp = user.compare(ub2.user);
    if (comp < 0)
      return true;
    else if (!comp)
      return bucket.compare(ub2.bucket) < 0;

    return false;
  }
};
WRITE_CLASS_ENCODER(rgw_user_bucket)

enum cls_rgw_gc_op {
  CLS_RGW_GC_DEL_OBJ,
  CLS_RGW_GC_DEL_BUCKET,
};

struct cls_rgw_obj {
  string pool;
  cls_rgw_obj_key key;
  string loc;

  cls_rgw_obj() {}
  cls_rgw_obj(string& _p, cls_rgw_obj_key& _k) : pool(_p), key(_k) {}

  void encode(bufferlist& bl) const {
    ENCODE_START(2, 1, bl);
    encode(pool, bl);
    encode(key.name, bl);
    encode(loc, bl);
    encode(key, bl);
    ENCODE_FINISH(bl);
  }

  void decode(bufferlist::const_iterator& bl) {
    DECODE_START(2, bl);
    decode(pool, bl);
    decode(key.name, bl);
    decode(loc, bl);
    if (struct_v >= 2) {
      decode(key, bl);
    }
    DECODE_FINISH(bl);
  }

  void dump(Formatter *f) const {
    f->dump_string("pool", pool);
    f->dump_string("oid", key.name);
    f->dump_string("key", loc);
    f->dump_string("instance", key.instance);
  }
  static void generate_test_instances(list<cls_rgw_obj*>& ls) {
    ls.push_back(new cls_rgw_obj);
    ls.push_back(new cls_rgw_obj);
    ls.back()->pool = "mypool";
    ls.back()->key.name = "myoid";
    ls.back()->loc = "mykey";
  }
};
WRITE_CLASS_ENCODER(cls_rgw_obj)

struct cls_rgw_obj_chain {
  list<cls_rgw_obj> objs;

  cls_rgw_obj_chain() {}

  void push_obj(const string& pool, const cls_rgw_obj_key& key, const string& loc) {
    cls_rgw_obj obj;
    obj.pool = pool;
    obj.key = key;
    obj.loc = loc;
    objs.push_back(obj);
  }

  void encode(bufferlist& bl) const {
    ENCODE_START(1, 1, bl);
    encode(objs, bl);
    ENCODE_FINISH(bl);
  }

  void decode(bufferlist::const_iterator& bl) {
    DECODE_START(1, bl);
    decode(objs, bl);
    DECODE_FINISH(bl);
  }

  void dump(Formatter *f) const {
    f->open_array_section("objs");
    for (list<cls_rgw_obj>::const_iterator p = objs.begin(); p != objs.end(); ++p) {
      f->open_object_section("obj");
      p->dump(f);
      f->close_section();
    }
    f->close_section();
  }
  static void generate_test_instances(list<cls_rgw_obj_chain*>& ls) {
    ls.push_back(new cls_rgw_obj_chain);
  }

  bool empty() {
    return objs.empty();
  }
};
WRITE_CLASS_ENCODER(cls_rgw_obj_chain)

struct cls_rgw_gc_obj_info
{
  string tag;
  cls_rgw_obj_chain chain;
  ceph::real_time time;

  cls_rgw_gc_obj_info() {}

  void encode(bufferlist& bl) const {
    ENCODE_START(1, 1, bl);
    encode(tag, bl);
    encode(chain, bl);
    encode(time, bl);
    ENCODE_FINISH(bl);
  }

  void decode(bufferlist::const_iterator& bl) {
    DECODE_START(1, bl);
    decode(tag, bl);
    decode(chain, bl);
    decode(time, bl);
    DECODE_FINISH(bl);
  }

  void dump(Formatter *f) const {
    f->dump_string("tag", tag);
    f->open_object_section("chain");
    chain.dump(f);
    f->close_section();
    f->dump_stream("time") << time;
  }
  static void generate_test_instances(list<cls_rgw_gc_obj_info*>& ls) {
    ls.push_back(new cls_rgw_gc_obj_info);
    ls.push_back(new cls_rgw_gc_obj_info);
    ls.back()->tag = "footag";
    ceph_timespec ts{init_le32(21), init_le32(32)};
    ls.back()->time = ceph::real_clock::from_ceph_timespec(ts);
  }
};
WRITE_CLASS_ENCODER(cls_rgw_gc_obj_info)

struct cls_rgw_lc_obj_head
{
  time_t start_date = 0;
  string marker;

  cls_rgw_lc_obj_head() {}

  void encode(bufferlist& bl) const {
    ENCODE_START(1, 1, bl);
    uint64_t t = start_date;
    encode(t, bl);
    encode(marker, bl);
    ENCODE_FINISH(bl);
  }

  void decode(bufferlist::const_iterator& bl) {
    DECODE_START(1, bl);
    uint64_t t;
    decode(t, bl);
    start_date = static_cast<time_t>(t);
    decode(marker, bl);
    DECODE_FINISH(bl);
  }

  void dump(Formatter *f) const;
  static void generate_test_instances(list<cls_rgw_lc_obj_head*>& ls);
};
WRITE_CLASS_ENCODER(cls_rgw_lc_obj_head)

struct cls_rgw_reshard_entry
{
  ceph::real_time time;
  string tenant;
  string bucket_name;
  string bucket_id;
  string new_instance_id;
  uint32_t old_num_shards{0};
  uint32_t new_num_shards{0};

  cls_rgw_reshard_entry() {}

  void encode(bufferlist& bl) const {
    ENCODE_START(1, 1, bl);
    encode(time, bl);
    encode(tenant, bl);
    encode(bucket_name, bl);
    encode(bucket_id, bl);
    encode(new_instance_id, bl);
    encode(old_num_shards, bl);
    encode(new_num_shards, bl);
    ENCODE_FINISH(bl);
  }

  void decode(bufferlist::const_iterator& bl) {
    DECODE_START(1, bl);
    decode(time, bl);
    decode(tenant, bl);
    decode(bucket_name, bl);
    decode(bucket_id, bl);
    decode(new_instance_id, bl);
    decode(old_num_shards, bl);
    decode(new_num_shards, bl);
    DECODE_FINISH(bl);
  }

  void dump(Formatter *f) const;
  static void generate_test_instances(list<cls_rgw_reshard_entry*>& o);

  static void generate_key(const string& tenant, const string& bucket_name, string *key);
  void get_key(string *key) const;
};
WRITE_CLASS_ENCODER(cls_rgw_reshard_entry)

#endif<|MERGE_RESOLUTION|>--- conflicted
+++ resolved
@@ -720,15 +720,6 @@
 
   void encode(bufferlist &bl) const {
     ENCODE_START(7, 2, bl);
-<<<<<<< HEAD
-    ::encode(stats, bl);
-    ::encode(tag_timeout, bl);
-    ::encode(ver, bl);
-    ::encode(master_ver, bl);
-    ::encode(max_marker, bl);
-    ::encode(new_instance, bl);
-    ::encode(syncstopped,bl);
-=======
     encode(stats, bl);
     encode(tag_timeout, bl);
     encode(ver, bl);
@@ -736,7 +727,6 @@
     encode(max_marker, bl);
     encode(new_instance, bl);
     encode(syncstopped,bl);
->>>>>>> f8781be9
     ENCODE_FINISH(bl);
   }
   void decode(bufferlist::const_iterator &bl) {
@@ -762,11 +752,7 @@
       new_instance = cls_rgw_bucket_instance_entry();
     }
     if (struct_v >= 7) {
-<<<<<<< HEAD
-      ::decode(syncstopped,bl);
-=======
       decode(syncstopped,bl);
->>>>>>> f8781be9
     }
     DECODE_FINISH(bl);
   }
