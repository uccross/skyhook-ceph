--- conflicted
+++ resolved
@@ -547,11 +547,7 @@
                            uint64_t start_epoch, uint64_t end_epoch, uint32_t max_entries, string& read_iter,
 			   map<rgw_user_bucket, rgw_usage_log_entry>& usage, bool *is_truncated);
 
-<<<<<<< HEAD
-int cls_rgw_usage_log_trim(librados::IoCtx& io_ctx, const string& oid, string& user,
-=======
 int cls_rgw_usage_log_trim(librados::IoCtx& io_ctx, const string& oid, const string& user, const string& bucket,
->>>>>>> 3ad2dfa4
                            uint64_t start_epoch, uint64_t end_epoch);
 
 void cls_rgw_usage_log_clear(librados::ObjectWriteOperation& op);
