--- conflicted
+++ resolved
@@ -2914,12 +2914,8 @@
     return 0;
 }
 */
-<<<<<<< HEAD
 /*
 int example_func2(string wasm_engine){
-=======
-/*int example_func2(string wasm_engine){
->>>>>>> 2c69bac7
         CLS_LOG(20, "Executing the binary file on the osd...");
         std::string command;
         if(wasm_engine == "wasmer"){
@@ -3074,13 +3070,8 @@
                 }
         return data;
 }
-<<<<<<< HEAD
 */
 
-=======
-
-*/
->>>>>>> 2c69bac7
 static
 int hep_query_op(cls_method_context_t hctx, bufferlist *in, bufferlist *out)
 {
