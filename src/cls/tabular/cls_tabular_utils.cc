--- conflicted
+++ resolved
@@ -975,7 +975,6 @@
     return counter;
 }
 
-<<<<<<< HEAD
 // Highest level abstraction over our data on disk.
 // Wraps a supported format (flatbuf, arrow, csv, parquet,...)
 // along with its metadata.  This unified structure is used as the primary
@@ -1007,8 +1006,6 @@
     }
 }
 
-=======
->>>>>>> a2a44578
 long long int printFlatbufFBUAsCSV(
         const char* dataptr,
         const size_t datasz,
@@ -1016,7 +1013,6 @@
         bool print_verbose,
         long long int max_to_print) {
 
-<<<<<<< HEAD
     std::cout << "blah" << std::endl ;
 
 //    auto root       = Tables::GetRoot_FBU( dataptr ) ;
@@ -1271,135 +1267,6 @@
     }
 */
     return 0 ;
-=======
-  auto root       = Tables::GetRoot_FBU( dataptr ) ;
-  auto nrows      = root->nrows() ;
-  auto table_name = root->table_name() ;
-  auto ncols      = root->ncols() ;
-  auto rids       = root->RIDs() ;
-  auto format     = root->relationData_type() ;
-  auto data       = root->relationData() ;
-
-  if( print_verbose ) {
-    std::cout << "format     : " << format << std::endl ;
-    std::cout << "table_name : " << table_name->str() << std::endl ;
-    std::cout << "nrows      : " << nrows << std::endl ;
-    std::cout << "ncols      : " << ncols << std::endl ;
-  }
-
-  // process one Root>Rows flatbuffer
-  if( format == Tables::Relation_FBU_Rows_FBU ) {
-    if( print_verbose )
-      std::cout << "if format == Tables::Relation_FBU_Rows_FBU" << std::endl ;
-
-    auto rows = static_cast< const Tables::Rows_FBU* >( data ) ;
-    auto rows_data = rows->data() ;
-
-    // print data to stdout
-    for( unsigned int i = 0; i < rows_data->Length(); i++ ) {
-      if( print_verbose )
-        std::cout << rids->Get(i) << ":\t" ;
-
-      auto curr_rec           = rows_data->Get(i) ;
-      auto curr_rec_data      = curr_rec->data() ;
-      auto curr_rec_data_type = curr_rec->data_type() ;
-
-      for( unsigned int j = 0; j < curr_rec_data->Length(); j++ ) {
-        switch( (unsigned)curr_rec_data_type->Get(j) ) {
-          case Tables::DataTypes_FBU_SDT_UINT64_FBU : {
-            auto int_col_data = static_cast< const Tables::SDT_UINT64_FBU* >( curr_rec_data->Get(j) ) ;
-            std::cout << int_col_data->data()->Get(0) ;
-            break ;
-          }
-          case Tables::DataTypes_FBU_SDT_FLOAT_FBU : {
-            auto float_col_data = static_cast< const Tables::SDT_FLOAT_FBU* >( curr_rec_data->Get(j) ) ;
-            std::cout << float_col_data->data()->Get(0) ;
-            break ;
-          }
-          case Tables::DataTypes_FBU_SDT_STRING_FBU : {
-            auto string_col_data = static_cast< const Tables::SDT_STRING_FBU* >( curr_rec_data->Get(j) ) ;
-            std::cout << string_col_data->data()->Get(0)->str() ;
-            break ;
-          }
-          default :
-            std::cout << "execute_query: unrecognized row_data_type "
-                      << (unsigned)curr_rec_data_type->Get(j) << std::endl ;
-            exit(1) ;
-        } //switch
-
-        if( j < curr_rec_data->Length()-1 )
-          std::cout << "," ;
-
-      } //for loop
-      std::cout << std::endl ;
-    } //for loop
-  } // Relation_Rows
-
-  // process one Root>Cols flatbuffer
-  else if( format == Tables::Relation_FBU_Cols_FBU ) {
-    if( print_verbose )
-      std::cout << "else if data_type == Tables::Relation_FBU_Cols_FBU" << std::endl ;
-
-    auto cols = static_cast< const Tables::Cols_FBU* >( data ) ;
-    auto cols_data = cols->data() ;
-
-    // collect data for stdout printing
-    std::vector< std::vector< std::string > > out_data ;
-    for( unsigned int i = 0; i < cols_data->Length(); i++ ) {
-      std::vector< std::string > empty_vect ;
-      out_data.push_back( empty_vect ) ;
-    }
-
-    for( unsigned int i = 0; i < cols_data->Length(); i++ ) {
-
-      auto col = static_cast< const Tables::Col_FBU* >( cols_data->Get(i) ) ;
-      auto col_data      = col->data() ;
-      auto col_data_type = col->data_type() ;
-
-      for( unsigned int j = 0; j < nrows; j++ ) {
-        switch( (unsigned)col_data_type ) {
-          case Tables::DataTypes_FBU_SDT_UINT64_FBU : {
-            auto int_col_data = static_cast< const Tables::SDT_UINT64_FBU* >( col_data ) ;
-            out_data[i].push_back( std::to_string( int_col_data->data()->Get(j) ) ) ;
-            break ;
-          }
-          case Tables::DataTypes_FBU_SDT_FLOAT_FBU : {
-            auto float_col_data = static_cast< const Tables::SDT_FLOAT_FBU* >( col_data ) ;
-            out_data[i].push_back( std::to_string( float_col_data->data()->Get(j) ) ) ;
-            break ;
-          }
-          case Tables::DataTypes_FBU_SDT_STRING_FBU : {
-            auto string_col_data = static_cast< const Tables::SDT_STRING_FBU* >( col_data ) ;
-            out_data[i].push_back( string_col_data->data()->Get(j)->str() ) ;
-            break ;
-          }
-          default :
-            std::cout << "unrecognized data_type " << (unsigned)col_data_type << std::endl ;
-            exit(1) ;
-        } //switch
-      } //for
-    } //for
-
-    for( unsigned int i = 0; i < nrows; i++ ) {
-      std::string this_row = "" ;
-      this_row = this_row + std::to_string( rids->Get(i) ) + ":\t" ;
-      for( unsigned int j = 0; j < out_data.size(); j++ ) {
-        this_row = this_row + out_data[j][i] ;
-        if( j < ( out_data.size()-1 ) )
-          this_row = this_row + "," ;
-      }
-      std::cout << this_row << std::endl ;
-    } //for
-
-  } // Relation_Cols
-
-  else {
-    std::cout << "unrecognized format '" << format << "'" << std::endl ;
-    exit(1) ;
-  }
-
-  return 0 ;
->>>>>>> a2a44578
 } //printFlatbufFBUAsCSV
 
 sky_root getSkyRoot(const char *ds, size_t ds_size, int ds_format) {
@@ -1505,8 +1372,6 @@
         }
 
         case SFT_ARROW:
-<<<<<<< HEAD
-=======
         case SFT_FLATBUF_UNION_ROWS:
         //{
         //  const Root_FBU* root   = GetRoot_FBU(ds);
@@ -1524,7 +1389,6 @@
         //}
 
         case SFT_FLATBUF_UNION_COLS:
->>>>>>> a2a44578
         case SFT_FLATBUF_CSV_ROW:
         case SFT_PG_TUPLE:
         case SFT_CSV:
