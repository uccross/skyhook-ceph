/*
* Copyright (C) 2018 The Regents of the University of California
* All Rights Reserved
*
* This library can redistribute it and/or modify under the terms
* of the GNU Lesser General Public License Version 2.1 as published
* by the Free Software Foundation.
*
*/


#include "cls_tabular_utils.h"


namespace Tables {

/*
 * Function: processArrow
 * Description: Process the input arrow table for the corresponding input
 *              query and encapsulate the output in an output arrow table.
 * @param[out] table       : Ouput arrow table
 * @param[in] tbl_schema   : Schema of an input table
 * @param[in] query_schema : Schema of an query
 * @param[in] preds        : Predicates for the query
 * @param[in] dataptr      : Input table in the form of char array
 * @param[in] datasz       : Size of char array
 * @param[out] errmsg      : Error message
 * @param[out] row_nums    : Specified rows to be processed
 *
 * Return Value: error code
 */

int processArrow(
    std::shared_ptr<arrow::Table>* table,
    schema_vec& tbl_schema,
    schema_vec& query_schema,
    predicate_vec& preds,
    const char* dataptr,
    const size_t datasz,
    std::string& errmsg,
    const std::vector<uint32_t>& row_nums)
{
    int errcode = 0;
    int processed_rows = 0;
    int num_cols = std::distance(tbl_schema.begin(), tbl_schema.end());
    auto pool = arrow::default_memory_pool();
    std::vector<arrow::ArrayBuilder *> builder_list;
    std::vector<std::shared_ptr<arrow::Array>> array_list;
    std::vector<std::shared_ptr<arrow::Field>> output_tbl_fields_vec;
    std::shared_ptr<arrow::Buffer> buffer = arrow::MutableBuffer::Wrap(reinterpret_cast<uint8_t*>(const_cast<char*>(dataptr)), datasz);
    std::shared_ptr<arrow::Table> input_table, temp_table;

    // Get input table from dataptr
    extract_arrow_from_buffer(&input_table, buffer);

    auto schema = input_table->schema();
    auto metadata = schema->metadata();

    // Get number of rows to be processed
    bool process_all_rows = true;
    uint32_t nrows = atoi(metadata->value(METADATA_NUM_ROWS).c_str());
    if (!row_nums.empty()) {
        process_all_rows = false;  // process specified row numbers only
        nrows = row_nums.size();
    }

    // identify the max col idx, to prevent flexbuf vector oob error
    int col_idx_max = -1;
    for (auto it = tbl_schema.begin(); it != tbl_schema.end(); ++it) {
        if (it->idx > col_idx_max)
            col_idx_max = it->idx;
    }

    // Iterate through query schema vector to get the details of columns i.e name and type.
    // Also, get the builder arrays required for each data type
    for (auto it = query_schema.begin(); it != query_schema.end() && !errcode; ++it) {
        col_info col = *it;

        // Create the array builders for respective datatypes. Use these array
        // builders to store data to array vectors. These array vectors holds the
        // actual column values. Also, add the details of column (Name and Datatype)
        switch(col.type) {

            case SDT_BOOL: {
                auto ptr = std::unique_ptr<arrow::ArrayBuilder>(new arrow::BooleanBuilder(pool));
                builder_list.emplace_back(ptr.get());
                ptr.release();
                output_tbl_fields_vec.push_back(arrow::field(col.name, arrow::boolean()));
                break;
            }
            case SDT_INT8: {
                auto ptr = std::unique_ptr<arrow::ArrayBuilder>(new arrow::Int8Builder(pool));
                builder_list.emplace_back(ptr.get());
                ptr.release();
                output_tbl_fields_vec.push_back(arrow::field(col.name, arrow::int8()));
                break;
            }
            case SDT_INT16: {
                auto ptr = std::unique_ptr<arrow::ArrayBuilder>(new arrow::Int16Builder(pool));
                builder_list.emplace_back(ptr.get());
                ptr.release();
                output_tbl_fields_vec.push_back(arrow::field(col.name, arrow::int16()));
                break;
            }
            case SDT_INT32: {
                auto ptr = std::unique_ptr<arrow::ArrayBuilder>(new arrow::Int32Builder(pool));
                builder_list.emplace_back(ptr.get());
                ptr.release();
                output_tbl_fields_vec.push_back(arrow::field(col.name, arrow::int32()));
                break;
            }
            case SDT_INT64: {
                auto ptr = std::unique_ptr<arrow::ArrayBuilder>(new arrow::Int64Builder(pool));
                builder_list.emplace_back(ptr.get());
                ptr.release();
                output_tbl_fields_vec.push_back(arrow::field(col.name, arrow::int64()));
                break;
            }
            case SDT_UINT8: {
                auto ptr = std::unique_ptr<arrow::ArrayBuilder>(new arrow::UInt8Builder(pool));
                builder_list.emplace_back(ptr.get());
                ptr.release();
                output_tbl_fields_vec.push_back(arrow::field(col.name, arrow::uint8()));
                break;
            }
            case SDT_UINT16: {
                auto ptr = std::unique_ptr<arrow::ArrayBuilder>(new arrow::UInt16Builder(pool));
                builder_list.emplace_back(ptr.get());
                ptr.release();
                output_tbl_fields_vec.push_back(arrow::field(col.name, arrow::uint16()));
                break;
            }
            case SDT_UINT32: {
                auto ptr = std::unique_ptr<arrow::ArrayBuilder>(new arrow::UInt32Builder(pool));
                builder_list.emplace_back(ptr.get());
                ptr.release();
                output_tbl_fields_vec.push_back(arrow::field(col.name, arrow::uint32()));
                break;
            }
            case SDT_UINT64: {
                auto ptr = std::unique_ptr<arrow::ArrayBuilder>(new arrow::UInt64Builder(pool));
                builder_list.emplace_back(ptr.get());
                ptr.release();
                output_tbl_fields_vec.push_back(arrow::field(col.name, arrow::uint64()));
                break;
            }
            case SDT_FLOAT: {
                auto ptr = std::unique_ptr<arrow::ArrayBuilder>(new arrow::FloatBuilder(pool));
                builder_list.emplace_back(ptr.get());
                ptr.release();
                output_tbl_fields_vec.push_back(arrow::field(col.name, arrow::float32()));
                break;
            }
            case SDT_DOUBLE: {
                auto ptr = std::unique_ptr<arrow::ArrayBuilder>(new arrow::DoubleBuilder(pool));
                builder_list.emplace_back(ptr.get());
                ptr.release();
                output_tbl_fields_vec.push_back(arrow::field(col.name, arrow::float64()));
                break;
            }
            case SDT_CHAR: {
                auto ptr = std::unique_ptr<arrow::ArrayBuilder>(new arrow::Int8Builder(pool));
                builder_list.emplace_back(ptr.get());
                ptr.release();
                output_tbl_fields_vec.push_back(arrow::field(col.name, arrow::int8()));
                break;
            }
            case SDT_UCHAR: {
                auto ptr = std::unique_ptr<arrow::ArrayBuilder>(new arrow::UInt8Builder(pool));
                builder_list.emplace_back(ptr.get());
                ptr.release();
                output_tbl_fields_vec.push_back(arrow::field(col.name, arrow::uint8()));
                break;
            }
            case SDT_DATE:
            case SDT_STRING: {
                auto ptr = std::unique_ptr<arrow::ArrayBuilder>(new arrow::StringBuilder(pool));
                builder_list.emplace_back(ptr.get());
                ptr.release();
                output_tbl_fields_vec.push_back(arrow::field(col.name, arrow::utf8()));
                break;
            }
            default: {
                errcode = TablesErrCodes::UnsupportedSkyDataType;
                errmsg.append("ERROR processArrow()");
                return errcode;
            }
        }
    }

    for (uint32_t i = 0; i < nrows; i++) {

        // process row i or the specified row number
        uint32_t rnum = 0;
        if (process_all_rows) rnum = i;
        else rnum = row_nums[i];
        if (rnum > nrows) {
            errmsg += "ERROR: rnum(" + std::to_string(rnum) +
                      ") > nrows(" + to_string(nrows) + ")";
            return RowIndexOOB;
        }

        // skip dead rows.
        auto delvec_chunk = input_table->column(ARROW_DELVEC_INDEX(num_cols))->data()->chunk(0);
        if (std::static_pointer_cast<arrow::BooleanArray>(delvec_chunk)->Value(i) == true) continue;

        // Apply predicates
        if (!preds.empty()) {
            bool pass = applyPredicatesArrow(preds, input_table, i);
            if (!pass) continue;  // skip non matching rows.
        }
        processed_rows++;

        // iter over the query schema and add the values from input table
        // to output table
        for (auto it = query_schema.begin(); it != query_schema.end() && !errcode; ++it) {
            col_info col = *it;
            auto builder = builder_list[std::distance(query_schema.begin(), it)];

            auto processing_chunk = input_table->column(col.idx)->data()->chunk(0);

            if (col.idx < AGG_COL_LAST or col.idx > col_idx_max) {
                errcode = TablesErrCodes::RequestedColIndexOOB;
                errmsg.append("ERROR processArrow()");
                return errcode;
            } else {
                if (col.nullable) {  // check nullbit
                    if (processing_chunk->IsNull(i)) {
                        builder->AppendNull();
                        continue;
                    }
                }

                // Append data from input tbale to the respective data type builders
                switch(col.type) {

                case SDT_BOOL:
                    static_cast<arrow::BooleanBuilder *>(builder)->Append(std::static_pointer_cast<arrow::BooleanArray>(processing_chunk)->Value(i));
                    break;
                case SDT_INT8:
                    static_cast<arrow::Int8Builder *>(builder)->Append(std::static_pointer_cast<arrow::Int8Array>(processing_chunk)->Value(i));
                    break;
                case SDT_INT16:
                    static_cast<arrow::Int16Builder *>(builder)->Append(std::static_pointer_cast<arrow::Int16Array>(processing_chunk)->Value(i));
                    break;
                case SDT_INT32:
                    static_cast<arrow::Int32Builder *>(builder)->Append(std::static_pointer_cast<arrow::Int32Array>(processing_chunk)->Value(i));
                    break;
                case SDT_INT64:
                    static_cast<arrow::Int64Builder *>(builder)->Append(std::static_pointer_cast<arrow::Int64Array>(processing_chunk)->Value(i));
                    break;
                case SDT_UINT8:
                    static_cast<arrow::UInt8Builder *>(builder)->Append(std::static_pointer_cast<arrow::UInt8Array>(processing_chunk)->Value(i));
                    break;
                case SDT_UINT16:
                    static_cast<arrow::UInt16Builder *>(builder)->Append(std::static_pointer_cast<arrow::UInt16Array>(processing_chunk)->Value(i));
                    break;
                case SDT_UINT32:
                    static_cast<arrow::UInt32Builder *>(builder)->Append(std::static_pointer_cast<arrow::UInt32Array>(processing_chunk)->Value(i));
                    break;
                case SDT_UINT64:
                    static_cast<arrow::UInt64Builder *>(builder)->Append(std::static_pointer_cast<arrow::UInt64Array>(processing_chunk)->Value(i));
                    break;
                case SDT_FLOAT:
                    static_cast<arrow::FloatBuilder *>(builder)->Append(std::static_pointer_cast<arrow::FloatArray>(processing_chunk)->Value(i));
                    break;
                case SDT_DOUBLE:
                    static_cast<arrow::DoubleBuilder *>(builder)->Append(std::static_pointer_cast<arrow::DoubleArray>(processing_chunk)->Value(i));
                    break;
                case SDT_CHAR:
                    static_cast<arrow::Int8Builder *>(builder)->Append(std::static_pointer_cast<arrow::Int8Array>(processing_chunk)->Value(i));
                    break;
                case SDT_UCHAR:
                    static_cast<arrow::UInt8Builder *>(builder)->Append(std::static_pointer_cast<arrow::UInt8Array>(processing_chunk)->Value(i));
                    break;
                case SDT_DATE:
                case SDT_STRING:
                    static_cast<arrow::StringBuilder *>(builder)->Append(std::static_pointer_cast<arrow::StringArray>(processing_chunk)->GetString(i));
                    break;
                default: {
                    errcode = TablesErrCodes::UnsupportedSkyDataType;
                    errmsg.append("ERROR processArrow()");
                    return errcode;
                }
                }
            }
        }
    }

    // Finalize the chunks holding the data
    for (auto it = builder_list.begin(); it != builder_list.end(); ++it) {
        auto builder = *it;
        std::shared_ptr<arrow::Array> chunk;
        builder->Finish(&chunk);
        array_list.push_back(chunk);
        delete builder;
    }

    std::shared_ptr<arrow::KeyValueMetadata> output_tbl_metadata (new arrow::KeyValueMetadata);
    // Add skyhook metadata to arrow metadata.
    output_tbl_metadata->Append(ToString(METADATA_SKYHOOK_VERSION),
                          metadata->value(METADATA_SKYHOOK_VERSION));
    output_tbl_metadata->Append(ToString(METADATA_DATA_SCHEMA_VERSION),
                          metadata->value(METADATA_DATA_SCHEMA_VERSION));
    output_tbl_metadata->Append(ToString(METADATA_DATA_STRUCTURE_VERSION),
                          metadata->value(METADATA_DATA_STRUCTURE_VERSION));
    output_tbl_metadata->Append(ToString(METADATA_DATA_FORMAT_TYPE),
                          metadata->value(METADATA_DATA_FORMAT_TYPE));
    output_tbl_metadata->Append(ToString(METADATA_DATA_SCHEMA),
                          schemaToString(query_schema));
    output_tbl_metadata->Append(ToString(METADATA_DB_SCHEMA),
                          metadata->value(METADATA_DB_SCHEMA));
    output_tbl_metadata->Append(ToString(METADATA_TABLE_NAME),
                          metadata->value(METADATA_TABLE_NAME));
    output_tbl_metadata->Append(ToString(METADATA_NUM_ROWS),
                          std::to_string(processed_rows));

    // Generate schema from schema vector and add the metadata
    schema = std::make_shared<arrow::Schema>(output_tbl_fields_vec, output_tbl_metadata);

    // Finally, create a arrow table from schema and array vector
    *table = arrow::Table::Make(schema, array_list);
    return errcode;
}

int processArrowCol(
    std::shared_ptr<arrow::Table>* table,
    schema_vec& tbl_schema,
    schema_vec& query_schema,
    predicate_vec& preds,
    const char* dataptr,
    const size_t datasz,
    std::string& errmsg,
    const std::vector<uint32_t>& row_nums)
{
    int errcode = 0;
    int processed_rows = 0;
    int num_cols = std::distance(tbl_schema.begin(), tbl_schema.end());
    auto pool = arrow::default_memory_pool();
    std::vector<arrow::ArrayBuilder *> builder_list;
    std::vector<std::shared_ptr<arrow::Array>> array_list;
    std::vector<std::shared_ptr<arrow::Field>> output_tbl_fields_vec;
    std::shared_ptr<arrow::Buffer> buffer =                             \
        arrow::MutableBuffer::Wrap(reinterpret_cast<uint8_t*>(const_cast<char*>(dataptr)), datasz);
    std::shared_ptr<arrow::Table> input_table, temp_table;
    std::vector<uint32_t> result_rows;

    // Get input table from dataptr
    extract_arrow_from_buffer(&input_table, buffer);

    auto schema = input_table->schema();
    auto metadata = schema->metadata();
    uint32_t nrows = atoi(metadata->value(METADATA_NUM_ROWS).c_str());

    // Get number of rows to be processed
    if (!row_nums.empty()) {
        result_rows = row_nums;
    }

    // identify the max col idx, to prevent flexbuf vector oob error
    int col_idx_max = -1;
    for (auto it = tbl_schema.begin(); it != tbl_schema.end(); ++it) {
        if (it->idx > col_idx_max)
            col_idx_max = it->idx;
    }

    // Apply predicates
    if (!preds.empty()) {
        // Iterate through each column in print the data inside it
        for (auto it = tbl_schema.begin(); it != tbl_schema.end(); ++it) {
            col_info col = *it;

            applyPredicatesArrowCol(preds,
                                    input_table->column(col.idx)->data()->chunk(0),
                                    col.idx,
                                    result_rows);
        }
        nrows = result_rows.size();
    }

    // Iterate through query schema vector to get the details of columns i.e name and type.
    // Also, get the builder arrays required for each data type
    for (auto it = query_schema.begin(); it != query_schema.end() && !errcode; ++it) {
        col_info col = *it;

        // Create the array builders for respective datatypes. Use these array
        // builders to store data to array vectors. These array vectors holds the
        // actual column values. Also, add the details of column (Name and Datatype)
        switch(col.type) {

            case SDT_BOOL: {
                auto ptr = std::unique_ptr<arrow::ArrayBuilder>(new arrow::BooleanBuilder(pool));
                builder_list.emplace_back(ptr.get());
                ptr.release();
                output_tbl_fields_vec.push_back(arrow::field(col.name, arrow::boolean()));
                break;
            }
            case SDT_INT8: {
                auto ptr = std::unique_ptr<arrow::ArrayBuilder>(new arrow::Int8Builder(pool));
                builder_list.emplace_back(ptr.get());
                ptr.release();
                output_tbl_fields_vec.push_back(arrow::field(col.name, arrow::int8()));
                break;
            }
            case SDT_INT16: {
                auto ptr = std::unique_ptr<arrow::ArrayBuilder>(new arrow::Int16Builder(pool));
                builder_list.emplace_back(ptr.get());
                ptr.release();
                output_tbl_fields_vec.push_back(arrow::field(col.name, arrow::int16()));
                break;
            }
            case SDT_INT32: {
                auto ptr = std::unique_ptr<arrow::ArrayBuilder>(new arrow::Int32Builder(pool));
                builder_list.emplace_back(ptr.get());
                ptr.release();
                output_tbl_fields_vec.push_back(arrow::field(col.name, arrow::int32()));
                break;
            }
            case SDT_INT64: {
                auto ptr = std::unique_ptr<arrow::ArrayBuilder>(new arrow::Int64Builder(pool));
                builder_list.emplace_back(ptr.get());
                ptr.release();
                output_tbl_fields_vec.push_back(arrow::field(col.name, arrow::int64()));
                break;
            }
            case SDT_UINT8: {
                auto ptr = std::unique_ptr<arrow::ArrayBuilder>(new arrow::UInt8Builder(pool));
                builder_list.emplace_back(ptr.get());
                ptr.release();
                output_tbl_fields_vec.push_back(arrow::field(col.name, arrow::uint8()));
                break;
            }
            case SDT_UINT16: {
                auto ptr = std::unique_ptr<arrow::ArrayBuilder>(new arrow::UInt16Builder(pool));
                builder_list.emplace_back(ptr.get());
                ptr.release();
                output_tbl_fields_vec.push_back(arrow::field(col.name, arrow::uint16()));
                break;
            }
            case SDT_UINT32: {
                auto ptr = std::unique_ptr<arrow::ArrayBuilder>(new arrow::UInt32Builder(pool));
                builder_list.emplace_back(ptr.get());
                ptr.release();
                output_tbl_fields_vec.push_back(arrow::field(col.name, arrow::uint32()));
                break;
            }
            case SDT_UINT64: {
                auto ptr = std::unique_ptr<arrow::ArrayBuilder>(new arrow::UInt64Builder(pool));
                builder_list.emplace_back(ptr.get());
                ptr.release();
                output_tbl_fields_vec.push_back(arrow::field(col.name, arrow::uint64()));
                break;
            }
            case SDT_FLOAT: {
                auto ptr = std::unique_ptr<arrow::ArrayBuilder>(new arrow::FloatBuilder(pool));
                builder_list.emplace_back(ptr.get());
                ptr.release();
                output_tbl_fields_vec.push_back(arrow::field(col.name, arrow::float32()));
                break;
            }
            case SDT_DOUBLE: {
                auto ptr = std::unique_ptr<arrow::ArrayBuilder>(new arrow::DoubleBuilder(pool));
                builder_list.emplace_back(ptr.get());
                ptr.release();
                output_tbl_fields_vec.push_back(arrow::field(col.name, arrow::float64()));
                break;
            }
            case SDT_CHAR: {
                auto ptr = std::unique_ptr<arrow::ArrayBuilder>(new arrow::Int8Builder(pool));
                builder_list.emplace_back(ptr.get());
                ptr.release();
                output_tbl_fields_vec.push_back(arrow::field(col.name, arrow::int8()));
                break;
            }
            case SDT_UCHAR: {
                auto ptr = std::unique_ptr<arrow::ArrayBuilder>(new arrow::UInt8Builder(pool));
                builder_list.emplace_back(ptr.get());
                ptr.release();
                output_tbl_fields_vec.push_back(arrow::field(col.name, arrow::uint8()));
                break;
            }
            case SDT_DATE:
            case SDT_STRING: {
                auto ptr = std::unique_ptr<arrow::ArrayBuilder>(new arrow::StringBuilder(pool));
                builder_list.emplace_back(ptr.get());
                ptr.release();
                output_tbl_fields_vec.push_back(arrow::field(col.name, arrow::utf8()));
                break;
            }
            default: {
                errcode = TablesErrCodes::UnsupportedSkyDataType;
                errmsg.append("ERROR processArrow()");
                return errcode;
            }
        }
    }

    for (uint32_t i = 0; i < nrows; i++) {

        uint32_t rnum = i;
        if (!preds.empty())
            rnum = result_rows[i];

        // skip dead rows.
        auto delvec_chunk = input_table->column(ARROW_DELVEC_INDEX(num_cols))->data()->chunk(0);
        if (std::static_pointer_cast<arrow::BooleanArray>(delvec_chunk)->Value(rnum) == true) continue;

        processed_rows++;

        // iter over the query schema and add the values from input table
        // to output table
        for (auto it = query_schema.begin(); it != query_schema.end() && !errcode; ++it) {
            col_info col = *it;
            auto builder = builder_list[std::distance(query_schema.begin(), it)];

            auto processing_chunk = input_table->column(col.idx)->data()->chunk(0);

            if (col.idx < AGG_COL_LAST or col.idx > col_idx_max) {
                    errcode = TablesErrCodes::RequestedColIndexOOB;
                    errmsg.append("ERROR processArrow()");
                    return errcode;
            } else {
                if (col.nullable) {  // check nullbit
                    if (processing_chunk->IsNull(rnum)) {
                        builder->AppendNull();
                        continue;
                    }
                }

                // Append data from input tbale to the respective data type builders
                switch(col.type) {

                    case SDT_BOOL:
                        static_cast<arrow::BooleanBuilder *>(builder)->Append(std::static_pointer_cast<arrow::BooleanArray>(processing_chunk)->Value(rnum));
                        break;
                    case SDT_INT8:
                        static_cast<arrow::Int8Builder *>(builder)->Append(std::static_pointer_cast<arrow::Int8Array>(processing_chunk)->Value(rnum));
                        break;
                    case SDT_INT16:
                        static_cast<arrow::Int16Builder *>(builder)->Append(std::static_pointer_cast<arrow::Int16Array>(processing_chunk)->Value(rnum));
                        break;
                    case SDT_INT32:
                        static_cast<arrow::Int32Builder *>(builder)->Append(std::static_pointer_cast<arrow::Int32Array>(processing_chunk)->Value(rnum));
                        break;
                    case SDT_INT64:
                        static_cast<arrow::Int64Builder *>(builder)->Append(std::static_pointer_cast<arrow::Int64Array>(processing_chunk)->Value(rnum));
                        break;
                    case SDT_UINT8:
                        static_cast<arrow::UInt8Builder *>(builder)->Append(std::static_pointer_cast<arrow::UInt8Array>(processing_chunk)->Value(rnum));
                        break;
                    case SDT_UINT16:
                        static_cast<arrow::UInt16Builder *>(builder)->Append(std::static_pointer_cast<arrow::UInt16Array>(processing_chunk)->Value(rnum));
                        break;
                    case SDT_UINT32:
                        static_cast<arrow::UInt32Builder *>(builder)->Append(std::static_pointer_cast<arrow::UInt32Array>(processing_chunk)->Value(rnum));
                        break;
                    case SDT_UINT64:
                        static_cast<arrow::UInt64Builder *>(builder)->Append(std::static_pointer_cast<arrow::UInt64Array>(processing_chunk)->Value(rnum));
                        break;
                    case SDT_FLOAT:
                        static_cast<arrow::FloatBuilder *>(builder)->Append(std::static_pointer_cast<arrow::FloatArray>(processing_chunk)->Value(rnum));
                        break;
                    case SDT_DOUBLE:
                        static_cast<arrow::DoubleBuilder *>(builder)->Append(std::static_pointer_cast<arrow::DoubleArray>(processing_chunk)->Value(rnum));
                        break;
                    case SDT_CHAR:
                        static_cast<arrow::Int8Builder *>(builder)->Append(std::static_pointer_cast<arrow::Int8Array>(processing_chunk)->Value(rnum));
                        break;
                    case SDT_UCHAR:
                        static_cast<arrow::UInt8Builder *>(builder)->Append(std::static_pointer_cast<arrow::UInt8Array>(processing_chunk)->Value(rnum));
                        break;
                    case SDT_DATE:
                    case SDT_STRING:
                        static_cast<arrow::StringBuilder *>(builder)->Append(std::static_pointer_cast<arrow::StringArray>(processing_chunk)->GetString(rnum));
                        break;
                    default: {
                        errcode = TablesErrCodes::UnsupportedSkyDataType;
                        errmsg.append("ERROR processArrow()");
                        return errcode;
                    }
                }
            }
        }
    }

    // Finalize the chunks holding the data
    for (auto it = builder_list.begin(); it != builder_list.end(); ++it) {
        auto builder = *it;
        std::shared_ptr<arrow::Array> chunk;
        builder->Finish(&chunk);
        array_list.push_back(chunk);
        delete builder;
    }

    std::shared_ptr<arrow::KeyValueMetadata> output_tbl_metadata (new arrow::KeyValueMetadata);
    // Add skyhook metadata to arrow metadata.
    output_tbl_metadata->Append(ToString(METADATA_SKYHOOK_VERSION),
                                metadata->value(METADATA_SKYHOOK_VERSION));
    output_tbl_metadata->Append(ToString(METADATA_DATA_SCHEMA_VERSION),
                                metadata->value(METADATA_DATA_SCHEMA_VERSION));
    output_tbl_metadata->Append(ToString(METADATA_DATA_STRUCTURE_VERSION),
                                metadata->value(METADATA_DATA_STRUCTURE_VERSION));
    output_tbl_metadata->Append(ToString(METADATA_DATA_FORMAT_TYPE),
                                metadata->value(METADATA_DATA_FORMAT_TYPE));
    output_tbl_metadata->Append(ToString(METADATA_DATA_SCHEMA),
                                schemaToString(query_schema));
    output_tbl_metadata->Append(ToString(METADATA_DB_SCHEMA),
                                metadata->value(METADATA_DB_SCHEMA));
    output_tbl_metadata->Append(ToString(METADATA_TABLE_NAME),
                                metadata->value(METADATA_TABLE_NAME));
    output_tbl_metadata->Append(ToString(METADATA_NUM_ROWS),
                                std::to_string(processed_rows));

    // Generate schema from schema vector and add the metadata
    schema = std::make_shared<arrow::Schema>(output_tbl_fields_vec, output_tbl_metadata);

    // Finally, create a arrow table from schema and array vector
    *table = arrow::Table::Make(schema, array_list);

    return errcode;
}

int processSkyFb(
    flatbuffers::FlatBufferBuilder& flatbldr,
    schema_vec& data_schema,
    schema_vec& query_schema,
    predicate_vec& preds,
    const char* fb,
    const size_t fb_size,
    std::string& errmsg,
    const std::vector<uint32_t>& row_nums)
{
    int errcode = 0;
    delete_vector dead_rows;
    std::vector<flatbuffers::Offset<Tables::Record>> offs;
    sky_root root = getSkyRoot(fb, fb_size, SFT_FLATBUF_FLEX_ROW);

    // identify the max col idx, to prevent flexbuf vector oob error
    int col_idx_max = -1;
    for (auto it=data_schema.begin(); it!=data_schema.end(); ++it) {
        if (it->idx > col_idx_max)
            col_idx_max = it->idx;
    }

    bool project_all = std::equal(data_schema.begin(), data_schema.end(),
                                  query_schema.begin(), compareColInfo);

    // build the flexbuf with computed aggregates, aggs are computed for
    // each row that passes, and added to flexbuf after loop below.
    bool encode_aggs = false;
    if (hasAggPreds(preds)) encode_aggs = true;
    bool encode_rows = !encode_aggs;

    // determines if we process specific rows or all rows, since
    // row_nums vector is optional parameter - default process all rows.
    bool process_all_rows = true;
    uint32_t nrows = root.nrows;
    if (!row_nums.empty()) {
        process_all_rows = false;  // process specified row numbers only
        nrows = row_nums.size();
    }

    // 1. check the preds for passing
    // 2a. accumulate agg preds (return flexbuf built after all rows) or
    // 2b. build the return flatbuf inline below from each row's projection
    for (uint32_t i = 0; i < nrows; i++) {

        // process row i or the specified row number
        uint32_t rnum = 0;
        if (process_all_rows) rnum = i;
        else rnum = row_nums[i];
        if (rnum > root.nrows) {
            errmsg += "ERROR: rnum(" + std::to_string(rnum) +
                      ") > root.nrows(" + to_string(root.nrows) + ")";
            return RowIndexOOB;
        }

         // skip dead rows.
        if (root.delete_vec[rnum] == 1) continue;

        // get a skyhook record struct
        sky_rec rec = getSkyRec(static_cast<row_offs>(root.data_vec)->Get(rnum));

        // apply predicates to this record
        if (!preds.empty()) {
            bool pass = applyPredicates(preds, rec);
            if (!pass) continue;  // skip non matching rows.
        }

        // note: agg preds are accumlated in the predicate itself during
        // applyPredicates above, then later added to result fb outside
        // of this loop (i.e., they are not encoded into the result fb yet)
        // thus we can skip the below encoding of rows into the result fb
        // and just continue accumulating agg preds in this processing loop.
        if (!encode_rows) continue;

        if (project_all) {
            // TODO:  just pass through row table offset to new data_vec
            // (which is also type offs), do not rebuild row table and flexbuf
        }

        // build the return projection for this row.
        auto row = rec.data.AsVector();
        flexbuffers::Builder *flexbldr = new flexbuffers::Builder();
        flatbuffers::Offset<flatbuffers::Vector<unsigned char>> datavec;

        flexbldr->Vector([&]() {

            // iter over the query schema, locating it within the data schema
            for (auto it=query_schema.begin();
                      it!=query_schema.end() && !errcode; ++it) {
                col_info col = *it;
                if (col.idx < AGG_COL_LAST or col.idx > col_idx_max) {
                    errcode = TablesErrCodes::RequestedColIndexOOB;
                    errmsg.append("ERROR processSkyFb(): table=" +
                            root.table_name + "; rid=" +
                            std::to_string(rec.RID) + " col.idx=" +
                            std::to_string(col.idx) + " OOB.");

                } else {

                    switch(col.type) {  // encode data val into flexbuf

                        case SDT_INT8:
                            flexbldr->Add(row[col.idx].AsInt8());
                            break;
                        case SDT_INT16:
                            flexbldr->Add(row[col.idx].AsInt16());
                            break;
                        case SDT_INT32:
                            flexbldr->Add(row[col.idx].AsInt32());
                            break;
                        case SDT_INT64:
                            flexbldr->Add(row[col.idx].AsInt64());
                            break;
                        case SDT_UINT8:
                            flexbldr->Add(row[col.idx].AsUInt8());
                            break;
                        case SDT_UINT16:
                            flexbldr->Add(row[col.idx].AsUInt16());
                            break;
                        case SDT_UINT32:
                            flexbldr->Add(row[col.idx].AsUInt32());
                            break;
                        case SDT_UINT64:
                            flexbldr->Add(row[col.idx].AsUInt64());
                            break;
                        case SDT_CHAR:
                            flexbldr->Add(row[col.idx].AsInt8());
                            break;
                        case SDT_UCHAR:
                            flexbldr->Add(row[col.idx].AsUInt8());
                            break;
                        case SDT_BOOL:
                            flexbldr->Add(row[col.idx].AsBool());
                            break;
                        case SDT_FLOAT:
                            flexbldr->Add(row[col.idx].AsFloat());
                            break;
                        case SDT_DOUBLE:
                            flexbldr->Add(row[col.idx].AsDouble());
                            break;
                        case SDT_DATE:
                            flexbldr->Add(row[col.idx].AsString().str());
                            break;
                        case SDT_STRING:
                            flexbldr->Add(row[col.idx].AsString().str());
                            break;
                        default: {
                            errcode = TablesErrCodes::UnsupportedSkyDataType;
                            errmsg.append("ERROR processSkyFb(): table=" +
                                    root.table_name + "; rid=" +
                                    std::to_string(rec.RID) + " col.type=" +
                                    std::to_string(col.type) +
                                    " UnsupportedSkyDataType.");
                        }
                    }
                }
            }
        });

        // finalize the row's projected data within our flexbuf
        flexbldr->Finish();

        // build the return ROW flatbuf that contains the flexbuf data
        auto row_data = flatbldr.CreateVector(flexbldr->GetBuffer());
        delete flexbldr;

        // TODO: update nullbits
        auto nullbits = flatbldr.CreateVector(rec.nullbits);
        flatbuffers::Offset<Tables::Record> row_off = \
                Tables::CreateRecord(flatbldr, rec.RID, nullbits, row_data);

        // Continue building the ROOT flatbuf's dead vector and rowOffsets vec
        dead_rows.push_back(0);
        offs.push_back(row_off);
    }

    // here we build the return flatbuf result with agg values that were
    // accumulated above in applyPredicates (agg predicates do not return
    // true false but update their internal values each time processed
    if (encode_aggs) { //  encode accumulated agg pred val into return flexbuf
        PredicateBase* pb;
        flexbuffers::Builder *flexbldr = new flexbuffers::Builder();
        flexbldr->Vector([&]() {
            for (auto itp = preds.begin(); itp != preds.end(); ++itp) {

                // assumes preds appear in same order as return schema
                if (!(*itp)->isGlobalAgg()) continue;
                pb = *itp;
                switch(pb->colType()) {  // encode agg data val into flexbuf
                    case SDT_INT64: {
                        TypedPredicate<int64_t>* p = \
                                dynamic_cast<TypedPredicate<int64_t>*>(pb);
                        int64_t agg_val = p->Val();
                        flexbldr->Add(agg_val);
                        break;
                    }
                    case SDT_UINT64: {
                        TypedPredicate<uint64_t>* p = \
                                dynamic_cast<TypedPredicate<uint64_t>*>(pb);
                        uint64_t agg_val = p->Val();
                        flexbldr->Add(agg_val);
                        break;
                    }
                    case SDT_FLOAT: {
                        TypedPredicate<float>* p = \
                                dynamic_cast<TypedPredicate<float>*>(pb);
                        float agg_val = p->Val();
                        flexbldr->Add(agg_val);
                        break;
                    }
                    case SDT_DOUBLE: {
                        TypedPredicate<double>* p = \
                                dynamic_cast<TypedPredicate<double>*>(pb);
                        double agg_val = p->Val();
                        flexbldr->Add(agg_val);
                        break;
                    }
                    default:  assert(UnsupportedAggDataType==0);
                }
            }
        });
        // finalize the row's projected data within our flexbuf
        flexbldr->Finish();

        // build the return ROW flatbuf that contains the flexbuf data
        auto row_data = flatbldr.CreateVector(flexbldr->GetBuffer());
        delete flexbldr;

        // assume no nullbits in the agg results. ?
        nullbits_vector nb(2,0);
        auto nullbits = flatbldr.CreateVector(nb);
        int RID = -1;  // agg recs only, since these are derived data
        flatbuffers::Offset<Tables::Record> row_off = \
            Tables::CreateRecord(flatbldr, RID, nullbits, row_data);

        // Continue building the ROOT flatbuf's dead vector and rowOffsets vec
        dead_rows.push_back(0);
        offs.push_back(row_off);
    }

    // now build the return ROOT flatbuf wrapper
    std::string query_schema_str;
    for (auto it = query_schema.begin(); it != query_schema.end(); ++it) {
        query_schema_str.append(it->toString() + "\n");
    }

    auto return_data_schema = flatbldr.CreateString(query_schema_str);
    auto db_schema_name = flatbldr.CreateString(root.db_schema_name);
    auto table_name = flatbldr.CreateString(root.table_name);
    auto delete_v = flatbldr.CreateVector(dead_rows);
    auto rows_v = flatbldr.CreateVector(offs);

    auto table = CreateTable(
        flatbldr,
        root.data_format_type,
        root.skyhook_version,
        root.data_structure_version,
        root.data_schema_version,
        return_data_schema,
        db_schema_name,
        table_name,
        delete_v,
        rows_v,
        offs.size());

    // NOTE: the fb may be incomplete/empty, but must finish() else internal
    // fb lib assert finished() fails, hence we must always return a valid fb
    // and catch any ret error code upstream
    flatbldr.Finish(table);

    return errcode;
}

int processSkyFb_fbu_rows(
    flatbuffers::FlatBufferBuilder& flatbldr,
    schema_vec& data_schema,
    schema_vec& query_schema,
    predicate_vec& preds,
    const char* fb,
    const size_t fb_size,
    std::string& errmsg,
    const std::vector<uint32_t>& row_nums)
{
    int errcode = 0;
    delete_vector dead_rows;
    std::vector<flatbuffers::Offset<Tables::Record>> offs;
    sky_root root = getSkyRoot(fb, fb_size, SFT_FLATBUF_UNION_ROW);

    // identify the max col idx, to prevent flexbuf vector oob error
    int col_idx_max = -1;
    for (auto it=data_schema.begin(); it!=data_schema.end(); ++it) {
        if (it->idx > col_idx_max)
            col_idx_max = it->idx;
    }

    bool project_all = std::equal(data_schema.begin(), data_schema.end(),
                                  query_schema.begin(), compareColInfo);

    // build the flexbuf with computed aggregates, aggs are computed for
    // each row that passes, and added to flexbuf after loop below.
    bool encode_aggs = false;
    if (hasAggPreds(preds)) encode_aggs = true;
    bool encode_rows = !encode_aggs;

    // determines if we process specific rows or all rows, since
    // row_nums vector is optional parameter - default process all rows.
    bool process_all_rows = true;
    uint32_t nrows = root.nrows;
    if (!row_nums.empty()) {
        process_all_rows = false;  // process specified row numbers only
        nrows = row_nums.size();
    }

    // 1. check the preds for passing
    // 2a. accumulate agg preds (return flexbuf built after all rows) or
    // 2b. build the return flatbuf inline below from each row's projection
    for (uint32_t i = 0; i < nrows; i++) {

        // process row i or the specified row number
        uint32_t rnum = 0;
        if (process_all_rows) rnum = i;
        else rnum = row_nums[i];
        if (rnum > root.nrows) {
            errmsg += "ERROR: rnum(" + std::to_string(rnum) +
                      ") > root.nrows(" + to_string(root.nrows) + ")";
            return RowIndexOOB;
        }

        // skip dead rows.
        if (root.delete_vec[rnum] == 1) continue;

        // get a skyhook record struct
        sky_rec_fbu rec = getSkyRec_fbu(root, rnum);

        // apply predicates to this record
        if (!preds.empty()) {
            bool pass = applyPredicates_fbu_row(preds, rec);
            if (!pass) continue;  // skip non matching rows.
        }

        // note: agg preds are accumlated in the predicate itself during
        // applyPredicates above, then later added to result fb outside
        // of this loop (i.e., they are not encoded into the result fb yet)
        // thus we can skip the below encoding of rows into the result fb
        // and just continue accumulating agg preds in this processing loop.
        if (!encode_rows) continue;

        if (project_all) {
            // TODO:  just pass through row table offset to new data_vec
            // (which is also type offs), do not rebuild row table and flexbuf
        }

        // build the return projection for this row.
        auto row = rec.data_fbu_rows;
        flexbuffers::Builder *flexbldr = new flexbuffers::Builder();
        flatbuffers::Offset<flatbuffers::Vector<unsigned char>> datavec;

        flexbldr->Vector([&]() {
            // iter over the query schema, locating it within the data schema
            //bool first = true;
            for (auto it=query_schema.begin();
                      it!=query_schema.end() && !errcode; ++it) {
                //if (!first) std::cout << CSV_DELIM;
                //first = false;
                col_info col = *it;
                if (col.idx < AGG_COL_LAST or col.idx > col_idx_max) {
                    errcode = TablesErrCodes::RequestedColIndexOOB;
                    errmsg.append("ERROR processSkyFb(): table=" +
                            root.table_name + "; rid=" +
                            std::to_string(rec.RID) + " col.idx=" +
                            std::to_string(col.idx) + " OOB.");
                } else {
                    switch(col.type) {  // encode data val into flexbuf
                        //case SDT_INT8:
                        //    flexbldr->Add(row[col.idx].AsInt8());
                        //    break;
                        //case SDT_INT16:
                        //    flexbldr->Add(row[col.idx].AsInt16());
                        //    break;
                        //case SDT_INT32:
                        //    flexbldr->Add(row[col.idx].AsInt32());
                        //    break;
                        //case SDT_INT64:
                        //    flexbldr->Add(row[col.idx].AsInt64());
                        //    break;
                        //case SDT_UINT8:
                        //    flexbldr->Add(row[col.idx].AsUInt8());
                        //    break;
                        //case SDT_UINT16:
                        //    flexbldr->Add(row[col.idx].AsUInt16());
                        //    break;
                        //case SDT_UINT32:
                        //    flexbldr->Add(row[col.idx].AsUInt32());
                        //    break;
                        case SDT_UINT64: {
                            auto int_col_data =
                              static_cast< const Tables::SDT_UINT64_FBU* >(row->Get(col.idx));
                            auto data = int_col_data->data()->Get(0);
                            //std::cout << std::to_string(data);
                            flexbldr->Add(data);
                            break;
                        }
                        //case SDT_CHAR:
                        //    flexbldr->Add(row[col.idx].AsInt8());
                        //    break;
                        //case SDT_UCHAR:
                        //    flexbldr->Add(row[col.idx].AsUInt8());
                        //    break;
                        //case SDT_BOOL:
                        //    flexbldr->Add(row[col.idx].AsBool());
                        //    break;
                        case SDT_FLOAT: {
                            auto float_col_data =
                              static_cast< const Tables::SDT_FLOAT_FBU* >(row->Get(col.idx));
                            auto data = float_col_data->data()->Get(0);
                            //std::cout << std::to_string(data);
                            flexbldr->Add(data);
                            break;
                        }
                        //case SDT_DOUBLE:
                        //    flexbldr->Add(row[col.idx].AsDouble());
                        //    break;
                        //case SDT_DATE:
                        //    flexbldr->Add(row[col.idx].AsString().str());
                        //    break;
                        case SDT_STRING: {
                            auto string_col_data =
                              static_cast< const Tables::SDT_STRING_FBU* >(row->Get(col.idx));
                            auto data = string_col_data->data()->Get(0)->str();
                            //std::cout << data;
                            flexbldr->Add(data);
                            break;
                        }
                        default: {
                            errcode = TablesErrCodes::UnsupportedSkyDataType;
                            errmsg.append("ERROR processSkyFb(): table=" +
                                    root.table_name + "; rid=" +
                                    std::to_string(rec.RID) + " col.type=" +
                                    std::to_string(col.type) +
                                    " UnsupportedSkyDataType.");
                        } //default
                    } //switch
                } //ifelse
            } //for
        }); //flex builder Vector

        // finalize the row's projected data within our flexbuf
        flexbldr->Finish();

        // build the return ROW flatbuf that contains the flexbuf data
        auto row_data = flatbldr.CreateVector(flexbldr->GetBuffer());
        delete flexbldr;

        // TODO: update nullbits
        auto nullbits = flatbldr.CreateVector(rec.nullbits);
        flatbuffers::Offset<Tables::Record> row_off = \
                Tables::CreateRecord(flatbldr, rec.RID, nullbits, row_data);

        // Continue building the ROOT flatbuf's dead vector and rowOffsets vec
        dead_rows.push_back(0);
        offs.push_back(row_off);
        //std::cout << std::endl;
    } //for

    // here we build the return flatbuf result with agg values that were
    // accumulated above in applyPredicates (agg predicates do not return
    // true false but update their internal values each time processed
    if (encode_aggs) { //  encode accumulated agg pred val into return flexbuf
        PredicateBase* pb;
        flexbuffers::Builder *flexbldr = new flexbuffers::Builder();
        flexbldr->Vector([&]() {
            for (auto itp = preds.begin(); itp != preds.end(); ++itp) {
                // assumes preds appear in same order as return schema
                if (!(*itp)->isGlobalAgg()) continue;
                pb = *itp;
                switch(pb->colType()) {  // encode agg data val into flexbuf
                    case SDT_INT64: {
                        TypedPredicate<int64_t>* p = \
                                dynamic_cast<TypedPredicate<int64_t>*>(pb);
                        int64_t agg_val = p->Val();
                        flexbldr->Add(agg_val);
                        break;
                    }
                    case SDT_UINT64: {
                        TypedPredicate<uint64_t>* p = \
                                dynamic_cast<TypedPredicate<uint64_t>*>(pb);
                        uint64_t agg_val = p->Val();
                        flexbldr->Add(agg_val);
                        break;
                    }
                    case SDT_FLOAT: {
                        TypedPredicate<float>* p = \
                                dynamic_cast<TypedPredicate<float>*>(pb);
                        float agg_val = p->Val();
                        flexbldr->Add(agg_val);
                        break;
                    }
                    case SDT_DOUBLE: {
                        TypedPredicate<double>* p = \
                                dynamic_cast<TypedPredicate<double>*>(pb);
                        double agg_val = p->Val();
                        flexbldr->Add(agg_val);
                        break;
                    }
                    default:  assert(UnsupportedAggDataType==0);
                }
            }
        });
        // finalize the row's projected data within our flexbuf
        flexbldr->Finish();

        // build the return ROW flatbuf that contains the flexbuf data
        auto row_data = flatbldr.CreateVector(flexbldr->GetBuffer());
        delete flexbldr;

        // assume no nullbits in the agg results. ?
        nullbits_vector nb(2,0);
        auto nullbits = flatbldr.CreateVector(nb);
        int RID = -1;  // agg recs only, since these are derived data
        flatbuffers::Offset<Tables::Record> row_off = \
            Tables::CreateRecord(flatbldr, RID, nullbits, row_data);

        // Continue building the ROOT flatbuf's dead vector and rowOffsets vec
        dead_rows.push_back(0);
        offs.push_back(row_off);
    } //if aggs

    // now build the return ROOT flatbuf wrapper
    std::string query_schema_str;
    for (auto it = query_schema.begin(); it != query_schema.end(); ++it) {
        query_schema_str.append(it->toString() + "\n");
    }

    auto return_data_schema = flatbldr.CreateString(query_schema_str);
    auto db_schema_name = flatbldr.CreateString(root.db_schema_name);
    auto table_name = flatbldr.CreateString(root.table_name);
    auto delete_v = flatbldr.CreateVector(dead_rows);
    auto rows_v = flatbldr.CreateVector(offs);

    auto table = CreateTable(
        flatbldr,
        root.data_format_type,
        root.skyhook_version,
        root.data_structure_version,
        root.data_schema_version,
        return_data_schema,
        db_schema_name,
        table_name,
        delete_v,
        rows_v,
        offs.size());

    // NOTE: the fb may be incomplete/empty, but must finish() else internal
    // fb lib assert finished() fails, hence we must always return a valid fb
    // and catch any ret error code upstream
    flatbldr.Finish(table);

    return errcode;
} //processSkyFb_fbu_rows

int processSkyFb_fbu_cols(
    ceph::bufferlist wrapped_bls,
    flatbuffers::FlatBufferBuilder& flatbldr,
    schema_vec& data_schema,
    schema_vec& query_schema,
    predicate_vec& preds,
    const char* fb,
    const size_t fb_size,
    std::string& errmsg,
    const std::vector<uint32_t>& row_nums)
{
    int errcode = 0;
    delete_vector dead_rows;
    std::vector<flatbuffers::Offset<Tables::Record>> offs;

    // get row ids to process. should be uniform for all structures.
    sky_root starter_root = getSkyRoot(fb, fb_size, SFT_FLATBUF_UNION_COL);

    // determines if we process specific rows or all rows, since
    // row_nums vector is optional parameter - default process all rows.
    uint32_t nrows = starter_root.nrows;
    if (!row_nums.empty())
        nrows = row_nums.size();

    // identify the max col idx, to prevent flexbuf vector oob error
    int col_idx_max = -1;
    for (auto it=data_schema.begin(); it!=data_schema.end(); ++it) {
        if (it->idx > col_idx_max)
            col_idx_max = it->idx;
    }

    // get indices to process
    std::vector<int> project_indices;
    for (auto it=query_schema.begin(); it!=query_schema.end() && !errcode; ++it) {
        col_info col = *it;
        //std::cout << "query_schema : col.idx = " << col.idx << std::endl;
        project_indices.push_back(col.idx);
    }

    // get the predicate indices
    std::vector<int> predicate_indices;
    for (auto it = preds.begin(); it != preds.end(); ++it) {
        int this_idx = (*it)->colIdx();
        predicate_indices.push_back(this_idx);
    }

    // build the flexbuf with computed aggregates, aggs are computed for
    // each row that passes, and added to flexbuf after loop below.
    bool encode_aggs = false;
    if (hasAggPreds(preds)) encode_aggs = true;

    // iterate over all cols.
    // for every col, for every rid, wrap the associated datum
    // in a sky_rec and pass to applyPredicates.
    // if it passes, collect the rid, else continue.
    std::vector< uint64_t > passed_row_idx_authority;
    ceph::bufferlist::iterator it = wrapped_bls.begin();
    int col_counter = 0;
    bool first_col = true;
    while(it.get_remaining() > 0) {
        // ------------------------ //
        // get this root
        ceph::bufferlist bl;
        ::decode(bl, it); // this decrements get_remaining by moving iterator
        const char* this_fb = bl.c_str();
        size_t this_sz      = bl.length();

        sky_root root = getSkyRoot(this_fb, this_sz, SFT_FLATBUF_UNION_COL);
        unsigned int cols_length = getSkyCols_fbu_length(root);
        // ------------------------ //

        // iter over the columns in this structure
        for(int j = 0; (unsigned)j < cols_length; j++) {
            std::vector< uint64_t > passed_row_idx_curr_col;

            // get a skyhook col struct
            sky_col_fbu skycol = getSkyCol_fbu(root, j);
            auto this_col       = skycol.data_fbu_col;
            auto curr_col_data  = this_col->data();
            auto curr_col_data_type  = this_col->data_type();
            auto curr_col_data_type_sky = FBU_TO_SDT.at(curr_col_data_type);
            for (uint32_t i = 0; i < nrows; i++) {
                // skip dead rows.
                if (root.delete_vec[i] == 1) continue;

                //skip rows which did not satisfy a previous predicate
                if(first_col ||
                   std::find(passed_row_idx_authority.begin(),
                             passed_row_idx_authority.end(),
                             i) != passed_row_idx_authority.end()) {

                    // build one flexbuffer per datum per column
                    flexbuffers::Builder *flexbldr = new flexbuffers::Builder();
                    flexbldr->Vector([&]() {
                        switch(curr_col_data_type_sky) {
                            //case SDT_INT8:
                            //    flexbldr->Add(row[col.idx].AsInt8());
                            //    break;
                            //case SDT_INT16:
                            //    flexbldr->Add(row[col.idx].AsInt16());
                            //    break;
                            //case SDT_INT32:
                            //    flexbldr->Add(row[col.idx].AsInt32());
                            //    break;
                            //case SDT_INT64:
                            //    flexbldr->Add(row[col.idx].AsInt64());
                            //    break;
                            //case SDT_UINT8:
                            //    flexbldr->Add(row[col.idx].AsUInt8());
                            //    break;
                            //case SDT_UINT16:
                            //    flexbldr->Add(row[col.idx].AsUInt16());
                            //    break;
                            //case SDT_UINT32:
                            //    flexbldr->Add(row[col.idx].AsUInt32());
                            //    break;
                            case SDT_UINT64: {
                                auto column_of_data = 
                                    static_cast< const Tables::SDT_UINT64_FBU* >(curr_col_data);
                                auto data_at_row = column_of_data->data()->Get(i);
                                //std::cout << std::to_string(data_at_row) << std::endl;
                                flexbldr->Add(data_at_row);
                                break;
                            }
                            //case SDT_CHAR:
                            //    flexbldr->Add(row[col.idx].AsInt8());
                            //    break;
                            //case SDT_UCHAR:
                            //    flexbldr->Add(row[col.idx].AsUInt8());
                            //    break;
                            //case SDT_BOOL:
                            //    flexbldr->Add(row[col.idx].AsBool());
                            //    break;
                            case SDT_FLOAT: {
                                auto column_of_data = 
                                    static_cast< const Tables::SDT_FLOAT_FBU* >(curr_col_data);
                                auto data_at_row = column_of_data->data()->Get(i);
                                //std::cout << std::to_string(data_at_row) << std::endl;
                                flexbldr->Add(data_at_row);
                                break;
                            }
                            //case SDT_DOUBLE:
                            //    flexbldr->Add(row[col.idx].AsDouble());
                            //    break;
                            //case SDT_DATE:
                            //    flexbldr->Add(row[col.idx].AsString().str());
                            //    break;
                            case SDT_STRING: {
                                auto column_of_data = 
                                    static_cast< const Tables::SDT_STRING_FBU* >(curr_col_data);
                                auto data_at_row = column_of_data->data()->Get(i)->str();
                                //std::cout << data_at_row << std::endl;
                                flexbldr->Add(data_at_row);
                                break;
                            }
                            default: {
                                errcode = TablesErrCodes::UnsupportedSkyDataType;
                                errmsg.append("ERROR processSkyFb(): table=" +
                                        root.table_name + "; rid=" +
                                        std::to_string(i) + " curr_col_data_type_sky=" +
                                        std::to_string(curr_col_data_type_sky) +
                                        " UnsupportedSkyDataType.");
                            } //default
                        } //switch
                    }); //flex builder Vector

                    // finalize the datum's projected data within our flexbuf
                    flexbldr->Finish();

                    // get the sky_rec version of the extracted row
                    // TODO: there's gotta be a better way.
                    flatbuffers::FlatBufferBuilder tmp_builder(1024);
                    std::vector< uint64_t > nv (2, 0);
                    auto nv_fb          = tmp_builder.CreateVector(nv);
                    auto extracted_data = tmp_builder.CreateVector(flexbldr->GetBuffer());
                    flatbuffers::Offset<Tables::Record> extracted_fb = 
                            Tables::CreateRecord(tmp_builder, i, nv_fb, extracted_data);
                    std::vector< flatbuffers::Offset<Tables::Record> > rows;
                    rows.push_back(extracted_fb);
                    auto rows_fb = tmp_builder.CreateVector(rows);
                    auto t = Tables::CreateTable(tmp_builder, 0, 0, 0, 0, 0, 0, 0, 0, rows_fb, 0);
                    tmp_builder.Finish(t);
                    auto buffptr = tmp_builder.GetBufferPointer();
                    auto root = Tables::GetTable(buffptr);
                    auto data_rec = root->rows()->Get(0); //there is only one
                    sky_rec skyrec(i, nv, data_rec->data_flexbuffer_root());

                    // apply predicates to this record
                    // don't collect duplicates
                    if (!preds.empty()) {
                        bool pass = applyPredicates_fbu_cols(preds, skyrec, col_counter);
                        if (pass && 
                            std::find(passed_row_idx_curr_col.begin(),
                                       passed_row_idx_curr_col.end(),
                                       i) == passed_row_idx_curr_col.end())
                            passed_row_idx_curr_col.push_back(i);
                    }
                    delete flexbldr;
                } // if process this column
            } // for i in nrows
            col_counter++;
            // take the intersection of the rid authority set with the
            // passing set of rids from this col
            std::vector< uint64_t > result_rids(passed_row_idx_authority.size());
            if(passed_row_idx_authority.size() < 1)
                copy(passed_row_idx_curr_col.begin(), 
                     passed_row_idx_curr_col.end(), 
                     back_inserter(passed_row_idx_authority)); 
            else { //take the intersection and overwrite the authority set
                auto it = std::set_intersection(
                                   passed_row_idx_curr_col.begin(),
                                   passed_row_idx_curr_col.end(),
                                   passed_row_idx_authority.begin(),
                                   passed_row_idx_authority.end(),
                                   result_rids.begin());
                result_rids.resize(it - result_rids.begin());
                passed_row_idx_authority.clear(); // need to clear first, or else copy just appends
                copy(result_rids.begin(), 
                     result_rids.end(), 
                     back_inserter(passed_row_idx_authority)); 
            }
        } // for col in this cols
        if(first_col) first_col = false;
    } //while loop over cols

    // ------------------------------------------------------------------ //
    // for each rid, collect all the select attributes and 
    // write the records as flex rows
    for (uint64_t i = 0; i < passed_row_idx_authority.size(); i++) {

        // build the return projection for this row.
        flexbuffers::Builder *flexbldr = new flexbuffers::Builder();
        int this_rid = 0;

        flexbldr->Vector([&]() {

            // iterate over each member of the arrangement
            ceph::bufferlist::iterator it_res = wrapped_bls.begin();
            int col_counter_res = 0;
            while(it_res.get_remaining() > 0) {
                //std::cout << "it_res.get_remaining() = " << it_res.get_remaining() << std::endl;

                // ------------------------ //
                // get this root
                ceph::bufferlist bl;
                ::decode(bl, it_res); // this decrements get_remaining by moving iterator
                const char* this_fb = bl.c_str();
                size_t this_sz      = bl.length();

                sky_root root = getSkyRoot(this_fb, this_sz, SFT_FLATBUF_UNION_COL);
                unsigned int cols_length = getSkyCols_fbu_length(root);

                // skip dead rows.
                if (root.delete_vec[i] == 1) continue;
                // ------------------------ //

                // iter over the query schema, locating it within the data schema
                for(int j = 0; (unsigned)j < cols_length; j++) {
                    //std::cout << "j = " << j << std::endl;
                    //std::cout << " col_counter_res = " << col_counter_res << std::endl;

                    // check if we're supposed to process this column
                    if(std::find(project_indices.begin(), 
                                   project_indices.end(), 
                                   col_counter_res) == project_indices.end())  {
                        col_counter_res++;
                        continue;
                    }

                    // get a skyhook col struct
                    sky_col_fbu skycol = getSkyCol_fbu(root, j);
                    auto this_col       = skycol.data_fbu_col;
                    auto curr_col_data  = this_col->data();
                    auto curr_col_data_rids = this_col->RIDs();
                    this_rid = curr_col_data_rids->Get(i);
                    auto curr_col_data_type  = this_col->data_type();
                    auto curr_col_data_type_sky = FBU_TO_SDT.at(curr_col_data_type);

                    if (j < AGG_COL_LAST or j > col_idx_max) {
                        errcode = TablesErrCodes::RequestedColIndexOOB;
                        errmsg.append("ERROR processSkyFb_fbu_cols(): table=" +
                                root.table_name + "; rid=" +
                                std::to_string(this_rid) + " j=" +
                                std::to_string(j) + " OOB.");
                    } else {
                        switch(curr_col_data_type_sky) {  // encode data val into flexbuf
                            //case SDT_INT8:
                            //    flexbldr->Add(row[col.idx].AsInt8());
                            //    break;
                            //case SDT_INT16:
                            //    flexbldr->Add(row[col.idx].AsInt16());
                            //    break;
                            //case SDT_INT32:
                            //    flexbldr->Add(row[col.idx].AsInt32());
                            //    break;
                            //case SDT_INT64:
                            //    flexbldr->Add(row[col.idx].AsInt64());
                            //    break;
                            //case SDT_UINT8:
                            //    flexbldr->Add(row[col.idx].AsUInt8());
                            //    break;
                            //case SDT_UINT16:
                            //    flexbldr->Add(row[col.idx].AsUInt16());
                            //    break;
                            //case SDT_UINT32:
                            //    flexbldr->Add(row[col.idx].AsUInt32());
                            //    break;
                            case SDT_UINT64: {
                                auto column_of_data = 
                                    static_cast< const Tables::SDT_UINT64_FBU* >(curr_col_data);
                                auto data_at_row = column_of_data->data()->Get(i);
                                //std::cout << std::to_string(data_at_row) << std::endl;
                                flexbldr->Add(data_at_row);
                                break;
                            }
                            //case SDT_CHAR:
                            //    flexbldr->Add(row[col.idx].AsInt8());
                            //    break;
                            //case SDT_UCHAR:
                            //    flexbldr->Add(row[col.idx].AsUInt8());
                            //    break;
                            //case SDT_BOOL:
                            //    flexbldr->Add(row[col.idx].AsBool());
                            //    break;
                            case SDT_FLOAT: {
                                auto column_of_data = 
                                    static_cast< const Tables::SDT_FLOAT_FBU* >(curr_col_data);
                                auto data_at_row = column_of_data->data()->Get(i);
                                //std::cout << std::to_string(data_at_row) << std::endl;
                                flexbldr->Add(data_at_row);
                                break;
                            }
                            //case SDT_DOUBLE:
                            //    flexbldr->Add(row[col.idx].AsDouble());
                            //    break;
                            //case SDT_DATE:
                            //    flexbldr->Add(row[col.idx].AsString().str());
                            //    break;
                            case SDT_STRING: {
                                auto column_of_data = 
                                    static_cast< const Tables::SDT_STRING_FBU* >(curr_col_data);
                                auto data_at_row = column_of_data->data()->Get(i)->str();
                                //std::cout << data_at_row << std::endl;
                                flexbldr->Add(data_at_row);
                                break;
                            }
                            default: {
                                errcode = TablesErrCodes::UnsupportedSkyDataType;
                                errmsg.append("ERROR processSkyFb_fbu_cols(): table=" +
                                        root.table_name + "; rid=" +
                                        std::to_string(i) + " curr_col_data_type_sky=" +
                                        std::to_string(curr_col_data_type_sky) +
                                        " UnsupportedSkyDataType.");
                            } //default
                        } //switch
                    } //ifelse
                    //std::cout << "loop query col" << std::endl;
                    col_counter_res++;
                } //for query column
            } //while it
        }); //flex builder Vector

        // finalize the row's projected data within our flexbuf
        flexbldr->Finish();

        // get the sky_rec version of the extracted row
        // TODO: there's gotta be a better way.
        flatbuffers::FlatBufferBuilder tmp_builder(1024);
        std::vector< uint64_t > nv (2, 0);
        auto nv_fb          = tmp_builder.CreateVector(nv);
        auto extracted_data = tmp_builder.CreateVector(flexbldr->GetBuffer());
        flatbuffers::Offset<Tables::Record> extracted_fb = 
                Tables::CreateRecord(tmp_builder, this_rid, nv_fb, extracted_data);
        std::vector< flatbuffers::Offset<Tables::Record> > rows;
        rows.push_back(extracted_fb);
        auto rows_fb = tmp_builder.CreateVector(rows);
        auto t = Tables::CreateTable(tmp_builder, 0, 0, 0, 0, 0, 0, 0, 0, rows_fb, 0);
        tmp_builder.Finish(t);
        auto buffptr = tmp_builder.GetBufferPointer();
        auto root = Tables::GetTable(buffptr);
        auto data_rec = root->rows()->Get(0); //there is only one
        sky_rec skyrec(this_rid, nv, data_rec->data_flexbuffer_root());

        // build the return ROW flatbuf that contains the flexbuf data
        auto row_data = flatbldr.CreateVector(flexbldr->GetBuffer());
        delete flexbldr;

        // TODO: replace this with actual nullbit tallies
        std::vector< uint64_t > nullbits_vector (2, 0);
        auto nullbits = flatbldr.CreateVector(nullbits_vector);
        flatbuffers::Offset<Tables::Record> row_off = 
                Tables::CreateRecord(flatbldr, i, nullbits, row_data);

        // Continue building the ROOT flatbuf's dead vector and rowOffsets vec
        if(!encode_aggs) {
            dead_rows.push_back(0);
            offs.push_back(row_off);
        }
    } //for row number

    // here we build the return flatbuf result with agg values that were
    // accumulated above in applyPredicates (agg predicates do not return
    // true false but update their internal values each time processed
    if (encode_aggs) { //  encode accumulated agg pred val into return flexbuf
        PredicateBase* pb;
        flexbuffers::Builder *flexbldr = new flexbuffers::Builder();
        flexbldr->Vector([&]() {
            for (auto itp = preds.begin(); itp != preds.end(); ++itp) {
                // assumes preds appear in same order as return schema
                if (!(*itp)->isGlobalAgg()) continue;
                pb = *itp;
                switch(pb->colType()) {  // encode agg data val into flexbuf
                    case SDT_INT64: {
                        TypedPredicate<int64_t>* p = \
                                dynamic_cast<TypedPredicate<int64_t>*>(pb);
                        int64_t agg_val = p->Val();
                        flexbldr->Add(agg_val);
                        break;
                    }
                    case SDT_UINT64: {
                        TypedPredicate<uint64_t>* p = \
                                dynamic_cast<TypedPredicate<uint64_t>*>(pb);
                        uint64_t agg_val = p->Val();
                        flexbldr->Add(agg_val);
                        break;
                    }
                    case SDT_FLOAT: {
                        TypedPredicate<float>* p = \
                                dynamic_cast<TypedPredicate<float>*>(pb);
                        float agg_val = p->Val();
                        flexbldr->Add(agg_val);
                        break;
                    }
                    case SDT_DOUBLE: {
                        TypedPredicate<double>* p = \
                                dynamic_cast<TypedPredicate<double>*>(pb);
                        double agg_val = p->Val();
                        flexbldr->Add(agg_val);
                        break;
                    }
                    default:  assert(UnsupportedAggDataType==0);
                }
            }
        });
        // finalize the row's projected data within our flexbuf
        flexbldr->Finish();

        // build the return ROW flatbuf that contains the flexbuf data
        auto row_data = flatbldr.CreateVector(flexbldr->GetBuffer());
        delete flexbldr;

        // assume no nullbits in the agg results. ?
        nullbits_vector nb(2,0);
        auto nullbits = flatbldr.CreateVector(nb);
        int RID = -1;  // agg recs only, since these are derived data
        flatbuffers::Offset<Tables::Record> row_off = \
            Tables::CreateRecord(flatbldr, RID, nullbits, row_data);

        // Continue building the ROOT flatbuf's dead vector and rowOffsets vec
        dead_rows.push_back(0);
        offs.push_back(row_off);
    } //if aggs

    // now build the return ROOT flatbuf wrapper
    std::string query_schema_str;
    for (auto it = query_schema.begin(); it != query_schema.end(); ++it) {
        query_schema_str.append(it->toString() + "\n");
    }

    auto return_data_schema = flatbldr.CreateString(query_schema_str);
    auto db_schema_name     = flatbldr.CreateString(starter_root.db_schema_name);
    auto table_name         = flatbldr.CreateString(starter_root.table_name);
    auto delete_v           = flatbldr.CreateVector(dead_rows);
    auto rows_v             = flatbldr.CreateVector(offs);

    auto table = CreateTable(
        flatbldr,
        starter_root.data_format_type,
        starter_root.skyhook_version,
        starter_root.data_structure_version,
        starter_root.data_schema_version,
        return_data_schema,
        db_schema_name,
        table_name,
        delete_v,
        rows_v,
        offs.size());

    // NOTE: the fb may be incomplete/empty, but must finish() else internal
    // fb lib assert finished() fails, hence we must always return a valid fb
    // and catch any ret error code upstream
    flatbldr.Finish(table);
    //std::cout << "processSkyFb_fbu_cols done." << std::endl;

    return errcode;
} //processSkyFb_fbu_cols

// simple converstion from schema to its str representation.
std::string schemaToString(schema_vec schema) {
    std::string s;
    for (auto it = schema.begin(); it != schema.end(); ++it)
        s.append(it->toString() + "\n");
    return s;
}

schema_vec schemaFromColNames(schema_vec &current_schema,
                              std::string col_names) {
    schema_vec schema;
    boost::trim(col_names);
    if (col_names == PROJECT_DEFAULT) {
        for (auto it=current_schema.begin(); it!=current_schema.end(); ++it) {
            schema.push_back(*it);
        }
    }
    else if (col_names == RID_INDEX) {
        col_info ci(RID_COL_INDEX, SDT_UINT64, true, false, RID_INDEX);
        schema.push_back(ci);

    }
    else {
        vector<std::string> cols;
        boost::split(cols, col_names, boost::is_any_of(","),
                     boost::token_compress_on);

        // build return schema elems in order of colnames provided.
        for (auto it=cols.begin(); it!=cols.end(); ++it) {
            for (auto it2=current_schema.begin();
                      it2!=current_schema.end(); ++it2) {
                if (it2->compareName(*it))
                    schema.push_back(*it2);
            }
        }
    }
    return schema;
}

// schema string expects the format in cls_tabular_utils.h
// see lineitem_test_schema
schema_vec schemaFromString(std::string schema_string) {

    schema_vec schema;
    vector<std::string> elems;

    // schema col info may be delimited by either; or newline, currently
    if (schema_string.find(';') != std::string::npos) {
        boost::split(elems, schema_string, boost::is_any_of(";"),
                     boost::token_compress_on);
    }
    else if (schema_string.find('\n') != std::string::npos) {
        boost::split(elems, schema_string, boost::is_any_of("\n"),
                     boost::token_compress_on);
    }
    else {
        assert (TablesErrCodes::BadDataSchemaFormat==0);
    }

    // assume schema string contains at least one col's info
    if (elems.size() < 1)
        assert (TablesErrCodes::EmptySchema==0);

    for (auto it = elems.begin(); it != elems.end(); ++it) {

        vector<std::string> col_data;  // each string describes one col info
        std::string col_info_string = *it;
        boost::trim(col_info_string);

        // expected num of metadata items in our Tables::col_info struct
        uint32_t col_metadata_items = NUM_COL_INFO_FIELDS;

        // ignore empty strings after trimming, due to above boost split.
        // expected len of at least n items with n-1 spaces
        uint32_t col_info_string_min_len = (2 * col_metadata_items) - 1;
        if (col_info_string.length() < col_info_string_min_len)
            continue;

        boost::split(col_data, col_info_string, boost::is_any_of(" "),
                     boost::token_compress_on);

        if (col_data.size() != col_metadata_items)
            assert (TablesErrCodes::BadColInfoFormat==0);

        std::string name = col_data[4];
        boost::trim(name);
        const struct col_info ci(col_data[0], col_data[1], col_data[2],
                                 col_data[3], name);
        schema.push_back(ci);
    }
    return schema;
}

predicate_vec predsFromString(schema_vec &schema, std::string preds_string) {
    // format: ;colname,opname,value;colname,opname,value;...
    // e.g.,;orderkey,eq,5;comment,like,hello world;..

    predicate_vec preds;
    boost::trim(preds_string);  // whitespace
    boost::trim_if(preds_string, boost::is_any_of(PRED_DELIM_OUTER));

    if (preds_string.empty() || preds_string== SELECT_DEFAULT) return preds;

    vector<std::string> pred_items;
    boost::split(pred_items, preds_string, boost::is_any_of(PRED_DELIM_OUTER),
                 boost::token_compress_on);
    vector<std::string> colnames;
    vector<std::string> select_descr;

    Tables::predicate_vec agg_preds;
    for (auto it=pred_items.begin(); it!=pred_items.end(); ++it) {
        boost::split(select_descr, *it, boost::is_any_of(PRED_DELIM_INNER),
                     boost::token_compress_on);

        assert(select_descr.size()==3);  // currently a triple per pred.

        std::string colname = select_descr.at(0);
        std::string opname = select_descr.at(1);
        std::string val = select_descr.at(2);
        boost::to_upper(colname);

        // this only has 1 col and only used to verify input
        schema_vec sv = schemaFromColNames(schema, colname);
        if (sv.empty()) {
            cerr << "Error: colname=" << colname << " not present in schema."
                 << std::endl;
            assert (TablesErrCodes::RequestedColNotPresent == 0);
        }
        col_info ci = sv.at(0);
        int op_type = skyOpTypeFromString(opname);

        switch (ci.type) {

            case SDT_BOOL: {
                TypedPredicate<bool>* p = \
                        new TypedPredicate<bool> \
                        (ci.idx, ci.type, op_type, std::stol(val));
                if (p->isGlobalAgg()) agg_preds.push_back(p);
                else preds.push_back(p);
                break;
            }
            case SDT_INT8: {
                TypedPredicate<int8_t>* p = \
                        new TypedPredicate<int8_t> \
                        (ci.idx, ci.type, op_type, \
                        static_cast<int8_t>(std::stol(val)));
                if (p->isGlobalAgg()) agg_preds.push_back(p);
                else preds.push_back(p);
                break;
            }
            case SDT_INT16: {
                TypedPredicate<int16_t>* p = \
                        new TypedPredicate<int16_t> \
                        (ci.idx, ci.type, op_type, \
                        static_cast<int16_t>(std::stol(val)));
                if (p->isGlobalAgg()) agg_preds.push_back(p);
                else preds.push_back(p);
                break;
            }
            case SDT_INT32: {
                TypedPredicate<int32_t>* p = \
                        new TypedPredicate<int32_t> \
                        (ci.idx, ci.type, op_type, \
                        static_cast<int32_t>(std::stol(val)));
                if (p->isGlobalAgg()) agg_preds.push_back(p);
                else preds.push_back(p);
                break;
            }
            case SDT_INT64: {
                TypedPredicate<int64_t>* p = \
                        new TypedPredicate<int64_t> \
                        (ci.idx, ci.type, op_type, \
                        static_cast<int64_t>(std::stoll(val)));
                if (p->isGlobalAgg()) agg_preds.push_back(p);
                else preds.push_back(p);
                break;
            }
            case SDT_UINT8: {
                TypedPredicate<uint8_t>* p = \
                        new TypedPredicate<uint8_t> \
                        (ci.idx, ci.type, op_type, \
                        static_cast<uint8_t>(std::stoul(val)));
                if (p->isGlobalAgg()) agg_preds.push_back(p);
                else preds.push_back(p);
                break;
            }
            case SDT_UINT16: {
                TypedPredicate<uint16_t>* p = \
                        new TypedPredicate<uint16_t> \
                        (ci.idx, ci.type, op_type,
                        static_cast<uint16_t>(std::stoul(val)));
                if (p->isGlobalAgg()) agg_preds.push_back(p);
                else preds.push_back(p);
                break;
            }
            case SDT_UINT32: {
                TypedPredicate<uint32_t>* p = \
                        new TypedPredicate<uint32_t> \
                        (ci.idx, ci.type, op_type,
                        static_cast<uint32_t>(std::stoul(val)));
                if (p->isGlobalAgg()) agg_preds.push_back(p);
                else preds.push_back(p);
                break;
            }
            case SDT_UINT64: {
                TypedPredicate<uint64_t>* p = \
                        new TypedPredicate<uint64_t> \
                        (ci.idx, ci.type, op_type, \
                        static_cast<uint64_t>(std::stoull(val)));
                if (p->isGlobalAgg()) agg_preds.push_back(p);
                else preds.push_back(p);
                break;
            }
            case SDT_FLOAT: {
                TypedPredicate<float>* p = \
                        new TypedPredicate<float> \
                        (ci.idx, ci.type, op_type, std::stof(val));
                if (p->isGlobalAgg()) agg_preds.push_back(p);
                else preds.push_back(p);
                break;
            }
            case SDT_DOUBLE: {
                TypedPredicate<double>* p = \
                        new TypedPredicate<double> \
                        (ci.idx, ci.type, op_type, std::stod(val));
                if (p->isGlobalAgg()) agg_preds.push_back(p);
                else preds.push_back(p);
                break;
            }
            case SDT_CHAR: {
                TypedPredicate<char>* p = \
                        new TypedPredicate<char> \
                        (ci.idx, ci.type, op_type, std::stol(val));
                if (p->isGlobalAgg()) agg_preds.push_back(p);
                else preds.push_back(p);
                break;
            }
            case SDT_UCHAR: {
                TypedPredicate<unsigned char>* p = \
                        new TypedPredicate<unsigned char> \
                        (ci.idx, ci.type, op_type, std::stoul(val));
                if (p->isGlobalAgg()) agg_preds.push_back(p);
                else preds.push_back(p);
                break;
            }
            case SDT_STRING: {
                TypedPredicate<std::string>* p = \
                        new TypedPredicate<std::string> \
                        (ci.idx, ci.type, op_type, val);
                preds.push_back(p);
                break;
            }
            case SDT_DATE: {
                TypedPredicate<std::string>* p = \
                        new TypedPredicate<std::string> \
                        (ci.idx, ci.type, op_type, val);
                preds.push_back(p);
                break;
            }
            default: assert (TablesErrCodes::UnknownSkyDataType==0);
        }
    }

    // add agg preds to end so they are only updated if all other preds pass.
    // currently in apply_predicates they are applied in order.
    if (!agg_preds.empty()) {
        preds.reserve(preds.size() + agg_preds.size());
        std::move(agg_preds.begin(), agg_preds.end(),
                  std::inserter(preds, preds.end()));
        agg_preds.clear();
        agg_preds.shrink_to_fit();
    }
    return preds;
}

std::vector<std::string> colnamesFromPreds(predicate_vec &preds,
                                           schema_vec &schema) {
    std::vector<std::string> colnames;
    for (auto it_prd=preds.begin(); it_prd!=preds.end(); ++it_prd) {
        for (auto it_scm=schema.begin(); it_scm!=schema.end(); ++it_scm) {
            if ((*it_prd)->colIdx() == it_scm->idx) {
                colnames.push_back(it_scm->name);
            }
        }
    }
    return colnames;
}

std::vector<std::string> colnamesFromSchema(schema_vec &schema) {
    std::vector<std::string> colnames;
    for (auto it = schema.begin(); it != schema.end(); ++it) {
        colnames.push_back(it->name);
    }
    return colnames;
}

std::string predsToString(predicate_vec &preds, schema_vec &schema) {
    // output format:  "|orderkey,lt,5|comment,like,he|extendedprice,gt,2.01|"
    // where '|' and ',' are denoted as PRED_DELIM_OUTER and PRED_DELIM_INNER

    std::string preds_str;

    // for each pred specified, we iterate over the schema to find its
    // correpsonding column index so we can build the col value string
    // based on col type.
    for (auto it_prd = preds.begin(); it_prd != preds.end(); ++it_prd) {
        for (auto it_sch = schema.begin(); it_sch != schema.end(); ++it_sch) {
            col_info ci = *it_sch;

            // if col indexes match then build the value string.
            if (((*it_prd)->colIdx() == ci.idx) or
                ((*it_prd)->colIdx() == RID_COL_INDEX)) {
                preds_str.append(PRED_DELIM_OUTER);
                std::string colname;

                // set the column name string
                if ((*it_prd)->colIdx() == RID_COL_INDEX)
                    colname = RID_INDEX;  // special col index for RID 'col'
                else
                    colname = ci.name;
                preds_str.append(colname);
                preds_str.append(PRED_DELIM_INNER);
                preds_str.append(skyOpTypeToString((*it_prd)->opType()));
                preds_str.append(PRED_DELIM_INNER);

                // set the col's value as string based on data type
                std::string val;
                switch ((*it_prd)->colType()) {

                    case SDT_BOOL: {
                        TypedPredicate<bool>* p = \
                            dynamic_cast<TypedPredicate<bool>*>(*it_prd);
                        val = std::string(1, p->Val());
                        break;
                    }
                    case SDT_INT8: {
                        TypedPredicate<int8_t>* p = \
                            dynamic_cast<TypedPredicate<int8_t>*>(*it_prd);
                        val = std::to_string(p->Val());
                        break;
                    }
                    case SDT_INT16: {
                        TypedPredicate<int16_t>* p = \
                            dynamic_cast<TypedPredicate<int16_t>*>(*it_prd);
                        val = std::to_string(p->Val());
                        break;
                    }
                    case SDT_INT32: {
                        TypedPredicate<int32_t>* p = \
                            dynamic_cast<TypedPredicate<int32_t>*>(*it_prd);
                        val = std::to_string(p->Val());
                        break;
                    }
                    case SDT_INT64: {
                        TypedPredicate<int64_t>* p = \
                            dynamic_cast<TypedPredicate<int64_t>*>(*it_prd);
                        val = std::to_string(p->Val());
                        break;
                    }
                    case SDT_UINT8: {
                        TypedPredicate<uint8_t>* p = \
                            dynamic_cast<TypedPredicate<uint8_t>*>(*it_prd);
                        val = std::to_string(p->Val());
                        break;
                    }
                    case SDT_UINT16: {
                        TypedPredicate<uint16_t>* p = \
                            dynamic_cast<TypedPredicate<uint16_t>*>(*it_prd);
                        val = std::to_string(p->Val());
                        break;
                    }
                    case SDT_UINT32: {
                        TypedPredicate<uint32_t>* p = \
                            dynamic_cast<TypedPredicate<uint32_t>*>(*it_prd);
                        val = std::to_string(p->Val());
                        break;
                    }
                    case SDT_UINT64: {
                        TypedPredicate<uint64_t>* p = \
                            dynamic_cast<TypedPredicate<uint64_t>*>(*it_prd);
                        val = std::to_string(p->Val());
                        break;
                    }
                    case SDT_CHAR: {
                        TypedPredicate<char>* p = \
                            dynamic_cast<TypedPredicate<char>*>(*it_prd);
                        val = std::string(1, p->Val());
                        break;
                    }
                    case SDT_UCHAR: {
                        TypedPredicate<unsigned char>* p = \
                            dynamic_cast<TypedPredicate<unsigned char>*>(*it_prd);
                        val = std::string(1, p->Val());
                        break;
                    }
                    case SDT_FLOAT: {
                        TypedPredicate<float>* p = \
                            dynamic_cast<TypedPredicate<float>*>(*it_prd);
                        val = std::to_string(p->Val());
                        break;
                    }
                    case SDT_DOUBLE: {
                        TypedPredicate<double>* p = \
                            dynamic_cast<TypedPredicate<double>*>(*it_prd);
                        val = std::to_string(p->Val());
                        break;
                    }
                    case SDT_STRING:
                    case SDT_DATE: {
                        TypedPredicate<std::string>* p = \
                            dynamic_cast<TypedPredicate<std::string>*>(*it_prd);
                        val = p->Val();
                        break;
                    }
                    default: assert (!val.empty());
                }
                preds_str.append(val);
            }
            if ((*it_prd)->colIdx() == RID_COL_INDEX)
                break;  // only 1 RID col in the schema
        }
    }
    preds_str.append(PRED_DELIM_OUTER);
    return preds_str;
}

int skyOpTypeFromString(std::string op) {
    int op_type = 0;
    if (op=="lt") op_type = SOT_lt;
    else if (op=="gt") op_type = SOT_gt;
    else if (op=="eq") op_type = SOT_eq;
    else if (op=="ne") op_type = SOT_ne;
    else if (op=="leq") op_type = SOT_leq;
    else if (op=="geq") op_type = SOT_geq;
    else if (op=="add") op_type = SOT_add;
    else if (op=="sub") op_type = SOT_sub;
    else if (op=="mul") op_type = SOT_mul;
    else if (op=="div") op_type = SOT_div;
    else if (op=="min") op_type = SOT_min;
    else if (op=="max") op_type = SOT_max;
    else if (op=="sum") op_type = SOT_sum;
    else if (op=="cnt") op_type = SOT_cnt;
    else if (op=="like") op_type = SOT_like;
    else if (op=="in") op_type = SOT_in;
    else if (op=="not_in") op_type = SOT_not_in;
    else if (op=="before") op_type = SOT_before;
    else if (op=="between") op_type = SOT_between;
    else if (op=="after") op_type = SOT_after;
    else if (op=="logical_or") op_type = SOT_logical_or;
    else if (op=="logical_and") op_type = SOT_logical_and;
    else if (op=="logical_not") op_type = SOT_logical_not;
    else if (op=="logical_nor") op_type = SOT_logical_nor;
    else if (op=="logical_xor") op_type = SOT_logical_xor;
    else if (op=="logical_nand") op_type = SOT_logical_nand;
    else if (op=="bitwise_and") op_type = SOT_bitwise_and;
    else if (op=="bitwise_or") op_type = SOT_bitwise_or;
    else assert (TablesErrCodes::OpNotRecognized==0);
    return op_type;
}

std::string skyOpTypeToString(int op) {
    std::string op_str;
    if (op==SOT_lt) op_str = "lt";
    else if (op==SOT_gt) op_str = "gt";
    else if (op==SOT_eq) op_str = "eq";
    else if (op==SOT_ne) op_str = "ne";
    else if (op==SOT_leq) op_str = "leq";
    else if (op==SOT_geq) op_str = "geq";
    else if (op==SOT_add) op_str = "add";
    else if (op==SOT_sub) op_str = "sub";
    else if (op==SOT_mul) op_str = "mul";
    else if (op==SOT_div) op_str = "div";
    else if (op==SOT_min) op_str = "min";
    else if (op==SOT_max) op_str = "max";
    else if (op==SOT_sum) op_str = "sum";
    else if (op==SOT_cnt) op_str = "cnt";
    else if (op==SOT_like) op_str = "like";
    else if (op==SOT_in) op_str = "in";
    else if (op==SOT_not_in) op_str = "not_in";
    else if (op==SOT_before) op_str = "before";
    else if (op==SOT_between) op_str = "between";
    else if (op==SOT_after) op_str = "after";
    else if (op==SOT_logical_or) op_str = "logical_or";
    else if (op==SOT_logical_and) op_str = "logical_and";
    else if (op==SOT_logical_not) op_str = "logical_not";
    else if (op==SOT_logical_nor) op_str = "logical_nor";
    else if (op==SOT_logical_xor) op_str = "logical_xor";
    else if (op==SOT_logical_nand) op_str = "logical_nand";
    else if (op==SOT_bitwise_and) op_str = "bitwise_and";
    else if (op==SOT_bitwise_or) op_str = "bitwise_or";
    else assert (!op_str.empty());
    return op_str;
}

void printSkyRootHeader(sky_root &r) {

    std::cout << "\n\nSKYHOOK_ROOT HEADER"<< std::endl;
    std::cout << "skyhook_version: "<< r.skyhook_version << std::endl;
    std::cout << "data_format_type: "<< r.data_format_type << std::endl;
    std::cout << "data_structure_version: "<< r.data_structure_version << std::endl;
    std::cout << "data_schema_version: "<< r.data_schema_version << std::endl;
    std::cout << "db_schema_name: "<< r.db_schema_name << std::endl;
    std::cout << "table name: "<< r.table_name << std::endl;
    std::cout << "data_schema: \n"<< r.data_schema << std::endl;
    std::cout << "delete vector: [";
        for (int i=0; i< (int)r.delete_vec.size(); i++) {
            std::cout << (int)r.delete_vec[i];
            if (i != (int)r.delete_vec.size()-1)
                std::cout <<", ";
        }
    std::cout << "]" << std::endl;
    std::cout << "nrows: " << r.nrows << std::endl;
    std::cout << std::endl;
}

void printSkyRecHeader(sky_rec &r) {

    std::cout << "\nSKYHOOK_REC HEADER" << std::endl;
    std::cout << "RID: "<< r.RID << std::endl;
    std::string bitstring = "";
    int64_t val = 0;
    uint64_t bit = 0;
    for(int j = 0; j < (int)r.nullbits.size(); j++) {
        val = r.nullbits.at(j);
        for (uint64_t k=0; k < 8 * sizeof(r.nullbits.at(j)); k++) {
            uint64_t mask =  1 << k;
            ((val&mask)>0) ? bit=1 : bit=0;
            bitstring.append(std::to_string(bit));
        }
        std::cout << "nullbits ["<< j << "]: val=" << val << ": bits="
                  << bitstring;
        std::cout << std::endl;
        bitstring.clear();
    }
}

void printSkyRecHeader_fbu(sky_rec_fbu &r) {

    std::cout << "\nSKYHOOK_REC_FBU HEADER" << std::endl;
    std::cout << "RID: "<< r.RID << std::endl;
    std::string bitstring = "";
    int64_t val = 0;
    uint64_t bit = 0;
    for(int j = 0; j < (int)r.nullbits.size(); j++) {
        val = r.nullbits.at(j);
        for (uint64_t k=0; k < 8 * sizeof(r.nullbits.at(j)); k++) {
            uint64_t mask =  1 << k;
            ((val&mask)>0) ? bit=1 : bit=0;
            bitstring.append(std::to_string(bit));
        }
        std::cout << "nullbits ["<< j << "]: val=" << val << ": bits="
                  << bitstring;
        std::cout << std::endl;
        bitstring.clear();
    }
}

void printSkyColHeader_fbu(sky_col_fbu &c) {

    std::cout << "\nSKYHOOK_COL HEADER" << std::endl;
    std::cout << "CID: "<< c.CID << std::endl;
    std::string bitstring = "";
    int64_t val = 0;
    uint64_t bit = 0;
    for(int j = 0; j < (int)c.nullbits.size(); j++) {
        val = c.nullbits.at(j);
        for (uint64_t k=0; k < 8 * sizeof(c.nullbits.at(j)); k++) {
            uint64_t mask =  1 << k;
            ((val&mask)>0) ? bit=1 : bit=0;
            bitstring.append(std::to_string(bit));
        }
        std::cout << "nullbits ["<< j << "]: val=" << val << ": bits="
                  << bitstring;
        std::cout << std::endl;
        bitstring.clear();
    }
}

long long int printFlatbufFlexRowAsCsv(
        const char* dataptr,
        const size_t datasz,
        bool print_header,
        bool print_verbose,
        long long int max_to_print) {

    // get root table ptr as sky struct
    sky_root root = getSkyRoot(dataptr, datasz);
    schema_vec sc = schemaFromString(root.data_schema);
    assert(!sc.empty());

    if (print_verbose)
        printSkyRootHeader(root);

    // print header row showing schema
    if (print_header) {
        bool first = true;
        for (schema_vec::iterator it = sc.begin(); it != sc.end(); ++it) {
            if (!first) std::cout << CSV_DELIM;
            first = false;
            std::cout << it->name;
            if (it->is_key) std::cout << "(key)";
            if (!it->nullable) std::cout << "(NOT NULL)";

        }
        std::cout << std::endl; // newline to start first row.
    }

    long long int counter = 0;
    for (uint32_t i = 0; i < root.nrows; i++, counter++) {
        if (counter >= max_to_print)
            break;

        if (root.delete_vec.at(i) == 1) continue;  // skip dead rows.

        // get the record struct
        sky_rec skyrec = \
            getSkyRec(static_cast<row_offs>(root.data_vec)->Get(i));

        // now get the flexbuf row's data as a flexbuf vec
        auto row = skyrec.data.AsVector();

        if (print_verbose)
            printSkyRecHeader(skyrec);

        // for each col in the row, print a NULL or the col's value/
        bool first = true;
        for (uint32_t j = 0; j < sc.size(); j++) {
            if (!first) std::cout << CSV_DELIM;
            first = false;
            col_info col = sc.at(j);

            if (col.nullable) {  // check nullbit
                bool is_null = false;
                int pos = col.idx / (8*sizeof(skyrec.nullbits.at(0)));
                int col_bitmask = 1 << col.idx;
                if ((col_bitmask & skyrec.nullbits.at(pos)) != 0)  {
                    is_null =true;
                }
                if (is_null) {
                    std::cout << "NULL";
                    continue;
                }
            }
            switch (col.type) {
                case SDT_BOOL: std::cout << row[j].AsBool(); break;
                case SDT_INT8: std::cout << row[j].AsInt8(); break;
                case SDT_INT16: std::cout << row[j].AsInt16(); break;
                case SDT_INT32: std::cout << row[j].AsInt32(); break;
                case SDT_INT64: std::cout << row[j].AsInt64(); break;
                case SDT_UINT8: std::cout << row[j].AsUInt8(); break;
                case SDT_UINT16: std::cout << row[j].AsUInt16(); break;
                case SDT_UINT32: std::cout << row[j].AsUInt32(); break;
                case SDT_UINT64: std::cout << row[j].AsUInt64(); break;
                case SDT_FLOAT: std::cout << row[j].AsFloat(); break;
                case SDT_DOUBLE: std::cout << row[j].AsDouble(); break;
                case SDT_CHAR: std::cout <<
                    std::string(1, row[j].AsInt8()); break;
                case SDT_UCHAR: std::cout <<
                    std::string(1, row[j].AsUInt8()); break;
                case SDT_DATE: std::cout <<
                    row[j].AsString().str(); break;
                case SDT_STRING: std::cout <<
                    row[j].AsString().str(); break;
                default: assert (TablesErrCodes::UnknownSkyDataType);
            }
        }
        std::cout << std::endl;  // newline to start next row.
    }
    return counter;
}

long long int printFlatbufFBUAsCsv(
        const char* dataptr,
        const size_t datasz,
        bool print_header,
        bool print_verbose,
        long long int max_to_print,
        SkyFormatType format) {

    //std::cout << "format = " << format << std::endl;
    sky_root skyroot = getSkyRoot(dataptr, datasz, format);
    schema_vec sc    = schemaFromString(skyroot.data_schema);
    assert(!sc.empty());

    if (print_verbose)
        printSkyRootHeader(skyroot);

    // print header row showing schema
    if (print_header) {
        bool first = true;
        for (schema_vec::iterator it = sc.begin(); it != sc.end(); ++it) {
            if (!first) std::cout << CSV_DELIM;
            first = false;
            std::cout << it->name;
            if (it->is_key) std::cout << "(key)";
            if (!it->nullable) std::cout << "(NOT NULL)";
        }
        std::cout << std::endl; // newline to start first row.
    }

    switch(skyroot.data_format_type) {

        case SFT_FLATBUF_UNION_ROW : {
            long long int counter = 0;
            for (uint32_t i = 0; i < skyroot.nrows; i++, counter++) {
                if (counter >= max_to_print)
                    break;

                if (skyroot.delete_vec.at(i) == 1) continue;  // skip dead rows.

                // get the record struct, then the row data
                sky_rec_fbu skyrec = getSkyRec_fbu(skyroot, i);

                if (print_verbose)
                    printSkyRecHeader_fbu(skyrec);

                // -------------------------------------------------------------------- //
                auto curr_rec_data = skyrec.data_fbu_rows;
                // for each col in the row, print a NULL or the col's value/
                bool first = true;
                for(unsigned int j = 0; j < sc.size(); j++) {
                    if (!first) std::cout << CSV_DELIM;
                    first = false;
                    col_info col = sc.at(j);

                    if (col.nullable) {  // check nullbit
                        bool is_null = false;
                        int pos = col.idx / (8*sizeof(skyrec.nullbits.at(0)));
                        int col_bitmask = 1 << col.idx;
                        if ((col_bitmask & skyrec.nullbits.at(pos)) != 0)  {
                            is_null =true;
                        }
                        if (is_null) {
                            std::cout << "NULL";
                            continue;
                        }
                    }
                    switch(col.type) {
                      case SDT_UINT64 : {
                        auto int_col_data = 
                            static_cast< const Tables::SDT_UINT64_FBU* >(curr_rec_data->Get(j));
                        std::cout << int_col_data->data()->Get(0);
                        break;
                      }
                      case SDT_FLOAT : {
                        auto float_col_data = 
                            static_cast< const Tables::SDT_FLOAT_FBU* >(curr_rec_data->Get(j));
                        std::cout << float_col_data->data()->Get(0);
                        break;
                      }
                      case SDT_STRING : {
                        auto string_col_data = 
                            static_cast< const Tables::SDT_STRING_FBU* >(curr_rec_data->Get(j));
                        std::cout << string_col_data->data()->Get(0)->str();
                        break;
                      }
                      default :
                        assert (TablesErrCodes::UnknownSkyDataType==0);
                    } //switch
                } //for loop
                std::cout << std::endl;
            } //for
            return counter;
            break;
        } //Rows
        // -------------------------------------------------------------------- //

        case SFT_FLATBUF_UNION_COL : {
            long long int counter = 0; //counts rows returned
            unsigned int cols_length = getSkyCols_fbu_length(skyroot);

            //std::cout << "sc.size() = " << sc.size() << std::endl; 

            // iterate over columns
            for(unsigned int i = 0; i < sc.size(); i++) {
                //if (counter >= max_to_print) break;
                if(i >= cols_length) break;

                // iterate over rows
                bool first = true;
                //for(unsigned int j = 0; j < skyroot.nrows; j++, counter++) {
                for(unsigned int j = 0; j < skyroot.nrows; j++) {
                    if (skyroot.delete_vec.at(j) == 1) continue;  // skip dead rows.
                    col_info col = sc.at(i);

                    // print delimiter
                    if (!first) std::cout << CSV_DELIM;
                    first = false;

                    // get column
                    sky_col_fbu skycol = getSkyCol_fbu(skyroot, i);

                    if (print_verbose)
                        printSkyColHeader_fbu(skycol);

                    auto this_col       = skycol.data_fbu_col;
                    auto curr_col_data  = this_col->data();
                    auto curr_col_data_type  = this_col->data_type();
                    auto curr_col_data_type_sky = FBU_TO_SDT.at(curr_col_data_type);

                    if (col.nullable) {  // check nullbit
                        bool is_null = false;
                        int pos = col.idx / (8*sizeof(skycol.nullbits.at(0)));
                        int col_bitmask = 1 << col.idx;
                        if ((col_bitmask & skycol.nullbits.at(pos)) != 0)  {
                            is_null =true;
                        }
                        if (is_null) {
                            std::cout << "NULL";
                            continue;
                        }
                    }

                    switch(curr_col_data_type_sky) {
                      case SDT_UINT64 : {
                          auto column_of_data = \
                              static_cast< const Tables::SDT_UINT64_FBU* >(curr_col_data);
                          auto data_at_row = column_of_data->data()->Get(j);
                          std::cout << std::to_string(data_at_row);
                          break;
                      }
                      case SDT_FLOAT : {
                          auto column_of_data = \
                              static_cast< const Tables::SDT_FLOAT_FBU* >(curr_col_data);
                          auto data_at_row = column_of_data->data()->Get(j);
                          std::cout << std::to_string(data_at_row);
                          break;
                      }
                      case SDT_STRING : {
                          auto column_of_data = \
                              static_cast< const Tables::SDT_STRING_FBU* >(curr_col_data);
                          auto data_at_row = column_of_data->data()->Get(j)->str();
                          std::cout << data_at_row;
                          break;
                      }
                      default :
                          assert (TablesErrCodes::UnknownSkyDataType==0);
                    } //switch
                } //for
                std::cout << std::endl;
            } //for
            return counter;
            break;
        }
        default:
            assert(SkyFormatTypeNotRecognized==0);
    } //switch

    return -1;
} // printFlatbufFBUAsCsv

long long int printJSONAsCsv(
        const char* dataptr,
        const size_t datasz,
        bool print_header,
        bool print_verbose,
        long long int max_to_print) {

    // get root table ptr as sky struct
    sky_root root = getSkyRoot(dataptr, datasz, SFT_JSON);
    schema_vec sc = schemaFromString(root.data_schema);
    assert(!sc.empty());

    if (print_verbose)
        printSkyRootHeader(root);

    // print header row showing schema
    if (print_header) {
        bool first = true;
        for (schema_vec::iterator it = sc.begin(); it != sc.end(); ++it) {
            if (!first) std::cout << CSV_DELIM;
            first = false;
            std::cout << it->name;
            if (it->is_key) std::cout << "(key)";
            if (!it->nullable) std::cout << "(NOT NULL)";

        }
        std::cout << std::endl; // newline to start first row.
    }

    // iterate over each row data (Record_FBX)
    // NOTE: JSON stores all rows (json objs) in single record currently.
    long long int counter = 0;
    for (uint32_t i = 0; i < root.nrows; i++, counter++) {
        if (counter >= max_to_print)
            break;

        if (root.delete_vec.at(i) == 1) continue;  // skip dead rows.

        // get the root pointer from skyhookv2_csv.fbs, used for json and
        // csv text data
        const Table_FBX* rootfbx = GetTable_FBX(dataptr);

        // ptr to records offsets
        const flatbuffers::Vector<flatbuffers::Offset<Record_FBX>>* \
            offs = rootfbx->rows_vec();

        // get the next record
        const Record_FBX* rec = offs->Get(i);

        // NOTE:
        // rec->RID() and rec->nullbits() are set but not yet used for JSON

        // NOTE: this a vector of strings, but for now JSON data stored as
        // single string in elem[0], so data vector size here is only 1.
        const flatbuffers::Vector<flatbuffers::Offset<flatbuffers::String>>* \
            data = rec->data();

        // iterate over json data, extracting from flatbuffers vec as a string.
        std::string json_str;
        for (unsigned j = 0; j < data->size(); j++) {

            // TODO: unpack json objects (rows) from json string
            // and print cols from each row according to schema_vec sc.
            json_str = data->Get(j)->str();
            std::cout << json_str << std::endl;
        }
    }

    return counter;
}

// creates an fb meta data structure to wrap the underlying data
// format (SkyFormatType)
void
createFbMeta(
    flatbuffers::FlatBufferBuilder* meta_builder,
    int data_format,
    unsigned char *data,               // formatted, serialized data as char*
    size_t data_size,                  // formatted data size in bytes
    bool data_deleted,                 // def=false
    size_t data_orig_off,              // def=0
    size_t data_orig_len,              // def=0
    CompressionType data_compression)  // def=none
{
    flatbuffers::Offset<flatbuffers::Vector<unsigned char>> data_blob = \
            meta_builder->CreateVector(data, data_size);

    flatbuffers::Offset<FB_Meta> meta_offset = Tables::CreateFB_Meta( \
            *meta_builder,
            data_format,
            data_blob,
            data_size,
            data_deleted,
            data_orig_off,
            data_orig_len,
            data_compression);
    meta_builder->Finish(meta_offset);
    assert (meta_builder->GetSize()>0);   // temp check for debug only
}


// Highest level abstraction over our data on disk.
// Wraps a supported format (flatbuf, arrow, csv, parquet,...)
// along with its metadata.  This unified structure is used as the primary
// store/send/retreive data structure for many supported formats
// format type is ignored if is_meta=true
sky_meta getSkyMeta(bufferlist *bl, bool is_meta, int data_format) {

    if (is_meta) {
        const FB_Meta* meta = GetFB_Meta(bl->c_str());

        return sky_meta(
            meta->blob_orig_off(),     // data position in original file
            meta->blob_orig_len(),     // data len in original file
            meta->blob_compression(),  // blob compression
            meta->blob_format(),       // blob's format (i.e.,SkyFormatType)
            meta->blob_deleted(),      // blob valid (not deleted)
            meta->blob_data()->size(), // blob actual size

            // serialized blob data
            reinterpret_cast<const char*>(meta->blob_data()->Data()));
    }
    else {
        return sky_meta(    // for testing new raw formats without meta wrapper
            0,              // off
            0,              // len
            none,           // no compression
            data_format,    // user specified arg for testing formats
            false,          // deleted?
            bl->length(),    // formatted data size in bytes
            bl->c_str());    // get data as contiguous bytes before accessing
    }
}

int test = 0;
sky_root getSkyRoot(const char *ds, size_t ds_size, int ds_format) {

    int skyhook_version;
    int data_format_type;
    int data_structure_version;
    int data_schema_version;
    std::string data_schema;
    std::string db_schema_name;
    std::string table_name;
    delete_vector delete_vec;
    const void* data_vec;
    uint32_t nrows;

    switch (ds_format) {

        case SFT_FLATBUF_FLEX_ROW: {
            const Table* root = GetTable(ds);
            skyhook_version = root->skyhook_version();
            data_format_type = root->data_format_type();
            data_structure_version = root->data_structure_version();
            data_schema_version = root->data_schema_version();
            data_schema = root->data_schema()->str();
            db_schema_name = root->db_schema()->str();
            table_name = root->table_name()->str();
            delete_vec = delete_vector(root->delete_vector()->begin(),
                                       root->delete_vector()->end());
            data_vec = root->rows();
            nrows = root->nrows();
            break;
        }

        case SFT_JSON: {
            const Table_FBX* root = GetTable_FBX(ds);
            skyhook_version = root->skyhook_version();
            data_format_type = root->data_format_type();
            data_structure_version = root->data_structure_version();
            data_schema_version = root->data_schema_version();
            data_schema = root->data_schema()->str();
            db_schema_name = root->db_schema_name()->str();
            table_name = root->table_name()->str();
            delete_vec = delete_vector(root->delete_vector()->begin(),
                                       root->delete_vector()->end());
            data_vec = root->rows_vec();
            nrows = root->nrows();
            break;
        }

        case SFT_ARROW: {
            std::shared_ptr<arrow::Table> table;
            std::shared_ptr<arrow::Buffer> buffer = arrow::MutableBuffer::Wrap(reinterpret_cast<uint8_t*>(const_cast<char*>(ds)), ds_size);
            extract_arrow_from_buffer(&table, buffer);
            auto schema = table->schema();
            auto metadata = schema->metadata();
            skyhook_version = std::stoi(metadata->value(METADATA_SKYHOOK_VERSION));
            data_format_type = std::stoi(metadata->value(METADATA_DATA_FORMAT_TYPE));
            data_structure_version = std::stoi(metadata->value(METADATA_DATA_STRUCTURE_VERSION));
            data_schema_version = std::stoi(metadata->value(METADATA_DATA_SCHEMA_VERSION));
            data_schema = metadata->value(METADATA_DATA_SCHEMA);
            db_schema_name = metadata->value(METADATA_DB_SCHEMA);
            table_name = metadata->value(METADATA_TABLE_NAME);
            data_vec = NULL;
            nrows = std::stoi(metadata->value(METADATA_NUM_ROWS));
            break;
        }

        case SFT_FLATBUF_UNION_ROW:
        case SFT_FLATBUF_UNION_COL: {
            auto root = Tables::GetRoot_FBU(ds);
            delete_vec = delete_vector(root->delete_vector()->begin(),
                                        root->delete_vector()->end());

            skyhook_version        = root->skyhook_version();
            data_format_type       = root->data_format_type();
            data_structure_version = root->data_structure_version();
            data_schema_version    = root->data_schema_version();
            data_schema            = root->data_schema()->str();
            db_schema_name         = root->db_schema_name()->str();
            table_name             = root->table_name()->str();
            nrows                  = root->nrows();

            if(ds_format == SFT_FLATBUF_UNION_ROW) {
              auto rows = static_cast< const Tables::Rows_FBU* >(root->relationData());
              data_vec = rows->data();
            }
            else if(ds_format == SFT_FLATBUF_UNION_COL) {
              data_vec = static_cast< const Tables::Cols_FBU* >(root->relationData());
            }
            else
                assert (SkyFormatTypeNotRecognized==0);
            break;
        }

        case SFT_FLATBUF_CSV_ROW:
        case SFT_PG_TUPLE:
        case SFT_CSV:
        default:
            assert (SkyFormatTypeNotRecognized==0);
    }

    return sky_root(
        skyhook_version,
        data_format_type,
        data_structure_version,
        data_schema_version,
        data_schema,
        db_schema_name,
        table_name,
        delete_vec,
        data_vec,
        nrows
    );
}

sky_rec getSkyRec(const Tables::Record* rec, int format) {

    switch (format) {
        case SFT_FLATBUF_FLEX_ROW:
            return sky_rec(
                rec->RID(),
                nullbits_vector(rec->nullbits()->begin(),
                                rec->nullbits()->end()),
                rec->data_flexbuffer_root()
            );
            break;

        case SFT_JSON:

            break;

        default:
            assert (TablesErrCodes::SkyFormatTypeNotRecognized==0);

    }

    // NOTE: default in declaration is SFT_FLATBUF_FLEX_ROW)
    return sky_rec(
        rec->RID(),
        nullbits_vector(rec->nullbits()->begin(),
                        rec->nullbits()->end()),
        rec->data_flexbuffer_root()
    );
}

/* TODO:
* update sky_rec struct for rec fbx
* sky_rec getSkyRec(const Tables::Record_FBX *rec, int format) {
*
*}
*/

sky_rec_fbu getSkyRec_fbu(sky_root root, int recid) {
    switch(root.data_format_type) {
        case SFT_FLATBUF_UNION_ROW : {
          const Tables::Record_FBU* rec = static_cast< row_offs_fbu_rows >(root.data_vec)->Get(recid);
          return sky_rec_fbu(
            recid,
            nullbits_vector(rec->nullbits()->begin(), rec->nullbits()->end()),
            rec->data() //row_data_ref_fbu_rows
          );
          break;
        }
        default:
            assert (SkyFormatTypeNotRecognized==0);
    } //switch
} //getSkyRec_fbu

int getSkyCols_fbu_length(sky_root root) {
    switch(root.data_format_type) {
        case SFT_FLATBUF_UNION_COL : {
          auto cols = static_cast< const Tables::Cols_FBU* >(root.data_vec);
          auto cols_data = cols->data();
          return cols_data->Length();
          break;
        }
        default:
            assert (SkyFormatTypeNotRecognized==0);
    } //switch

} //getSkyCol_fbu

sky_col_fbu getSkyCol_fbu(sky_root root, int colid) {
    switch(root.data_format_type) {
        case SFT_FLATBUF_UNION_COL : {
          auto cols = static_cast< const Tables::Cols_FBU* >(root.data_vec);
          auto cols_data = cols->data();
          //std::cout << "cols_data->Length() = " << cols_data->Length() << std::endl; 
          const Tables::Col_FBU* col_at_index;
          col_at_index = cols_data->Get(colid);
          //auto col_name = col_at_index->col_name();
          //auto col_index = col_at_index->col_index();
          auto col_nullbits = col_at_index->nullbits();
          auto a = col_nullbits->begin();
          auto b = col_nullbits->end();
          auto null_vec = nullbits_vector(a, b);
          return sky_col_fbu(
            colid,
            null_vec,
            col_at_index
          );
          break;
        }
        default:
            assert (SkyFormatTypeNotRecognized==0);
    } //switch
} //getSkyCol_fbu

bool hasAggPreds(predicate_vec &preds) {
    for (auto it=preds.begin(); it!=preds.end();++it)
        if ((*it)->isGlobalAgg()) return true;
    return false;
}

bool applyPredicates(predicate_vec& pv, sky_rec& rec) {

    bool rowpass = false;
    bool init_rowpass = false;
    auto row = rec.data.AsVector();

    for (auto it = pv.begin(); it != pv.end(); ++it) {

        int chain_optype = (*it)->chainOpType();

        if (!init_rowpass) {
            if (chain_optype == SOT_logical_or)
                rowpass = false;
            else if (chain_optype == SOT_logical_and)
                rowpass = true;
            else
                rowpass = true;  // default to logical AND
            init_rowpass = true;
        }

        if ((chain_optype == SOT_logical_and) and !rowpass) break;

        bool colpass = false;
        switch((*it)->colType()) {

            // NOTE: predicates have typed ints but our int comparison
            // functions are defined on 64bit ints.
            case SDT_BOOL: {
                TypedPredicate<bool>* p = \
                        dynamic_cast<TypedPredicate<bool>*>(*it);
                bool colval = row[p->colIdx()].AsBool();
                bool predval = p->Val();
                if (p->isGlobalAgg())
                    p->updateAgg(computeAgg(colval,predval,p->opType()));
                else
                    colpass = compare(colval,predval,p->opType());
                break;
            }

            case SDT_INT8: {
                TypedPredicate<int8_t>* p = \
                        dynamic_cast<TypedPredicate<int8_t>*>(*it);
                int8_t colval = row[p->colIdx()].AsInt8();
                int8_t predval = p->Val();
                if (p->isGlobalAgg())
                    p->updateAgg(computeAgg(colval,predval,p->opType()));
                else
                    colpass = compare(colval,
                                      static_cast<int64_t>(predval),
                                      p->opType());
                break;
            }

            case SDT_INT16: {
                TypedPredicate<int16_t>* p = \
                        dynamic_cast<TypedPredicate<int16_t>*>(*it);
                int16_t colval = row[p->colIdx()].AsInt16();
                int16_t predval = p->Val();
                if (p->isGlobalAgg())
                    p->updateAgg(computeAgg(colval,predval,p->opType()));
                else
                    colpass = compare(colval,
                                      static_cast<int64_t>(predval),
                                      p->opType());
                break;
            }

            case SDT_INT32: {
                TypedPredicate<int32_t>* p = \
                        dynamic_cast<TypedPredicate<int32_t>*>(*it);
                int32_t colval = row[p->colIdx()].AsInt32();
                int32_t predval = p->Val();
                if (p->isGlobalAgg())
                    p->updateAgg(computeAgg(colval,predval,p->opType()));
                else
                    colpass = compare(colval,
                                      static_cast<int64_t>(predval),
                                      p->opType());
                break;
            }

            case SDT_INT64: {
                TypedPredicate<int64_t>* p = \
                        dynamic_cast<TypedPredicate<int64_t>*>(*it);
                int64_t colval = 0;
                if ((*it)->colIdx() == RID_COL_INDEX)
                    colval = rec.RID;  // RID val not in the row
                else
                    colval = row[p->colIdx()].AsInt64();
                int64_t predval = p->Val();
                if (p->isGlobalAgg())
                    p->updateAgg(computeAgg(colval,predval,p->opType()));
                else
                    colpass = compare(colval,predval,p->opType());
                break;
            }

            case SDT_UINT8: {
                TypedPredicate<uint8_t>* p = \
                        dynamic_cast<TypedPredicate<uint8_t>*>(*it);
                uint8_t colval = row[p->colIdx()].AsUInt8();
                uint8_t predval = p->Val();
                if (p->isGlobalAgg())
                    p->updateAgg(computeAgg(colval,predval,p->opType()));
                else
                    colpass = compare(colval,
                                      static_cast<uint64_t>(predval),
                                      p->opType());
                break;
            }

            case SDT_UINT16: {
                TypedPredicate<uint16_t>* p = \
                        dynamic_cast<TypedPredicate<uint16_t>*>(*it);
                uint16_t colval = row[p->colIdx()].AsUInt16();
                uint16_t predval = p->Val();
                if (p->isGlobalAgg())
                    p->updateAgg(computeAgg(colval,predval,p->opType()));
                else
                    colpass = compare(colval,
                                      static_cast<uint64_t>(predval),
                                      p->opType());
                break;
            }

            case SDT_UINT32: {
                TypedPredicate<uint32_t>* p = \
                        dynamic_cast<TypedPredicate<uint32_t>*>(*it);
                uint32_t colval = row[p->colIdx()].AsUInt32();
                uint32_t predval = p->Val();
                if (p->isGlobalAgg())
                    p->updateAgg(computeAgg(colval,predval,p->opType()));
                else
                    colpass = compare(colval,
                                      static_cast<uint64_t>(predval),
                                      p->opType());
                break;
            }

            case SDT_UINT64: {
                TypedPredicate<uint64_t>* p = \
                        dynamic_cast<TypedPredicate<uint64_t>*>(*it);
                uint64_t colval = 0;
                if ((*it)->colIdx() == RID_COL_INDEX) // RID val not in the row
                    colval = rec.RID;
                else
                    colval = row[p->colIdx()].AsUInt64();
                uint64_t predval = p->Val();
                if (p->isGlobalAgg())
                    p->updateAgg(computeAgg(colval,predval,p->opType()));
                else
                    colpass = compare(colval,predval,p->opType());
                break;
            }

            case SDT_FLOAT: {
                TypedPredicate<float>* p = \
                        dynamic_cast<TypedPredicate<float>*>(*it);
                float colval = row[p->colIdx()].AsFloat();
                float predval = p->Val();
                if (p->isGlobalAgg())
                    p->updateAgg(computeAgg(colval,predval,p->opType()));
                else
                    colpass = compare(colval,
                                      static_cast<double>(predval),
                                      p->opType());
                break;
            }

            case SDT_DOUBLE: {
                TypedPredicate<double>* p = \
                        dynamic_cast<TypedPredicate<double>*>(*it);
                double colval = row[p->colIdx()].AsDouble();
                double predval = p->Val();
                if (p->isGlobalAgg())
                    p->updateAgg(computeAgg(colval,predval,p->opType()));
                else
                    colpass = compare(colval,predval,p->opType());
                break;
            }

            case SDT_CHAR: {
                TypedPredicate<char>* p= \
                        dynamic_cast<TypedPredicate<char>*>(*it);
                if (p->opType() == SOT_like) {
                    // use strings for regex
                    std::string colval = row[p->colIdx()].AsString().str();
                    std::string predval = std::to_string(p->Val());
                    colpass = compare(colval,predval,p->opType(),p->colType());
                }
                else {
                    // use int val comparision method
                    int8_t colval = row[p->colIdx()].AsInt8();
                    int8_t predval = p->Val();
                    if (p->isGlobalAgg())
                        p->updateAgg(computeAgg(colval,predval,p->opType()));
                    else
                        colpass = compare(colval,
                                          static_cast<int64_t>(predval),
                                          p->opType());
                }
                break;
            }

            case SDT_UCHAR: {
                TypedPredicate<unsigned char>* p = \
                        dynamic_cast<TypedPredicate<unsigned char>*>(*it);
                if (p->opType() == SOT_like) {
                    // use strings for regex
                    std::string colval = row[p->colIdx()].AsString().str();
                    std::string predval = std::to_string(p->Val());
                    colpass = compare(colval,predval,p->opType(),p->colType());
                }
                else {
                    // use int val comparision method
                    uint8_t colval = row[p->colIdx()].AsUInt8();
                    uint8_t predval = p->Val();
                    if (p->isGlobalAgg())
                        p->updateAgg(computeAgg(colval,predval,p->opType()));
                    else
                        colpass = compare(colval,
                                          static_cast<uint64_t>(predval),
                                          p->opType());
                }
                break;
            }

            case SDT_STRING:
            case SDT_DATE: {
                TypedPredicate<std::string>* p = \
                        dynamic_cast<TypedPredicate<std::string>*>(*it);
                string colval = row[p->colIdx()].AsString().str();
                colpass = compare(colval,p->Val(),p->opType(),p->colType());
                break;
            }

            default: assert (TablesErrCodes::PredicateComparisonNotDefined==0);
        }

        // incorporate local col passing into the decision to pass row.
        switch (chain_optype) {
            case SOT_logical_or:
                rowpass |= colpass;
                break;
            case SOT_logical_and:
                rowpass &= colpass;
                break;
            default: // should not be reachable
                rowpass &= colpass;
        }
    }
    return rowpass;
}

bool applyPredicates_fbu_cols(predicate_vec& pv, sky_rec& rec, uint64_t col_index) {

    bool rowpass = false;
    bool init_rowpass = false;
    auto row = rec.data.AsVector();

    for (auto it = pv.begin(); it != pv.end(); ++it) {

        int chain_optype = (*it)->chainOpType();

        if (!init_rowpass) {
            if (chain_optype == SOT_logical_or)
                rowpass = false;
            else if (chain_optype == SOT_logical_and)
                rowpass = true;
            else
                rowpass = true;  // default to logical AND
            init_rowpass = true;
        }

        if ((chain_optype == SOT_logical_and) and !rowpass) return rowpass;

        bool colpass = false;
        switch((*it)->colType()) {

            // NOTE: predicates have typed ints but our int comparison
            // functions are defined on 64bit ints.
            case SDT_BOOL: {
                TypedPredicate<bool>* p = \
                        dynamic_cast<TypedPredicate<bool>*>(*it);
                if((unsigned)p->colIdx() != col_index) continue;
                bool colval = row[0].AsBool();
                bool predval = p->Val();
                if (p->isGlobalAgg())
                    p->updateAgg(computeAgg(colval,predval,p->opType()));
                else
                    colpass = compare(colval,predval,p->opType());
                break;
            }

            case SDT_INT8: {
                TypedPredicate<int8_t>* p = \
                        dynamic_cast<TypedPredicate<int8_t>*>(*it);
                if((unsigned)p->colIdx() != col_index) continue;
                int8_t colval = row[0].AsInt8();
                int8_t predval = p->Val();
                if (p->isGlobalAgg())
                    p->updateAgg(computeAgg(colval,predval,p->opType()));
                else
                    colpass = compare(colval,
                                      static_cast<int64_t>(predval),
                                      p->opType());
                break;
            }

            case SDT_INT16: {
                TypedPredicate<int16_t>* p = \
                        dynamic_cast<TypedPredicate<int16_t>*>(*it);
                if((unsigned)p->colIdx() != col_index) continue;
                int16_t colval = row[0].AsInt16();
                int16_t predval = p->Val();
                if (p->isGlobalAgg())
                    p->updateAgg(computeAgg(colval,predval,p->opType()));
                else
                    colpass = compare(colval,
                                      static_cast<int64_t>(predval),
                                      p->opType());
                break;
            }

            case SDT_INT32: {
                TypedPredicate<int32_t>* p = \
                        dynamic_cast<TypedPredicate<int32_t>*>(*it);
                if((unsigned)p->colIdx() != col_index) continue;
                int32_t colval = row[0].AsInt32();
                int32_t predval = p->Val();
                if (p->isGlobalAgg())
                    p->updateAgg(computeAgg(colval,predval,p->opType()));
                else
                    colpass = compare(colval,
                                      static_cast<int64_t>(predval),
                                      p->opType());
                break;
            }

            case SDT_INT64: {
                TypedPredicate<int64_t>* p = \
                        dynamic_cast<TypedPredicate<int64_t>*>(*it);
                if((unsigned)p->colIdx() != col_index) continue;
                int64_t colval = 0;
                if ((*it)->colIdx() == RID_COL_INDEX)
                    colval = rec.RID;  // RID val not in the row
                else
                    colval = row[0].AsInt64();
                int64_t predval = p->Val();
                if (p->isGlobalAgg())
                    p->updateAgg(computeAgg(colval,predval,p->opType()));
                else
                    colpass = compare(colval,predval,p->opType());
                break;
            }

            case SDT_UINT8: {
                TypedPredicate<uint8_t>* p = \
                        dynamic_cast<TypedPredicate<uint8_t>*>(*it);
                if((unsigned)p->colIdx() != col_index) continue;
                uint8_t colval = row[0].AsUInt8();
                uint8_t predval = p->Val();
                if (p->isGlobalAgg())
                    p->updateAgg(computeAgg(colval,predval,p->opType()));
                else
                    colpass = compare(colval,
                                      static_cast<uint64_t>(predval),
                                      p->opType());
                break;
            }

            case SDT_UINT16: {
                TypedPredicate<uint16_t>* p = \
                        dynamic_cast<TypedPredicate<uint16_t>*>(*it);
                if((unsigned)p->colIdx() != col_index) continue;
                uint16_t colval = row[0].AsUInt16();
                uint16_t predval = p->Val();
                if (p->isGlobalAgg())
                    p->updateAgg(computeAgg(colval,predval,p->opType()));
                else
                    colpass = compare(colval,
                                      static_cast<uint64_t>(predval),
                                      p->opType());
                break;
            }

            case SDT_UINT32: {
                TypedPredicate<uint32_t>* p = \
                        dynamic_cast<TypedPredicate<uint32_t>*>(*it);
                if((unsigned)p->colIdx() != col_index) continue;
                uint32_t colval = row[0].AsUInt32();
                uint32_t predval = p->Val();
                if (p->isGlobalAgg())
                    p->updateAgg(computeAgg(colval,predval,p->opType()));
                else
                    colpass = compare(colval,
                                      static_cast<uint64_t>(predval),
                                      p->opType());
                break;
            }

            case SDT_UINT64: {
                TypedPredicate<uint64_t>* p = \
                        dynamic_cast<TypedPredicate<uint64_t>*>(*it);
                if((unsigned)p->colIdx() != col_index) continue;
                uint64_t colval = 0;
                if ((*it)->colIdx() == RID_COL_INDEX) // RID val not in the row
                    colval = rec.RID;
                else
                    colval = row[0].AsUInt64();
                uint64_t predval = p->Val();
                if (p->isGlobalAgg())
                    p->updateAgg(computeAgg(colval,predval,p->opType()));
                else
                    colpass = compare(colval,predval,p->opType());
                break;
            }

            case SDT_FLOAT: {
                TypedPredicate<float>* p = \
                        dynamic_cast<TypedPredicate<float>*>(*it);
                if((unsigned)p->colIdx() != col_index) continue;
                float colval = row[0].AsFloat();
                float predval = p->Val();
                if (p->isGlobalAgg())
                    p->updateAgg(computeAgg(colval,predval,p->opType()));
                else
                    colpass = compare(colval,
                                      static_cast<double>(predval),
                                      p->opType());
                break;
            }

            case SDT_DOUBLE: {
                TypedPredicate<double>* p = \
                        dynamic_cast<TypedPredicate<double>*>(*it);
                if((unsigned)p->colIdx() != col_index) continue;
                double colval = row[0].AsDouble();
                double predval = p->Val();
                if (p->isGlobalAgg())
                    p->updateAgg(computeAgg(colval,predval,p->opType()));
                else
                    colpass = compare(colval,predval,p->opType());
                break;
            }

            case SDT_CHAR: {
                TypedPredicate<char>* p= \
                        dynamic_cast<TypedPredicate<char>*>(*it);
                if((unsigned)p->colIdx() != col_index) continue;
                if (p->opType() == SOT_like) {
                    // use strings for regex
                    std::string colval = row[0].AsString().str();
                    std::string predval = std::to_string(p->Val());
                    colpass = compare(colval,predval,p->opType(),p->colType());
                }
                else {
                    // use int val comparision method
                    int8_t colval = row[0].AsInt8();
                    int8_t predval = p->Val();
                    if (p->isGlobalAgg())
                        p->updateAgg(computeAgg(colval,predval,p->opType()));
                    else
                        colpass = compare(colval,
                                          static_cast<int64_t>(predval),
                                          p->opType());
                }
                break;
            }

            case SDT_UCHAR: {
                TypedPredicate<unsigned char>* p = \
                        dynamic_cast<TypedPredicate<unsigned char>*>(*it);
                if((unsigned)p->colIdx() != col_index) continue;
                if (p->opType() == SOT_like) {
                    // use strings for regex
                    std::string colval = row[0].AsString().str();
                    std::string predval = std::to_string(p->Val());
                    colpass = compare(colval,predval,p->opType(),p->colType());
                }
                else {
                    // use int val comparision method
                    uint8_t colval = row[0].AsUInt8();
                    uint8_t predval = p->Val();
                    if (p->isGlobalAgg())
                        p->updateAgg(computeAgg(colval,predval,p->opType()));
                    else
                        colpass = compare(colval,
                                          static_cast<uint64_t>(predval),
                                          p->opType());
                }
                break;
            }

            case SDT_STRING:
            case SDT_DATE: {
                TypedPredicate<std::string>* p = \
                        dynamic_cast<TypedPredicate<std::string>*>(*it);
                if((unsigned)p->colIdx() != col_index) continue;
                string colval = row[0].AsString().str();
                colpass = compare(colval,p->Val(),p->opType(),p->colType());
                break;
            }

            default: assert (TablesErrCodes::PredicateComparisonNotDefined==0);
        }

        // incorporate local col passing into the decision to pass row.
        switch (chain_optype) {
            case SOT_logical_or:
                rowpass |= colpass;
                break;
            case SOT_logical_and:
                rowpass &= colpass;
                break;
            default: // should not be reachable
                rowpass &= colpass;
        }
    }
    return rowpass;
}

//TODO: This function can be merged with applyPredicates
bool applyPredicatesArrow(predicate_vec& pv, std::shared_ptr<arrow::Table>& table,
                          int element_index)
{
    bool rowpass = false;
    bool init_rowpass = false;

    int num_cols = table->num_columns();
    for (auto it = pv.begin(); it != pv.end(); ++it) {

        int chain_optype = (*it)->chainOpType();

        if (!init_rowpass) {
            if (chain_optype == SOT_logical_or)
                rowpass = false;
            else if (chain_optype == SOT_logical_and)
                rowpass = true;
            else
                rowpass = true;  // default to logical AND
            init_rowpass = true;
        }

        if ((chain_optype == SOT_logical_and) and !rowpass) break;

        bool colpass = false;
        switch((*it)->colType()) {

            // NOTE: predicates have typed ints but our int comparison
            // functions are defined on 64bit ints.
            case SDT_BOOL: {
                TypedPredicate<bool>* p = \
                        dynamic_cast<TypedPredicate<bool>*>(*it);
                auto array = table->column(p->colIdx())->data()->chunk(0);
                bool colval = std::static_pointer_cast<arrow::BooleanArray>(array)->Value(element_index);
                bool predval = p->Val();
                if (p->isGlobalAgg())
                    p->updateAgg(computeAgg(colval,predval,p->opType()));
                else
                    colpass = compare(colval,predval,p->opType());
                break;
            }

            case SDT_INT8: {
                TypedPredicate<int8_t>* p = \
                        dynamic_cast<TypedPredicate<int8_t>*>(*it);
                auto array = table->column(p->colIdx())->data()->chunk(0);
                int8_t colval = std::static_pointer_cast<arrow::Int8Array>(array)->Value(element_index);
                int8_t predval = p->Val();
                if (p->isGlobalAgg())
                    p->updateAgg(computeAgg(colval,predval,p->opType()));
                else
                    colpass = compare(colval,
                                      static_cast<int64_t>(predval),
                                      p->opType());
                break;
            }

            case SDT_INT16: {
                TypedPredicate<int16_t>* p = \
                        dynamic_cast<TypedPredicate<int16_t>*>(*it);
                auto array = table->column(p->colIdx())->data()->chunk(0);
                int16_t colval = std::static_pointer_cast<arrow::Int16Array>(array)->Value(element_index);
                int16_t predval = p->Val();
                if (p->isGlobalAgg())
                    p->updateAgg(computeAgg(colval,predval,p->opType()));
                else
                    colpass = compare(colval,
                                      static_cast<int64_t>(predval),
                                      p->opType());
                break;
            }

            case SDT_INT32: {
                TypedPredicate<int32_t>* p = \
                        dynamic_cast<TypedPredicate<int32_t>*>(*it);
                auto array = table->column(p->colIdx())->data()->chunk(0);
                int32_t colval = std::static_pointer_cast<arrow::Int32Array>(array)->Value(element_index);
                int32_t predval = p->Val();
                if (p->isGlobalAgg())
                    p->updateAgg(computeAgg(colval,predval,p->opType()));
                else
                    colpass = compare(colval,
                                      static_cast<int64_t>(predval),
                                      p->opType());
                break;
            }

            case SDT_INT64: {
                TypedPredicate<int64_t>* p = \
                        dynamic_cast<TypedPredicate<int64_t>*>(*it);
                auto array = table->column(p->colIdx())->data()->chunk(0);
                int64_t colval = 0;
                if ((*it)->colIdx() == RID_COL_INDEX)
                    array = table->column(ARROW_RID_INDEX(num_cols))->data()->chunk(0);
                colval = std::static_pointer_cast<arrow::Int64Array>(array)->Value(element_index);
                int64_t predval = p->Val();
                if (p->isGlobalAgg())
                    p->updateAgg(computeAgg(colval,predval,p->opType()));
                else
                    colpass = compare(colval,predval,p->opType());
                break;
            }

            case SDT_UINT8: {
                TypedPredicate<uint8_t>* p = \
                        dynamic_cast<TypedPredicate<uint8_t>*>(*it);
                auto array = table->column(p->colIdx())->data()->chunk(0);
                uint8_t colval = std::static_pointer_cast<arrow::UInt8Array>(array)->Value(element_index);
                uint8_t predval = p->Val();
                if (p->isGlobalAgg())
                    p->updateAgg(computeAgg(colval,predval,p->opType()));
                else
                    colpass = compare(colval,
                                      static_cast<uint64_t>(predval),
                                      p->opType());
                break;
            }

            case SDT_UINT16: {
                TypedPredicate<uint16_t>* p = \
                        dynamic_cast<TypedPredicate<uint16_t>*>(*it);
                auto array = table->column(p->colIdx())->data()->chunk(0);
                uint16_t colval = std::static_pointer_cast<arrow::UInt16Array>(array)->Value(element_index);
                uint16_t predval = p->Val();
                if (p->isGlobalAgg())
                    p->updateAgg(computeAgg(colval,predval,p->opType()));
                else
                    colpass = compare(colval,
                                      static_cast<uint64_t>(predval),
                                      p->opType());
                break;
            }

            case SDT_UINT32: {
                TypedPredicate<uint32_t>* p = \
                        dynamic_cast<TypedPredicate<uint32_t>*>(*it);
                auto array = table->column(p->colIdx())->data()->chunk(0);
                uint32_t colval = std::static_pointer_cast<arrow::UInt32Array>(array)->Value(element_index);
                uint32_t predval = p->Val();
                if (p->isGlobalAgg())
                    p->updateAgg(computeAgg(colval,predval,p->opType()));
                else
                    colpass = compare(colval,
                                      static_cast<uint64_t>(predval),
                                      p->opType());
                break;
            }

            case SDT_UINT64: {
                TypedPredicate<uint64_t>* p = \
                        dynamic_cast<TypedPredicate<uint64_t>*>(*it);
                auto array = table->column(p->colIdx())->data()->chunk(0);
                uint64_t colval = 0;
                if ((*it)->colIdx() == RID_COL_INDEX) {
                    array = table->column(ARROW_RID_INDEX(num_cols))->data()->chunk(0);
                    colval = std::static_pointer_cast<arrow::Int64Array>(array)->Value(element_index);
                }
                else
                    colval = std::static_pointer_cast<arrow::UInt64Array>(array)->Value(element_index);
                uint64_t predval = p->Val();
                if (p->isGlobalAgg())
                    p->updateAgg(computeAgg(colval,predval,p->opType()));
                else
                    colpass = compare(colval,predval,p->opType());
                break;
            }

            case SDT_FLOAT: {
                TypedPredicate<float>* p = \
                        dynamic_cast<TypedPredicate<float>*>(*it);
                auto array = table->column(p->colIdx())->data()->chunk(0);
                float colval = std::static_pointer_cast<arrow::FloatArray>(array)->Value(element_index);
                float predval = p->Val();
                if (p->isGlobalAgg())
                    p->updateAgg(computeAgg(colval,predval,p->opType()));
                else
                    colpass = compare(colval,
                                      static_cast<double>(predval),
                                      p->opType());
                break;
            }

            case SDT_DOUBLE: {
                TypedPredicate<double>* p = \
                        dynamic_cast<TypedPredicate<double>*>(*it);
                auto array = table->column(p->colIdx())->data()->chunk(0);
                double colval = std::static_pointer_cast<arrow::DoubleArray>(array)->Value(element_index);
                double predval = p->Val();
                if (p->isGlobalAgg())
                    p->updateAgg(computeAgg(colval,predval,p->opType()));
                else
                    colpass = compare(colval,predval,p->opType());
                break;
            }

            case SDT_CHAR: {
                TypedPredicate<char>* p= \
                        dynamic_cast<TypedPredicate<char>*>(*it);
                auto array = table->column(p->colIdx())->data()->chunk(0);
                if (p->opType() == SOT_like) {
                    // use strings for regex
                    std::string colval = std::to_string((char)std::static_pointer_cast<arrow::Int8Array>(array)->Value(element_index));
                    std::string predval = std::to_string(p->Val());
                    colpass = compare(colval,predval,p->opType(),p->colType());
                }
                else {
                    // use int val comparision method
                    int8_t colval = std::static_pointer_cast<arrow::Int8Array>(array)->Value(element_index);
                    int8_t predval = p->Val();
                    if (p->isGlobalAgg())
                        p->updateAgg(computeAgg(colval,predval,p->opType()));
                    else
                        colpass = compare(colval,
                                          static_cast<int64_t>(predval),
                                          p->opType());
                }
                break;
            }

            case SDT_UCHAR: {
                TypedPredicate<unsigned char>* p = \
                        dynamic_cast<TypedPredicate<unsigned char>*>(*it);
                auto array = table->column(p->colIdx())->data()->chunk(0);
                if (p->opType() == SOT_like) {
                    // use strings for regex
                    std::string colval = std::to_string((char)std::static_pointer_cast<arrow::UInt8Array>(array)->Value(element_index));
                    std::string predval = std::to_string(p->Val());
                    colpass = compare(colval,predval,p->opType(),p->colType());
                }
                else {
                    // use int val comparision method
                    uint8_t colval = std::static_pointer_cast<arrow::UInt8Array>(array)->Value(element_index);
                    uint8_t predval = p->Val();
                    if (p->isGlobalAgg())
                        p->updateAgg(computeAgg(colval,predval,p->opType()));
                    else
                        colpass = compare(colval,
                                          static_cast<uint64_t>(predval),
                                          p->opType());
                }
                break;
            }

            case SDT_STRING:
            case SDT_DATE: {
                TypedPredicate<std::string>* p = \
                        dynamic_cast<TypedPredicate<std::string>*>(*it);
                auto array = table->column(p->colIdx())->data()->chunk(0);
                string colval = std::static_pointer_cast<arrow::StringArray>(array)->GetString(element_index);
                colpass = compare(colval,p->Val(),p->opType(),p->colType());
                break;
            }

            default: assert (TablesErrCodes::PredicateComparisonNotDefined==0);
        }

        // incorporate local col passing into the decision to pass row.
        switch (chain_optype) {
            case SOT_logical_or:
                rowpass |= colpass;
                break;
            case SOT_logical_and:
                rowpass &= colpass;
                break;
            default: // should not be reachable
                rowpass &= colpass;
        }
    }
    return rowpass;
}

<<<<<<< HEAD
bool applyPredicates_fbu_row(predicate_vec& pv, sky_rec_fbu& rec) {

    bool rowpass = false;
    bool init_rowpass = false;
    auto row = rec.data_fbu_rows;

    for (auto it = pv.begin(); it != pv.end(); ++it) {

        int chain_optype = (*it)->chainOpType();

        if (!init_rowpass) {
            if (chain_optype == SOT_logical_or)
                rowpass = false;
            else if (chain_optype == SOT_logical_and)
                rowpass = true;
            else
                rowpass = true;  // default to logical AND
            init_rowpass = true;
        }

        if ((chain_optype == SOT_logical_and) and !rowpass) break;

        bool colpass = false;

        switch((*it)->colType()) {

            // NOTE: predicates have typed ints but our int comparison
            // functions are defined on 64bit ints.
/* not yet supported in fbu
            case SDT_BOOL: {
                TypedPredicate<bool>* p = \
                        dynamic_cast<TypedPredicate<bool>*>(*it);
                bool colval = row[p->colIdx()].AsBool();
                bool predval = p->Val();
                if (p->isGlobalAgg())
                    p->updateAgg(computeAgg(colval,predval,p->opType()));
                else
                    colpass = compare(colval,predval,p->opType());
                break;
            }
            se SDT_INT8: {
                TypedPredicate<int8_t>* p = \
                        dynamic_cast<TypedPredicate<int8_t>*>(*it);
                int8_t colval = row[p->colIdx()].AsInt8();
                int8_t predval = p->Val();
                if (p->isGlobalAgg())
                    p->updateAgg(computeAgg(colval,predval,p->opType()));
                else
                    colpass = compare(colval,
                                      static_cast<int64_t>(predval),
                                      p->opType());
                break;
            }
            se SDT_INT16: {
                TypedPredicate<int16_t>* p = \
                        dynamic_cast<TypedPredicate<int16_t>*>(*it);
                int16_t colval = row[p->colIdx()].AsInt16();
                int16_t predval = p->Val();
                if (p->isGlobalAgg())
                    p->updateAgg(computeAgg(colval,predval,p->opType()));
                else
                    colpass = compare(colval,
                                      static_cast<int64_t>(predval),
                                      p->opType());
                break;
            }
            se SDT_INT32: {
                TypedPredicate<int32_t>* p = \
                        dynamic_cast<TypedPredicate<int32_t>*>(*it);
                int32_t colval = row[p->colIdx()].AsInt32();
                int32_t predval = p->Val();
                if (p->isGlobalAgg())
                    p->updateAgg(computeAgg(colval,predval,p->opType()));
                else
                    colpass = compare(colval,
                                      static_cast<int64_t>(predval),
                                      p->opType());
                break;
            }
            se SDT_INT64: {
                TypedPredicate<int64_t>* p = \
                        dynamic_cast<TypedPredicate<int64_t>*>(*it);
                int64_t colval = 0;
                if ((*it)->colIdx() == RID_COL_INDEX)
                    colval = rec.RID;  // RID val not in the row
                else
                    colval = row[p->colIdx()].AsInt64();
                int64_t predval = p->Val();
                if (p->isGlobalAgg())
                    p->updateAgg(computeAgg(colval,predval,p->opType()));
                else
                    colpass = compare(colval,predval,p->opType());
                break;
            }
            se SDT_UINT8: {
                TypedPredicate<uint8_t>* p = \
                        dynamic_cast<TypedPredicate<uint8_t>*>(*it);
                uint8_t colval = row[p->colIdx()].AsUInt8();
                uint8_t predval = p->Val();
                if (p->isGlobalAgg())
                    p->updateAgg(computeAgg(colval,predval,p->opType()));
                else
                    colpass = compare(colval,
                                      static_cast<uint64_t>(predval),
                                      p->opType());
                break;
            }
            se SDT_UINT16: {
                TypedPredicate<uint16_t>* p = \
                        dynamic_cast<TypedPredicate<uint16_t>*>(*it);
                uint16_t colval = row[p->colIdx()].AsUInt16();
                uint16_t predval = p->Val();
                if (p->isGlobalAgg())
                    p->updateAgg(computeAgg(colval,predval,p->opType()));
                else
                    colpass = compare(colval,
                                      static_cast<uint64_t>(predval),
                                      p->opType());
                break;
            }
            se SDT_UINT32: {
                TypedPredicate<uint32_t>* p = \
                        dynamic_cast<TypedPredicate<uint32_t>*>(*it);
                uint32_t colval = row[p->colIdx()].AsUInt32();
                uint32_t predval = p->Val();
                if (p->isGlobalAgg())
                    p->updateAgg(computeAgg(colval,predval,p->opType()));
                else
                    colpass = compare(colval,
                                      static_cast<uint64_t>(predval),
                                      p->opType());
                break;
            }
not yet supported in fbu */

            case SDT_UINT64: {
                TypedPredicate<uint64_t>* p = \
                        dynamic_cast<TypedPredicate<uint64_t>*>(*it);
                uint64_t colval = 0;
                if ((*it)->colIdx() == RID_COL_INDEX) // RID val not in the row
                    colval = rec.RID;
                else {
                    auto col_data =
                        static_cast< const Tables::SDT_UINT64_FBU* >(row->Get(p->colIdx()));
                    colval = col_data->data()->Get(0);
                }
                uint64_t predval = p->Val();
                if (p->isGlobalAgg())
                    p->updateAgg(computeAgg(colval,predval,p->opType()));
                else
                    colpass = compare(colval,predval,p->opType());
                break;
            }

            case SDT_FLOAT: {
                TypedPredicate<float>* p = \
                        dynamic_cast<TypedPredicate<float>*>(*it);
                auto col_data =
                    static_cast< const Tables::SDT_FLOAT_FBU* >(row->Get(p->colIdx()));
                float colval = col_data->data()->Get(0);
                float predval = p->Val();
                if (p->isGlobalAgg())
                    p->updateAgg(computeAgg(colval,predval,p->opType()));
                else
                    colpass = compare(colval,
                                      static_cast<double>(predval),
                                      p->opType());
                break;
            }

/* not yet supported in fbu
            case SDT_DOUBLE: {
                TypedPredicate<double>* p = \
                        dynamic_cast<TypedPredicate<double>*>(*it);
                double colval = row[p->colIdx()].AsDouble();
                double predval = p->Val();
                if (p->isGlobalAgg())
                    p->updateAgg(computeAgg(colval,predval,p->opType()));
                else
                    colpass = compare(colval,predval,p->opType());
                break;
            }
            se SDT_CHAR: {
                TypedPredicate<char>* p= \
                        dynamic_cast<TypedPredicate<char>*>(*it);
                if (p->opType() == SOT_like) {
                    // use strings for regex
                    std::string colval = row[p->colIdx()].AsString().str();
                    std::string predval = std::to_string(p->Val());
                    colpass = compare(colval,predval,p->opType(),p->colType());
                }
                else {
                    // use int val comparision method
                    int8_t colval = row[p->colIdx()].AsInt8();
                    int8_t predval = p->Val();
                    if (p->isGlobalAgg())
                        p->updateAgg(computeAgg(colval,predval,p->opType()));
                    else
                        colpass = compare(colval,
                                          static_cast<int64_t>(predval),
                                          p->opType());
                }
                break;
            }
            se SDT_UCHAR: {
                TypedPredicate<unsigned char>* p = \
                        dynamic_cast<TypedPredicate<unsigned char>*>(*it);
                if (p->opType() == SOT_like) {
                    // use strings for regex
                    std::string colval = row[p->colIdx()].AsString().str();
                    std::string predval = std::to_string(p->Val());
                    colpass = compare(colval,predval,p->opType(),p->colType());
                }
                else {
                    // use int val comparision method
                    uint8_t colval = row[p->colIdx()].AsUInt8();
                    uint8_t predval = p->Val();
                    if (p->isGlobalAgg())
                        p->updateAgg(computeAgg(colval,predval,p->opType()));
                    else
                        colpass = compare(colval,
                                          static_cast<uint64_t>(predval),
                                          p->opType());
                }
                break;
            }
not yet supported in fbu */
            case SDT_STRING:
            case SDT_DATE: {
                TypedPredicate<std::string>* p = \
                        dynamic_cast<TypedPredicate<std::string>*>(*it);
                auto col_data =
                    static_cast< const Tables::SDT_STRING_FBU* >(row->Get(p->colIdx()));
                string colval = col_data->data()->Get(0)->str();
                colpass = compare(colval,p->Val(),p->opType(),p->colType());
                break;
            }

            default: assert (TablesErrCodes::PredicateComparisonNotDefined==0);
        }

        // incorporate local col passing into the decision to pass row.
        switch (chain_optype) {
            case SOT_logical_or:
                rowpass |= colpass;
                break;
            case SOT_logical_and:
                rowpass &= colpass;
                break;
            default: // should not be reachable
                rowpass &= colpass;
        }
    } //for
    return rowpass;
}

=======
void applyPredicatesArrowCol(predicate_vec& pv,
                             std::shared_ptr<arrow::Array> col_array,
                             int col_idx, std::vector<uint32_t>& row_nums)
{
    std::vector<uint32_t> input_rows = row_nums;
    std::vector<uint32_t> passed_rows;
    int nrows = 0;
    int prev_chain_optype = 0;
    int row_idx;

    if (row_nums.empty()) {
        // Considering each columns have same number of rows
        nrows = col_array->length();
    }
    else {
        nrows = row_nums.size();
    }

    for (auto it = pv.begin(); it != pv.end(); ++it) {

        if (col_idx != (*it)->colIdx()) {
            // This will be useful to do union or intersection of rows
            prev_chain_optype = (*it)->chainOpType();
            continue;
        }

        for (int i = 0; i < nrows; i++) {

            if (row_nums.empty())
                row_idx = i;
            else
                row_idx = row_nums[i];

            switch((*it)->colType()) {

                case SDT_BOOL: {
                    TypedPredicate<bool>* p =                       \
                        dynamic_cast<TypedPredicate<bool>*>(*it);
                    bool colval =                                       \
                        std::static_pointer_cast<arrow::BooleanArray>(col_array)->Value(row_idx);
                    bool predval = p->Val();
                    if (compare(colval, predval, p->opType()))
                        passed_rows.push_back(row_idx);
                    break;
                }

                case SDT_INT8: {
                    TypedPredicate<int8_t>* p =                     \
                        dynamic_cast<TypedPredicate<int8_t>*>(*it);
                    int8_t colval =                                     \
                        std::static_pointer_cast<arrow::Int8Array>(col_array)->Value(row_idx);
                    int8_t predval = p->Val();
                    if (compare(colval, static_cast<int64_t>(predval), p->opType()))
                        passed_rows.push_back(row_idx);
                    break;
                }

                case SDT_INT16: {
                    TypedPredicate<int16_t>* p =                        \
                        dynamic_cast<TypedPredicate<int16_t>*>(*it);
                    int16_t colval =                                    \
                        std::static_pointer_cast<arrow::Int16Array>(col_array)->Value(row_idx);
                    int16_t predval = p->Val();
                    if (compare(colval, static_cast<int64_t>(predval), p->opType()))
                        passed_rows.push_back(row_idx);
                    break;
                }

                case SDT_INT32: {
                    TypedPredicate<int32_t>* p =                        \
                        dynamic_cast<TypedPredicate<int32_t>*>(*it);
                    int32_t colval =                                    \
                        std::static_pointer_cast<arrow::Int32Array>(col_array)->Value(row_idx);
                    int32_t predval = p->Val();
                    if (compare(colval, static_cast<int64_t>(predval), p->opType()))
                        passed_rows.push_back(row_idx);
                    break;
                }

                case SDT_INT64: {
                    TypedPredicate<int64_t>* p =                        \
                        dynamic_cast<TypedPredicate<int64_t>*>(*it);
                    int64_t colval =                                    \
                        std::static_pointer_cast<arrow::Int64Array>(col_array)->Value(row_idx);
                    int64_t predval = p->Val();
                    if (compare(colval, predval, p->opType()))
                        passed_rows.push_back(row_idx);
                    break;
                }

                case SDT_UINT8: {
                    TypedPredicate<uint8_t>* p =                        \
                        dynamic_cast<TypedPredicate<uint8_t>*>(*it);
                    uint8_t colval =                                    \
                        std::static_pointer_cast<arrow::UInt8Array>(col_array)->Value(row_idx);
                    uint8_t predval = p->Val();
                    if (compare(colval, static_cast<uint64_t>(predval), p->opType()))
                        passed_rows.push_back(row_idx);
                    break;
                }

                case SDT_UINT16: {
                    TypedPredicate<uint16_t>* p =                       \
                        dynamic_cast<TypedPredicate<uint16_t>*>(*it);
                    uint16_t colval =                                   \
                        std::static_pointer_cast<arrow::UInt16Array>(col_array)->Value(row_idx);
                    uint16_t predval = p->Val();
                    if (compare(colval, static_cast<uint64_t>(predval), p->opType()))
                        passed_rows.push_back(row_idx);
                    break;
                }

                case SDT_UINT32: {
                    TypedPredicate<uint32_t>* p =                   \
                        dynamic_cast<TypedPredicate<uint32_t>*>(*it);
                    uint32_t colval =                                   \
                        std::static_pointer_cast<arrow::UInt32Array>(col_array)->Value(row_idx);
                    uint32_t predval = p->Val();
                    if (compare(colval, static_cast<uint64_t>(predval), p->opType()))
                        passed_rows.push_back(row_idx);
                    break;
                }

                case SDT_UINT64: {
                    TypedPredicate<uint64_t>* p =                       \
                        dynamic_cast<TypedPredicate<uint64_t>*>(*it);
                    uint64_t colval =                                   \
                        std::static_pointer_cast<arrow::UInt64Array>(col_array)->Value(row_idx);
                    uint64_t predval = p->Val();
                    if (compare(colval, predval, p->opType()))
                        passed_rows.push_back(row_idx);
                    break;
                }

                case SDT_FLOAT: {
                    TypedPredicate<float>* p =                      \
                        dynamic_cast<TypedPredicate<float>*>(*it);
                    float colval =                                      \
                        std::static_pointer_cast<arrow::FloatArray>(col_array)->Value(row_idx);
                    float predval = p->Val();
                    if (compare(colval, static_cast<double>(predval), p->opType()))
                        passed_rows.push_back(row_idx);
                    break;
                }

                case SDT_DOUBLE: {
                    TypedPredicate<double>* p =                     \
                        dynamic_cast<TypedPredicate<double>*>(*it);
                    double colval =                                     \
                        std::static_pointer_cast<arrow::DoubleArray>(col_array)->Value(row_idx);
                    double predval = p->Val();
                    if (compare(colval, predval, p->opType()))
                        passed_rows.push_back(row_idx);
                    break;
                }

                case SDT_CHAR: {
                    TypedPredicate<char>* p=                        \
                        dynamic_cast<TypedPredicate<char>*>(*it);
                    if (p->opType() == SOT_like) {
                        // use strings for regex
                        std::string colval =                            \
                            std::to_string((char)std::static_pointer_cast<arrow::Int8Array>(col_array)->Value(row_idx));
                        std::string predval = std::to_string(p->Val());
                        if (compare(colval,predval,p->opType(),p->colType()))
                            passed_rows.push_back(row_idx);
                    }
                    else {
                        // use int val comparision method
                        int8_t colval =                                 \
                            std::static_pointer_cast<arrow::Int8Array>(col_array)->Value(row_idx);
                        int8_t predval = p->Val();
                        if (compare(colval, static_cast<int64_t>(predval), p->opType()))
                            passed_rows.push_back(row_idx);
                    }
                    break;
                }

                case SDT_UCHAR: {
                    TypedPredicate<unsigned char>* p =                  \
                        dynamic_cast<TypedPredicate<unsigned char>*>(*it);
                    if (p->opType() == SOT_like) {
                        // use strings for regex
                        std::string colval = std::to_string((char)std::static_pointer_cast<arrow::UInt8Array>(col_array)->Value(row_idx));
                        std::string predval = std::to_string(p->Val());
                        if (compare(colval, predval, p->opType(), p->colType()))
                            passed_rows.push_back(row_idx);
                    }
                    else {
                        // use int val comparision method
                        uint8_t colval = std::static_pointer_cast<arrow::UInt8Array>(col_array)->Value(row_idx);
                        uint8_t predval = p->Val();
                        if (compare(colval, static_cast<uint64_t>(predval), p->opType()))
                            passed_rows.push_back(row_idx);
                    }
                    break;
                }

                case SDT_STRING:
                case SDT_DATE: {
                    TypedPredicate<std::string>* p =                    \
                        dynamic_cast<TypedPredicate<std::string>*>(*it);
                    string colval = std::static_pointer_cast<arrow::StringArray>(col_array)->GetString(row_idx);
                    if (compare(colval, p->Val(), p->opType(), p->colType()))
                            passed_rows.push_back(row_idx);
                    break;
                }
                default: assert (TablesErrCodes::PredicateComparisonNotDefined==0);
            }
        }

        // If input rows are empty then this is the first predicate. In that
        // case return the passed rows
        if (input_rows.empty()) {
            row_nums = passed_rows;
        }
        else {
            switch (prev_chain_optype) {
                case SOT_logical_or: {
                    auto set_it = std::set_union(
                                      input_rows.begin(),
                                      input_rows.end(),
                                      passed_rows.begin(),
                                      passed_rows.end(),
                                      row_nums.begin());
                    row_nums.resize(set_it - row_nums.begin());
                    break;
                }
                case SOT_logical_and: {
                    auto set_it = std::set_intersection(
                                      input_rows.begin(),
                                      input_rows.end(),
                                      passed_rows.begin(),
                                      passed_rows.end(),
                                      row_nums.begin());
                    row_nums.resize(set_it - row_nums.begin());
                    break;
                }
                default: {
                    auto set_it = std::set_intersection(
                                      input_rows.begin(),
                                      input_rows.end(),
                                      passed_rows.begin(),
                                      passed_rows.end(),
                                      row_nums.begin());
                    row_nums.resize(set_it - row_nums.begin());
                }
            }
        }
        break;
    }
}


>>>>>>> 0957e787
bool compare(const int64_t& val1, const int64_t& val2, const int& op) {
    switch (op) {
        case SOT_lt: return val1 < val2;
        case SOT_gt: return val1 > val2;
        case SOT_eq: return val1 == val2;
        case SOT_ne: return val1 != val2;
        case SOT_leq: return val1 <= val2;
        case SOT_geq: return val1 >= val2;
        case SOT_logical_or: return val1 || val2;  // for predicate chaining
        case SOT_logical_and: return val1 && val2;
        case SOT_logical_not: return !val1 && !val2;  // not either, i.e., nor
        case SOT_logical_nor: return !(val1 || val2);
        case SOT_logical_nand: return !(val1 && val2);
        case SOT_logical_xor: return (val1 || val2) && (val1 != val2);
        default: assert (TablesErrCodes::PredicateComparisonNotDefined==0);
    }
    return false;  // should be unreachable
}

bool compare(const uint64_t& val1, const uint64_t& val2, const int& op) {
    switch (op) {
        case SOT_lt: return val1 < val2;
        case SOT_gt: return val1 > val2;
        case SOT_eq: return val1 == val2;
        case SOT_ne: return val1 != val2;
        case SOT_leq: return val1 <= val2;
        case SOT_geq: return val1 >= val2;
        case SOT_logical_or: return val1 || val2;  // for predicate chaining
        case SOT_logical_and: return val1 && val2;
        case SOT_logical_not: return !val1 && !val2;  // not either, i.e., nor
        case SOT_logical_nor: return !(val1 || val2);
        case SOT_logical_nand: return !(val1 && val2);
        case SOT_logical_xor: return (val1 || val2) && (val1 != val2);
        case SOT_bitwise_and: return val1 & val2;
        case SOT_bitwise_or: return val1 | val2;
        default: assert (TablesErrCodes::PredicateComparisonNotDefined==0);
    }
    return false;  // should be unreachable
}

bool compare(const double& val1, const double& val2, const int& op) {
    switch (op) {
        case SOT_lt: return val1 < val2;
        case SOT_gt: return val1 > val2;
        case SOT_eq: return val1 == val2;
        case SOT_ne: return val1 != val2;
        case SOT_leq: return val1 <= val2;
        case SOT_geq: return val1 >= val2;
        default: assert (TablesErrCodes::PredicateComparisonNotDefined==0);
    }
    return false;  // should be unreachable
}

// used for date types or regex on alphanumeric types
bool compare(const std::string& val1, const std::string& val2, const int& op, const int& data_type) {
switch(data_type){
    case SDT_DATE:{
        boost::gregorian::date d1 = boost::gregorian::from_string(val1);
        boost::gregorian::date d2 = boost::gregorian::from_string(val2);
        switch (op) {
            case SOT_before: return d1 < d2;
            case SOT_after: return d1 > d2;
            case SOT_leq: return d1 <= d2;
            case SOT_lt: return d1 < d2;
            case SOT_geq: return d1 >= d2;
            case SOT_gt: return d1 > d2;
            case SOT_eq: return d1 == d2;
            case SOT_ne: return d1 != d2;
            default: assert (TablesErrCodes::PredicateComparisonNotDefined==0);
        }
        break;
    }
    case SDT_CHAR:
    case SDT_UCHAR:
    case SDT_STRING:
            if (op == SOT_like) return RE2::PartialMatch(val1, RE2(val2));
            else assert (TablesErrCodes::PredicateComparisonNotDefined==0);
        break;
    }
    return false;  // should be unreachable
}

bool compare(const bool& val1, const bool& val2, const int& op) {
    switch (op) {
        case SOT_lt: return val1 < val2;
        case SOT_gt: return val1 > val2;
        case SOT_eq: return val1 == val2;
        case SOT_ne: return val1 != val2;
        case SOT_leq: return val1 <= val2;
        case SOT_geq: return val1 >= val2;
        case SOT_logical_or: return val1 || val2;  // for predicate chaining
        case SOT_logical_and: return val1 && val2;
        case SOT_logical_not: return !val1 && !val2;  // not either, i.e., nor
        case SOT_logical_nor: return !(val1 || val2);
        case SOT_logical_nand: return !(val1 && val2);
        case SOT_logical_xor: return (val1 || val2) && (val1 != val2);
        case SOT_bitwise_and: return val1 & val2;
        case SOT_bitwise_or: return val1 | val2;
        default: assert (TablesErrCodes::PredicateComparisonNotDefined==0);
    }
    return false;  // should be unreachable
}

std::string buildKeyData(int data_type, uint64_t new_data) {
    std::string data_str = u64tostr(new_data);
    int len = data_str.length();
    int pos = 0;  // pos in u64string to get the minimum keychars for type
    switch (data_type) {
        case SDT_BOOL:
            pos = len-1;
            break;
        case SDT_CHAR:
        case SDT_UCHAR:
        case SDT_INT8:
        case SDT_UINT8:
            pos = len-3;
            break;
        case SDT_INT16:
        case SDT_UINT16:
            pos = len-5;
            break;
        case SDT_INT32:
        case SDT_UINT32:
            pos = len-10;
            break;
        case SDT_INT64:
        case SDT_UINT64:
            pos = 0;
            break;
    }
    return data_str.substr(pos, len);
}

std::string buildKeyPrefix(
        int idx_type,
        std::string schema_name,
        std::string table_name,
        std::vector<string> colnames) {

    boost::trim(schema_name);
    boost::trim(table_name);

    std::string idx_type_str;
    std::string key_cols_str;

    if (schema_name.empty())
        schema_name = DBSCHEMA_NAME_DEFAULT;

    if (table_name.empty())
        table_name = TABLE_NAME_DEFAULT;

    if (colnames.empty())
        key_cols_str = IDX_KEY_COLS_DEFAULT;

    switch (idx_type) {
    case SIT_IDX_FB:
        idx_type_str = SkyIdxTypeMap.at(SIT_IDX_FB);
        break;
    case SIT_IDX_RID:
        idx_type_str = SkyIdxTypeMap.at(SIT_IDX_RID);
        for (unsigned i = 0; i < colnames.size(); i++) {
            if (i > 0) key_cols_str += Tables::IDX_KEY_DELIM_INNER;
            key_cols_str += colnames[i];
        }
        break;
    case SIT_IDX_REC:
        idx_type_str =  SkyIdxTypeMap.at(SIT_IDX_REC);
        // stitch the colnames together
        for (unsigned i = 0; i < colnames.size(); i++) {
            if (i > 0) key_cols_str += Tables::IDX_KEY_DELIM_INNER;
            key_cols_str += colnames[i];
        }
        break;
    case SIT_IDX_TXT:
        idx_type_str =  SkyIdxTypeMap.at(SIT_IDX_TXT);
        break;
    default:
        idx_type_str = "IDX_UNK";
    }

    // TODO: this prefix should be encoded as a unique index number
    // to minimize key length/redundancy across keys
    return (
        idx_type_str + IDX_KEY_DELIM_OUTER +
        schema_name + IDX_KEY_DELIM_INNER +
        table_name + IDX_KEY_DELIM_OUTER +
        key_cols_str + IDX_KEY_DELIM_OUTER
    );
}

/*
 * Given a predicate vector, check if the opType provided is present therein.
   Used to compare idx ops, for special handling of leq case, etc.
*/
bool check_predicate_ops(predicate_vec index_preds, int opType)
{
    for (unsigned i = 0; i < index_preds.size(); i++) {
        if(index_preds[i]->opType() != opType)
            return false;
    }
    return true;
}

bool check_predicate_ops_all_include_equality(predicate_vec index_preds)
{
    for (unsigned i = 0; i < index_preds.size(); i++) {
        switch (index_preds[i]->opType()) {
            case SOT_eq:
            case SOT_leq:
            case SOT_geq:
                break;
            default:
                return false;
        }
    }
    return true;
}

bool check_predicate_ops_all_equality(predicate_vec index_preds)
{
    for (unsigned i = 0; i < index_preds.size(); i++) {
        switch (index_preds[i]->opType()) {
            case SOT_eq:
                break;
            default:
                return false;
        }
    }
    return true;
}

// used for index prefix matching during index range queries
bool compare_keys(std::string key1, std::string key2)
{

    // Format of keys is like IDX_REC:*-LINEITEM:LINENUMBER-ORDERKEY:00000000000000000001-00000000000000000006
    // First splitting both the string on the basis of ':' delimiter
    vector<std::string> elems1;
    boost::split(elems1, key1, boost::is_any_of(IDX_KEY_DELIM_OUTER),
                                                boost::token_compress_on);

    vector<std::string> elems2;
    boost::split(elems2, key2, boost::is_any_of(IDX_KEY_DELIM_OUTER),
                                                boost::token_compress_on);

    // 4th entry in vector represents the value vector i.e after prefix
    vector<std::string> value1;
    vector<std::string> value2;

    // Now splitting value field on the basis of '-' delimiter
    boost::split(value1,
                 elems1[IDX_FIELD_Value],
                 boost::is_any_of(IDX_KEY_DELIM_INNER),
                 boost::token_compress_on);
    boost::split(value2,
                 elems2[IDX_FIELD_Value],
                 boost::is_any_of(IDX_KEY_DELIM_INNER),
                 boost::token_compress_on);

   // Compare first token of both field value
    if (!value1.empty() and !value2.empty()) {
        if(value1[0] == value2[0])
            return true;
    }
    return false;
}

void extract_typedpred_val(Tables::PredicateBase* pb, int64_t& val) {

    switch(pb->colType()) {

        case SDT_INT8: {
            TypedPredicate<int8_t>* p = \
                dynamic_cast<TypedPredicate<int8_t>*>(pb);
            val = static_cast<int64_t>(p->Val());
            break;
        }
        case SDT_INT16: {
            TypedPredicate<int16_t>* p = \
                dynamic_cast<TypedPredicate<int16_t>*>(pb);
            val = static_cast<int64_t>(p->Val());
            break;
        }
        case SDT_INT32: {
            TypedPredicate<int32_t>* p = \
                dynamic_cast<TypedPredicate<int32_t>*>(pb);
            val = static_cast<uint64_t>(p->Val());
            break;
        }
        case SDT_INT64: {
            TypedPredicate<int64_t>* p = \
                dynamic_cast<TypedPredicate<int64_t>*>(pb);
            val = static_cast<int64_t>(p->Val());
            break;
        }
        default:
            assert (BuildSkyIndexUnsupportedColType==0);
    }
}

void extract_typedpred_val(Tables::PredicateBase* pb, uint64_t& val) {

    switch(pb->colType()) {

        case SDT_UINT8: {
            TypedPredicate<uint8_t>* p = \
                dynamic_cast<TypedPredicate<uint8_t>*>(pb);
            val = static_cast<uint64_t>(p->Val());
            break;
        }
        case SDT_UINT16: {
            TypedPredicate<uint16_t>* p = \
                dynamic_cast<TypedPredicate<uint16_t>*>(pb);
            val = static_cast<uint64_t>(p->Val());
            break;
        }
        case SDT_UINT32: {
            TypedPredicate<uint32_t>* p = \
                dynamic_cast<TypedPredicate<uint32_t>*>(pb);
            val = static_cast<uint64_t>(p->Val());
            break;
        }
        case SDT_UINT64: {
            TypedPredicate<uint64_t>* p = \
                dynamic_cast<TypedPredicate<uint64_t>*>(pb);
            val = static_cast<uint64_t>(p->Val());
            break;
        }
        default:
            assert (BuildSkyIndexUnsupportedColType==0);
    }
}

/* @todo: This is a temporary function to demonstrate buffer is read from the file.
 * In reality, Ceph will return a bufferlist containing a buffer.
 */
int read_from_file(const char *filename, std::shared_ptr<arrow::Buffer> *buffer)
{
  // Open file
  std::ifstream infile(filename);

  // Get length of file
  infile.seekg(0, infile.end);
  size_t length = infile.tellg();
  infile.seekg(0, infile.beg);

  std::unique_ptr<char[]> cdata{new char [length + 1]};

  // Read file
  infile.read(cdata.get(), length);
  *buffer = arrow::Buffer::Wrap(cdata.get(), length);
  return 0;
}


/* @todo: This is a temporary function to demonstrate buffer is written on to a file.
 * In reality, the buffer is given to Ceph which takes care of writing.
 */
int write_to_file(const char *filename, arrow::Buffer* buffer)
{
    std::ofstream ofile(filename);
    ofile.write(reinterpret_cast<const char*>(buffer->mutable_data()), buffer->size());
    return 0;
}

/*
 * Function: extract_arrow_from_buffer
 * Description: Extract arrow table from a buffer.
 *  a. Where to read - In this case we are using buffer, but it can be streams or
 *                     files as well.
 *  b. InputStream - We connect a buffer (or file) to the stream and reader will read
 *                   data from this stream. We are using arrow::InputStream as an
 *                   input stream.
 *  c. Reader - Reads the data from InputStream. We are using arrow::RecordBatchReader
 *              which will read the data from input stream.
 * @param[out] table  : Arrow table to be converted
 * @param[in] buffer  : Input buffer
 * Return Value: error code
 */
int extract_arrow_from_buffer(std::shared_ptr<arrow::Table>* table, const std::shared_ptr<arrow::Buffer> &buffer)
{
    // Initialization related to reading from a buffer
    const std::shared_ptr<arrow::io::InputStream> buf_reader = std::make_shared<arrow::io::BufferReader>(buffer);
    std::shared_ptr<arrow::ipc::RecordBatchReader> reader;
    arrow::ipc::RecordBatchStreamReader::Open(buf_reader, &reader);

    auto schema = reader->schema();
    auto metadata = schema->metadata();

    if (atoi(metadata->value(METADATA_NUM_ROWS).c_str()) == 0) {
        // Table has no values and current version of Apache Arrow does not allow
        // converting empty recordbatches to arrow table.
        // https://www.mail-archive.com/issues@arrow.apache.org/msg30289.html
        // Therefore, create and return empty arrow table

        std::vector<std::shared_ptr<arrow::Array>> array_list;
        *table = arrow::Table::Make(schema, array_list);
    }

    // Initilaization related to read to apache arrow
    std::vector<std::shared_ptr<arrow::RecordBatch>> batch_vec;
    while (true){
        std::shared_ptr<arrow::RecordBatch> chunk;
        reader->ReadNext(&chunk);
        if (chunk == nullptr) break;
        batch_vec.push_back(chunk);
    }

    arrow::Table::FromRecordBatches(batch_vec, table);
    return 0;
}

/*
 * Function: flatten_table
 * Description: Flatten the input table i.e. merged chunks for a column into
 *              single chunk.
 * @param[in] input_table   : Arrow table to be flattened
 * @param[out] errmsg       : Error message
 * @param[out] output_table : Flattened output table
 * Return Value: error code
 */
int flatten_table(const std::shared_ptr<arrow::Table> &input_table,
                  std::string& errmsg,
                  std::shared_ptr<arrow::Table> *output_table)
{
    int errcode = 0;
    auto pool = arrow::default_memory_pool();
    std::vector<std::shared_ptr<arrow::Array>> array_list;
    std::vector<std::shared_ptr<arrow::Field>> output_tbl_fields_vec;
    std::vector<arrow::ArrayBuilder *> builder_list;

    auto input_schema = input_table->schema();
    auto input_metadata = input_schema->metadata();
    schema_vec sc = schemaFromString(input_metadata->value(METADATA_DATA_SCHEMA));
    int num_cols = std::distance(sc.begin(), sc.end());
    int num_rows = std::stoi(input_metadata->value(METADATA_NUM_ROWS));
    
    for (auto it = sc.begin(); it != sc.end() && !errcode; ++it) {
        col_info col = *it;

        // Create the array builders for respective datatypes. Use these array
        // builders to store data to array vectors. These array vectors holds the
        // actual column values. Also, add the details of column
        switch(col.type) {

            case SDT_BOOL: {
                auto ptr = std::unique_ptr<arrow::ArrayBuilder>(new arrow::BooleanBuilder(pool));
                builder_list.emplace_back(ptr.get());
                ptr.release();
                output_tbl_fields_vec.push_back(arrow::field(col.name, arrow::boolean()));
                break;
            }
            case SDT_INT8: {
                auto ptr = std::unique_ptr<arrow::ArrayBuilder>(new arrow::Int8Builder(pool));
                builder_list.emplace_back(ptr.get());
                ptr.release();
                output_tbl_fields_vec.push_back(arrow::field(col.name, arrow::int8()));
                break;
            }
            case SDT_INT16: {
                auto ptr = std::unique_ptr<arrow::ArrayBuilder>(new arrow::Int16Builder(pool));
                builder_list.emplace_back(ptr.get());
                ptr.release();
                output_tbl_fields_vec.push_back(arrow::field(col.name, arrow::int16()));
                break;
            }
            case SDT_INT32: {
                auto ptr = std::unique_ptr<arrow::ArrayBuilder>(new arrow::Int32Builder(pool));
                builder_list.emplace_back(ptr.get());
                ptr.release();
                output_tbl_fields_vec.push_back(arrow::field(col.name, arrow::int32()));
                break;
            }
            case SDT_INT64: {
                auto ptr = std::unique_ptr<arrow::ArrayBuilder>(new arrow::Int64Builder(pool));
                builder_list.emplace_back(ptr.get());
                ptr.release();
                output_tbl_fields_vec.push_back(arrow::field(col.name, arrow::int64()));
                break;
            }
            case SDT_UINT8: {
                auto ptr = std::unique_ptr<arrow::ArrayBuilder>(new arrow::UInt8Builder(pool));
                builder_list.emplace_back(ptr.get());
                ptr.release();
                output_tbl_fields_vec.push_back(arrow::field(col.name, arrow::uint8()));
                break;
            }
            case SDT_UINT16: {
                auto ptr = std::unique_ptr<arrow::ArrayBuilder>(new arrow::UInt16Builder(pool));
                builder_list.emplace_back(ptr.get());
                ptr.release();
                output_tbl_fields_vec.push_back(arrow::field(col.name, arrow::uint16()));
                break;
            }
            case SDT_UINT32: {
                auto ptr = std::unique_ptr<arrow::ArrayBuilder>(new arrow::UInt32Builder(pool));
                builder_list.emplace_back(ptr.get());
                ptr.release();
                output_tbl_fields_vec.push_back(arrow::field(col.name, arrow::uint32()));
                break;
            }
            case SDT_UINT64: {
                auto ptr = std::unique_ptr<arrow::ArrayBuilder>(new arrow::UInt64Builder(pool));
                builder_list.emplace_back(ptr.get());
                ptr.release();
                output_tbl_fields_vec.push_back(arrow::field(col.name, arrow::uint64()));
                break;
            }
            case SDT_FLOAT: {
                auto ptr = std::unique_ptr<arrow::ArrayBuilder>(new arrow::FloatBuilder(pool));
                builder_list.emplace_back(ptr.get());
                ptr.release();
                output_tbl_fields_vec.push_back(arrow::field(col.name, arrow::float32()));
                break;
            }
            case SDT_DOUBLE: {
                auto ptr = std::unique_ptr<arrow::ArrayBuilder>(new arrow::DoubleBuilder(pool));
                builder_list.emplace_back(ptr.get());
                ptr.release();
                output_tbl_fields_vec.push_back(arrow::field(col.name, arrow::float64()));
                break;
            }
            case SDT_CHAR: {
                auto ptr = std::unique_ptr<arrow::ArrayBuilder>(new arrow::Int8Builder(pool));
                builder_list.emplace_back(ptr.get());
                ptr.release();
                output_tbl_fields_vec.push_back(arrow::field(col.name, arrow::int8()));
                break;
            }
            case SDT_UCHAR: {
                auto ptr = std::unique_ptr<arrow::ArrayBuilder>(new arrow::UInt8Builder(pool));
                builder_list.emplace_back(ptr.get());
                ptr.release();
                output_tbl_fields_vec.push_back(arrow::field(col.name, arrow::uint8()));
                break;
            }
            case SDT_DATE:
            case SDT_STRING: {
                auto ptr = std::unique_ptr<arrow::ArrayBuilder>(new arrow::StringBuilder(pool));
                builder_list.emplace_back(ptr.get());
                ptr.release();
                output_tbl_fields_vec.push_back(arrow::field(col.name, arrow::utf8()));
                break;
            }
            default: {
                errcode = TablesErrCodes::UnsupportedSkyDataType;
                errmsg.append("ERROR flatten_table()");
                return errcode;
            }
        }
    }

    // Add RID column
    auto rid_ptr = std::unique_ptr<arrow::ArrayBuilder>(new arrow::Int64Builder(pool));
    builder_list.emplace_back(rid_ptr.get());
    rid_ptr.release();
    output_tbl_fields_vec.push_back(arrow::field("RID", arrow::int64()));

    // Add deleted vector column
    auto dv_ptr = std::unique_ptr<arrow::ArrayBuilder>(new arrow::BooleanBuilder(pool));
    builder_list.emplace_back(dv_ptr.get());
    dv_ptr.release();
    output_tbl_fields_vec.push_back(arrow::field("DELETED_VECTOR", arrow::boolean()));

    /*
     * Now, we need to copy data from input table to output table.
     * To do that, we need to iterate through input table for each rows and check
     * if the row satisifies the predicate conditions. 
     * 
     * Processing a row in input table involves iterating through each column or
     * chunked array. But as each column can have multiple chunks, we need to iterate
     * through each chunk. Assuming that all the columns have same layout (i.e. same
     * number of elements, same number of chunks and same number of elements inside
     * each chunk), use column 0 to get the details of chunks (i.e. number of chunks
     * and number of elements in each chunk.
     */ 
    int chunk_index = 0;
    auto chunk_it = input_table->column(0)->data()->chunks();

    // Get the number of elements in the first chunk.
    auto chunk = chunk_it[chunk_index];
    int element_index = 0;
    for (int i = 0; i < num_rows; i++, ++element_index) {

        // Check if we have exhausted the current chunk. If yes,
        // go to next chunk inside the chunked array to get the number of
        // element in the next chunk.
        if (element_index == chunk->length()) {
            chunk_index++;
            chunk = chunk_it[chunk_index];
            element_index = 0;
        }

        // iter over the query schema, locating it within the data schema
        for (auto it = sc.begin(); it != sc.end() && !errcode; ++it) {
            col_info col = *it;
            auto builder = builder_list[std::distance(sc.begin(), it)];

            auto processing_chunk_it = input_table->column(col.idx)->data()->chunks();
            auto processing_chunk = processing_chunk_it[chunk_index];

            if (processing_chunk->IsNull(element_index)) {
                builder->AppendNull();
                continue;
            }

            // Append data from input tbale to the respective data type builders
            switch(col.type) {

            case SDT_BOOL:
                static_cast<arrow::BooleanBuilder *>(builder)->Append(std::static_pointer_cast<arrow::BooleanArray>(processing_chunk)->Value(element_index));
                break;
            case SDT_INT8:
                static_cast<arrow::Int8Builder *>(builder)->Append(std::static_pointer_cast<arrow::Int8Array>(processing_chunk)->Value(element_index));
                break;
            case SDT_INT16:
                static_cast<arrow::Int16Builder *>(builder)->Append(std::static_pointer_cast<arrow::Int16Array>(processing_chunk)->Value(element_index));
                break;
            case SDT_INT32:
                static_cast<arrow::Int32Builder *>(builder)->Append(std::static_pointer_cast<arrow::Int32Array>(processing_chunk)->Value(element_index));
                break;
            case SDT_INT64:
                static_cast<arrow::Int64Builder *>(builder)->Append(std::static_pointer_cast<arrow::Int64Array>(processing_chunk)->Value(element_index));
                break;
            case SDT_UINT8:
                static_cast<arrow::UInt8Builder *>(builder)->Append(std::static_pointer_cast<arrow::UInt8Array>(processing_chunk)->Value(element_index));
                break;
            case SDT_UINT16:
                static_cast<arrow::UInt16Builder *>(builder)->Append(std::static_pointer_cast<arrow::UInt16Array>(processing_chunk)->Value(element_index));
                break;
            case SDT_UINT32:
                static_cast<arrow::UInt32Builder *>(builder)->Append(std::static_pointer_cast<arrow::UInt32Array>(processing_chunk)->Value(element_index));
                break;
            case SDT_UINT64:
                static_cast<arrow::UInt64Builder *>(builder)->Append(std::static_pointer_cast<arrow::UInt64Array>(processing_chunk)->Value(element_index));
                break;
            case SDT_FLOAT:
                static_cast<arrow::FloatBuilder *>(builder)->Append(std::static_pointer_cast<arrow::FloatArray>(processing_chunk)->Value(element_index));
                break;
            case SDT_DOUBLE:
                static_cast<arrow::DoubleBuilder *>(builder)->Append(std::static_pointer_cast<arrow::DoubleArray>(processing_chunk)->Value(element_index));
                break;
            case SDT_CHAR:
                static_cast<arrow::Int8Builder *>(builder)->Append(std::static_pointer_cast<arrow::Int8Array>(processing_chunk)->Value(element_index));
                break;
            case SDT_UCHAR:
                static_cast<arrow::UInt8Builder *>(builder)->Append(std::static_pointer_cast<arrow::UInt8Array>(processing_chunk)->Value(element_index));
                break;
            case SDT_DATE:
            case SDT_STRING:
                static_cast<arrow::StringBuilder *>(builder)->Append(std::static_pointer_cast<arrow::StringArray>(processing_chunk)->GetString(element_index));
                break;
            default: {
                errcode = TablesErrCodes::UnsupportedSkyDataType;
                errmsg.append("ERROR processArrow()");
                return errcode;
            }
            }
        }
        // Add entries for RID and Deleted vector
        auto processing_chunk_it = input_table->column(ARROW_RID_INDEX(num_cols))->data()->chunks();
        auto processing_chunk = processing_chunk_it[chunk_index];
        static_cast<arrow::Int64Builder *>(builder_list[ARROW_RID_INDEX(num_cols)])->Append(std::static_pointer_cast<arrow::Int64Array>(processing_chunk)->Value(element_index));
            
        processing_chunk_it = input_table->column(ARROW_DELVEC_INDEX(num_cols))->data()->chunks();
        processing_chunk = processing_chunk_it[chunk_index];
        static_cast<arrow::UInt8Builder *>(builder_list[ARROW_DELVEC_INDEX(num_cols)])->Append(std::static_pointer_cast<arrow::BooleanArray>(processing_chunk)->Value(element_index));
    }

    // Finalize the chunks holding the data
    for (auto it = builder_list.begin(); it != builder_list.end(); ++it) {
        auto builder = *it;
        std::shared_ptr<arrow::Array> chunk;
        builder->Finish(&chunk);
        array_list.push_back(chunk);
        delete builder;
    }

    // Generate schema from schema vector and add the metadata
    auto schema = std::make_shared<arrow::Schema>(output_tbl_fields_vec, input_metadata);

    // Finally, create a arrow table from schema and array vector
    *output_table = arrow::Table::Make(schema, array_list);
    return errcode;
}

/*
 * Function: convert_arrow_to_buffer
 * Description: Convert arrow table into record batches which are dumped on to a
 *              output buffer. For converting arrow table three things are essential.
 *  a. Where to write - In this case we are using buffer, but it can be streams or
 *                      files as well
 *  b. OutputStream - We connect a buffer (or file) to the stream and writer writes
 *                    data from this stream. We are using arrow::BufferOutputStream
 *                    as an output stream.
 *  c. Writer - Does writing data to OutputStream. We are using arrow::RecordBatchStreamWriter
 *              which will write the data to output stream.
 * @param[in] table   : Arrow table to be converted
 * @param[out] buffer : Output buffer
 * Return Value: error code
 */
int convert_arrow_to_buffer(const std::shared_ptr<arrow::Table> &table, std::shared_ptr<arrow::Buffer>* buffer)
{
    // Initilization related to writing to the the file
    std::shared_ptr<arrow::ipc::RecordBatchWriter> writer;
    std::shared_ptr<arrow::io::BufferOutputStream> out;
    arrow::io::BufferOutputStream::Create(STREAM_CAPACITY, arrow::default_memory_pool(), &out);
    arrow::io::OutputStream *raw_out = out.get();
    arrow::Table *raw_table = table.get();
    arrow::ipc::RecordBatchStreamWriter::Open(raw_out, raw_table->schema(), &writer);

    // Initilization related to reading from arrow
    writer->WriteTable(*(table.get()));
    writer->Close();
    out->Finish(buffer);
    return 0;
}

/*
 * Function: compress_arrow_tables
 * Description: Compress the given arrow tables into single arrow table. Before
 * compression check if schema for all that tables are same.
 * @param[in] table_vec : Vector of tables to be compressed
 * @param[out] table    : Output arrow table
 * Return Value: error code
 */
int compress_arrow_tables(std::vector<std::shared_ptr<arrow::Table>> &table_vec,
                          std::shared_ptr<arrow::Table> *table)
{
    auto table_ptr = *table_vec.begin();
    auto original_schema = (table_ptr)->schema();

    // Check if schema for all tables are same, otherwise return error
    for (auto it = table_vec.begin(); it != table_vec.end(); it++) {
        auto table_schema = (*it)->schema();
        if (!original_schema->Equals(*table_schema.get()))
            return TablesErrCodes::ArrowStatusErr;
    }

    // TODO: Change schema metadata for the created table
    return 0;
}


/*
 * Function: split_arrow_table
 * Description: Split the given arrow table into number of arrow tables. Based on
 * input parameter (max_rows) spliting is done.
 * @param[in] table      : Table to be split.
 * @param[out] max_rows  : Maximum number of rows a table can have.
 * @param[out] table_vec : Vector of tables created after split.
 * Return Value: error code
 */
int split_arrow_table(std::shared_ptr<arrow::Table> &table, int max_rows,
                      std::vector<std::shared_ptr<arrow::Table>>* table_vec)
{
    auto orig_schema = table->schema();
    auto orig_metadata = orig_schema->metadata();
    int orig_num_cols = table->num_columns();
    int remaining_rows = std::stoi(orig_metadata->value(METADATA_NUM_ROWS));
    int offset = 0;

    while ((remaining_rows / max_rows) >= 1) {

        // Extract skyhook metadata from original table.
        std::shared_ptr<arrow::KeyValueMetadata> metadata (new arrow::KeyValueMetadata);
        metadata->Append(ToString(METADATA_SKYHOOK_VERSION),
                         orig_metadata->value(METADATA_SKYHOOK_VERSION));
        metadata->Append(ToString(METADATA_DATA_SCHEMA_VERSION),
                         orig_metadata->value(METADATA_DATA_SCHEMA_VERSION));
        metadata->Append(ToString(METADATA_DATA_STRUCTURE_VERSION),
                         orig_metadata->value(METADATA_DATA_STRUCTURE_VERSION));
        metadata->Append(ToString(METADATA_DATA_FORMAT_TYPE),
                         orig_metadata->value(METADATA_DATA_FORMAT_TYPE));
        metadata->Append(ToString(METADATA_DATA_SCHEMA),
                         orig_metadata->value(METADATA_DATA_SCHEMA));
        metadata->Append(ToString(METADATA_DB_SCHEMA),
                         orig_metadata->value(METADATA_DB_SCHEMA));
        metadata->Append(ToString(METADATA_TABLE_NAME),
                         orig_metadata->value(METADATA_TABLE_NAME));

        if (remaining_rows <= max_rows)
            metadata->Append(ToString(METADATA_NUM_ROWS),
                             std::to_string(remaining_rows));
        else
            metadata->Append(ToString(METADATA_NUM_ROWS),
                             std::to_string(max_rows));

        // Generate the schema for new table using original table schema
        auto schema = std::make_shared<arrow::Schema>(orig_schema->fields(), metadata);

        // Split and create the columns from original table
        std::vector<std::shared_ptr<arrow::Column>> column_list;
        for (int i = 0; i < orig_num_cols; i++) {
            std::shared_ptr<arrow::Column> column;
            if (remaining_rows <= max_rows)
                column = table->column(i)->Slice(offset);
            else
                column = table->column(i)->Slice(offset, max_rows);
            column_list.emplace_back(column);
        }
        offset += max_rows;

        // Finally, create the arrow table based on schema and column vector
        std::shared_ptr<arrow::Table> table = arrow::Table::Make(schema, column_list);
        table_vec->push_back(table);
        remaining_rows -= max_rows;
    }
    return 0;
}

// TODO: This function may need some changes as we have a single chunk for a column
int print_arrowbuf_colwise(std::shared_ptr<arrow::Table>& table)
{
    std::vector<std::shared_ptr<arrow::Array>> array_list;

    // From Table get the schema and from schema get the skyhook schema
    // which is stored as a metadata
    auto schema = table->schema();
    auto metadata = schema->metadata();
    schema_vec sc = schemaFromString(metadata->value(METADATA_DATA_SCHEMA));

    // Iterate through each column in print the data inside it
    for (auto it = sc.begin(); it != sc.end(); ++it) {
        col_info col = *it;
        std::cout << table->column(col.idx)->name();
        std::cout << CSV_DELIM;
        std::vector<std::shared_ptr<arrow::Array>> array_list = table->column(col.idx)->data()->chunks();

        switch(col.type) {
            case SDT_BOOL: {
                for (auto it = array_list.begin(); it != array_list.end(); ++it) {
                    auto array = *it;
                    for (int j = 0; j < array->length(); j++) {
                        std::cout << std::to_string(std::static_pointer_cast<arrow::BooleanArray>(array)->Value(j));
                        std::cout << CSV_DELIM;
                    }
                }
                break;
            }
            case SDT_INT8: {
                for (auto it = array_list.begin(); it != array_list.end(); ++it) {
                    auto array = *it;
                    for (int j = 0; j < array->length(); j++) {
                        std::cout << std::to_string(std::static_pointer_cast<arrow::Int8Array>(array)->Value(j));
                        std::cout << CSV_DELIM;
                    }
                }
                break;
            }
            case SDT_INT16: {
                for (auto it = array_list.begin(); it != array_list.end(); ++it) {
                    auto array = *it;
                    for (int j = 0; j < array->length(); j++) {
                        std::cout << std::to_string(std::static_pointer_cast<arrow::Int16Array>(array)->Value(j));
                        std::cout << CSV_DELIM;
                    }
                }
            }
            case SDT_INT32: {
                for (auto it = array_list.begin(); it != array_list.end(); ++it) {
                    auto array = *it;
                    for (int j = 0; j < array->length(); j++) {
                        std::cout << std::to_string(std::static_pointer_cast<arrow::Int32Array>(array)->Value(j));
                        std::cout << CSV_DELIM;
                    }
                }
                break;
            }
            case SDT_INT64: {
                for (auto it = array_list.begin(); it != array_list.end(); ++it) {
                    auto array = *it;
                    for (int j = 0; j < array->length(); j++) {
                        std::cout << std::to_string(std::static_pointer_cast<arrow::Int64Array>(array)->Value(j));
                        std::cout << CSV_DELIM;
                    }
                }
                break;
            }
            case SDT_UINT8: {
                for (auto it = array_list.begin(); it != array_list.end(); ++it) {
                    auto array = *it;
                    for (int j = 0; j < array->length(); j++) {
                        std::cout << std::to_string(std::static_pointer_cast<arrow::UInt8Array>(array)->Value(j));
                        std::cout << CSV_DELIM;
                    }
                }
                break;
            }
            case SDT_UINT16: {
                for (auto it = array_list.begin(); it != array_list.end(); ++it) {
                    auto array = *it;
                    for (int j = 0; j < array->length(); j++) {
                        std::cout << std::to_string(std::static_pointer_cast<arrow::UInt16Array>(array)->Value(j));
                        std::cout << CSV_DELIM;
                    }
                }
                break;
            }
            case SDT_UINT32: {
                for (auto it = array_list.begin(); it != array_list.end(); ++it) {
                    auto array = *it;
                    for (int j = 0; j < array->length(); j++) {
                        std::cout << std::to_string(std::static_pointer_cast<arrow::UInt32Array>(array)->Value(j));
                        std::cout << CSV_DELIM;
                    }
                }
                break;
            }
            case SDT_UINT64: {
                for (auto it = array_list.begin(); it != array_list.end(); ++it) {
                    auto array = *it;
                    for (int j = 0; j < array->length(); j++) {
                        std::cout << std::to_string(std::static_pointer_cast<arrow::UInt64Array>(array)->Value(j));
                        std::cout << CSV_DELIM;
                    }
                }
                break;
            }
            case SDT_CHAR: {
                for (auto it = array_list.begin(); it != array_list.end(); ++it) {
                    auto array = *it;
                    for (int j = 0; j < array->length(); j++) {
                        std::cout << std::to_string(std::static_pointer_cast<arrow::Int8Array>(array)->Value(j));
                        std::cout << CSV_DELIM;
                    }
                }
                break;
            }
            case SDT_UCHAR: {
                for (auto it = array_list.begin(); it != array_list.end(); ++it) {
                    auto array = *it;
                    for (int j = 0; j < array->length(); j++) {
                        std::cout << std::to_string(std::static_pointer_cast<arrow::UInt8Array>(array)->Value(j));
                        std::cout << CSV_DELIM;
                    }
                }
                break;
            }
            case SDT_FLOAT: {
                for (auto it = array_list.begin(); it != array_list.end(); ++it) {
                    auto array = *it;
                    for (int j = 0; j < array->length(); j++) {
                        std::cout << std::to_string(std::static_pointer_cast<arrow::FloatArray>(array)->Value(j));
                        std::cout << CSV_DELIM;
                    }
                }
                break;
            }
            case SDT_DOUBLE: {
                for (auto it = array_list.begin(); it != array_list.end(); ++it) {
                    auto array = *it;
                    for (int j = 0; j < array->length(); j++) {
                        std::cout << std::to_string(std::static_pointer_cast<arrow::DoubleArray>(array)->Value(j));
                        std::cout << CSV_DELIM;
                    }
                }
                break;
            }
            case SDT_DATE:
            case SDT_STRING: {
                for (auto it = array_list.begin(); it != array_list.end(); ++it) {
                    auto array = *it;
                    for (int j = 0; j < array->length(); j++) {
                        std::cout << std::static_pointer_cast<arrow::StringArray>(array)->GetString(j);
                        std::cout << CSV_DELIM;
                    }
                }
                break;
            }
            default:
                return TablesErrCodes::UnsupportedSkyDataType;
        }
        std::cout << std::endl;  // newline to start next row.
    }
    return 0;
}

void printArrowHeader(std::shared_ptr<const arrow::KeyValueMetadata> &metadata)
{
    std::cout << "\n\n\n[SKYHOOKDB ROOT HEADER (arrow)]" << std::endl;
    std::cout << metadata->key(METADATA_SKYHOOK_VERSION).c_str() << ": "
              << metadata->value(METADATA_SKYHOOK_VERSION).c_str() << std::endl;
    std::cout << metadata->key(METADATA_DATA_SCHEMA_VERSION).c_str() << ": "
              << metadata->value(METADATA_DATA_SCHEMA_VERSION).c_str() << std::endl;
    std::cout << metadata->key(METADATA_DATA_STRUCTURE_VERSION).c_str() << ": "
              << metadata->value(METADATA_DATA_STRUCTURE_VERSION).c_str() << std::endl;
    std::cout << metadata->key(METADATA_DATA_FORMAT_TYPE).c_str() << ": "
              << metadata->value(METADATA_DATA_FORMAT_TYPE).c_str() << std::endl;
    std::cout << metadata->key(METADATA_NUM_ROWS).c_str() << ": "
              << metadata->value(METADATA_NUM_ROWS).c_str() << std::endl;
}

long long int printArrowbufRowAsCsv(const char* dataptr,
                                    const size_t datasz,
                                    bool print_header,
                                    bool print_verbose,
                                    long long int max_to_print)
{
    // Each column in arrow is represented using Chunked Array. A chunked array is
    // a vector of chunks i.e. arrays which holds actual data.

    // Declare vector for columns (i.e. chunked_arrays)
    std::vector<std::shared_ptr<arrow::Array>> chunk_vec;
    std::shared_ptr<arrow::Table> table;
    std::shared_ptr<arrow::Buffer> buffer;

    std::string str_buff(dataptr, datasz);
    arrow::Buffer::FromString(str_buff, &buffer);

    extract_arrow_from_buffer(&table, buffer);
    // From Table get the schema and from schema get the skyhook schema
    // which is stored as a metadata
    auto schema = table->schema();
    auto metadata = schema->metadata();
    schema_vec sc = schemaFromString(metadata->value(METADATA_DATA_SCHEMA));
    int num_rows = std::stoi(metadata->value(METADATA_NUM_ROWS));
    int num_cols = 0;

    if (print_verbose)
        printArrowHeader(metadata);

    // Get the names of each column and get the vector of chunks
    for (auto it = sc.begin(); it != sc.end(); ++it) {
        col_info col = *it;
        if (print_header) {
            std::cout << table->column(std::distance(sc.begin(), it))->name();
            if (it->is_key) std::cout << "(key)";
            if (!it->nullable) std::cout << "(NOT NULL)";
            std::cout << CSV_DELIM;
        }
        chunk_vec.emplace_back(table->column(std::distance(sc.begin(), it))->data()->chunk(0));
    }

    if (print_verbose) {
        num_cols = std::distance(sc.begin(), sc.end());

        if (print_header) {
            std::cout << table->column(ARROW_RID_INDEX(num_cols))->name()
                      << CSV_DELIM;
            std::cout << table->column(ARROW_DELVEC_INDEX(num_cols))->name()
                      << CSV_DELIM;
        }

        // Add RID and delete vector column
        chunk_vec.emplace_back(table->column(ARROW_RID_INDEX(num_cols))->data()->chunk(0));
        chunk_vec.emplace_back(table->column(ARROW_DELVEC_INDEX(num_cols))->data()->chunk(0));
    }

    if (print_header)
        std::cout << std::endl;

    for (int i = 0; i < num_rows; i++) {

        // For this row get the data from each columns
        for (auto it = sc.begin(); it != sc.end(); ++it) {
            col_info col = *it;
            auto print_array = chunk_vec[std::distance(sc.begin(), it)];

            if (print_array->IsNull(i)) {
                std::cout << "NULL" << CSV_DELIM;
                continue;
            }

            switch(col.type) {
                case SDT_BOOL: {
                    std::cout << std::to_string(std::static_pointer_cast<arrow::BooleanArray>(print_array)->Value(i));
                    break;
                }
                case SDT_INT8: {
                    std::cout << std::to_string(std::static_pointer_cast<arrow::Int8Array>(print_array)->Value(i));
                    break;
                }
                case SDT_INT16: {
                    std::cout << std::to_string(std::static_pointer_cast<arrow::Int16Array>(print_array)->Value(i));
                    break;
                }
                case SDT_INT32: {
                    std::cout << std::to_string(std::static_pointer_cast<arrow::Int32Array>(print_array)->Value(i));
                    break;
                }
                case SDT_INT64: {
                    std::cout << std::to_string(std::static_pointer_cast<arrow::Int64Array>(print_array)->Value(i));
                    break;
                }
                case SDT_UINT8: {
                    std::cout << std::to_string(std::static_pointer_cast<arrow::UInt8Array>(print_array)->Value(i));
                    break;
                }
                case SDT_UINT16: {
                    std::cout << std::to_string(std::static_pointer_cast<arrow::UInt16Array>(print_array)->Value(i));
                    break;
                }
                case SDT_UINT32: {
                    std::cout << std::to_string(std::static_pointer_cast<arrow::UInt32Array>(print_array)->Value(i));
                    break;
                }
                case SDT_UINT64: {
                    std::cout << std::to_string(std::static_pointer_cast<arrow::UInt64Array>(print_array)->Value(i));
                    break;
                }
                case SDT_CHAR: {
                    std::cout << (char)std::static_pointer_cast<arrow::Int8Array>(print_array)->Value(i);
                    break;
                }
                case SDT_UCHAR: {
                    std::cout << (char)std::static_pointer_cast<arrow::UInt8Array>(print_array)->Value(i);
                    break;
                }
                case SDT_FLOAT: {
                    std::cout << std::to_string(std::static_pointer_cast<arrow::FloatArray>(print_array)->Value(i));
                    break;
                }
                case SDT_DOUBLE: {
                    std::cout << std::to_string(std::static_pointer_cast<arrow::DoubleArray>(print_array)->Value(i));
                    break;
                }
                case SDT_DATE:
                case SDT_STRING: {
                    std::cout << std::static_pointer_cast<arrow::StringArray>(print_array)->GetString(i);
                    break;
                }
                default: {
                    return TablesErrCodes::UnsupportedSkyDataType;
                }
            }
            std::cout << CSV_DELIM;
        }
        if (print_verbose) {
            // Print RID
            auto print_array = chunk_vec[ARROW_RID_INDEX(num_cols)];
            std::cout << std::to_string(std::static_pointer_cast<arrow::Int64Array>(print_array)->Value(i)) << CSV_DELIM;

            // Print Deleted Vector
            print_array = chunk_vec[ARROW_DELVEC_INDEX(num_cols)];
            std::cout << std::to_string(std::static_pointer_cast<arrow::BooleanArray>(print_array)->Value(i)) << CSV_DELIM;
        }
        std::cout << std::endl;  // newline to start next row.
    }
    return 0;
}

/*
 * Function: transform_fb_to_arrow
 * Description: Build arrow schema vector using skyhook schema information. Get the
 *              details of columns from skyhook schema and using array builders for
 *              each datatype add the data to array vectors. Finally, create arrow
 *              table using array vectors and schema vector.
 * @param[in] fb      : Flatbuffer to be converted
 * @param[in] size    : Size of the flatbuffer
 * @param[out] errmsg : errmsg buffer
 * @param[out] buffer : arrow table
 * Return Value: error code
 */
int transform_fb_to_arrow(const char* fb,
                          const size_t fb_size,
                          std::string& errmsg,
                          std::shared_ptr<arrow::Table>* table)
{
    int errcode = 0;
    sky_root root = getSkyRoot(fb, fb_size);
    schema_vec sc = schemaFromString(root.data_schema);
    delete_vector del_vec = root.delete_vec;
    uint32_t nrows = root.nrows;

    // Initialization related to Apache Arrow
    auto pool = arrow::default_memory_pool();
    std::vector<arrow::ArrayBuilder *> builder_list;
    std::vector<std::shared_ptr<arrow::Array>> array_list;
    std::vector<std::shared_ptr<arrow::Field>> schema_vector;
    std::shared_ptr<arrow::KeyValueMetadata> metadata (new arrow::KeyValueMetadata);

    // Add skyhook metadata to arrow metadata.
    metadata->Append(ToString(METADATA_SKYHOOK_VERSION),
                     std::to_string(root.skyhook_version));
    metadata->Append(ToString(METADATA_DATA_SCHEMA_VERSION),
                     std::to_string(root.data_schema_version));
    metadata->Append(ToString(METADATA_DATA_STRUCTURE_VERSION),
                     std::to_string(root.data_structure_version));
    metadata->Append(ToString(METADATA_DATA_FORMAT_TYPE),
                     std::to_string(SFT_ARROW));
    metadata->Append(ToString(METADATA_DATA_SCHEMA), root.data_schema);
    metadata->Append(ToString(METADATA_DB_SCHEMA), root.db_schema_name);
    metadata->Append(ToString(METADATA_TABLE_NAME), root.table_name);
    metadata->Append(ToString(METADATA_NUM_ROWS), std::to_string(root.nrows));

    // Iterate through schema vector to get the details of columns i.e name and type.
    for (auto it = sc.begin(); it != sc.end() && !errcode; ++it) {
        col_info col = *it;

        // Create the array builders for respective datatypes. Use these array
        // builders to store data to array vectors. These array vectors holds the
        // actual column values. Also, add the details of column

        switch(col.type) {

            case SDT_BOOL: {
                auto ptr = std::unique_ptr<arrow::ArrayBuilder>(new arrow::BooleanBuilder(pool));
                builder_list.emplace_back(ptr.get());
                ptr.release();
                schema_vector.push_back(arrow::field(col.name, arrow::boolean()));
                break;
            }
            case SDT_INT8: {
                auto ptr = std::unique_ptr<arrow::ArrayBuilder>(new arrow::Int8Builder(pool));
                builder_list.emplace_back(ptr.get());
                ptr.release();
                schema_vector.push_back(arrow::field(col.name, arrow::int8()));
                break;
            }
            case SDT_INT16: {
                auto ptr = std::unique_ptr<arrow::ArrayBuilder>(new arrow::Int16Builder(pool));
                builder_list.emplace_back(ptr.get());
                ptr.release();
                schema_vector.push_back(arrow::field(col.name, arrow::int16()));
                break;
            }
            case SDT_INT32: {
                auto ptr = std::unique_ptr<arrow::ArrayBuilder>(new arrow::Int32Builder(pool));
                builder_list.emplace_back(ptr.get());
                ptr.release();
                schema_vector.push_back(arrow::field(col.name, arrow::int32()));
                break;
            }
            case SDT_INT64: {
                auto ptr = std::unique_ptr<arrow::ArrayBuilder>(new arrow::Int64Builder(pool));
                builder_list.emplace_back(ptr.get());
                ptr.release();
                schema_vector.push_back(arrow::field(col.name, arrow::int64()));
                break;
            }
            case SDT_UINT8: {
                auto ptr = std::unique_ptr<arrow::ArrayBuilder>(new arrow::UInt8Builder(pool));
                builder_list.emplace_back(ptr.get());
                ptr.release();
                schema_vector.push_back(arrow::field(col.name, arrow::uint8()));
                break;
            }
            case SDT_UINT16: {
                auto ptr = std::unique_ptr<arrow::ArrayBuilder>(new arrow::UInt16Builder(pool));
                builder_list.emplace_back(ptr.get());
                ptr.release();
                schema_vector.push_back(arrow::field(col.name, arrow::uint16()));
                break;
            }
            case SDT_UINT32: {
                auto ptr = std::unique_ptr<arrow::ArrayBuilder>(new arrow::UInt32Builder(pool));
                builder_list.emplace_back(ptr.get());
                ptr.release();
                schema_vector.push_back(arrow::field(col.name, arrow::uint32()));
                break;
            }
            case SDT_UINT64: {
                auto ptr = std::unique_ptr<arrow::ArrayBuilder>(new arrow::UInt64Builder(pool));
                builder_list.emplace_back(ptr.get());
                ptr.release();
                schema_vector.push_back(arrow::field(col.name, arrow::uint64()));
                break;
            }
            case SDT_FLOAT: {
                auto ptr = std::unique_ptr<arrow::ArrayBuilder>(new arrow::FloatBuilder(pool));
                builder_list.emplace_back(ptr.get());
                ptr.release();
                schema_vector.push_back(arrow::field(col.name, arrow::float32()));
                break;
            }
            case SDT_DOUBLE: {
                auto ptr = std::unique_ptr<arrow::ArrayBuilder>(new arrow::DoubleBuilder(pool));
                builder_list.emplace_back(ptr.get());
                ptr.release();
                schema_vector.push_back(arrow::field(col.name, arrow::float64()));
                break;
            }
            case SDT_CHAR: {
                auto ptr = std::unique_ptr<arrow::ArrayBuilder>(new arrow::Int8Builder(pool));
                builder_list.emplace_back(ptr.get());
                ptr.release();
                schema_vector.push_back(arrow::field(col.name, arrow::int8()));
                break;
            }
            case SDT_UCHAR: {
                auto ptr = std::unique_ptr<arrow::ArrayBuilder>(new arrow::UInt8Builder(pool));
                builder_list.emplace_back(ptr.get());
                ptr.release();
                schema_vector.push_back(arrow::field(col.name, arrow::uint8()));
                break;
            }
            case SDT_DATE:
            case SDT_STRING: {
                auto ptr = std::unique_ptr<arrow::ArrayBuilder>(new arrow::StringBuilder(pool));
                builder_list.emplace_back(ptr.get());
                ptr.release();
                schema_vector.push_back(arrow::field(col.name, arrow::utf8()));
                break;
            }
            default: {
                errcode = TablesErrCodes::UnsupportedSkyDataType;
                errmsg.append("ERROR transform_row_to_col(): table=" +
                              root.table_name + " col.type=" +
                              std::to_string(col.type) +
                              " UnsupportedSkyDataType.");
                return errcode;
            }
        }
    }

    // Add RID column
    auto rid_ptr = std::unique_ptr<arrow::ArrayBuilder>(new arrow::Int64Builder(pool));
    builder_list.emplace_back(rid_ptr.get());
    rid_ptr.release();
    schema_vector.push_back(arrow::field("RID", arrow::int64()));

    // Add deleted vector column
    auto dv_ptr = std::unique_ptr<arrow::ArrayBuilder>(new arrow::BooleanBuilder(pool));
    builder_list.emplace_back(dv_ptr.get());
    dv_ptr.release();
    schema_vector.push_back(arrow::field("DELETED_VECTOR", arrow::boolean()));

    // Iterate through rows and store data in each row in respective columns.
    for (uint32_t i = 0; i < nrows; i++) {

        // Get a skyhook record struct
        sky_rec rec = getSkyRec(static_cast<row_offs>(root.data_vec)->Get(i));

        // Get the row as a vector.
        auto row = rec.data.AsVector();

        // For the current row, go from 0 to num_cols and append the data into array
        // builders.
        for (auto it = sc.begin(); it != sc.end() && !errcode; ++it) {
            auto builder = builder_list[std::distance(sc.begin(), it)];
            col_info col = *it;

            if (col.nullable) {  // check nullbit
                bool is_null = false;
                int pos = col.idx / (8*sizeof(rec.nullbits.at(0)));
                int col_bitmask = 1 << col.idx;
                if ((col_bitmask & rec.nullbits.at(pos)) == 1)  {
                    is_null = true;
                }
                if (is_null) {
                    builder->AppendNull();
                    continue;
                }
            }

            // Append data to the respective data type builders
            switch(col.type) {

                case SDT_BOOL:
                    static_cast<arrow::BooleanBuilder *>(builder)->Append(row[col.idx].AsBool());
                    break;
                case SDT_INT8:
                    static_cast<arrow::Int8Builder *>(builder)->Append(row[col.idx].AsInt8());
                    break;
                case SDT_INT16:
                    static_cast<arrow::Int16Builder *>(builder)->Append(row[col.idx].AsInt16());
                    break;
                case SDT_INT32:
                    static_cast<arrow::Int32Builder *>(builder)->Append(row[col.idx].AsInt32());
                    break;
                case SDT_INT64:
                    static_cast<arrow::Int64Builder *>(builder)->Append(row[col.idx].AsInt64());
                    break;
                case SDT_UINT8:
                    static_cast<arrow::UInt8Builder *>(builder)->Append(row[col.idx].AsUInt8());
                    break;
                case SDT_UINT16:
                    static_cast<arrow::UInt16Builder *>(builder)->Append(row[col.idx].AsUInt16());
                    break;
                case SDT_UINT32:
                    static_cast<arrow::UInt32Builder *>(builder)->Append(row[col.idx].AsUInt32());
                    break;
                case SDT_UINT64:
                    static_cast<arrow::UInt64Builder *>(builder)->Append(row[col.idx].AsUInt64());
                    break;
                case SDT_FLOAT:
                    static_cast<arrow::FloatBuilder *>(builder)->Append(row[col.idx].AsFloat());
                    break;
                case SDT_DOUBLE:
                    static_cast<arrow::DoubleBuilder *>(builder)->Append(row[col.idx].AsDouble());
                    break;
                case SDT_CHAR:
                    static_cast<arrow::Int8Builder *>(builder)->Append(row[col.idx].AsInt8());
                    break;
                case SDT_UCHAR:
                    static_cast<arrow::UInt8Builder *>(builder)->Append(row[col.idx].AsUInt8());
                    break;
                case SDT_DATE:
                case SDT_STRING:
                    static_cast<arrow::StringBuilder *>(builder)->Append(row[col.idx].AsString().str());
                    break;
                default: {
                    errcode = TablesErrCodes::UnsupportedSkyDataType;
                    errmsg.append("ERROR transform_row_to_col(): table=" +
                                  root.table_name + " col.type=" +
                                  std::to_string(col.type) +
                                  " UnsupportedSkyDataType.");
                }
            }
        }

        // Add entries for RID and Deleted vector
        int num_cols = std::distance(sc.begin(), sc.end());
        static_cast<arrow::Int64Builder *>(builder_list[ARROW_RID_INDEX(num_cols)])->Append(rec.RID);
        static_cast<arrow::BooleanBuilder *>(builder_list[ARROW_DELVEC_INDEX(num_cols)])->Append(del_vec[i]);

    }

    // Finalize the arrays holding the data
    for (auto it = builder_list.begin(); it != builder_list.end(); ++it) {
        auto builder = *it;
        std::shared_ptr<arrow::Array> array;
        builder->Finish(&array);
        array_list.push_back(array);
        delete builder;
    }

    // Generate schema from schema vector and add the metadata
    auto schema = std::make_shared<arrow::Schema>(schema_vector, metadata);

    // Finally, create a arrow table from schema and array vector
    *table = arrow::Table::Make(schema, array_list);

    return errcode;
}

int transform_arrow_to_fb(const char* data,
                          const size_t data_size,
                          std::string& errmsg,
                          flatbuffers::FlatBufferBuilder& flatbldr)
{
    int ret;

    // Placeholder function
    std::shared_ptr<arrow::Table> table;
    std::shared_ptr<arrow::Buffer> buffer = \
        arrow::MutableBuffer::Wrap(reinterpret_cast<uint8_t*>(const_cast<char*>(data)),
                                   data_size);
    extract_arrow_from_buffer(&table, buffer);

    ret = print_arrowbuf_colwise(table);
    if (ret != 0) {
        return ret;
    }
    return 0;
}

} // end namespace Tables<|MERGE_RESOLUTION|>--- conflicted
+++ resolved
@@ -3668,7 +3668,6 @@
     return rowpass;
 }
 
-<<<<<<< HEAD
 bool applyPredicates_fbu_row(predicate_vec& pv, sky_rec_fbu& rec) {
 
     bool rowpass = false;
@@ -3925,7 +3924,6 @@
     return rowpass;
 }
 
-=======
 void applyPredicatesArrowCol(predicate_vec& pv,
                              std::shared_ptr<arrow::Array> col_array,
                              int col_idx, std::vector<uint32_t>& row_nums)
@@ -4179,8 +4177,6 @@
     }
 }
 
-
->>>>>>> 0957e787
 bool compare(const int64_t& val1, const int64_t& val2, const int& op) {
     switch (op) {
         case SOT_lt: return val1 < val2;
