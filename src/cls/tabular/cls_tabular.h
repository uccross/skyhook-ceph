--- conflicted
+++ resolved
@@ -379,7 +379,6 @@
 };
 WRITE_CLASS_ENCODER(idx_op)
 
-<<<<<<< HEAD
 struct transform_op {
   std::string oid ;
   std::string pool ;
@@ -436,7 +435,6 @@
   }
 } ;
 WRITE_CLASS_ENCODER( transform_op )
-=======
 
 // Stores column level statstics
 struct col_stats {
@@ -537,6 +535,4 @@
 };
 WRITE_CLASS_ENCODER(col_stats)
 
->>>>>>> 32a70c5c
-
 #endif