--- conflicted
+++ resolved
@@ -684,16 +684,10 @@
     std::vector< uint64_t > cols_rids ;
     col_fbu data_fbu_col;
 
-<<<<<<< HEAD
     col_table_fbu(int64_t _CID, 
                    nullbits_vector _nullbits, 
                    std::vector< uint64_t > _cols_rids, 
                    col_fbu _data_fbu_col) :
-=======
-    col_table_fbu(int64_t _CID,
-                  nullbits_vector _nullbits,
-                  col_fbu _data_fbu_col) :
->>>>>>> 3a5522b6
         CID(_CID),
         nullbits(_nullbits),
         cols_rids(_cols_rids),
