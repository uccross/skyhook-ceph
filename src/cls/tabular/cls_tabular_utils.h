--- conflicted
+++ resolved
@@ -878,7 +878,6 @@
         std::string& errmsg,
         const std::vector<uint32_t>& row_nums=std::vector<uint32_t>());
 
-<<<<<<< HEAD
 int processSkyFb_fbu_rows(
         flatbuffers::FlatBufferBuilder& flatb,
         schema_vec& data_schema,
@@ -897,7 +896,7 @@
         predicate_vec& preds,
         const char* fb,
         const size_t fb_size,
-=======
+
 int processArrowCol(
         std::shared_ptr<arrow::Table>* table,
         schema_vec& tbl_schema,
@@ -905,7 +904,6 @@
         predicate_vec& preds,
         const char* dataptr,
         const size_t datasz,
->>>>>>> 0957e787
         std::string& errmsg,
         const std::vector<uint32_t>& row_nums=std::vector<uint32_t>());
 
