--- conflicted
+++ resolved
@@ -137,11 +137,7 @@
   bufferlist inbl;
   cls_user_reset_stats_op call;
   call.time = real_clock::now();
-<<<<<<< HEAD
-  ::encode(call, inbl);
-=======
   encode(call, inbl);
->>>>>>> 3ad2dfa4
   op.exec("user", "reset_user_stats", inbl);
 }
 
