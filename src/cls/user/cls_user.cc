--- conflicted
+++ resolved
@@ -168,6 +168,7 @@
     if (!op.add){
       apply_entry_stats(update_entry, &entry);
     }
+
     entry.user_stats_sync = true;
 
     ret = write_entry(hctx, key, entry);
@@ -257,6 +258,10 @@
   if (ret < 0) {
     CLS_LOG(0, "ERROR: get existing bucket entry, key=%s ret=%d", key.c_str(), ret);
     return ret;
+  }
+
+  if (entry.user_stats_sync) {
+    dec_header_stats(&header.stats, entry);
   }
 
   CLS_LOG(20, "removing entry at %s", key.c_str());
@@ -342,11 +347,7 @@
     ret.marker = marker;
   }
 
-<<<<<<< HEAD
-  ::encode(ret, *out);
-=======
   encode(ret, *out);
->>>>>>> f8781be9
 
   return 0;
 }
@@ -374,32 +375,16 @@
   return 0;
 }
 
-<<<<<<< HEAD
-/// A method to reset the user.buckets header stats in accordance to the values
-/// seen in the user.buckets omap keys. This will not be equivalent to --sync-stats
-/// which requires comparing the values with actual bucket meta stats supplied
-/// by RGW
-static int cls_user_reset_stats(cls_method_context_t hctx, bufferlist *in, bufferlist *out /*ignore*/)
-=======
 /// A method to reset the user.buckets header stats in accordance to
 /// the values seen in the user.buckets omap keys. This is not be
 /// equivalent to --sync-stats which also re-calculates the stats for
 /// each bucket.
 static int cls_user_reset_stats(cls_method_context_t hctx,
 				bufferlist *in, bufferlist *out /*ignore*/)
->>>>>>> f8781be9
 {
   cls_user_reset_stats_op op;
 
   try {
-<<<<<<< HEAD
-    auto bliter = in->begin();
-    ::decode(op, bliter);
-  } catch (buffer::error& err) {
-    CLS_LOG(0, "ERROR: cls_user_reset_op(): failed to decode op");
-    return -EINVAL;
-  }
-=======
     auto bliter = in->cbegin();
     decode(op, bliter);
   } catch (buffer::error& err) {
@@ -407,27 +392,11 @@
     return -EINVAL;
   }
 
->>>>>>> f8781be9
   cls_user_header header;
   bool truncated = false;
   string from_index, prefix;
   do {
     map<string, bufferlist> keys;
-<<<<<<< HEAD
-    int rc = cls_cxx_map_get_vals(hctx, from_index, prefix, MAX_ENTRIES, &keys, &truncated);
-
-    if (rc < 0)
-      return rc;
-
-    for (const auto&kv : keys){
-      cls_user_bucket_entry e;
-      try {
-	auto bl = kv.second;
-	auto bliter = bl.begin();
-	decode(e, bliter);
-      } catch (buffer::error& err) {
-	CLS_LOG(0, "ERROR: failed to decode bucket entry for %s", kv.first.c_str());
-=======
     int rc = cls_cxx_map_get_vals(hctx, from_index, prefix, MAX_ENTRIES,
 				  &keys, &truncated);
     if (rc < 0) {
@@ -446,7 +415,6 @@
       } catch (buffer::error& err) {
 	CLS_LOG(0, "ERROR: %s failed to decode bucket entry for %s",
 		__func__, kv.first.c_str());
->>>>>>> f8781be9
 	return -EIO;
       }
       add_header_stats(&header.stats, e);
@@ -455,14 +423,9 @@
 
   bufferlist bl;
   header.last_stats_update = op.time;
-<<<<<<< HEAD
-  ::encode(header, bl);
-
-=======
   encode(header, bl);
 
   CLS_LOG(20, "%s: updating header", __func__);
->>>>>>> f8781be9
   return cls_cxx_map_write_header(hctx, &bl);
 }
 
