## Rados object classes

set(cls_dir ${CMAKE_INSTALL_LIBDIR}/rados-classes)
set(cls_embedded_srcs)

# cls_sdk
add_library(cls_sdk SHARED sdk/cls_sdk.cc)
set_target_properties(cls_sdk PROPERTIES VERSION "1.0.0" SOVERSION "1")
install(TARGETS cls_sdk DESTINATION ${cls_dir})

# cls_hello
set(cls_hello_srcs hello/cls_hello.cc)
add_library(cls_hello SHARED ${cls_hello_srcs})
set_target_properties(cls_hello PROPERTIES
  VERSION "1.0.0"
  SOVERSION "1"
  INSTALL_RPATH "")
install(TARGETS cls_hello DESTINATION ${cls_dir})
list(APPEND cls_embedded_srcs ${cls_hello_srcs})

# cls_numops
set(cls_numops_srcs numops/cls_numops.cc)
add_library(cls_numops SHARED ${cls_numops_srcs})
set_target_properties(cls_numops PROPERTIES
  VERSION "1.0.0"
  SOVERSION "1"
  INSTALL_RPATH "")
install(TARGETS cls_numops DESTINATION ${cls_dir})

set(cls_numops_client_srcs numops/cls_numops_client.cc)
add_library(cls_numops_client STATIC ${cls_numops_client_srcs})

list(APPEND cls_embedded_srcs ${cls_numops_srcs} ${cls_numops_client_srcs})

# cls_rbd
if (WITH_RBD)
  set(cls_rbd_srcs rbd/cls_rbd.cc rbd/cls_rbd_types.cc)
  add_library(cls_rbd SHARED ${cls_rbd_srcs})
  set_target_properties(cls_rbd PROPERTIES
    VERSION "1.0.0"
    SOVERSION "1"
    INSTALL_RPATH "")
  install(TARGETS cls_rbd DESTINATION ${cls_dir})

  set(cls_rbd_client_srcs rbd/cls_rbd_client.cc rbd/cls_rbd_types.cc)
  add_library(cls_rbd_client STATIC ${cls_rbd_client_srcs})
  target_link_libraries(cls_rbd_client cls_lock_client)

  list(APPEND cls_embedded_srcs ${cls_rbd_srcs} ${cls_rbd_client_srcs})
endif (WITH_RBD)

# cls_lock
set(cls_lock_srcs lock/cls_lock.cc)
add_library(cls_lock SHARED ${cls_lock_srcs})
set_target_properties(cls_lock PROPERTIES
  VERSION "1.0.0"
  SOVERSION "1"
  INSTALL_RPATH "")
install(TARGETS cls_lock DESTINATION ${cls_dir})

set(cls_lock_client_srcs
  lock/cls_lock_client.cc
  lock/cls_lock_types.cc
  lock/cls_lock_ops.cc)
add_library(cls_lock_client STATIC ${cls_lock_client_srcs})

list(APPEND cls_embedded_srcs ${cls_lock_srcs} ${cls_lock_client_srcs})

# cls_refcount
set(cls_refcount_srcs
  refcount/cls_refcount.cc
  refcount/cls_refcount_ops.cc
  ${CMAKE_SOURCE_DIR}/src/common/ceph_json.cc)
add_library(cls_refcount SHARED ${cls_refcount_srcs})
target_link_libraries(cls_refcount json_spirit)
set_target_properties(cls_refcount PROPERTIES
  VERSION "1.0.0"
  SOVERSION "1"
  INSTALL_RPATH "")
install(TARGETS cls_refcount DESTINATION ${cls_dir})

set(cls_refcount_client_srcs
  refcount/cls_refcount_client.cc
  refcount/cls_refcount_ops.cc)
add_library(cls_refcount_client STATIC ${cls_refcount_client_srcs})

list(APPEND cls_embedded_srcs ${cls_refcount_srcs} ${cls_refcount_client_srcs})

# cls_version
set(cls_version_srcs version/cls_version.cc)
add_library(cls_version SHARED ${cls_version_srcs})
set_target_properties(cls_version PROPERTIES
  VERSION "1.0.0"
  SOVERSION "1"
  INSTALL_RPATH "")
install(TARGETS cls_version DESTINATION ${cls_dir})

set(cls_version_client_srcs
  version/cls_version_client.cc
  version/cls_version_types.cc)
add_library(cls_version_client STATIC ${cls_version_client_srcs})

list(APPEND cls_embedded_srcs ${cls_version_srcs} ${cls_version_client_srcs})

# cls_log
set(cls_log_srcs log/cls_log.cc)
add_library(cls_log SHARED ${cls_log_srcs})
set_target_properties(cls_log PROPERTIES
  VERSION "1.0.0"
  SOVERSION "1"
  INSTALL_RPATH "")
install(TARGETS cls_log DESTINATION ${cls_dir})

set(cls_log_client_srcs log/cls_log_client.cc)
add_library(cls_log_client STATIC ${cls_log_client_srcs})

list(APPEND cls_embedded_srcs ${cls_log_srcs} ${cls_log_client_srcs})

# cls_statelog
set(cls_statelog_srcs statelog/cls_statelog.cc)
add_library(cls_statelog SHARED ${cls_statelog_srcs})
set_target_properties(cls_statelog PROPERTIES
  VERSION "1.0.0"
  SOVERSION "1"
  INSTALL_RPATH "")
install(TARGETS cls_statelog DESTINATION ${cls_dir})

set(cls_statelog_client_srcs statelog/cls_statelog_client.cc)
add_library(cls_statelog_client STATIC ${cls_statelog_client_srcs})

list(APPEND cls_embedded_srcs ${cls_statelog_srcs} ${cls_statelog_client_srcs})

# cls_timeindex
set(cls_timeindex_srcs timeindex/cls_timeindex.cc)
add_library(cls_timeindex SHARED ${cls_timeindex_srcs})
set_target_properties(cls_timeindex PROPERTIES
  VERSION "1.0.0"
  SOVERSION "1"
  INSTALL_RPATH "")
install(TARGETS cls_timeindex DESTINATION ${cls_dir})

set(cls_timeindex_client_srcs timeindex/cls_timeindex_client.cc)
add_library(cls_timeindex_client STATIC ${cls_timeindex_client_srcs})

list(APPEND cls_embedded_srcs ${cls_timeindex_srcs} ${cls_timeindex_client_srcs})

# cls_replica_log
set(cls_replica_log_srcs replica_log/cls_replica_log.cc)
add_library(cls_replica_log SHARED ${cls_replica_log_srcs})
set_target_properties(cls_replica_log PROPERTIES
  VERSION "1.0.0"
  SOVERSION "1"
  INSTALL_RPATH "")
install(TARGETS cls_replica_log DESTINATION ${cls_dir})

set(cls_replica_log_client_srcs
  replica_log/cls_replica_log_types.cc
  replica_log/cls_replica_log_ops.cc
  replica_log/cls_replica_log_client.cc)
add_library(cls_replica_log_client STATIC ${cls_replica_log_client_srcs})

list(APPEND cls_embedded_srcs ${cls_replica_log_srcs} ${cls_replica_log_client_srcs})

# cls_user
set(cls_user_srcs user/cls_user.cc)
add_library(cls_user SHARED ${cls_user_srcs})
set_target_properties(cls_user PROPERTIES
  VERSION "1.0.0"
  SOVERSION "1"
  INSTALL_RPATH "")
install(TARGETS cls_user DESTINATION ${cls_dir})

set(cls_user_client_srcs
  user/cls_user_client.cc
  user/cls_user_types.cc
  user/cls_user_ops.cc)
add_library(cls_user_client STATIC ${cls_user_client_srcs})

list(APPEND cls_embedded_srcs ${cls_user_srcs} ${cls_user_client_srcs})

# cls_journal
set(cls_journal_srcs
  journal/cls_journal.cc
  journal/cls_journal_types.cc)
add_library(cls_journal SHARED ${cls_journal_srcs})
set_target_properties(cls_journal PROPERTIES
  VERSION "1.0.0"
  SOVERSION "1"
  INSTALL_RPATH "")
install(TARGETS cls_journal DESTINATION ${cls_dir})

set(cls_journal_client_srcs
  journal/cls_journal_client.cc
  journal/cls_journal_types.cc)
add_library(cls_journal_client STATIC ${cls_journal_client_srcs})

list(APPEND cls_embedded_srcs ${cls_journal_srcs} ${cls_journal_client_srcs})

# cls_rgw
if (WITH_RADOSGW)
  set(cls_rgw_srcs
    rgw/cls_rgw.cc
    rgw/cls_rgw_ops.cc
    rgw/cls_rgw_types.cc
    ${CMAKE_SOURCE_DIR}/src/common/ceph_json.cc)
  add_library(cls_rgw SHARED ${cls_rgw_srcs})
  target_link_libraries(cls_rgw json_spirit)
  set_target_properties(cls_rgw PROPERTIES
    VERSION "1.0.0"
    SOVERSION "1"
    INSTALL_RPATH "")
  install(TARGETS cls_rgw DESTINATION ${cls_dir})

  set(cls_rgw_client_srcs
    rgw/cls_rgw_client.cc
    rgw/cls_rgw_types.cc
    rgw/cls_rgw_ops.cc)
  add_library(cls_rgw_client STATIC ${cls_rgw_client_srcs})

  list(APPEND cls_embedded_srcs ${cls_rgw_srcs} ${cls_rgw_client_srcs})
endif (WITH_RADOSGW)

# cls_cephfs
if (WITH_CEPHFS)
  set(cls_cephfs_srcs
    cephfs/cls_cephfs.cc)
  add_library(cls_cephfs SHARED ${cls_cephfs_srcs})
  set_target_properties(cls_cephfs PROPERTIES
    VERSION "1.0.0"
    SOVERSION "1"
    INSTALL_RPATH "")
  install(TARGETS cls_cephfs DESTINATION ${cls_dir})

  set(cls_cephfs_client_srcs
    cephfs/cls_cephfs_client.cc)
  add_library(cls_cephfs_client STATIC ${cls_cephfs_client_srcs})

  list(APPEND cls_embedded_srcs ${cls_cephfs_srcs} ${cls_cephfs_client_srcs})
endif (WITH_CEPHFS)

# cls_lua
set(cls_lua_srcs
    lua/cls_lua.cc
    lua/lua_bufferlist.cc)
add_library(cls_lua SHARED ${cls_lua_srcs})
set_target_properties(cls_lua PROPERTIES
  VERSION "1.0.0"
  SOVERSION "1"
  INSTALL_RPATH "")
install(TARGETS cls_lua DESTINATION ${cls_dir})
target_link_libraries(cls_lua
    liblua
    json_spirit)

set(cls_lua_client_srcs
    lua/cls_lua_client.cc)
add_library(cls_lua_client STATIC ${cls_lua_client_srcs})

list(APPEND cls_embedded_srcs ${cls_lua_srcs} ${cls_lua_client_srcs})

if(WITH_EMBEDDED)
  include(MergeStaticLibraries)
  list(REMOVE_DUPLICATES cls_embedded_srcs)
  add_library(cephd_cls_base STATIC ${cls_embedded_srcs})
  # while not necessary this seems to bring in the lua's include directories
  # so that cls_lua srcs build correctly
  target_link_libraries(cephd_cls_base liblua)
  set_target_properties(cephd_cls_base PROPERTIES COMPILE_DEFINITIONS BUILDING_FOR_EMBEDDED)
  merge_static_libraries(cephd_cls cephd_cls_base liblua)
endif()

# skyhookdb cls_tabular
<<<<<<< HEAD
add_library(cls_tabular SHARED tabular/cls_tabular.cc 
                               tabular/cls_tabular_utils.cc 
                               tabular/cls_transform_utils.cc )
#                               tabular/cls_test_utils.cc )
target_link_libraries(cls_tabular re2)
=======
add_library(cls_tabular SHARED tabular/cls_tabular.cc tabular/cls_tabular_utils.cc)
target_link_libraries(cls_tabular re2 Boost::date_time)
>>>>>>> 32a70c5c
set_target_properties(cls_tabular PROPERTIES VERSION "1.0.0" SOVERSION "1")
install(TARGETS cls_tabular DESTINATION ${cls_dir})

# skyhook fbwriter
add_executable(fbwriter tabular/fbwriter.cc  tabular/cls_tabular_utils.cc)
target_link_libraries(fbwriter librados global re2)
install(TARGETS fbwriter DESTINATION bin)

# skyhook fbreader
add_executable(fbreader tabular/fbreader.cc)
target_link_libraries(fbreader librados global re2)
install(TARGETS fbreader DESTINATION bin)

# skyhook fbwriter_skyroot
add_executable(fbwriter_skyroot tabular/fbwriter_skyroot.cc)
target_link_libraries(fbwriter_skyroot librados global re2)
install(TARGETS fbwriter_skyroot DESTINATION bin)
<|MERGE_RESOLUTION|>--- conflicted
+++ resolved
@@ -270,16 +270,11 @@
 endif()
 
 # skyhookdb cls_tabular
-<<<<<<< HEAD
 add_library(cls_tabular SHARED tabular/cls_tabular.cc 
                                tabular/cls_tabular_utils.cc 
                                tabular/cls_transform_utils.cc )
 #                               tabular/cls_test_utils.cc )
-target_link_libraries(cls_tabular re2)
-=======
-add_library(cls_tabular SHARED tabular/cls_tabular.cc tabular/cls_tabular_utils.cc)
 target_link_libraries(cls_tabular re2 Boost::date_time)
->>>>>>> 32a70c5c
 set_target_properties(cls_tabular PROPERTIES VERSION "1.0.0" SOVERSION "1")
 install(TARGETS cls_tabular DESTINATION ${cls_dir})
 
