--- conflicted
+++ resolved
@@ -2536,20 +2536,6 @@
     return r;
   }
 
-<<<<<<< HEAD
-  // remove the parent from all snapshots
-  if ((features & RBD_FEATURE_DEEP_FLATTEN) != 0) {
-    int max_read = RBD_MAX_KEYS_READ;
-    vector<snapid_t> snap_ids;
-    string last_read = RBD_SNAP_KEY_PREFIX;
-    bool more;
-
-    do {
-      set<string> keys;
-      r = cls_cxx_map_get_keys(hctx, last_read, max_read, &keys, &more);
-      if (r < 0) {
-        return r;
-=======
   bool has_child_snaps = false;
   bool has_trash_snaps = false;
   auto remove_lambda = [snap_id, &has_child_snaps, &has_trash_snaps](
@@ -2557,7 +2543,6 @@
     if (snap_meta.id != snap_id) {
       if (snap_meta.parent.pool_id != -1 || snap_meta.parent_overlap) {
         has_child_snaps = true;
->>>>>>> 3ad2dfa4
       }
 
       if (cls::rbd::get_snap_namespace_type(snap_meta.snapshot_namespace) ==
@@ -2568,16 +2553,9 @@
     return 0;
   };
 
-<<<<<<< HEAD
-      if (!keys.empty()) {
-        last_read = *(keys.rbegin());
-      }
-    } while (more);
-=======
   r = image::snapshot::iterate(hctx, remove_lambda);
   if (r < 0) {
     return r;
->>>>>>> 3ad2dfa4
   }
 
   cls_rbd_parent parent;
@@ -2768,32 +2746,6 @@
  */
 int set_id(cls_method_context_t hctx, bufferlist *in, bufferlist *out)
 {
-<<<<<<< HEAD
-  CLS_LOG(20, "get_snapcontext");
-
-  int r;
-  int max_read = RBD_MAX_KEYS_READ;
-  vector<snapid_t> snap_ids;
-  string last_read = RBD_SNAP_KEY_PREFIX;
-  bool more;
-
-  do {
-    set<string> keys;
-    r = cls_cxx_map_get_keys(hctx, last_read, max_read, &keys, &more);
-    if (r < 0)
-      return r;
-
-    for (set<string>::const_iterator it = keys.begin();
-	 it != keys.end(); ++it) {
-      if ((*it).find(RBD_SNAP_KEY_PREFIX) != 0)
-	break;
-      snapid_t snap_id = snap_id_from_key(*it);
-      snap_ids.push_back(snap_id);
-    }
-    if (!keys.empty())
-      last_read = *(keys.rbegin());
-  } while (more);
-=======
   int r = check_exists(hctx);
   if (r < 0)
     return r;
@@ -2805,7 +2757,6 @@
   } catch (const buffer::error &err) {
     return -EINVAL;
   }
->>>>>>> 3ad2dfa4
 
   if (!is_valid_id(id)) {
     CLS_ERR("set_id: invalid id '%s'", id.c_str());
@@ -3070,96 +3021,10 @@
   string name;
   int r = read_key(hctx, dir_key_for_id(id), &name);
   if (r < 0) {
-<<<<<<< HEAD
-    CLS_ERR("Could not read image's features off disk: %s", cpp_strerror(r).c_str());
-    return r;
-  }
-  r = read_key(hctx, "flags", &snap_meta.flags);
-  if (r < 0 && r != -ENOENT) {
-    CLS_ERR("Could not read image's flags off disk: %s", cpp_strerror(r).c_str());
-    return r;
-  }
-
-  r = read_key(hctx, "snap_limit", &snap_limit);
-  if (r == -ENOENT) {
-    snap_limit = UINT64_MAX;
-  } else if (r < 0) {
-    CLS_ERR("Could not read snapshot limit off disk: %s", cpp_strerror(r).c_str());
-    return r;
-  }
-
-  snap_meta.timestamp = ceph_clock_now();
-
-  int max_read = RBD_MAX_KEYS_READ;
-  uint64_t total_read = 0;
-  string last_read = RBD_SNAP_KEY_PREFIX;
-  bool more;
-  do {
-    map<string, bufferlist> vals;
-    r = cls_cxx_map_get_vals(hctx, last_read, RBD_SNAP_KEY_PREFIX,
-			     max_read, &vals, &more);
-    if (r < 0)
-      return r;
-
-    total_read += vals.size();
-    if (total_read >= snap_limit) {
-      CLS_ERR("Attempt to create snapshot over limit of %" PRIu64, snap_limit);
-      return -EDQUOT;
-    }
-
-    for (map<string, bufferlist>::iterator it = vals.begin();
-	 it != vals.end(); ++it) {
-      cls_rbd_snap old_meta;
-      bufferlist::iterator iter = it->second.begin();
-      try {
-	::decode(old_meta, iter);
-      } catch (const buffer::error &err) {
-	snapid_t snap_id = snap_id_from_key(it->first);
-	CLS_ERR("error decoding snapshot metadata for snap_id: %llu",
-	        (unsigned long long)snap_id.val);
-	return -EIO;
-      }
-      if ((snap_meta.name == old_meta.name &&
-	    snap_meta.snapshot_namespace == old_meta.snapshot_namespace) ||
-	  snap_meta.id == old_meta.id) {
-	CLS_LOG(20, "snap_name %s or snap_id %llu matches existing snap %s %llu",
-		snap_meta.name.c_str(), (unsigned long long)snap_meta.id.val,
-		old_meta.name.c_str(), (unsigned long long)old_meta.id.val);
-	return -EEXIST;
-      }
-    }
-
-    if (!vals.empty())
-      last_read = vals.rbegin()->first;
-  } while (more);
-
-  // snapshot inherits parent, if any
-  cls_rbd_parent parent;
-  r = read_key(hctx, "parent", &parent);
-  if (r < 0 && r != -ENOENT)
-    return r;
-  if (r == 0) {
-    snap_meta.parent = parent;
-  }
-
-  bufferlist snap_metabl, snap_seqbl;
-  ::encode(snap_meta, snap_metabl);
-  ::encode(snap_meta.id, snap_seqbl);
-
-  string snapshot_key;
-  key_from_snap_id(snap_meta.id, &snapshot_key);
-  map<string, bufferlist> vals;
-  vals["snap_seq"] = snap_seqbl;
-  vals[snapshot_key] = snap_metabl;
-  r = cls_cxx_map_set_vals(hctx, &vals);
-  if (r < 0) {
-    CLS_ERR("error writing snapshot metadata: %s", cpp_strerror(r).c_str());
-=======
     if (r != -ENOENT) {
       CLS_ERR("error reading name for id '%s': %s", id.c_str(),
               cpp_strerror(r).c_str());
     }
->>>>>>> 3ad2dfa4
     return r;
   }
   encode(name, *out);
@@ -3193,15 +3058,6 @@
   }
 
   int max_read = RBD_MAX_KEYS_READ;
-<<<<<<< HEAD
-  string last_read = RBD_SNAP_KEY_PREFIX;
-  bool more;
-  do {
-    map<string, bufferlist> vals;
-    r = cls_cxx_map_get_vals(hctx, last_read, RBD_SNAP_KEY_PREFIX,
-			     max_read, &vals, &more);
-    if (r < 0)
-=======
   map<string, string> images;
   string last_read = dir_key_for_name(start_after);
   bool more = true;
@@ -3215,7 +3071,6 @@
       if (r != -ENOENT) {
         CLS_ERR("error reading directory by name: %s", cpp_strerror(r).c_str());
       }
->>>>>>> 3ad2dfa4
       return r;
     }
 
@@ -3237,18 +3092,6 @@
     if (!vals.empty()) {
       last_read = dir_key_for_name(images.rbegin()->first);
     }
-<<<<<<< HEAD
-    if (!vals.empty())
-      last_read = vals.rbegin()->first;
-  } while (more);
-
-  key_from_snap_id(src_snap_id, &src_snap_key);
-  r = read_key(hctx, src_snap_key, &snap_meta); 
-  if (r == -ENOENT) {
-    CLS_LOG(20, "cannot find existing snap with snap id = %llu ", (unsigned long long)src_snap_id);
-    return r;
-=======
->>>>>>> 3ad2dfa4
   }
 
   encode(images, *out);
@@ -3661,18 +3504,6 @@
     return -EINVAL;
   }
 
-<<<<<<< HEAD
-  int max_read = RBD_MAX_KEYS_READ;
-  map<string, string> images;
-  string last_read = dir_key_for_name(start_after);
-  bool more = true;
-
-  while (more && images.size() < max_return) {
-    map<string, bufferlist> vals;
-    CLS_LOG(20, "last_read = '%s'", last_read.c_str());
-    int r = cls_cxx_map_get_vals(hctx, last_read, RBD_DIR_NAME_KEY_PREFIX,
-                                 max_read, &vals, &more);
-=======
   bool updated = false;
   auto it = object_map.begin() + start_object_no;
   auto end_it = object_map.begin() + end_object_no;
@@ -3694,7 +3525,6 @@
     object_map.encode_data(data_bl, data_byte_offset, byte_length);
     r = cls_cxx_write2(hctx, object_byte_offset, data_bl.length(), &data_bl,
                        CEPH_OSD_OP_FLAG_FADVISE_WILLNEED);
->>>>>>> 3ad2dfa4
     if (r < 0) {
       CLS_ERR("failed to write object map header: %s", cpp_strerror(r).c_str());
       return r;
@@ -4098,16 +3928,6 @@
     CLS_ERR("error reading snapshot children: %s", cpp_strerror(r).c_str());
     return r;
   }
-<<<<<<< HEAD
-
-  try {
-    bufferlist::iterator it = footer_bl.begin();
-    object_map.decode_footer(it);
-  } catch (const buffer::error &err) {
-    CLS_ERR("failed to decode object map footer: %s", err.what());
-  }
-=======
->>>>>>> 3ad2dfa4
 
   auto it = child_images.insert(child_image);
   if (!it.second) {
@@ -4121,33 +3941,10 @@
     return r;
   }
 
-<<<<<<< HEAD
-  try {
-    bufferlist::iterator it = data_bl.begin();
-    object_map.decode_data(it, byte_offset);
-  } catch (const buffer::error &err) {
-    CLS_ERR("failed to decode data chunk [%" PRIu64 "]: %s",
-	    byte_offset, err.what());
-    return -EINVAL;
-  }
-
-  bool updated = false;
-  auto it = object_map.begin() + start_object_no;
-  auto end_it = object_map.begin() + end_object_no;
-  for (; it != end_it; ++it) {
-    uint8_t state = *it;
-    if ((!current_object_state || state == *current_object_state ||
-        (*current_object_state == OBJECT_EXISTS &&
-         state == OBJECT_EXISTS_CLEAN)) && state != new_object_state) {
-      *it = new_object_state;
-      updated = true;
-    }
-=======
   ++snap.child_count;
   r = image::snapshot::write(hctx, snapshot_key, std::move(snap));
   if (r < 0) {
     return r;
->>>>>>> 3ad2dfa4
   }
 
   r = image::set_op_features(hctx, RBD_OPERATION_FEATURE_CLONE_PARENT,
@@ -4191,23 +3988,12 @@
     return r;
   }
 
-<<<<<<< HEAD
-  bool updated = false;
-  auto it = object_map.begin();
-  auto end_it = object_map.end();
-  for (; it != end_it; ++it) {
-    if (*it == OBJECT_EXISTS) {
-      *it = OBJECT_EXISTS_CLEAN;
-      updated = true;
-    }
-=======
   auto children_key = image::snap_children_key_from_snap_id(snap_id);
   cls::rbd::ChildImageSpecs child_images;
   r = read_key(hctx, children_key, &child_images);
   if (r < 0 && r != -ENOENT) {
     CLS_ERR("error reading snapshot children: %s", cpp_strerror(r).c_str());
     return r;
->>>>>>> 3ad2dfa4
   }
 
   if (snap.child_count != child_images.size()) {
@@ -4237,23 +4023,6 @@
     return r;
   }
 
-<<<<<<< HEAD
-  bool updated = false;
-  auto src_it = src_object_map.begin();
-  auto dst_it = dst_object_map.begin();
-  auto dst_it_end = dst_object_map.end();
-  uint64_t i = 0;
-  for (; dst_it != dst_it_end; ++dst_it) {
-    if (*dst_it == OBJECT_EXISTS_CLEAN &&
-        (i >= src_object_map.size() || *src_it == OBJECT_EXISTS)) {
-      *dst_it = OBJECT_EXISTS;
-      updated = true;
-    }
-    if (i < src_object_map.size())
-      ++src_it;
-    ++i;
-  }
-=======
   if (snap.child_count == 0) {
     auto clone_in_use_lambda = [snap_id](const cls_rbd_snap& snap_meta) {
       if (snap_meta.id != snap_id && snap_meta.child_count > 0) {
@@ -4266,7 +4035,6 @@
     if (r < 0 && r != -EEXIST) {
       return r;
     }
->>>>>>> 3ad2dfa4
 
     if (r != -EEXIST) {
       // remove the clone_v2 op feature if not in-use by any other snapshots
@@ -4282,15 +4050,8 @@
 
 /**
  * Input:
-<<<<<<< HEAD
- * @param start_after which name to begin listing after
- *        (use the empty string to start at the beginning)
- * @param max_return the maximum number of names to list
-
-=======
  * @param snap id (uint64_t) parent snapshot id
  *
->>>>>>> 3ad2dfa4
  * Output:
  * @param (cls::rbd::ChildImageSpecs) child images
  * @returns 0 on success, negative error code on failure
@@ -4305,34 +4066,6 @@
     return -EINVAL;
   }
 
-<<<<<<< HEAD
-  // TODO remove implicit support for zero during the N-release
-  if (max_return == 0) {
-    max_return = RBD_MAX_KEYS_READ;
-  }
-
-  map<string, bufferlist> data;
-  string last_read = metadata_key_for_name(start_after);
-  bool more = true;
-
-  while (more && data.size() < max_return) {
-    map<string, bufferlist> raw_data;
-    int max_read = MIN(RBD_MAX_KEYS_READ, max_return - data.size());
-    int r = cls_cxx_map_get_vals(hctx, last_read, RBD_METADATA_KEY_PREFIX,
-                                 max_read, &raw_data, &more);
-    if (r < 0) {
-      CLS_ERR("failed to read the vals off of disk: %s", cpp_strerror(r).c_str());
-      return r;
-    }
-
-    for (auto& kv : raw_data) {
-      data[metadata_name_from_key(kv.first)].swap(kv.second);
-    }
-
-    if (!raw_data.empty()) {
-      last_read = raw_data.rbegin()->first;
-    }
-=======
   CLS_LOG(20, "child_detach snap_id=%" PRIu64, snap_id);
 
   cls_rbd_snap snap;
@@ -4351,7 +4084,6 @@
   } else if (r < 0) {
     CLS_ERR("error reading snapshot children: %s", cpp_strerror(r).c_str());
     return r;
->>>>>>> 3ad2dfa4
   }
 
   encode(child_images, *out);
@@ -4858,8 +4590,6 @@
   return 0;
 }
 
-<<<<<<< HEAD
-=======
 void sanitize_entity_inst(entity_inst_t* entity_inst) {
   // make all addrs of type ANY because the type isn't what uniquely
   // identifies them and clients and on-disk formats can be encoded
@@ -4867,7 +4597,6 @@
   entity_inst->addr.set_type(entity_addr_t::TYPE_ANY);
 }
 
->>>>>>> 3ad2dfa4
 int list_watchers(cls_method_context_t hctx,
                   std::set<entity_inst_t> *entities) {
   obj_list_watch_response_t watchers;
@@ -4879,14 +4608,10 @@
 
   entities->clear();
   for (auto &w : watchers.entries) {
-<<<<<<< HEAD
-    entities->emplace(w.name, w.addr);
-=======
     entity_inst_t entity_inst{w.name, w.addr};
     sanitize_entity_inst(&entity_inst);
 
     entities->insert(entity_inst);
->>>>>>> 3ad2dfa4
   }
   return 0;
 }
@@ -5184,7 +4909,6 @@
   std::string last_read = image_key(start_after);
   int max_read = RBD_MAX_KEYS_READ;
   bool more = true;
-<<<<<<< HEAD
 
   std::set<entity_inst_t> watchers;
   int r = list_watchers(hctx, &watchers);
@@ -5192,15 +4916,6 @@
     return r;
   }
 
-=======
-
-  std::set<entity_inst_t> watchers;
-  int r = list_watchers(hctx, &watchers);
-  if (r < 0) {
-    return r;
-  }
-
->>>>>>> 3ad2dfa4
   while (more && mirror_images->size() < max_return) {
     std::map<std::string, bufferlist> vals;
     CLS_LOG(20, "last_read = '%s'", last_read.c_str());
@@ -5246,14 +4961,9 @@
   return 0;
 }
 
-<<<<<<< HEAD
-int image_status_get_summary(cls_method_context_t hctx,
-	std::map<cls::rbd::MirrorImageStatusState, int> *states) {
-=======
 int image_status_get_summary(
     cls_method_context_t hctx,
     std::map<cls::rbd::MirrorImageStatusState, int> *states) {
->>>>>>> 3ad2dfa4
   std::set<entity_inst_t> watchers;
   int r = list_watchers(hctx, &watchers);
   if (r < 0) {
@@ -5312,8 +5022,6 @@
 int image_status_remove_down(cls_method_context_t hctx) {
   std::set<entity_inst_t> watchers;
   int r = list_watchers(hctx, &watchers);
-<<<<<<< HEAD
-=======
   if (r < 0) {
     return r;
   }
@@ -5412,26 +5120,15 @@
 
   std::set<entity_inst_t> watchers;
   int r = list_watchers(hctx, &watchers);
->>>>>>> 3ad2dfa4
-  if (r < 0) {
-    return r;
-  }
-
-<<<<<<< HEAD
-  string last_read = STATUS_GLOBAL_KEY_PREFIX;
-  int max_read = RBD_MAX_KEYS_READ;
-  bool more = true;
-  while (more) {
-    map<string, bufferlist> vals;
-    r = cls_cxx_map_get_vals(hctx, last_read, STATUS_GLOBAL_KEY_PREFIX,
-			     max_read, &vals, &more);
-=======
+  if (r < 0) {
+    return r;
+  }
+
   while (more && instances->size() < max_return) {
     std::map<std::string, bufferlist> vals;
     CLS_LOG(20, "last_read = '%s'", last_read.c_str());
     r = cls_cxx_map_get_vals(hctx, last_read, IMAGE_KEY_PREFIX, max_read, &vals,
                              &more);
->>>>>>> 3ad2dfa4
     if (r < 0) {
       if (r != -ENOENT) {
         CLS_ERR("error reading mirror image directory by name: %s",
@@ -6887,14 +6584,9 @@
   std::vector<cls::rbd::GroupImageStatus> res;
   bool more;
   do {
-<<<<<<< HEAD
-    int r = cls_cxx_map_get_vals(hctx, last_read,cls::rbd::RBD_GROUP_IMAGE_KEY_PREFIX,
-                                 max_read, &vals, &more);
-=======
     int r = cls_cxx_map_get_vals(hctx, last_read,
 				 cls::rbd::RBD_GROUP_IMAGE_KEY_PREFIX,
 				 max_read, &vals, &more);
->>>>>>> 3ad2dfa4
     if (r < 0)
       return r;
 
@@ -6924,11 +6616,7 @@
     }
 
   } while (more && (res.size() < max_return));
-<<<<<<< HEAD
-  ::encode(res, *out);
-=======
   encode(res, *out);
->>>>>>> 3ad2dfa4
 
   return 0;
 }
