--- conflicted
+++ resolved
@@ -275,6 +275,7 @@
   std::string image_key();
 
 };
+
 WRITE_CLASS_ENCODER(GroupImageSpec);
 
 struct GroupImageStatus {
@@ -321,13 +322,9 @@
 WRITE_CLASS_ENCODER(GroupSpec);
 
 enum SnapshotNamespaceType {
-<<<<<<< HEAD
-  SNAPSHOT_NAMESPACE_TYPE_USER = 0
-=======
   SNAPSHOT_NAMESPACE_TYPE_USER  = 0,
   SNAPSHOT_NAMESPACE_TYPE_GROUP = 1,
   SNAPSHOT_NAMESPACE_TYPE_TRASH = 2
->>>>>>> f8781be9
 };
 
 struct UserSnapshotNamespace {
@@ -348,11 +345,9 @@
   inline bool operator<(const UserSnapshotNamespace& usn) const {
     return false;
   }
-};
-
-<<<<<<< HEAD
-std::ostream& operator<<(std::ostream& os, const UserSnapshotNamespace& ns);
-=======
+
+};
+
 struct GroupSnapshotNamespace {
   static const SnapshotNamespaceType SNAPSHOT_NAMESPACE_TYPE =
     SNAPSHOT_NAMESPACE_TYPE_GROUP;
@@ -417,7 +412,6 @@
     return false;
   }
 };
->>>>>>> f8781be9
 
 struct UnknownSnapshotNamespace {
   static const SnapshotNamespaceType SNAPSHOT_NAMESPACE_TYPE =
@@ -444,14 +438,10 @@
 std::ostream& operator<<(std::ostream& os, const TrashSnapshotNamespace& ns);
 std::ostream& operator<<(std::ostream& os, const UnknownSnapshotNamespace& ns);
 
-<<<<<<< HEAD
-typedef boost::variant<UserSnapshotNamespace, UnknownSnapshotNamespace> SnapshotNamespace;
-=======
 typedef boost::variant<UserSnapshotNamespace,
                        GroupSnapshotNamespace,
                        TrashSnapshotNamespace,
                        UnknownSnapshotNamespace> SnapshotNamespaceVariant;
->>>>>>> f8781be9
 
 struct SnapshotNamespace : public SnapshotNamespaceVariant {
   SnapshotNamespace() {
@@ -510,6 +500,7 @@
   GROUP_SNAPSHOT_STATE_INCOMPLETE = 0,
   GROUP_SNAPSHOT_STATE_COMPLETE = 1,
 };
+WRITE_CLASS_ENCODER(SnapshotNamespaceOnDisk);
 
 inline void encode(const GroupSnapshotState &state, bufferlist& bl, uint64_t features=0)
 {
@@ -799,4 +790,7 @@
 } // namespace rbd
 } // namespace cls
 
+using cls::rbd::encode;
+using cls::rbd::decode;
+
 #endif // CEPH_CLS_RBD_TYPES_H