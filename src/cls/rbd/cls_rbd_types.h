--- conflicted
+++ resolved
@@ -321,13 +321,9 @@
 WRITE_CLASS_ENCODER(GroupSpec);
 
 enum SnapshotNamespaceType {
-<<<<<<< HEAD
-  SNAPSHOT_NAMESPACE_TYPE_USER = 0
-=======
   SNAPSHOT_NAMESPACE_TYPE_USER  = 0,
   SNAPSHOT_NAMESPACE_TYPE_GROUP = 1,
   SNAPSHOT_NAMESPACE_TYPE_TRASH = 2
->>>>>>> 3ad2dfa4
 };
 
 struct UserSnapshotNamespace {
@@ -350,9 +346,6 @@
   }
 };
 
-<<<<<<< HEAD
-std::ostream& operator<<(std::ostream& os, const UserSnapshotNamespace& ns);
-=======
 struct GroupSnapshotNamespace {
   static const SnapshotNamespaceType SNAPSHOT_NAMESPACE_TYPE =
     SNAPSHOT_NAMESPACE_TYPE_GROUP;
@@ -417,7 +410,6 @@
     return false;
   }
 };
->>>>>>> 3ad2dfa4
 
 struct UnknownSnapshotNamespace {
   static const SnapshotNamespaceType SNAPSHOT_NAMESPACE_TYPE =
@@ -444,14 +436,10 @@
 std::ostream& operator<<(std::ostream& os, const TrashSnapshotNamespace& ns);
 std::ostream& operator<<(std::ostream& os, const UnknownSnapshotNamespace& ns);
 
-<<<<<<< HEAD
-typedef boost::variant<UserSnapshotNamespace, UnknownSnapshotNamespace> SnapshotNamespace;
-=======
 typedef boost::variant<UserSnapshotNamespace,
                        GroupSnapshotNamespace,
                        TrashSnapshotNamespace,
                        UnknownSnapshotNamespace> SnapshotNamespaceVariant;
->>>>>>> 3ad2dfa4
 
 struct SnapshotNamespace : public SnapshotNamespaceVariant {
   SnapshotNamespace() {
