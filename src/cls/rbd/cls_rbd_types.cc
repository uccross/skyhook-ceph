--- conflicted
+++ resolved
@@ -391,8 +391,6 @@
   return (!group_id.empty()) && (pool_id != -1);
 }
 
-<<<<<<< HEAD
-=======
 void GroupSpec::generate_test_instances(std::list<GroupSpec *> &o) {
   o.push_back(new GroupSpec("10152ae8944a", 0));
   o.push_back(new GroupSpec("1018643c9869", 3));
@@ -439,7 +437,6 @@
     << original_snapshot_namespace_type;
 }
 
->>>>>>> f8781be9
 class EncodeSnapshotNamespaceVisitor : public boost::static_visitor<void> {
 public:
   explicit EncodeSnapshotNamespaceVisitor(bufferlist &bl) : m_bl(bl) {
@@ -560,15 +557,12 @@
     case cls::rbd::SNAPSHOT_NAMESPACE_TYPE_USER:
       *this = UserSnapshotNamespace();
       break;
-<<<<<<< HEAD
-=======
     case cls::rbd::SNAPSHOT_NAMESPACE_TYPE_GROUP:
       *this = GroupSnapshotNamespace();
       break;
     case cls::rbd::SNAPSHOT_NAMESPACE_TYPE_TRASH:
       *this = TrashSnapshotNamespace();
       break;
->>>>>>> f8781be9
     default:
       *this = UnknownSnapshotNamespace();
       break;
@@ -591,10 +585,6 @@
   o.push_back(new SnapshotNamespace(TrashSnapshotNamespace()));
 }
 
-<<<<<<< HEAD
-void SnapshotNamespaceOnDisk::generate_test_instances(std::list<SnapshotNamespaceOnDisk *> &o) {
-  o.push_back(new SnapshotNamespaceOnDisk(UserSnapshotNamespace()));
-=======
 std::ostream& operator<<(std::ostream& os, const SnapshotNamespaceType& type) {
   switch (type) {
   case SNAPSHOT_NAMESPACE_TYPE_USER:
@@ -611,7 +601,6 @@
     break;
   }
   return os;
->>>>>>> f8781be9
 }
 
 std::ostream& operator<<(std::ostream& os, const UserSnapshotNamespace& ns) {
@@ -619,8 +608,6 @@
   return os;
 }
 
-<<<<<<< HEAD
-=======
 std::ostream& operator<<(std::ostream& os, const GroupSnapshotNamespace& ns) {
   os << "[" << SNAPSHOT_NAMESPACE_TYPE_GROUP << " "
      << "group_pool=" << ns.group_pool << ", "
@@ -637,7 +624,6 @@
   return os;
 }
 
->>>>>>> f8781be9
 std::ostream& operator<<(std::ostream& os, const UnknownSnapshotNamespace& ns) {
   os << "[unknown]";
   return os;
