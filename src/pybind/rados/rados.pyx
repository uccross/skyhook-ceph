--- conflicted
+++ resolved
@@ -152,11 +152,8 @@
     int rados_blacklist_add(rados_t cluster, char *client_address, uint32_t expire_seconds)
     int rados_application_enable(rados_ioctx_t io, const char *app_name,
                                  int force)
-<<<<<<< HEAD
-=======
     void rados_set_osdmap_full_try(rados_ioctx_t io)
     void rados_unset_osdmap_full_try(rados_ioctx_t io)
->>>>>>> 3ad2dfa4
     int rados_application_list(rados_ioctx_t io, char *values,
                              size_t *values_len)
     int rados_application_metadata_get(rados_ioctx_t io, const char *app_name,
@@ -3538,11 +3535,7 @@
 
         with nogil:
             rados_read_op_omap_get_vals2(_read_op.read_op, _start_after, _filter_prefix,
-<<<<<<< HEAD
-                                         _max_return, &iter_addr, NULL, &prval)
-=======
                                          _max_return, &iter_addr, NULL, NULL)
->>>>>>> 3ad2dfa4
         it = OmapIterator(self)
         it.ctx = iter_addr
         return it, 0   # 0 is meaningless; there for backward-compat
@@ -3568,11 +3561,7 @@
 
         with nogil:
             rados_read_op_omap_get_keys2(_read_op.read_op, _start_after,
-<<<<<<< HEAD
-                                         _max_return, &iter_addr, NULL, &prval)
-=======
                                          _max_return, &iter_addr, NULL, NULL)
->>>>>>> 3ad2dfa4
         it = OmapIterator(self)
         it.ctx = iter_addr
         return it, 0   # 0 is meaningless; there for backward-compat
@@ -3778,8 +3767,6 @@
         if ret < 0:
             raise make_ex(ret, "Ioctx.rados_lock_exclusive(%s): failed to set lock %s on %s" % (self.name, name, key))
 
-<<<<<<< HEAD
-=======
     def set_osdmap_full_try(self):
         """
         Set global osdmap_full_try label to true
@@ -3794,7 +3781,6 @@
         with nogil:
             rados_unset_osdmap_full_try(self.io)
 
->>>>>>> 3ad2dfa4
     def application_enable(self, app_name, force=False):
         """
         Enable an application on an OSD pool
@@ -3918,17 +3904,10 @@
                                                           c_vals, &val_length)
                 if ret == 0:
                     keys = [decode_cstr(key) for key in
-<<<<<<< HEAD
-                                c_keys[:key_length].split(b'\0') if key]
-                    vals = [decode_cstr(val) for val in
-                                c_vals[:val_length].split(b'\0') if val]
-                    return zip(keys, vals)
-=======
                                 c_keys[:key_length].split(b'\0')]
                     vals = [decode_cstr(val) for val in
                                 c_vals[:val_length].split(b'\0')]
                     return zip(keys, vals)[:-1]
->>>>>>> 3ad2dfa4
                 elif ret == -errno.ERANGE:
                     pass
                 else:
@@ -3937,8 +3916,6 @@
             free(c_keys)
             free(c_vals)
 
-<<<<<<< HEAD
-=======
     def alignment(self):
         """
         Returns pool alignment
@@ -3965,7 +3942,6 @@
             alignment = _alignment
         return alignment
 
->>>>>>> 3ad2dfa4
 
 def set_object_locator(func):
     def retfunc(self, *args, **kwargs):
