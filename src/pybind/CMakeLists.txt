include(Distutils)

set(CYTHON_MODULE_DIR ${CMAKE_LIBRARY_OUTPUT_DIRECTORY}/cython_modules)

# Keep the default version last
if(WITH_PYTHON3)
  list(APPEND py_vers 3)
endif()
if(WITH_PYTHON2)
  list(APPEND py_vers 2)
endif()
if(NOT py_vers)
  message(FATAL_ERROR "No Python binding enabled. Please enable WITH_PYTHON2 and/or WITH_PYTHON3.")
endif()

foreach(python_version ${py_vers})
  if(${python_version} EQUAL 2)
    set(PYTHON_VERSION "")
  else(${python_version} EQUAL 2)
    set(PYTHON_VERSION ${python_version})
  endif(${python_version} EQUAL 2)

  find_package(Cython REQUIRED)

  add_subdirectory(rados rados${PYTHON_VERSION})
  add_custom_target(cython${PYTHON_VERSION}_modules ALL
    DEPENDS cython${PYTHON_VERSION}_rados)

  if(WITH_RBD)
    add_subdirectory(rbd rbd${PYTHON_VERSION})
    add_dependencies(cython${PYTHON_VERSION}_modules cython${PYTHON_VERSION}_rbd)
  endif()
  if(WITH_CEPHFS)
    add_subdirectory(cephfs cephfs${PYTHON_VERSION})
    add_dependencies(cython${PYTHON_VERSION}_modules cython${PYTHON_VERSION}_cephfs)
  endif()
  if(WITH_RADOSGW)
    add_subdirectory(rgw rgw${PYTHON_VERSION})
    add_dependencies(cython${PYTHON_VERSION}_modules cython${PYTHON_VERSION}_rgw)
  endif()

  # if CMAKE_INSTALL_PREFIX is an empty string, must replace
  # it with "/" to make PYTHON_INSTALL_TEMPLATE an absolute path to be
  # consistent with all other installation paths.
  if(CMAKE_INSTALL_PREFIX)
    set(PYTHON_INSTALL_TEMPLATE "${CMAKE_INSTALL_PREFIX}")
  else(CMAKE_INSTALL_PREFIX)
    set(PYTHON_INSTALL_TEMPLATE "/")
  endif(CMAKE_INSTALL_PREFIX)

  execute_process(
    COMMAND
    ${PYTHON${PYTHON_VERSION}_EXECUTABLE} -c "from distutils import sysconfig; print(sysconfig.get_python_lib(prefix='${PYTHON_INSTALL_TEMPLATE}'))"
    OUTPUT_VARIABLE "PYTHON${PYTHON_VERSION}_INSTDIR"
    OUTPUT_STRIP_TRAILING_WHITESPACE)

  install(FILES
    ${CMAKE_CURRENT_SOURCE_DIR}/ceph_argparse.py
    ${CMAKE_CURRENT_SOURCE_DIR}/ceph_daemon.py
    ${CMAKE_CURRENT_SOURCE_DIR}/ceph_volume_client.py
    DESTINATION ${PYTHON${PYTHON_VERSION}_INSTDIR})
endforeach()

if(WITH_MGR)
<<<<<<< HEAD
  # Location needs to match default setting for mgr_module_path, currently:
  # OPTION(mgr_module_path, OPT_STR, CEPH_PKGLIBDIR "/mgr")
  install(DIRECTORY
    ${CMAKE_CURRENT_SOURCE_DIR}/mgr
    DESTINATION ${CMAKE_INSTALL_PKGLIBDIR})
=======
  if(NOT WITH_PYTHON2 AND MGR_PYTHON_VERSION_MAJOR EQUAL 2)
    message(FATAL_ERROR "mgr plugins require python2 binding")
  elseif(NOT WITH_PYTHON3 AND MGR_PYTHON_VERSION_MAJOR EQUAL 3)
    message(FATAL_ERROR "mgr plugins require python3 binding")
  endif()

  if(USE_OPENSSL)
    execute_process(
      COMMAND ${PYTHON${PYTHON_VERSION}_EXECUTABLE} -c "import ssl; print('.'.join(map(str,ssl.OPENSSL_VERSION_INFO[0:3])))"
      RESULT_VARIABLE PYSSL_RESULT
      OUTPUT_VARIABLE PYSSL_VER
      ERROR_QUIET)
    if (NOT ${PYSSL_RESULT})
      # the ideal way to get the soversion is to parse the suffix of file name of
      # `/lib/x86_64-linux-gnu/libssl.so.1.0.0`, but since we're lazy, and will just
      # trust the version number here.
      macro(get_openssl_soversion version prefix)
        string(REPLACE "." ";" ssl_version_list ${version})
        list(GET ssl_version_list 0 ssl_version_major)
        list(GET ssl_version_list 1 ssl_version_minor)
        set(${prefix}_SOVERSION ${ssl_version_major}.${ssl_version_minor})
        unset(ssl_version_list)
        unset(ssl_version_major)
        unset(ssl_version_minor)
      endmacro()
      get_openssl_soversion(${OPENSSL_VERSION} OPENSSL)
      get_openssl_soversion(${PYSSL_VER} PYSSL)
      if(NOT (OPENSSL_SOVERSION VERSION_EQUAL PYSSL_SOVERSION))
        message(FATAL_ERROR "Python and Ceph link to different OpenSSL versions: ${PYSSL_VER} vs ${OPENSSL_VERSION}")
      endif()
    else()
      message(WARNING "could not determine ssl version of python crypto lib")
    endif()
  endif(USE_OPENSSL)
  add_subdirectory(mgr)
>>>>>>> 3ad2dfa4
endif(WITH_MGR)<|MERGE_RESOLUTION|>--- conflicted
+++ resolved
@@ -62,13 +62,6 @@
 endforeach()
 
 if(WITH_MGR)
-<<<<<<< HEAD
-  # Location needs to match default setting for mgr_module_path, currently:
-  # OPTION(mgr_module_path, OPT_STR, CEPH_PKGLIBDIR "/mgr")
-  install(DIRECTORY
-    ${CMAKE_CURRENT_SOURCE_DIR}/mgr
-    DESTINATION ${CMAKE_INSTALL_PKGLIBDIR})
-=======
   if(NOT WITH_PYTHON2 AND MGR_PYTHON_VERSION_MAJOR EQUAL 2)
     message(FATAL_ERROR "mgr plugins require python2 binding")
   elseif(NOT WITH_PYTHON3 AND MGR_PYTHON_VERSION_MAJOR EQUAL 3)
@@ -104,5 +97,4 @@
     endif()
   endif(USE_OPENSSL)
   add_subdirectory(mgr)
->>>>>>> 3ad2dfa4
 endif(WITH_MGR)