"""
Types and routines used by the ceph CLI as well as the RESTful
interface.  These have to do with querying the daemons for
command-description information, validating user command input against
those descriptions, and submitting the command to the appropriate
daemon.

Copyright (C) 2013 Inktank Storage, Inc.

LGPL2.1.  See file COPYING.
"""
from __future__ import print_function
import copy
import errno
import math
import json
import os
import pprint
import re
import socket
import stat
import sys
import threading
import uuid

# Flags are from MonCommand.h
class Flag:
    NOFORWARD = (1 << 0)
    OBSOLETE = (1 << 1)
    DEPRECATED = (1 << 2)
    MGR = (1<<3)
    POLL = (1 << 4)
    HIDDEN = (1 << 5)

KWARG_EQUALS = "--([^=]+)=(.+)"
KWARG_SPACE = "--([^=]+)"

try:
    basestring
except NameError:
    basestring = str


class ArgumentError(Exception):
    """
    Something wrong with arguments
    """
    pass


class ArgumentNumber(ArgumentError):
    """
    Wrong number of a repeated argument
    """
    pass


class ArgumentFormat(ArgumentError):
    """
    Argument value has wrong format
    """
    pass


class ArgumentMissing(ArgumentError):
    """
    Argument value missing in a command
    """
    pass


class ArgumentValid(ArgumentError):
    """
    Argument value is otherwise invalid (doesn't match choices, for instance)
    """
    pass


class ArgumentTooFew(ArgumentError):
    """
    Fewer arguments than descriptors in signature; may mean to continue
    the search, so gets a special exception type
    """


class ArgumentPrefix(ArgumentError):
    """
    Special for mismatched prefix; less severe, don't report by default
    """
    pass


class JsonFormat(Exception):
    """
    some syntactic or semantic issue with the JSON
    """
    pass


class CephArgtype(object):
    """
    Base class for all Ceph argument types

    Instantiating an object sets any validation parameters
    (allowable strings, numeric ranges, etc.).  The 'valid'
    method validates a string against that initialized instance,
    throwing ArgumentError if there's a problem.
    """
    def __init__(self, **kwargs):
        """
        set any per-instance validation parameters here
        from kwargs (fixed string sets, integer ranges, etc)
        """
        pass

    def valid(self, s, partial=False):
        """
        Run validation against given string s (generally one word);
        partial means to accept partial string matches (begins-with).
        If cool, set self.val to the value that should be returned
        (a copy of the input string, or a numeric or boolean interpretation
        thereof, for example)
        if not, throw ArgumentError(msg-as-to-why)
        """
        self.val = s

    def __repr__(self):
        """
        return string representation of description of type.  Note,
        this is not a representation of the actual value.  Subclasses
        probably also override __str__() to give a more user-friendly
        'name/type' description for use in command format help messages.
        """
        a = ''
        if hasattr(self, 'typeargs'):
            a = self.typeargs
        return '{0}(\'{1}\')'.format(self.__class__.__name__, a)

    def __str__(self):
        """
        where __repr__ (ideally) returns a string that could be used to
        reproduce the object, __str__ returns one you'd like to see in
        print messages.  Use __str__ to format the argtype descriptor
        as it would be useful in a command usage message.
        """
        return '<{0}>'.format(self.__class__.__name__)

    def complete(self, s):
        return []


class CephInt(CephArgtype):
    """
    range-limited integers, [+|-][0-9]+ or 0x[0-9a-f]+
    range: list of 1 or 2 ints, [min] or [min,max]
    """
    def __init__(self, range=''):
        if range == '':
            self.range = list()
        else:
            self.range = list(range.split('|'))
            self.range = [int(x) for x in self.range]

    def valid(self, s, partial=False):
        try:
            val = int(s, 0)
        except ValueError:
            raise ArgumentValid("{0} doesn't represent an int".format(s))
        if len(self.range) == 2:
            if val < self.range[0] or val > self.range[1]:
                raise ArgumentValid("{0} not in range {1}".format(val, self.range))
        elif len(self.range) == 1:
            if val < self.range[0]:
                raise ArgumentValid("{0} not in range {1}".format(val, self.range))
        self.val = val

    def __str__(self):
        r = ''
        if len(self.range) == 1:
            r = '[{0}-]'.format(self.range[0])
        if len(self.range) == 2:
            r = '[{0}-{1}]'.format(self.range[0], self.range[1])

        return '<int{0}>'.format(r)


class CephFloat(CephArgtype):
    """
    range-limited float type
    range: list of 1 or 2 floats, [min] or [min, max]
    """
    def __init__(self, range=''):
        if range == '':
            self.range = list()
        else:
            self.range = list(range.split('|'))
            self.range = [float(x) for x in self.range]

    def valid(self, s, partial=False):
        try:
            val = float(s)
        except ValueError:
            raise ArgumentValid("{0} doesn't represent a float".format(s))
        if len(self.range) == 2:
            if val < self.range[0] or val > self.range[1]:
                raise ArgumentValid("{0} not in range {1}".format(val, self.range))
        elif len(self.range) == 1:
            if val < self.range[0]:
                raise ArgumentValid("{0} not in range {1}".format(val, self.range))
        self.val = val

    def __str__(self):
        r = ''
        if len(self.range) == 1:
            r = '[{0}-]'.format(self.range[0])
        if len(self.range) == 2:
            r = '[{0}-{1}]'.format(self.range[0], self.range[1])
        return '<float{0}>'.format(r)


class CephString(CephArgtype):
    """
    String; pretty generic.  goodchars is a RE char class of valid chars
    """
    def __init__(self, goodchars=''):
        from string import printable
        try:
            re.compile(goodchars)
        except:
            raise ValueError('CephString(): "{0}" is not a valid RE'.
                             format(goodchars))
        self.goodchars = goodchars
        self.goodset = frozenset(
            [c for c in printable if re.match(goodchars, c)]
        )

    def valid(self, s, partial=False):
        sset = set(s)
        if self.goodset and not sset <= self.goodset:
            raise ArgumentFormat("invalid chars {0} in {1}".
                                 format(''.join(sset - self.goodset), s))
        self.val = s

    def __str__(self):
        b = ''
        if self.goodchars:
            b += '(goodchars {0})'.format(self.goodchars)
        return '<string{0}>'.format(b)

    def complete(self, s):
        if s == '':
            return []
        else:
            return [s]


class CephSocketpath(CephArgtype):
    """
    Admin socket path; check that it's readable and S_ISSOCK
    """
    def valid(self, s, partial=False):
        mode = os.stat(s).st_mode
        if not stat.S_ISSOCK(mode):
            raise ArgumentValid('socket path {0} is not a socket'.format(s))
        self.val = s

    def __str__(self):
        return '<admin-socket-path>'


class CephIPAddr(CephArgtype):
    """
    IP address (v4 or v6) with optional port
    """
    def valid(self, s, partial=False):
        # parse off port, use socket to validate addr
        type = 6
        if s.startswith('['):
            type = 6
        elif s.find('.') != -1:
            type = 4
        if type == 4:
            port = s.find(':')
            if port != -1:
                a = s[:port]
                p = s[port + 1:]
                if int(p) > 65535:
                    raise ArgumentValid('{0}: invalid IPv4 port'.format(p))
            else:
                a = s
                p = None
            try:
                socket.inet_pton(socket.AF_INET, a)
            except:
                raise ArgumentValid('{0}: invalid IPv4 address'.format(a))
        else:
            # v6
            if s.startswith('['):
                end = s.find(']')
                if end == -1:
                    raise ArgumentFormat('{0} missing terminating ]'.format(s))
                if s[end + 1] == ':':
                    try:
                        p = int(s[end + 2])
                    except:
                        raise ArgumentValid('{0}: bad port number'.format(s))
                a = s[1:end]
            else:
                a = s
                p = None
            try:
                socket.inet_pton(socket.AF_INET6, a)
            except:
                raise ArgumentValid('{0} not valid IPv6 address'.format(s))
        if p is not None and int(p) > 65535:
            raise ArgumentValid("{0} not a valid port number".format(p))
        self.val = s
        self.addr = a
        self.port = p

    def __str__(self):
        return '<IPaddr[:port]>'


class CephEntityAddr(CephIPAddr):
    """
    EntityAddress, that is, IP address[/nonce]
    """
    def valid(self, s, partial=False):
        nonce = None
        if '/' in s:
            ip, nonce = s.split('/')
        else:
            ip = s
        super(self.__class__, self).valid(ip)
        if nonce:
            nonce_int = None
            try:
                nonce_int = int(nonce)
            except ValueError:
                pass
            if nonce_int is None or nonce_int < 0:
                raise ArgumentValid(
                    '{0}: invalid entity, nonce {1} not integer > 0'.
                    format(s, nonce)
                )
        self.val = s

    def __str__(self):
        return '<EntityAddr>'


class CephPoolname(CephArgtype):
    """
    Pool name; very little utility
    """
    def __str__(self):
        return '<poolname>'


class CephObjectname(CephArgtype):
    """
    Object name.  Maybe should be combined with Pool name as they're always
    present in pairs, and then could be checked for presence
    """
    def __str__(self):
        return '<objectname>'


class CephPgid(CephArgtype):
    """
    pgid, in form N.xxx (N = pool number, xxx = hex pgnum)
    """
    def valid(self, s, partial=False):
        if s.find('.') == -1:
            raise ArgumentFormat('pgid has no .')
        poolid, pgnum = s.split('.', 1)
        try:
            poolid = int(poolid)
        except ValueError:
            raise ArgumentFormat('pool {0} not integer'.format(poolid))
        if poolid < 0:
            raise ArgumentFormat('pool {0} < 0'.format(poolid))
        try:
            pgnum = int(pgnum, 16)
        except ValueError:
            raise ArgumentFormat('pgnum {0} not hex integer'.format(pgnum))
        self.val = s

    def __str__(self):
        return '<pgid>'


class CephName(CephArgtype):
    """
    Name (type.id) where:
    type is osd|mon|client|mds
    id is a base10 int, if type == osd, or a string otherwise

    Also accept '*'
    """
    def __init__(self):
        self.nametype = None
        self.nameid = None

    def valid(self, s, partial=False):
        if s == '*':
            self.val = s
            return
        elif s == "mgr":
            self.nametype = "mgr"
            self.val = s
            return
        elif s == "mon":
            self.nametype = "mon"
            self.val = s
            return
        if s.find('.') == -1:
            raise ArgumentFormat('CephName: no . in {0}'.format(s))
        else:
            t, i = s.split('.', 1)
            if t not in ('osd', 'mon', 'client', 'mds', 'mgr'):
                raise ArgumentValid('unknown type ' + t)
            if t == 'osd':
                if i != '*':
                    try:
                        i = int(i)
                    except:
                        raise ArgumentFormat('osd id ' + i + ' not integer')
            self.nametype = t
        self.val = s
        self.nameid = i

    def __str__(self):
        return '<name (type.id)>'


class CephOsdName(CephArgtype):
    """
    Like CephName, but specific to osds: allow <id> alone

    osd.<id>, or <id>, or *, where id is a base10 int
    """
    def __init__(self):
        self.nametype = None
        self.nameid = None

    def valid(self, s, partial=False):
        if s == '*':
            self.val = s
            return
        if s.find('.') != -1:
            t, i = s.split('.', 1)
            if t != 'osd':
                raise ArgumentValid('unknown type ' + t)
        else:
            t = 'osd'
            i = s
        try:
            i = int(i)
        except:
            raise ArgumentFormat('osd id ' + i + ' not integer')
        if i < 0:
            raise ArgumentFormat('osd id {0} is less than 0'.format(i))
        self.nametype = t
        self.nameid = i
        self.val = i

    def __str__(self):
        return '<osdname (id|osd.id)>'


class CephChoices(CephArgtype):
    """
    Set of string literals; init with valid choices
    """
    def __init__(self, strings='', **kwargs):
        self.strings = strings.split('|')

    def valid(self, s, partial=False):
        if not partial:
            if s not in self.strings:
                # show as __str__ does: {s1|s2..}
                raise ArgumentValid("{0} not in {1}".format(s, self))
            self.val = s
            return

        # partial
        for t in self.strings:
            if t.startswith(s):
                self.val = s
                return
        raise ArgumentValid("{0} not in {1}".  format(s, self))

    def __str__(self):
        if len(self.strings) == 1:
            return '{0}'.format(self.strings[0])
        else:
            return '{0}'.format('|'.join(self.strings))

    def complete(self, s):
        all_elems = [token for token in self.strings if token.startswith(s)]
        return all_elems


class CephBool(CephArgtype):
    """
    A boolean argument, values may be case insensitive 'true', 'false', '0',
    '1'.  In keyword form, value may be left off (implies true).
    """
    def __init__(self, strings='', **kwargs):
        self.strings = strings.split('|')

    def valid(self, s, partial=False):
        lower_case = s.lower()
        if lower_case in ['true', '1']:
            self.val = True
        elif lower_case in ['false', '0']:
            self.val = False
        else:
            raise ArgumentValid("{0} not one of 'true', 'false'".format(s))

    def __str__(self):
        return '<bool>'


class CephFilepath(CephArgtype):
    """
    Openable file
    """
    def valid(self, s, partial=False):
        # set self.val if the specified path is readable or writable
        s = os.path.abspath(s)
        if not os.access(s, os.R_OK):
            self._validate_writable_file(s)
        self.val = s

    def _validate_writable_file(self, fname):
        if os.path.exists(fname):
            if os.path.isfile(fname):
                if not os.access(fname, os.W_OK):
                    raise ArgumentValid('{0} is not writable'.format(fname))
            else:
                raise ArgumentValid('{0} is not file'.format(fname))
        else:
            dirname = os.path.dirname(fname)
            if not os.access(dirname, os.W_OK):
                raise ArgumentValid('cannot create file in {0}'.format(dirname))

    def __str__(self):
        return '<outfilename>'


class CephFragment(CephArgtype):
    """
    'Fragment' ??? XXX
    """
    def valid(self, s, partial=False):
        if s.find('/') == -1:
            raise ArgumentFormat('{0}: no /'.format(s))
        val, bits = s.split('/')
        # XXX is this right?
        if not val.startswith('0x'):
            raise ArgumentFormat("{0} not a hex integer".format(val))
        try:
            int(val)
        except:
            raise ArgumentFormat('can\'t convert {0} to integer'.format(val))
        try:
            int(bits)
        except:
            raise ArgumentFormat('can\'t convert {0} to integer'.format(bits))
        self.val = s

    def __str__(self):
        return "<CephFS fragment ID (0xvvv/bbb)>"


class CephUUID(CephArgtype):
    """
    CephUUID: pretty self-explanatory
    """
    def valid(self, s, partial=False):
        try:
            uuid.UUID(s)
        except Exception as e:
            raise ArgumentFormat('invalid UUID {0}: {1}'.format(s, e))
        self.val = s

    def __str__(self):
        return '<uuid>'


class CephPrefix(CephArgtype):
    """
    CephPrefix: magic type for "all the first n fixed strings"
    """
    def __init__(self, prefix=''):
        self.prefix = prefix

    def valid(self, s, partial=False):
        try:
            s = str(s)
            if isinstance(s, bytes):
                # `prefix` can always be converted into unicode when being compared,
                # but `s` could be anything passed by user.
                s = s.decode('ascii')
        except UnicodeEncodeError:
            raise ArgumentPrefix(u"no match for {0}".format(s))
        except UnicodeDecodeError:
            raise ArgumentPrefix("no match for {0}".format(s))

        if partial:
            if self.prefix.startswith(s):
                self.val = s
                return
        else:
            if s == self.prefix:
                self.val = s
                return

        raise ArgumentPrefix("no match for {0}".format(s))

    def __str__(self):
        return self.prefix

    def complete(self, s):
        if self.prefix.startswith(s):
            return [self.prefix.rstrip(' ')]
        else:
            return []


class argdesc(object):
    """
    argdesc(typename, name='name', n=numallowed|N,
            req=False, helptext=helptext, **kwargs (type-specific))

    validation rules:
    typename: type(**kwargs) will be constructed
    later, type.valid(w) will be called with a word in that position

    name is used for parse errors and for constructing JSON output
    n is a numeric literal or 'n|N', meaning "at least one, but maybe more"
    req=False means the argument need not be present in the list
    helptext is the associated help for the command
    anything else are arguments to pass to the type constructor.

    self.instance is an instance of type t constructed with typeargs.

    valid() will later be called with input to validate against it,
    and will store the validated value in self.instance.val for extraction.
    """
    def __init__(self, t, name=None, n=1, req=True, **kwargs):
        if isinstance(t, basestring):
            self.t = CephPrefix
            self.typeargs = {'prefix': t}
            self.req = True
        else:
            self.t = t
            self.typeargs = kwargs
            self.req = req in (True, 'True', 'true')

        self.name = name
        self.N = (n in ['n', 'N'])
        if self.N:
            self.n = 1
        else:
            self.n = int(n)

        self.numseen = 0

        self.instance = self.t(**self.typeargs)

    def __repr__(self):
        r = 'argdesc(' + str(self.t) + ', '
        internals = ['N', 'typeargs', 'instance', 't']
        for (k, v) in self.__dict__.items():
            if k.startswith('__') or k in internals:
                pass
            else:
                # undo modification from __init__
                if k == 'n' and self.N:
                    v = 'N'
                r += '{0}={1}, '.format(k, v)
        for (k, v) in self.typeargs.items():
            r += '{0}={1}, '.format(k, v)
        return r[:-2] + ')'

    def __str__(self):
        if ((self.t == CephChoices and len(self.instance.strings) == 1)
           or (self.t == CephPrefix)):
            s = str(self.instance)
        else:
            s = '{0}({1})'.format(self.name, str(self.instance))
            if self.N:
                s += ' [' + str(self.instance) + '...]'
        if not self.req:
            s = '{' + s + '}'
        return s

    def helpstr(self):
        """
        like str(), but omit parameter names (except for CephString,
        which really needs them)
        """
        if self.t == CephString:
            chunk = '<{0}>'.format(self.name)
        elif self.t == CephBool:
            chunk = "--{0}".format(self.name.replace("_", "-"))
        else:
            chunk = str(self.instance)
        s = chunk
        if self.N:
            s += ' [' + chunk + '...]'
        if not self.req:
            s = '{' + s + '}'
        return s

    def complete(self, s):
        return self.instance.complete(s)


def concise_sig(sig):
    """
    Return string representation of sig useful for syntax reference in help
    """
    return ' '.join([d.helpstr() for d in sig])


def descsort_key(sh):
    """
    sort descriptors by prefixes, defined as the concatenation of all simple
    strings in the descriptor; this works out to just the leading strings.
    """
    return concise_sig(sh['sig'])


def descsort(sh1, sh2):
    """
    Deprecated; use (key=descsort_key) instead of (cmp=descsort)
    """
    return cmp(descsort_key(sh1), descsort_key(sh2))


def parse_funcsig(sig):
    """
    parse a single descriptor (array of strings or dicts) into a
    dict of function descriptor/validators (objects of CephXXX type)

    :returns: list of ``argdesc``
    """
    newsig = []
    argnum = 0
    for desc in sig:
        argnum += 1
        if isinstance(desc, basestring):
            t = CephPrefix
            desc = {'type': t, 'name': 'prefix', 'prefix': desc}
        else:
            # not a simple string, must be dict
            if 'type' not in desc:
                s = 'JSON descriptor {0} has no type'.format(sig)
                raise JsonFormat(s)
            # look up type string in our globals() dict; if it's an
            # object of type `type`, it must be a
            # locally-defined class. otherwise, we haven't a clue.
            if desc['type'] in globals():
                t = globals()[desc['type']]
                if not isinstance(t, type):
                    s = 'unknown type {0}'.format(desc['type'])
                    raise JsonFormat(s)
            else:
                s = 'unknown type {0}'.format(desc['type'])
                raise JsonFormat(s)

        kwargs = dict()
        for key, val in desc.items():
            if key not in ['type', 'name', 'n', 'req']:
                kwargs[key] = val
        newsig.append(argdesc(t,
                              name=desc.get('name', None),
                              n=desc.get('n', 1),
                              req=desc.get('req', True),
                              **kwargs))
    return newsig


def parse_json_funcsigs(s, consumer):
    """
    A function signature is mostly an array of argdesc; it's represented
    in JSON as
    {
      "cmd001": {"sig":[ "type": type, "name": name, "n": num, "req":true|false <other param>], "help":helptext, "module":modulename, "perm":perms, "avail":availability}
       .
       .
       .
      ]

    A set of sigs is in an dict mapped by a unique number:
    {
      "cmd1": {
         "sig": ["type.. ], "help":helptext...
      }
      "cmd2"{
         "sig": [.. ], "help":helptext...
      }
    }

    Parse the string s and return a dict of dicts, keyed by opcode;
    each dict contains 'sig' with the array of descriptors, and 'help'
    with the helptext, 'module' with the module name, 'perm' with a
    string representing required permissions in that module to execute
    this command (and also whether it is a read or write command from
    the cluster state perspective), and 'avail' as a hint for
    whether the command should be advertised by CLI, REST, or both.
    If avail does not contain 'consumer', don't include the command
    in the returned dict.
    """
    try:
        overall = json.loads(s)
    except Exception as e:
        print("Couldn't parse JSON {0}: {1}".format(s, e), file=sys.stderr)
        raise e
    sigdict = {}
    for cmdtag, cmd in overall.items():
        if 'sig' not in cmd:
            s = "JSON descriptor {0} has no 'sig'".format(cmdtag)
            raise JsonFormat(s)
        # check 'avail' and possibly ignore this command
        if 'avail' in cmd:
            if consumer not in cmd['avail']:
                continue
        # rewrite the 'sig' item with the argdesc-ized version, and...
        cmd['sig'] = parse_funcsig(cmd['sig'])
        # just take everything else as given
        sigdict[cmdtag] = cmd
    return sigdict


def validate_one(word, desc, partial=False):
    """
    validate_one(word, desc, partial=False)

    validate word against the constructed instance of the type
    in desc.  May raise exception.  If it returns false (and doesn't
    raise an exception), desc.instance.val will
    contain the validated value (in the appropriate type).
    """
    desc.instance.valid(word, partial)
    desc.numseen += 1
    if desc.N:
        desc.n = desc.numseen + 1


def matchnum(args, signature, partial=False):
    """
    matchnum(s, signature, partial=False)

    Returns number of arguments matched in s against signature.
    Can be used to determine most-likely command for full or partial
    matches (partial applies to string matches).
    """
    words = args[:]
    mysig = copy.deepcopy(signature)
    matchcnt = 0
    for desc in mysig:
        desc.numseen = 0
        while desc.numseen < desc.n:
            # if there are no more arguments, return
            if not words:
                return matchcnt
            word = words.pop(0)

            try:
                # only allow partial matching if we're on the last supplied
                # word; avoid matching foo bar and foot bar just because
                # partial is set
                validate_one(word, desc, partial and (len(words) == 0))
                valid = True
            except ArgumentError:
                # matchnum doesn't care about type of error
                valid = False

            if not valid:
                if not desc.req:
                    # this wasn't required, so word may match the next desc
                    words.insert(0, word)
                    break
                else:
                    # it was required, and didn't match, return
                    return matchcnt
        if desc.req:
            matchcnt += 1
    return matchcnt


def store_arg(desc, d):
    '''
    Store argument described by, and held in, thanks to valid(),
    desc into the dictionary d, keyed by desc.name.  Three cases:

    1) desc.N is set: value in d is a list
    2) prefix: multiple args are joined with ' ' into one d{} item
    3) single prefix or other arg: store as simple value

    Used in validate() below.
    '''
    if desc.N:
        # value should be a list
        if desc.name in d:
            d[desc.name] += [desc.instance.val]
        else:
            d[desc.name] = [desc.instance.val]
    elif (desc.t == CephPrefix) and (desc.name in d):
        # prefixes' values should be a space-joined concatenation
        d[desc.name] += ' ' + desc.instance.val
    else:
        # if first CephPrefix or any other type, just set it
        d[desc.name] = desc.instance.val


def validate(args, signature, flags=0, partial=False):
    """
    validate(args, signature, flags=0, partial=False)

    args is a list of strings representing a possible
    command input following format of signature.  Runs a validation; no
    exception means it's OK.  Return a dict containing all arguments keyed
    by their descriptor name, with duplicate args per name accumulated
    into a list (or space-separated value for CephPrefix).

    Mismatches of prefix are non-fatal, as this probably just means the
    search hasn't hit the correct command.  Mismatches of non-prefix
    arguments are treated as fatal, and an exception raised.

    This matching is modified if partial is set: allow partial matching
    (with partial dict returned); in this case, there are no exceptions
    raised.
    """

    myargs = copy.deepcopy(args)
    mysig = copy.deepcopy(signature)
    reqsiglen = len([desc for desc in mysig if desc.req])
    matchcnt = 0
    d = dict()
    save_exception = None

    arg_descs_by_name = dict([desc.name, desc] for desc in mysig
                             if desc.t != CephPrefix)

    # Special case: detect "injectargs" (legacy way of modifying daemon
    # configs) and permit "--" string arguments if so.
    injectargs = myargs and myargs[0] == "injectargs"

    # Make a pass through all arguments
    for desc in mysig:
        desc.numseen = 0

        while desc.numseen < desc.n:
            if myargs:
                myarg = myargs.pop(0)
            else:
                myarg = None

            # no arg, but not required?  Continue consuming mysig
            # in case there are later required args
            if myarg in (None, []) and not desc.req:
                break

            # A keyword argument?
            if myarg:
                # argdesc for the keyword argument, if we find one
                kwarg_desc = None

                # Track whether we need to push value back onto
                # myargs in the case that this isn't a valid k=v
                consumed_next = False

                # Try both styles of keyword argument
                kwarg_match = re.match(KWARG_EQUALS, myarg)
                if kwarg_match:
                    # We have a "--foo=bar" style argument
                    kwarg_k, kwarg_v = kwarg_match.groups()

                    # Either "--foo-bar" or "--foo_bar" style is accepted
                    kwarg_k = kwarg_k.replace('-', '_')

                    kwarg_desc = arg_descs_by_name.get(kwarg_k, None)
                else:
                    # Maybe this is a "--foo bar" or "--bool" style argument
                    key_match = re.match(KWARG_SPACE, myarg)
                    if key_match:
                        kwarg_k = key_match.group(1)

                        # Permit --foo-bar=123 form or --foo_bar=123 form,
                        # assuming all command definitions use foo_bar argument
                        # naming style
                        kwarg_k = kwarg_k.replace('-', '_')

                        kwarg_desc = arg_descs_by_name.get(kwarg_k, None)
                        if kwarg_desc:
                            if kwarg_desc.t == CephBool:
                                kwarg_v = 'true'
                            elif len(myargs):  # Some trailing arguments exist
                                kwarg_v = myargs.pop(0)
                            else:
                                # Forget it, this is not a valid kwarg
                                kwarg_desc = None

                if kwarg_desc:
                    validate_one(kwarg_v, kwarg_desc)
                    matchcnt += 1
                    store_arg(kwarg_desc, d)
                    continue

            # Don't handle something as a positional argument if it
            # has a leading "--" unless it's a CephChoices (used for
            # "--yes-i-really-mean-it")
            if myarg and myarg.startswith("--"):
                # Special cases for instances of confirmation flags
                # that were defined as CephString/CephChoices instead of CephBool
                # in pre-nautilus versions of Ceph daemons.
                is_value = desc.t == CephChoices \
                        or myarg == "--yes-i-really-mean-it" \
                        or myarg == "--yes-i-really-really-mean-it" \
                        or myarg == "--yes-i-really-really-mean-it-not-faking" \
                        or myarg == "--force" \
                        or injectargs

                if not is_value:
                    # Didn't get caught by kwarg handling, but has a "--", so
                    # we must assume it's something invalid, to avoid naively
                    # passing through mis-typed options as the values of
                    # positional arguments.
                    raise ArgumentValid("Unexpected argument '{0}'".format(
                        myarg))

            # out of arguments for a required param?
            # Either return (if partial validation) or raise
            if myarg in (None, []) and desc.req:
                if desc.N and desc.numseen < 1:
                    # wanted N, didn't even get 1
                    if partial:
                        return d
                    raise ArgumentNumber(
                        'saw {0} of {1}, expected at least 1'.
                        format(desc.numseen, desc)
                    )
                elif not desc.N and desc.numseen < desc.n:
                    # wanted n, got too few
                    if partial:
                        return d
                    # special-case the "0 expected 1" case
                    if desc.numseen == 0 and desc.n == 1:
                        raise ArgumentMissing(
                            'missing required parameter {0}'.format(desc)
                        )
                    raise ArgumentNumber(
                        'saw {0} of {1}, expected {2}'.
                        format(desc.numseen, desc, desc.n)
                    )
                break

            # Have an arg; validate it
            try:
                validate_one(myarg, desc)
                valid = True
            except ArgumentError as e:
                valid = False

                # argument mismatch
                if not desc.req:
                    # if not required, just push back; it might match
                    # the next arg
                    save_exception = [ myarg, e ]
                    myargs.insert(0, myarg)
                    break
                else:
                    # hm, it was required, so time to return/raise
                    if partial:
                        return d
                    raise

            # Whew, valid arg acquired.  Store in dict
            matchcnt += 1
            store_arg(desc, d)
            # Clear prior exception
            save_exception = None

    # Done with entire list of argdescs
    if matchcnt < reqsiglen:
        raise ArgumentTooFew("not enough arguments given")

    if myargs and not partial:
        if save_exception:
            print(save_exception[0], 'not valid: ', save_exception[1], file=sys.stderr)
        raise ArgumentError("unused arguments: " + str(myargs))

    if flags & Flag.MGR:
        d['target'] = ('mgr','')

    if flags & Flag.POLL:
        d['poll'] = True

    # Finally, success
    return d


def validate_command(sigdict, args, verbose=False):
    """
    Parse positional arguments into a parameter dict, according to
    the command descriptions.

    Writes advice about nearly-matching commands ``sys.stderr`` if
    the arguments do not match any command.

    :param sigdict: A command description dictionary, as returned
                    from Ceph daemons by the get_command_descriptions
                    command.
    :param args: List of strings, should match one of the command
                 signatures in ``sigdict``

    :returns: A dict of parsed parameters (including ``prefix``),
              or an empty dict if the args did not match any signature
    """
    if verbose:
        print("validate_command: " + " ".join(args), file=sys.stderr)
    found = []
    valid_dict = {}

    # look for best match, accumulate possibles in bestcmds
    # (so we can maybe give a more-useful error message)
    best_match_cnt = 0
    bestcmds = []
    for cmd in sigdict.values():
        flags = cmd.get('flags', 0)
        if flags & Flag.OBSOLETE:
            continue
        sig = cmd['sig']
        matched = matchnum(args, sig, partial=True)
        if (matched >= math.floor(best_match_cnt) and
            matched == matchnum(args, sig, partial=False)):
            # prefer those fully matched over partial patch
            matched += 0.5
        if matched < best_match_cnt:
            continue
        if verbose:
<<<<<<< HEAD
            print("bestcmds_sorted: ", file=sys.stderr)
            pprint.PrettyPrinter(stream=sys.stderr).pprint(bestcmds_sorted)

        e = None
        # for everything in bestcmds, look for a true match
        for cmdsig in bestcmds_sorted:
            for cmd in cmdsig.values():
                sig = cmd['sig']
                try:
                    valid_dict = validate(args, sig, flags=cmd.get('flags', 0))
                    found = cmd
                    break
                except ArgumentPrefix:
                    # ignore prefix mismatches; we just haven't found
                    # the right command yet
                    pass
                except ArgumentMissing as e:
                    if len(bestcmds) == 1:
                        found = cmd
                    break
                except ArgumentTooFew:
                    # It looked like this matched the beginning, but it
                    # didn't have enough args supplied.  If we're out of
                    # cmdsigs we'll fall out unfound; if we're not, maybe
                    # the next one matches completely.  Whine, but pass.
                    if verbose:
                        print('Not enough args supplied for ',
                              concise_sig(sig), file=sys.stderr)
                except ArgumentError as e:
                    # Solid mismatch on an arg (type, range, etc.)
                    # Stop now, because we have the right command but
                    # some other input is invalid
                    found = cmd
                    break
            if found or e:
                break

        if found:
            if not valid_dict:
                print("Invalid command:", e, file=sys.stderr)
                print(concise_sig(sig), ': ', cmd['help'], file=sys.stderr)
        else:
            bestcmds = bestcmds[:10]
            print('no valid command found; {0} closest matches:'.format(len(bestcmds)), file=sys.stderr)
            for cmdsig in bestcmds:
                for (cmdtag, cmd) in cmdsig.items():
                    print(concise_sig(cmd['sig']), file=sys.stderr)
        return valid_dict
=======
            print("better match: {0} > {1}: {2} ".format(
                matched, best_match_cnt, concise_sig(sig)
            ), file=sys.stderr)
        if matched > best_match_cnt:
            best_match_cnt = matched
            bestcmds = [cmd]
        else:
            bestcmds.append(cmd)

    # Sort bestcmds by number of args so we can try shortest first
    # (relies on a cmdsig being key,val where val is a list of len 1)
    bestcmds_sorted = sorted(bestcmds, key=lambda c: len(c['sig']))

    if verbose:
        print("bestcmds_sorted: ", file=sys.stderr)
        pprint.PrettyPrinter(stream=sys.stderr).pprint(bestcmds_sorted)

    ex = None
    # for everything in bestcmds, look for a true match
    for cmd in bestcmds_sorted:
        sig = cmd['sig']
        try:
            valid_dict = validate(args, sig, flags=cmd.get('flags', 0))
            found = cmd
            break
        except ArgumentPrefix:
            # ignore prefix mismatches; we just haven't found
            # the right command yet
            pass
        except ArgumentMissing as e:
            ex = e
            if len(bestcmds) == 1:
                found = cmd
            break
        except ArgumentTooFew:
            # It looked like this matched the beginning, but it
            # didn't have enough args supplied.  If we're out of
            # cmdsigs we'll fall out unfound; if we're not, maybe
            # the next one matches completely.  Whine, but pass.
            if verbose:
                print('Not enough args supplied for ',
                      concise_sig(sig), file=sys.stderr)
        except ArgumentError as e:
            ex = e
            # Solid mismatch on an arg (type, range, etc.)
            # Stop now, because we have the right command but
            # some other input is invalid
            found = cmd
            break

    if found:
        if not valid_dict:
            print("Invalid command:", ex, file=sys.stderr)
            print(concise_sig(sig), ': ', cmd['help'], file=sys.stderr)
    else:
        bestcmds = [c for c in bestcmds
                    if not c.get('flags', 0) & (Flag.DEPRECATED | Flag.HIDDEN)]
        bestcmds = bestcmds[:10] # top 10
        print('no valid command found; {0} closest matches:'.format(len(bestcmds)), file=sys.stderr)
        for cmd in bestcmds:
            print(concise_sig(cmd['sig']), file=sys.stderr)
    return valid_dict

>>>>>>> 3ad2dfa4



def find_cmd_target(childargs):
    """
    Using a minimal validation, figure out whether the command
    should be sent to a monitor or an osd.  We do this before even
    asking for the 'real' set of command signatures, so we can ask the
    right daemon.
    Returns ('osd', osdid), ('pg', pgid), ('mgr', '') or ('mon', '')
    """
    sig = parse_funcsig(['tell', {'name': 'target', 'type': 'CephName'}])
    try:
        valid_dict = validate(childargs, sig, partial=True)
    except ArgumentError:
        pass
    else:
        if len(valid_dict) == 2:
            # revalidate to isolate type and id
            name = CephName()
            # if this fails, something is horribly wrong, as it just
            # validated successfully above
            name.valid(valid_dict['target'])
            return name.nametype, name.nameid

    sig = parse_funcsig(['tell', {'name': 'pgid', 'type': 'CephPgid'}])
    try:
        valid_dict = validate(childargs, sig, partial=True)
    except ArgumentError:
        pass
    else:
        if len(valid_dict) == 2:
            # pg doesn't need revalidation; the string is fine
            return 'pg', valid_dict['pgid']

    # If we reached this far it must mean that so far we've been unable to
    # obtain a proper target from childargs.  This may mean that we are not
    # dealing with a 'tell' command, or that the specified target is invalid.
    # If the latter, we likely were unable to catch it because we were not
    # really looking for it: first we tried to parse a 'CephName' (osd, mon,
    # mds, followed by and id); given our failure to parse, we tried to parse
    # a 'CephPgid' instead (e.g., 0.4a).  Considering we got this far though
    # we were unable to do so.
    #
    # We will now check if this is a tell and, if so, forcefully validate the
    # target as a 'CephName'.  This must be so because otherwise we will end
    # up sending garbage to a monitor, which is the default target when a
    # target is not explicitly specified.
    # e.g.,
    #   'ceph status' -> target is any one monitor
    #   'ceph tell mon.* status -> target is all monitors
    #   'ceph tell foo status -> target is invalid!
    if len(childargs) > 1 and childargs[0] == 'tell':
        name = CephName()
        # CephName.valid() raises on validation error; find_cmd_target()'s
        # caller should handle them
        name.valid(childargs[1])
        return name.nametype, name.nameid

    sig = parse_funcsig(['pg', {'name': 'pgid', 'type': 'CephPgid'}])
    try:
        valid_dict = validate(childargs, sig, partial=True)
    except ArgumentError:
        pass
    else:
        if len(valid_dict) == 2:
            return 'pg', valid_dict['pgid']

    return 'mon', ''


class RadosThread(threading.Thread):
    def __init__(self, func, *args, **kwargs):
        self.args = args
        self.kwargs = kwargs
        self.func = func
        self.exception = None
        threading.Thread.__init__(self)

    def run(self):
        try:
            self.retval = self.func(*self.args, **self.kwargs)
        except Exception as e:
            self.exception = e


def run_in_thread(func, *args, **kwargs):
    interrupt = False
    timeout = kwargs.pop('timeout', 0)
    if timeout == 0 or timeout == None:
        # python threading module will just get blocked if timeout is `None`,
        # otherwise it will keep polling until timeout or thread stops.
        timeout = 2 ** 32
    t = RadosThread(func, *args, **kwargs)

    # allow the main thread to exit (presumably, avoid a join() on this
    # subthread) before this thread terminates.  This allows SIGINT
    # exit of a blocked call.  See below.
    t.daemon = True

    t.start()
    t.join(timeout=timeout)
    # ..but allow SIGINT to terminate the waiting.  Note: this
    # relies on the Linux kernel behavior of delivering the signal
    # to the main thread in preference to any subthread (all that's
    # strictly guaranteed is that *some* thread that has the signal
    # unblocked will receive it).  But there doesn't seem to be
    # any interface to create a thread with SIGINT blocked.
    if t.is_alive():
        raise Exception("timed out")
    elif t.exception:
        raise t.exception
    else:
        return t.retval


def send_command_retry(*args, **kwargs):
    while True:
        try:
            return send_command(*args, **kwargs)
        except Exception as e:
            # If our librados instance has not reached state 'connected'
            # yet, we'll see an exception like this and retry
            if ('get_command_descriptions' in str(e) and
                'object in state configuring' in str(e)):
                continue
            else:
                raise

def send_command(cluster, target=('mon', ''), cmd=None, inbuf=b'', timeout=0,
                 verbose=False):
    """
    Send a command to a daemon using librados's
    mon_command, osd_command, mgr_command, or pg_command.  Any bulk input data
    comes in inbuf.

    Returns (ret, outbuf, outs); ret is the return code, outbuf is
    the outbl "bulk useful output" buffer, and outs is any status
    or error message (intended for stderr).

    If target is osd.N, send command to that osd (except for pgid cmds)
    """
    cmd = cmd or []
    try:
        if target[0] == 'osd':
            osdid = target[1]

            if verbose:
                print('submit {0} to osd.{1}'.format(cmd, osdid),
                      file=sys.stderr)
            ret, outbuf, outs = run_in_thread(
                cluster.osd_command, osdid, cmd, inbuf, timeout=timeout)

        elif target[0] == 'mgr':
            ret, outbuf, outs = run_in_thread(
                cluster.mgr_command, cmd, inbuf, timeout=timeout)

        elif target[0] == 'pg':
            pgid = target[1]
            # pgid will already be in the command for the pg <pgid>
            # form, but for tell <pgid>, we need to put it in
            if cmd:
                cmddict = json.loads(cmd[0])
                cmddict['pgid'] = pgid
            else:
                cmddict = dict(pgid=pgid)
            cmd = [json.dumps(cmddict)]
            if verbose:
                print('submit {0} for pgid {1}'.format(cmd, pgid),
                      file=sys.stderr)
            ret, outbuf, outs = run_in_thread(
                cluster.pg_command, pgid, cmd, inbuf, timeout=timeout)

        elif target[0] == 'mon':
            if verbose:
                print('{0} to {1}'.format(cmd, target[0]),
                      file=sys.stderr)
            if len(target) < 2 or target[1] == '':
                ret, outbuf, outs = run_in_thread(
                    cluster.mon_command, cmd, inbuf, timeout=timeout)
            else:
                ret, outbuf, outs = run_in_thread(
                    cluster.mon_command, cmd, inbuf, timeout=timeout, target=target[1])
        elif target[0] == 'mds':
            mds_spec = target[1]

            if verbose:
                print('submit {0} to mds.{1}'.format(cmd, mds_spec),
                      file=sys.stderr)

            try:
                from cephfs import LibCephFS
            except ImportError:
                raise RuntimeError("CephFS unavailable, have you installed libcephfs?")

            filesystem = LibCephFS(rados_inst=cluster)
            filesystem.init()
            ret, outbuf, outs = \
                filesystem.mds_command(mds_spec, cmd, inbuf)
            filesystem.shutdown()
        else:
            raise ArgumentValid("Bad target type '{0}'".format(target[0]))

    except Exception as e:
        if not isinstance(e, ArgumentError):
            raise RuntimeError('"{0}": exception {1}'.format(cmd, e))
        else:
            raise

    return ret, outbuf, outs


def json_command(cluster, target=('mon', ''), prefix=None, argdict=None,
                 inbuf=b'', timeout=0, verbose=False):
    """
    Serialize a command and up a JSON command and send it with send_command() above.
    Prefix may be supplied separately or in argdict.  Any bulk input
    data comes in inbuf.

    If target is osd.N, send command to that osd (except for pgid cmds)

    :param cluster: ``rados.Rados`` instance
    :param prefix: String to inject into command arguments as 'prefix'
    :param argdict: Command arguments
    """
    cmddict = {}
    if prefix:
        cmddict.update({'prefix': prefix})

    if argdict:
        cmddict.update(argdict)
        if 'target' in argdict:
            target = argdict.get('target')

    try:
        if target[0] == 'osd':
            osdtarg = CephName()
            osdtarget = '{0}.{1}'.format(*target)
            # prefer target from cmddict if present and valid
            if 'target' in cmddict:
                osdtarget = cmddict.pop('target')
            try:
                osdtarg.valid(osdtarget)
                target = ('osd', osdtarg.nameid)
            except:
                # use the target we were originally given
                pass
        ret, outbuf, outs = send_command_retry(cluster,
                                               target, [json.dumps(cmddict)],
                                               inbuf, timeout, verbose)

    except Exception as e:
        if not isinstance(e, ArgumentError):
            raise RuntimeError('"{0}": exception {1}'.format(argdict, e))
        else:
            raise

    return ret, outbuf, outs<|MERGE_RESOLUTION|>--- conflicted
+++ resolved
@@ -1146,56 +1146,6 @@
         if matched < best_match_cnt:
             continue
         if verbose:
-<<<<<<< HEAD
-            print("bestcmds_sorted: ", file=sys.stderr)
-            pprint.PrettyPrinter(stream=sys.stderr).pprint(bestcmds_sorted)
-
-        e = None
-        # for everything in bestcmds, look for a true match
-        for cmdsig in bestcmds_sorted:
-            for cmd in cmdsig.values():
-                sig = cmd['sig']
-                try:
-                    valid_dict = validate(args, sig, flags=cmd.get('flags', 0))
-                    found = cmd
-                    break
-                except ArgumentPrefix:
-                    # ignore prefix mismatches; we just haven't found
-                    # the right command yet
-                    pass
-                except ArgumentMissing as e:
-                    if len(bestcmds) == 1:
-                        found = cmd
-                    break
-                except ArgumentTooFew:
-                    # It looked like this matched the beginning, but it
-                    # didn't have enough args supplied.  If we're out of
-                    # cmdsigs we'll fall out unfound; if we're not, maybe
-                    # the next one matches completely.  Whine, but pass.
-                    if verbose:
-                        print('Not enough args supplied for ',
-                              concise_sig(sig), file=sys.stderr)
-                except ArgumentError as e:
-                    # Solid mismatch on an arg (type, range, etc.)
-                    # Stop now, because we have the right command but
-                    # some other input is invalid
-                    found = cmd
-                    break
-            if found or e:
-                break
-
-        if found:
-            if not valid_dict:
-                print("Invalid command:", e, file=sys.stderr)
-                print(concise_sig(sig), ': ', cmd['help'], file=sys.stderr)
-        else:
-            bestcmds = bestcmds[:10]
-            print('no valid command found; {0} closest matches:'.format(len(bestcmds)), file=sys.stderr)
-            for cmdsig in bestcmds:
-                for (cmdtag, cmd) in cmdsig.items():
-                    print(concise_sig(cmd['sig']), file=sys.stderr)
-        return valid_dict
-=======
             print("better match: {0} > {1}: {2} ".format(
                 matched, best_match_cnt, concise_sig(sig)
             ), file=sys.stderr)
@@ -1259,8 +1209,6 @@
             print(concise_sig(cmd['sig']), file=sys.stderr)
     return valid_dict
 
->>>>>>> 3ad2dfa4
-
 
 
 def find_cmd_target(childargs):
