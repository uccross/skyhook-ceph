--- conflicted
+++ resolved
@@ -69,11 +69,7 @@
 
   default:
     derr << " balancer unknown message " << m->get_type() << dendl_impl;
-<<<<<<< HEAD
-    assert(0 == "balancer unknown message");
-=======
     ceph_abort_msg("balancer unknown message");
->>>>>>> 3ad2dfa4
   }
 
   return 0;
@@ -205,21 +201,11 @@
   // We can use duration_cast below, although the result is an int,
   // because the values from g_conf are also integers.
   // balance?
-<<<<<<< HEAD
-  if (mds->get_nodeid() == 0 &&
-      g_conf->mds_bal_interval > 0 &&
-      (num_bal_times ||
-       (g_conf->mds_bal_max_until >= 0 &&
-	elapsed.sec() > g_conf->mds_bal_max_until)) &&
-      mds->is_active() &&
-      now.sec() - last_heartbeat.sec() >= g_conf->mds_bal_interval) {
-=======
   if (mds->get_nodeid() == 0
       && mds->is_active()
       && bal_interval > 0
       && duration_cast<chrono::seconds>(now - last_heartbeat).count() >= bal_interval
       && (num_bal_times || (bal_max_until >= 0 && mds->get_uptime().count() > bal_max_until))) {
->>>>>>> 3ad2dfa4
     last_heartbeat = now;
     send_heartbeat();
     num_bal_times--;
@@ -279,35 +265,6 @@
   }
 
   uint64_t num_requests = mds->get_num_requests();
-<<<<<<< HEAD
-  bool new_req_rate = false;
-  if (last_get_load != utime_t() &&
-      now > last_get_load &&
-      num_requests >= last_num_requests) {
-    utime_t el = now;
-    el -= last_get_load;
-    if (el.sec() >= 1) {
-      load.req_rate = (num_requests - last_num_requests) / (double)el;
-      new_req_rate = true;
-    }
-  }
-  if (!new_req_rate) {
-    auto p = mds_load.find(mds->get_nodeid());
-    if (p != mds_load.end())
-      load.req_rate = p->second.req_rate;
-  }
-  last_get_load = now;
-  last_num_requests = num_requests;
-
-  load.queue_len = messenger->get_dispatch_queue_len();
-
-  ifstream cpu(PROCPREFIX "/proc/loadavg");
-  if (cpu.is_open())
-    cpu >> load.cpu_load_avg;
-  else
-    derr << "input file " PROCPREFIX "'/proc/loadavg' not found" << dendl_impl;
-  
-=======
 
   uint64_t cpu_time = 1;
   {
@@ -356,7 +313,6 @@
     last_get_load = now;
   }
 
->>>>>>> 3ad2dfa4
   dout(15) << "get_load " << load << dendl;
   return load;
 }
@@ -421,13 +377,6 @@
   }
 
   // my load
-<<<<<<< HEAD
-  mds_load_t load = get_load(now);
-  mds->logger->set(l_mds_load_cent, 100 * load.mds_load());
-  mds->logger->set(l_mds_dispatch_queue_len, load.queue_len);
-
-  mds_load[mds->get_nodeid()] = load;
-=======
   mds_load_t load = get_load();
   mds->logger->set(l_mds_load_cent, 100 * load.mds_load());
   mds->logger->set(l_mds_dispatch_queue_len, load.queue_len);
@@ -436,7 +385,6 @@
   if (!em.second) {
     em.first->second = load;
   }
->>>>>>> 3ad2dfa4
 
   // import_map -- how much do i import from whom
   map<mds_rank_t, float> import_map;
@@ -508,13 +456,6 @@
   } else if (mds->get_nodeid() == 0) {
     if (beat_epoch != m->get_beat()) {
       dout(10) << " old heartbeat epoch, ignoring" << dendl;
-<<<<<<< HEAD
-      goto out;
-    }
-  }
-
-  mds_load[who] = m->get_load();
-=======
       return;
     }
   }
@@ -525,7 +466,6 @@
       em.first->second = m->get_load();
     }
   }
->>>>>>> 3ad2dfa4
   mds_import_map[who] = m->get_import_map();
 
   {
@@ -751,11 +691,7 @@
 
     // under or over?
     for (auto p : load_map) {
-<<<<<<< HEAD
-      if (p.first < target_load * (1.0 + g_conf->mds_bal_min_rebalance)) {
-=======
       if (p.first < target_load * (1.0 + g_conf()->mds_bal_min_rebalance)) {
->>>>>>> 3ad2dfa4
 	dout(5) << " mds." << p.second << " is underloaded or barely overloaded." << dendl;
 	mds_last_epoch_under_map[p.second] = beat_epoch;
       }
@@ -919,15 +855,8 @@
   // make a sorted list of my imports
   multimap<double, CDir*> import_pop_map;
   multimap<mds_rank_t, pair<CDir*, double> > import_from_map;
-<<<<<<< HEAD
-  set<CDir*> fullauthsubs;
-
-  mds->mdcache->get_fullauth_subtrees(fullauthsubs);
-  for (auto dir : fullauthsubs) {
-=======
 
   for (auto& dir : mds->mdcache->get_fullauth_subtrees()) {
->>>>>>> 3ad2dfa4
     CInode *diri = dir->get_inode();
     if (diri->is_mdsdir())
       continue;
@@ -937,15 +866,9 @@
       continue;  // export pbly already in progress
 
     mds_rank_t from = diri->authority().first;
-<<<<<<< HEAD
-    double pop = dir->pop_auth_subtree.meta_load(rebalance_time, mds->mdcache->decayrate);
-    if (g_conf->mds_bal_idle_threshold > 0 &&
-	pop < g_conf->mds_bal_idle_threshold &&
-=======
     double pop = dir->pop_auth_subtree.meta_load();
     if (g_conf()->mds_bal_idle_threshold > 0 &&
 	pop < g_conf()->mds_bal_idle_threshold &&
->>>>>>> 3ad2dfa4
 	diri != mds->mdcache->get_root() &&
 	from != mds->get_nodeid()) {
       dout(5) << " exporting idle (" << pop << ") import " << *dir
@@ -966,17 +889,10 @@
     mds_rank_t target = it.first;
     double amount = it.second;
 
-<<<<<<< HEAD
-    if (amount / target_load < .2)
-      continue;
-    if (amount < MIN_OFFLOAD)
-      continue;
-=======
     if (amount < MIN_OFFLOAD)
       continue;
     if (amount * 10 * state.targets.size() < target_load)
       continue;
->>>>>>> 3ad2dfa4
 
     dout(5) << "want to send " << amount << " to mds." << target
       //<< " .. " << (*it).second << " * " << load_fac
@@ -999,11 +915,7 @@
 
 	if (dir->inode->is_base())
 	  continue;
-<<<<<<< HEAD
-	assert(dir->inode->authority().first == target);  // cuz that's how i put it in the map, dummy
-=======
 	ceph_assert(dir->inode->authority().first == target);  // cuz that's how i put it in the map, dummy
->>>>>>> 3ad2dfa4
 
 	if (pop <= amount-have) {
 	  dout(5) << "reexporting " << *dir << " pop " << pop
@@ -1089,11 +1001,7 @@
 
     for (auto dir : exports) {
       dout(5) << "   - exporting " << dir->pop_auth_subtree
-<<<<<<< HEAD
-	      << " " << dir->pop_auth_subtree.meta_load(rebalance_time, mds->mdcache->decayrate)
-=======
 	      << " " << dir->pop_auth_subtree.meta_load()
->>>>>>> 3ad2dfa4
 	      << " to mds." << target << " " << *dir << dendl;
       mds->mdcache->migrator->export_dir_nicely(dir, target);
     }
@@ -1109,40 +1017,24 @@
                               double& have,
                               set<CDir*>& already_exporting)
 {
-<<<<<<< HEAD
-  utime_t now = ceph_clock_now();
-  if ((double)(now - rebalance_time) > 0.1) {
-=======
   auto now = clock::now();
   auto duration = std::chrono::duration<double>(now-rebalance_time).count();
   if (duration > 0.1) {
->>>>>>> 3ad2dfa4
     derr << " balancer runs too long"  << dendl_impl;
     have = amount;
     return;
   }
 
-<<<<<<< HEAD
-  assert(dir->is_auth());
-=======
   ceph_assert(dir->is_auth());
->>>>>>> 3ad2dfa4
 
   double need = amount - have;
   if (need < amount * g_conf()->mds_bal_min_start)
     return;   // good enough!
 
-<<<<<<< HEAD
-  double needmax = need * g_conf->mds_bal_need_max;
-  double needmin = need * g_conf->mds_bal_need_min;
-  double midchunk = need * g_conf->mds_bal_midchunk;
-  double minchunk = need * g_conf->mds_bal_minchunk;
-=======
   double needmax = need * g_conf()->mds_bal_need_max;
   double needmin = need * g_conf()->mds_bal_need_min;
   double midchunk = need * g_conf()->mds_bal_midchunk;
   double minchunk = need * g_conf()->mds_bal_minchunk;
->>>>>>> 3ad2dfa4
 
   list<CDir*> bigger_rep, bigger_unrep;
   multimap<double, CDir*> smaller;
@@ -1156,13 +1048,8 @@
     CInode *in = *it;
     ++it;
 
-<<<<<<< HEAD
-    assert(in->is_dir());
-    assert(in->get_parent_dir() == dir);
-=======
     ceph_assert(in->is_dir());
     ceph_assert(in->get_parent_dir() == dir);
->>>>>>> 3ad2dfa4
 
     list<CDir*> dfls;
     in->get_nested_dirfrags(dfls);
@@ -1264,11 +1151,7 @@
   }
 }
 
-<<<<<<< HEAD
-void MDBalancer::hit_inode(const utime_t& now, CInode *in, int type, int who)
-=======
 void MDBalancer::hit_inode(CInode *in, int type, int who)
->>>>>>> 3ad2dfa4
 {
   // hit inode
   in->pop.get(type).hit();
@@ -1307,17 +1190,10 @@
   }
 }
 
-<<<<<<< HEAD
-void MDBalancer::hit_dir(const utime_t& now, CDir *dir, int type, int who, double amount)
-{
-  // hit me
-  double v = dir->pop_me.get(type).hit(now, mds->mdcache->decayrate, amount);
-=======
 void MDBalancer::hit_dir(CDir *dir, int type, int who, double amount)
 {
   // hit me
   double v = dir->pop_me.get(type).hit(amount);
->>>>>>> 3ad2dfa4
 
   const bool hot = (v > g_conf()->mds_bal_split_rd && type == META_POP_IRD) ||
                    (v > g_conf()->mds_bal_split_wr && type == META_POP_IWR);
@@ -1386,26 +1262,15 @@
 
   while (true) {
     CDir *pdir = dir->inode->get_parent_dir();
-<<<<<<< HEAD
-    dir->pop_nested.get(type).hit(now, mds->mdcache->decayrate, amount);
-=======
     dir->pop_nested.get(type).hit(amount);
->>>>>>> 3ad2dfa4
     if (rd_adj != 0.0)
       dir->pop_nested.get(META_POP_IRD).adjust(rd_adj);
 
     if (hit_subtree) {
-<<<<<<< HEAD
-      dir->pop_auth_subtree.get(type).hit(now, mds->mdcache->decayrate, amount);
-
-      if (rd_adj != 0.0)
-	dir->pop_auth_subtree.get(META_POP_IRD).adjust(now, mds->mdcache->decayrate, rd_adj);
-=======
       dir->pop_auth_subtree.get(type).hit(amount);
 
       if (rd_adj != 0.0)
 	dir->pop_auth_subtree.get(META_POP_IRD).adjust(rd_adj);
->>>>>>> 3ad2dfa4
 
       if (dir->is_subtree_root())
 	hit_subtree = false;                // end of auth domain, stop hitting auth counters.
@@ -1491,40 +1356,6 @@
   }
 }
 
-void MDBalancer::adjust_pop_for_rename(CDir *pdir, CDir *dir, utime_t now, bool inc)
-{
-  DecayRate& rate = mds->mdcache->decayrate;
-
-  bool adjust_subtree_nest = dir->is_auth();
-  bool adjust_subtree = adjust_subtree_nest && !dir->is_subtree_root();
-  CDir *cur = dir;
-  while (true) {
-    if (inc) {
-      pdir->pop_nested.add(now, rate, dir->pop_nested);
-      if (adjust_subtree) {
-	pdir->pop_auth_subtree.add(now, rate, dir->pop_auth_subtree);
-	pdir->pop_lru_subdirs.push_front(&cur->get_inode()->item_pop_lru);
-      }
-
-      if (adjust_subtree_nest)
-	pdir->pop_auth_subtree_nested.add(now, rate, dir->pop_auth_subtree_nested);
-    } else {
-      pdir->pop_nested.sub(now, rate, dir->pop_nested);
-      if (adjust_subtree)
-	pdir->pop_auth_subtree.sub(now, rate, dir->pop_auth_subtree);
-
-      if (adjust_subtree_nest)
-	pdir->pop_auth_subtree_nested.sub(now, rate, dir->pop_auth_subtree_nested);
-    }
-
-    if (pdir->is_subtree_root())
-      adjust_subtree = false;
-    cur = pdir;
-    pdir = pdir->inode->get_parent_dir();
-    if (!pdir) break;
-  }
-}
-
 void MDBalancer::handle_mds_failure(mds_rank_t who)
 {
   if (0 == who) {
@@ -1534,18 +1365,11 @@
 
 int MDBalancer::dump_loads(Formatter *f)
 {
-<<<<<<< HEAD
-  utime_t now = ceph_clock_now();
-  DecayRate& decayrate = mds->mdcache->decayrate;
-
-=======
->>>>>>> 3ad2dfa4
   list<CDir*> dfs;
   if (mds->mdcache->get_root()) {
     mds->mdcache->get_root()->get_dirfrags(dfs);
   } else {
     dout(5) << "dump_load no root" << dendl;
-<<<<<<< HEAD
   }
 
   f->open_object_section("loads");
@@ -1555,11 +1379,9 @@
     CDir *dir = dfs.front();
     dfs.pop_front();
 
-    if (f) {
-      f->open_object_section("dir");
-      dir->dump_load(f, now, decayrate);
-      f->close_section();
-    }
+    f->open_object_section("dir");
+    dir->dump_load(f);
+    f->close_section();
 
     for (auto it = dir->begin(); it != dir->end(); ++it) {
       CInode *in = it->second->get_linkage()->get_inode();
@@ -1575,65 +1397,23 @@
       }
     }
   }
-=======
-  }
-
-  f->open_object_section("loads");
-
-  f->open_array_section("dirfrags");
-  while (!dfs.empty()) {
-    CDir *dir = dfs.front();
-    dfs.pop_front();
-
-    f->open_object_section("dir");
-    dir->dump_load(f);
-    f->close_section();
-
-    for (auto it = dir->begin(); it != dir->end(); ++it) {
-      CInode *in = it->second->get_linkage()->get_inode();
-      if (!in || !in->is_dir())
-	continue;
-
-      list<CDir*> ls;
-      in->get_dirfrags(ls);
-      for (auto subdir : ls) {
-	if (subdir->pop_nested.meta_load() < .001)
-	  continue;
-	dfs.push_back(subdir);
-      }
-    }
-  }
->>>>>>> 3ad2dfa4
   f->close_section();  // dirfrags array
 
   f->open_object_section("mds_load");
   {
 
-<<<<<<< HEAD
-    auto dump_mds_load = [f, now](mds_load_t& load) {
-=======
     auto dump_mds_load = [f](mds_load_t& load) {
->>>>>>> 3ad2dfa4
       f->dump_float("request_rate", load.req_rate);
       f->dump_float("cache_hit_rate", load.cache_hit_rate);
       f->dump_float("queue_length", load.queue_len);
       f->dump_float("cpu_load", load.cpu_load_avg);
       f->dump_float("mds_load", load.mds_load());
 
-<<<<<<< HEAD
-      DecayRate rate; // no decay
-      f->open_object_section("auth_dirfrags");
-      load.auth.dump(f, now, rate);
-      f->close_section();
-      f->open_object_section("all_dirfrags");
-      load.all.dump(f, now, rate);
-=======
       f->open_object_section("auth_dirfrags");
       load.auth.dump(f);
       f->close_section();
       f->open_object_section("all_dirfrags");
       load.all.dump(f);
->>>>>>> 3ad2dfa4
       f->close_section();
     };
 
