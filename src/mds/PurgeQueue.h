// -*- mode:C++; tab-width:8; c-basic-offset:2; indent-tabs-mode:t -*-
// vim: ts=8 sw=2 smarttab
/*
 * Ceph - scalable distributed file system
 *
 * Copyright (C) 2015 Red Hat
 *
 * This is free software; you can redistribute it and/or
 * modify it under the terms of the GNU Lesser General Public
 * License version 2.1, as published by the Free Software 
 * Foundation.  See file COPYING.
 * 
 */

#ifndef PURGE_QUEUE_H_
#define PURGE_QUEUE_H_

#include "include/compact_set.h"
#include "mds/MDSMap.h"
#include "osdc/Journaler.h"


/**
 * Descriptor of the work associated with purging a file.  We record
 * the minimal amount of information from the inode such as the size
 * and layout: all other un-needed inode metadata (times, permissions, etc)
 * has been discarded.
 */
class PurgeItem
{
public:
  enum Action : uint8_t {
    NONE = 0,
    PURGE_FILE = 1,
    TRUNCATE_FILE,
    PURGE_DIR
  };

  utime_t stamp;
  //None PurgeItem serves as NoOp for splicing out journal entries;
  //so there has to be a "pad_size" to specify the size of journal
  //space to be spliced.
  uint32_t pad_size;
  Action action;
  inodeno_t ino;
  uint64_t size;
  file_layout_t layout;
  compact_set<int64_t> old_pools;
  SnapContext snapc;
  fragtree_t fragtree;

  PurgeItem()
   : pad_size(0), action(NONE), ino(0), size(0)
  {}

  void encode(bufferlist &bl) const;
  void decode(bufferlist::const_iterator &p);

  static Action str_to_type(std::string_view str) {
    return PurgeItem::actions.at(std::string(str));
  }

  void dump(Formatter *f) const
  {
    f->dump_int("action", action);
    f->dump_int("ino", ino);
    f->dump_int("size", size);
    f->open_object_section("layout");
    layout.dump(f);
    f->close_section();
    f->open_object_section("SnapContext");
    snapc.dump(f);
    f->close_section();
    f->open_object_section("fragtree");
    fragtree.dump(f);
    f->close_section();
  }

  std::string_view get_type_str() const;
private:
  static const std::map<std::string, PurgeItem::Action> actions;
};
WRITE_CLASS_ENCODER(PurgeItem)

enum {
  l_pq_first = 3500,

  // How many items have been finished by PurgeQueue
  l_pq_executing_ops,
  l_pq_executing_ops_high_water,
  l_pq_executing,
  l_pq_executing_high_water,
  l_pq_executed,
  l_pq_last
};

/**
 * A persistent queue of PurgeItems.  This class both writes and reads
 * to the queue.  There is one of these per MDS rank.
 *
 * Note that this class does not take a reference to MDSRank: we are
 * independent of all the metadata structures and do not need to
 * take mds_lock for anything.
 */
class PurgeQueue
{
private:
  CephContext *cct;
  const mds_rank_t rank;
  Mutex lock;
  bool readonly = false;

  int64_t metadata_pool;

  // Don't use the MDSDaemon's Finisher and Timer, because this class
  // operates outside of MDSDaemon::mds_lock
  Finisher finisher;
  SafeTimer timer;
  Filer filer;
  Objecter *objecter;
  std::unique_ptr<PerfCounters> logger;

  Journaler journaler;

  Context *on_error;

  // Map of Journaler offset to PurgeItem
  std::map<uint64_t, PurgeItem> in_flight;

  std::set<uint64_t> pending_expire;

  // Throttled allowances
  uint64_t ops_in_flight;

  // Dynamic op limit per MDS based on PG count
  uint64_t max_purge_ops;

  uint32_t _calculate_ops(const PurgeItem &item) const;

  bool _can_consume();

  // How many bytes were remaining when drain() was first called,
  // used for indicating progress.
  uint64_t drain_initial;

  // Has drain() ever been called on this instance?
  bool draining;

  // recover the journal write_pos (drop any partial written entry)
  void _recover();

  /**
   * @return true if we were in a position to try and consume something:
   *         does not mean we necessarily did.
   */
  bool _consume();

  // Do we currently have a flush timer event waiting?
  Context *delayed_flush;

  void _execute_item(
      const PurgeItem &item,
      uint64_t expire_to);
  void _execute_item_complete(
      uint64_t expire_to);

  bool recovered;
  std::list<Context*> waiting_for_recovery;
<<<<<<< HEAD
=======

  void _go_readonly(int r);

  uint64_t ops_high_water = 0;
  uint64_t files_high_water = 0;
>>>>>>> f8781be9

public:
  void init();
  void activate();
  void shutdown();

  void create_logger();

  // Write an empty queue, use this during MDS rank creation
  void create(Context *completion);

  // Read the Journaler header for an existing queue and start consuming
  void open(Context *completion);

  void wait_for_recovery(Context *c);

  // Submit one entry to the work queue.  Call back when it is persisted
  // to the queue (there is no callback for when it is executed)
  void push(const PurgeItem &pi, Context *completion);

  // If the on-disk queue is empty and we are not currently processing
  // anything.
  bool is_idle() const;

  /**
   * Signal to the PurgeQueue that you would like it to hurry up and
   * finish consuming everything in the queue.  Provides progress
   * feedback.
   *
   * @param progress: bytes consumed since we started draining
   * @param progress_total: max bytes that were outstanding during purge
   * @param in_flight_count: number of file purges currently in flight
   *
   * @returns true if drain is complete
   */
  bool drain(
    uint64_t *progress,
    uint64_t *progress_total,
    size_t *in_flight_count);

  void update_op_limit(const MDSMap &mds_map);

  void handle_conf_change(const std::set<std::string>& changed, const MDSMap& mds_map);

  PurgeQueue(
      CephContext *cct_,
      mds_rank_t rank_,
      const int64_t metadata_pool_,
      Objecter *objecter_,
      Context *on_error);
  ~PurgeQueue();
};

#endif
<|MERGE_RESOLUTION|>--- conflicted
+++ resolved
@@ -166,14 +166,11 @@
 
   bool recovered;
   std::list<Context*> waiting_for_recovery;
-<<<<<<< HEAD
-=======
 
   void _go_readonly(int r);
 
   uint64_t ops_high_water = 0;
   uint64_t files_high_water = 0;
->>>>>>> f8781be9
 
 public:
   void init();
