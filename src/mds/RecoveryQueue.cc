// -*- mode:C++; tab-width:8; c-basic-offset:2; indent-tabs-mode:t -*-
// vim: ts=8 sw=2 smarttab
/*
 * Ceph - scalable distributed file system
 *
 * Copyright (C) 2004-2006 Sage Weil <sage@newdream.net>
 *
 * This is free software; you can redistribute it and/or
 * modify it under the terms of the GNU Lesser General Public
 * License version 2.1, as published by the Free Software 
 * Foundation.  See file COPYING.
 * 
 */

#include "CInode.h"
#include "MDCache.h"
#include "MDSRank.h"
#include "Locker.h"
#include "osdc/Filer.h"

#include "RecoveryQueue.h"

#define dout_context g_ceph_context
#define dout_subsys ceph_subsys_mds
#undef dout_prefix
#define dout_prefix *_dout << "mds." << mds->get_nodeid() << " RecoveryQueue::" << __func__ << " "

class C_MDC_Recover : public MDSIOContextBase {
protected:
  RecoveryQueue *rq;
  CInode *in;
  void finish(int r) override {
    rq->_recovered(in, r, size, mtime);
  }

  MDSRank *get_mds() override {
    return rq->mds;
  }

public:
  uint64_t size;
  utime_t mtime;

  C_MDC_Recover(RecoveryQueue *rq_, CInode *i) :
    MDSIOContextBase(false), rq(rq_), in(i), size(0) {
    ceph_assert(rq != NULL);
  }
  void print(ostream& out) const override {
    out << "file_recover(" << in->ino() << ")";
  }
};


RecoveryQueue::RecoveryQueue(MDSRank *mds_) :
  file_recover_queue(member_offset(CInode, item_dirty_dirfrag_dir)),
  file_recover_queue_front(member_offset(CInode, item_dirty_dirfrag_nest)),
  mds(mds_), logger(NULL), filer(mds_->objecter, mds_->finisher)
{ }


/**
 * Progress the queue.  Call this after enqueuing something or on
 * completion of something.
 */
void RecoveryQueue::advance()
{
  dout(10) << file_recover_queue_size << " queued, "
	   << file_recover_queue_front_size << " prioritized, "
	   << file_recovering.size() << " recovering" << dendl;

  while (file_recovering.size() < g_conf()->mds_max_file_recover) {
    if (!file_recover_queue_front.empty()) {
      CInode *in = file_recover_queue_front.front();
      in->item_recover_queue_front.remove_myself();
      file_recover_queue_front_size--;
      _start(in);
    } else if (!file_recover_queue.empty()) {
      CInode *in = file_recover_queue.front();
      in->item_recover_queue.remove_myself();
      file_recover_queue_size--;
      _start(in);
    } else {
      break;
    }
  }

  logger->set(l_mdc_num_recovering_processing, file_recovering.size());
  logger->set(l_mdc_num_recovering_enqueued, file_recover_queue_size + file_recover_queue_front_size);
  logger->set(l_mdc_num_recovering_prioritized, file_recover_queue_front_size);
}

void RecoveryQueue::_start(CInode *in)
{
  auto pi = in->get_projected_inode();

  // blech
  if (pi->client_ranges.size() && !pi->get_max_size()) {
    mds->clog->warn() << "bad client_range " << pi->client_ranges
		      << " on ino " << pi->ino;
  }

  auto p = file_recovering.find(in);
  if (pi->client_ranges.size() && pi->get_max_size()) {
    dout(10) << "starting " << in->inode.size << " " << pi->client_ranges
	     << " " << *in << dendl;
    if (p == file_recovering.end()) {
      file_recovering.insert(make_pair(in, false));

      C_MDC_Recover *fin = new C_MDC_Recover(this, in);
      filer.probe(in->inode.ino, &in->inode.layout, in->last,
		  pi->get_max_size(), &fin->size, &fin->mtime, false,
		  0, fin);
    } else {
      p->second = true;
      dout(10) << "already working on " << *in << ", set need_restart flag" << dendl;
    }
  } else {
    dout(10) << "skipping " << in->inode.size << " " << *in << dendl;
    if (p == file_recovering.end()) {
      in->state_clear(CInode::STATE_RECOVERING);
      mds->locker->eval(in, CEPH_LOCK_IFILE);
      in->auth_unpin(this);
    }
  }
}

void RecoveryQueue::prioritize(CInode *in)
{
  if (file_recovering.count(in)) {
    dout(10) << "already working on " << *in << dendl;
    return;
  }

  if (!in->item_recover_queue_front.is_on_list()) {
    dout(20) << *in << dendl;

<<<<<<< HEAD
    assert(in->item_recover_queue.is_on_list());
=======
    ceph_assert(in->item_recover_queue.is_on_list());
>>>>>>> f8781be9
    in->item_recover_queue.remove_myself();
    file_recover_queue_size--;

    file_recover_queue_front.push_back(&in->item_recover_queue_front);

    file_recover_queue_front_size++;
    logger->set(l_mdc_num_recovering_prioritized, file_recover_queue_front_size);
    return;
  }

  dout(10) << "not queued " << *in << dendl;
}

static bool _is_in_any_recover_queue(CInode *in)
{
  return in->item_recover_queue.is_on_list() ||
	 in->item_recover_queue_front.is_on_list();
}

/**
 * Given an authoritative inode which is in the cache,
 * enqueue it for recovery.
 */
void RecoveryQueue::enqueue(CInode *in)
{
  dout(15) << "RecoveryQueue::enqueue " << *in << dendl;
  ceph_assert(logger);  // Caller should have done set_logger before using me
  ceph_assert(in->is_auth());

  in->state_clear(CInode::STATE_NEEDSRECOVER);
  if (!in->state_test(CInode::STATE_RECOVERING)) {
    in->state_set(CInode::STATE_RECOVERING);
    in->auth_pin(this);
    logger->inc(l_mdc_recovery_started);
  }

  if (!_is_in_any_recover_queue(in)) {
    file_recover_queue.push_back(&in->item_recover_queue);
    file_recover_queue_size++;
    logger->set(l_mdc_num_recovering_enqueued, file_recover_queue_size + file_recover_queue_front_size);
  }
}


/**
 * Call back on completion of Filer probe on an inode.
 */
void RecoveryQueue::_recovered(CInode *in, int r, uint64_t size, utime_t mtime)
{
  dout(10) << "_recovered r=" << r << " size=" << size << " mtime=" << mtime
	   << " for " << *in << dendl;

  if (r != 0) {
    dout(0) << "recovery error! " << r << dendl;
    if (r == -EBLACKLISTED) {
      mds->respawn();
      return;
    } else {
      // Something wrong on the OSD side trying to recover the size
      // of this inode.  In principle we could record this as a piece
      // of per-inode damage, but it's actually more likely that
      // this indicates something wrong with the MDS (like maybe
      // it has the wrong auth caps?)
      mds->clog->error() << " OSD read error while recovering size"
          " for inode " << in->ino();
      mds->damaged();
    }
  }

  auto p = file_recovering.find(in);
<<<<<<< HEAD
  assert(p != file_recovering.end());
=======
  ceph_assert(p != file_recovering.end());
>>>>>>> f8781be9
  bool restart = p->second;
  file_recovering.erase(p);

  logger->set(l_mdc_num_recovering_processing, file_recovering.size());
  logger->inc(l_mdc_recovery_completed);
  in->state_clear(CInode::STATE_RECOVERING);

  if (restart) {
    if (in->item_recover_queue.is_on_list()) {
      in->item_recover_queue.remove_myself();
      file_recover_queue_size--;
    }
    if (in->item_recover_queue_front.is_on_list()) {
      in->item_recover_queue_front.remove_myself();
      file_recover_queue_front_size--;
    }
    logger->set(l_mdc_num_recovering_enqueued, file_recover_queue_size + file_recover_queue_front_size);
    logger->set(l_mdc_num_recovering_prioritized, file_recover_queue_front_size);
    _start(in);
  } else if (!_is_in_any_recover_queue(in)) {
    // journal
    mds->locker->check_inode_max_size(in, true, 0,  size, mtime);
    mds->locker->eval(in, CEPH_LOCK_IFILE);
    in->auth_unpin(this);
  }

  advance();
}
<|MERGE_RESOLUTION|>--- conflicted
+++ resolved
@@ -134,11 +134,7 @@
   if (!in->item_recover_queue_front.is_on_list()) {
     dout(20) << *in << dendl;
 
-<<<<<<< HEAD
-    assert(in->item_recover_queue.is_on_list());
-=======
     ceph_assert(in->item_recover_queue.is_on_list());
->>>>>>> f8781be9
     in->item_recover_queue.remove_myself();
     file_recover_queue_size--;
 
@@ -209,11 +205,7 @@
   }
 
   auto p = file_recovering.find(in);
-<<<<<<< HEAD
-  assert(p != file_recovering.end());
-=======
   ceph_assert(p != file_recovering.end());
->>>>>>> f8781be9
   bool restart = p->second;
   file_recovering.erase(p);
 
