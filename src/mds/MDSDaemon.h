--- conflicted
+++ resolved
@@ -15,10 +15,6 @@
 #ifndef CEPH_MDS_H
 #define CEPH_MDS_H
 
-<<<<<<< HEAD
-#include <boost/utility/string_view.hpp>
-
-=======
 #include <string_view>
 
 #include "messages/MCommand.h"
@@ -27,7 +23,6 @@
 #include "messages/MMDSMap.h"
 #include "messages/MMonCommand.h"
 
->>>>>>> 3ad2dfa4
 #include "common/LogClient.h"
 #include "common/Mutex.h"
 #include "common/Timer.h"
@@ -40,15 +35,8 @@
 #include "MDSMap.h"
 #include "MDSRank.h"
 
-<<<<<<< HEAD
-#define CEPH_MDS_PROTOCOL    30 /* cluster internal */
-
-class AuthAuthorizeHandlerRegistry;
-class Message;
-=======
 #define CEPH_MDS_PROTOCOL    34 /* cluster internal */
 
->>>>>>> 3ad2dfa4
 class Messenger;
 class MonClient;
 
@@ -63,15 +51,6 @@
 
   SafeTimer    timer;
   std::string gss_ktfile_client{};
-
-  mono_time get_starttime() const {
-    return starttime;
-  }
-  chrono::duration<double> get_uptime() const {
-    mono_time now = mono_clock::now();
-    return chrono::duration<double>(now-starttime);
-  }
-
 
   mono_time get_starttime() const {
     return starttime;
@@ -96,11 +75,7 @@
   MDSRankDispatcher *mds_rank;
 
  public:
-<<<<<<< HEAD
-  MDSDaemon(boost::string_view n, Messenger *m, MonClient *mc);
-=======
   MDSDaemon(std::string_view n, Messenger *m, MonClient *mc);
->>>>>>> 3ad2dfa4
   ~MDSDaemon() override;
   int orig_argc;
   const char **orig_argv;
@@ -125,19 +100,10 @@
   void wait_for_omap_osds();
 
  private:
-<<<<<<< HEAD
-  bool ms_dispatch(Message *m) override;
-  bool ms_get_authorizer(int dest_type, AuthAuthorizer **authorizer, bool force_new) override;
-  bool ms_verify_authorizer(Connection *con, int peer_type,
-			       int protocol, bufferlist& authorizer_data, bufferlist& authorizer_reply,
-			    bool& isvalid, CryptoKey& session_key,
-			    std::unique_ptr<AuthAuthorizerChallenge> *challenge) override;
-=======
   bool ms_dispatch2(const Message::ref &m) override;
   bool ms_get_authorizer(int dest_type, AuthAuthorizer **authorizer) override;
   int ms_handle_authentication(Connection *con) override;
   KeyStore *ms_get_auth1_authorizer_keystore() override;
->>>>>>> 3ad2dfa4
   void ms_handle_accept(Connection *con) override;
   void ms_handle_connect(Connection *con) override;
   bool ms_handle_reset(Connection *con) override;
@@ -177,13 +143,8 @@
   
   // special message types
   friend class C_MDS_Send_Command_Reply;
-<<<<<<< HEAD
-  static void send_command_reply(MCommand *m, MDSRank* mds_rank, int r,
-				 bufferlist outbl, boost::string_view outs);
-=======
   static void send_command_reply(const MCommand::const_ref &m, MDSRank* mds_rank, int r,
 				 bufferlist outbl, std::string_view outs);
->>>>>>> 3ad2dfa4
   int _handle_command(
       const cmdmap_t &cmdmap,
       const MCommand::const_ref &m,
@@ -191,15 +152,6 @@
       std::string *outs,
       Context **run_later,
       bool *need_reply);
-<<<<<<< HEAD
-  void handle_command(class MCommand *m);
-  void handle_mds_map(class MMDSMap *m);
-  void _handle_mds_map(MDSMap *oldmap);
-
-private:
-    mono_time starttime = mono_clock::zero();
-};
-=======
   void handle_command(const MCommand::const_ref &m);
   void handle_mds_map(const MMDSMap::const_ref &m);
 
@@ -208,7 +160,6 @@
     MDSCommand(std::string_view signature, std::string_view help)
         : cmdstring(signature), helpstring(help)
     {}
->>>>>>> 3ad2dfa4
 
     std::string cmdstring;
     std::string helpstring;
