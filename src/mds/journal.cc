// -*- mode:C++; tab-width:8; c-basic-offset:2; indent-tabs-mode:t -*- 
// vim: ts=8 sw=2 smarttab
/*
 * Ceph - scalable distributed file system
 *
 * Copyright (C) 2004-2006 Sage Weil <sage@newdream.net>
 *
 * This is free software; you can redistribute it and/or
 * modify it under the terms of the GNU Lesser General Public
 * License version 2.1, as published by the Free Software 
 * Foundation.  See file COPYING.
 * 
 */

#include "common/config.h"
#include "osdc/Journaler.h"
#include "events/ESubtreeMap.h"
#include "events/ESession.h"
#include "events/ESessions.h"

#include "events/EMetaBlob.h"
#include "events/EResetJournal.h"
#include "events/ENoOp.h"

#include "events/EUpdate.h"
#include "events/ESlaveUpdate.h"
#include "events/EOpen.h"
#include "events/ECommitted.h"

#include "events/EExport.h"
#include "events/EImportStart.h"
#include "events/EImportFinish.h"
#include "events/EFragment.h"

#include "events/ETableClient.h"
#include "events/ETableServer.h"

#include "include/stringify.h"

#include "LogSegment.h"

#include "MDSRank.h"
#include "MDLog.h"
#include "MDCache.h"
#include "Server.h"
#include "Migrator.h"
#include "Mutation.h"

#include "InoTable.h"
#include "MDSTableClient.h"
#include "MDSTableServer.h"

#include "Locker.h"

#define dout_context g_ceph_context
#define dout_subsys ceph_subsys_mds
#undef dout_prefix
#define dout_prefix *_dout << "mds." << mds->get_nodeid() << ".journal "


// -----------------------
// LogSegment

void LogSegment::try_to_expire(MDSRank *mds, MDSGatherBuilder &gather_bld, int op_prio)
{
  set<CDir*> commit;

  dout(6) << "LogSegment(" << seq << "/" << offset << ").try_to_expire" << dendl;

  ceph_assert(g_conf()->mds_kill_journal_expire_at != 1);

  // commit dirs
  for (elist<CDir*>::iterator p = new_dirfrags.begin(); !p.end(); ++p) {
    dout(20) << " new_dirfrag " << **p << dendl;
    ceph_assert((*p)->is_auth());
    commit.insert(*p);
  }
  for (elist<CDir*>::iterator p = dirty_dirfrags.begin(); !p.end(); ++p) {
    dout(20) << " dirty_dirfrag " << **p << dendl;
    ceph_assert((*p)->is_auth());
    commit.insert(*p);
  }
  for (elist<CDentry*>::iterator p = dirty_dentries.begin(); !p.end(); ++p) {
    dout(20) << " dirty_dentry " << **p << dendl;
    ceph_assert((*p)->is_auth());
    commit.insert((*p)->get_dir());
  }
  for (elist<CInode*>::iterator p = dirty_inodes.begin(); !p.end(); ++p) {
    dout(20) << " dirty_inode " << **p << dendl;
    ceph_assert((*p)->is_auth());
    if ((*p)->is_base()) {
      (*p)->store(gather_bld.new_sub());
    } else
      commit.insert((*p)->get_parent_dn()->get_dir());
  }

  if (!commit.empty()) {
    for (set<CDir*>::iterator p = commit.begin();
	 p != commit.end();
	 ++p) {
      CDir *dir = *p;
      ceph_assert(dir->is_auth());
      if (dir->can_auth_pin()) {
	dout(15) << "try_to_expire committing " << *dir << dendl;
	dir->commit(0, gather_bld.new_sub(), false, op_prio);
      } else {
	dout(15) << "try_to_expire waiting for unfreeze on " << *dir << dendl;
	dir->add_waiter(CDir::WAIT_UNFREEZE, gather_bld.new_sub());
      }
    }
  }

  // master ops with possibly uncommitted slaves
  for (set<metareqid_t>::iterator p = uncommitted_masters.begin();
       p != uncommitted_masters.end();
       ++p) {
    dout(10) << "try_to_expire waiting for slaves to ack commit on " << *p << dendl;
    mds->mdcache->wait_for_uncommitted_master(*p, gather_bld.new_sub());
  }

  // uncommitted fragments
  for (set<dirfrag_t>::iterator p = uncommitted_fragments.begin();
       p != uncommitted_fragments.end();
       ++p) {
    dout(10) << "try_to_expire waiting for uncommitted fragment " << *p << dendl;
    mds->mdcache->wait_for_uncommitted_fragment(*p, gather_bld.new_sub());
  }

  // nudge scatterlocks
  for (elist<CInode*>::iterator p = dirty_dirfrag_dir.begin(); !p.end(); ++p) {
    CInode *in = *p;
    dout(10) << "try_to_expire waiting for dirlock flush on " << *in << dendl;
    mds->locker->scatter_nudge(&in->filelock, gather_bld.new_sub());
  }
  for (elist<CInode*>::iterator p = dirty_dirfrag_dirfragtree.begin(); !p.end(); ++p) {
    CInode *in = *p;
    dout(10) << "try_to_expire waiting for dirfragtreelock flush on " << *in << dendl;
    mds->locker->scatter_nudge(&in->dirfragtreelock, gather_bld.new_sub());
  }
  for (elist<CInode*>::iterator p = dirty_dirfrag_nest.begin(); !p.end(); ++p) {
    CInode *in = *p;
    dout(10) << "try_to_expire waiting for nest flush on " << *in << dendl;
    mds->locker->scatter_nudge(&in->nestlock, gather_bld.new_sub());
  }

  ceph_assert(g_conf()->mds_kill_journal_expire_at != 2);

  // open files and snap inodes 
  if (!open_files.empty()) {
    ceph_assert(!mds->mdlog->is_capped()); // hmm FIXME
    EOpen *le = 0;
    LogSegment *ls = mds->mdlog->get_current_segment();
    ceph_assert(ls != this);
    elist<CInode*>::iterator p = open_files.begin(member_offset(CInode, item_open_file));
    while (!p.end()) {
      CInode *in = *p;
      ++p;
      if (in->last != CEPH_NOSNAP && in->is_auth() && !in->client_snap_caps.empty()) {
	// journal snap inodes that need flush. This simplify the mds failover hanlding
	dout(20) << "try_to_expire requeueing snap needflush inode " << *in << dendl;
	if (!le) {
	  le = new EOpen(mds->mdlog);
	  mds->mdlog->start_entry(le);
	}
	le->add_clean_inode(in);
	ls->open_files.push_back(&in->item_open_file);
      } else {
	// open files are tracked by open file table, no need to journal them again
	in->item_open_file.remove_myself();
      }
    }
    if (le) {
      mds->mdlog->submit_entry(le);
      mds->mdlog->wait_for_safe(gather_bld.new_sub());
      dout(10) << "try_to_expire waiting for open files to rejournal" << dendl;
    }
  }

  ceph_assert(g_conf()->mds_kill_journal_expire_at != 3);

  // backtraces to be stored/updated
  for (elist<CInode*>::iterator p = dirty_parent_inodes.begin(); !p.end(); ++p) {
    CInode *in = *p;
    ceph_assert(in->is_auth());
    if (in->can_auth_pin()) {
      dout(15) << "try_to_expire waiting for storing backtrace on " << *in << dendl;
      in->store_backtrace(gather_bld.new_sub(), op_prio);
    } else {
      dout(15) << "try_to_expire waiting for unfreeze on " << *in << dendl;
      in->add_waiter(CInode::WAIT_UNFREEZE, gather_bld.new_sub());
    }
  }

  ceph_assert(g_conf()->mds_kill_journal_expire_at != 4);

  // slave updates
  for (elist<MDSlaveUpdate*>::iterator p = slave_updates.begin(member_offset(MDSlaveUpdate,
									     item));
       !p.end(); ++p) {
    MDSlaveUpdate *su = *p;
    dout(10) << "try_to_expire waiting on slave update " << su << dendl;
    ceph_assert(su->waiter == 0);
    su->waiter = gather_bld.new_sub();
  }

  // idalloc
  if (inotablev > mds->inotable->get_committed_version()) {
    dout(10) << "try_to_expire saving inotable table, need " << inotablev
	      << ", committed is " << mds->inotable->get_committed_version()
	      << " (" << mds->inotable->get_committing_version() << ")"
	      << dendl;
    mds->inotable->save(gather_bld.new_sub(), inotablev);
  }

  // sessionmap
  if (sessionmapv > mds->sessionmap.get_committed()) {
    dout(10) << "try_to_expire saving sessionmap, need " << sessionmapv 
	      << ", committed is " << mds->sessionmap.get_committed()
	      << " (" << mds->sessionmap.get_committing() << ")"
	      << dendl;
    mds->sessionmap.save(gather_bld.new_sub(), sessionmapv);
  }

  // updates to sessions for completed_requests
  mds->sessionmap.save_if_dirty(touched_sessions, &gather_bld);
  touched_sessions.clear();

  // pending commit atids
  for (map<int, ceph::unordered_set<version_t> >::iterator p = pending_commit_tids.begin();
       p != pending_commit_tids.end();
       ++p) {
    MDSTableClient *client = mds->get_table_client(p->first);
    ceph_assert(client);
    for (ceph::unordered_set<version_t>::iterator q = p->second.begin();
	 q != p->second.end();
	 ++q) {
      dout(10) << "try_to_expire " << get_mdstable_name(p->first) << " transaction " << *q 
	       << " pending commit (not yet acked), waiting" << dendl;
      ceph_assert(!client->has_committed(*q));
      client->wait_for_ack(*q, gather_bld.new_sub());
    }
  }
  
  // table servers
  for (map<int, version_t>::iterator p = tablev.begin();
       p != tablev.end();
       ++p) {
    MDSTableServer *server = mds->get_table_server(p->first);
    ceph_assert(server);
    if (p->second > server->get_committed_version()) {
      dout(10) << "try_to_expire waiting for " << get_mdstable_name(p->first) 
	       << " to save, need " << p->second << dendl;
      server->save(gather_bld.new_sub());
    }
  }

  // truncating
  for (set<CInode*>::iterator p = truncating_inodes.begin();
       p != truncating_inodes.end();
       ++p) {
    dout(10) << "try_to_expire waiting for truncate of " << **p << dendl;
    (*p)->add_waiter(CInode::WAIT_TRUNC, gather_bld.new_sub());
  }
  
  if (gather_bld.has_subs()) {
    dout(6) << "LogSegment(" << seq << "/" << offset << ").try_to_expire waiting" << dendl;
    mds->mdlog->flush();
  } else {
    ceph_assert(g_conf()->mds_kill_journal_expire_at != 5);
    dout(6) << "LogSegment(" << seq << "/" << offset << ").try_to_expire success" << dendl;
  }
}


// -----------------------
// EMetaBlob

void EMetaBlob::add_dir_context(CDir *dir, int mode)
{
  MDSRank *mds = dir->cache->mds;

  list<CDentry*> parents;

  // it may be okay not to include the maybe items, if
  //  - we journaled the maybe child inode in this segment
  //  - that subtree turns out to be unambiguously auth
  list<CDentry*> maybe;
  bool maybenot = false;

  while (true) {
    // already have this dir?  (we must always add in order)
    if (lump_map.count(dir->dirfrag())) {
      dout(20) << "EMetaBlob::add_dir_context(" << dir << ") have lump " << dir->dirfrag() << dendl;
      break;
    }

    // stop at root/stray
    CInode *diri = dir->get_inode();
    CDentry *parent = diri->get_projected_parent_dn();

    if (mode == TO_AUTH_SUBTREE_ROOT) {
      // subtree root?
      if (dir->is_subtree_root()) {
	// match logic in MDCache::create_subtree_map()
	if (dir->get_dir_auth().first == mds->get_nodeid()) {
	  mds_authority_t parent_auth = parent ? parent->authority() : CDIR_AUTH_UNDEF;
	  if (parent_auth.first == dir->get_dir_auth().first) {
	    if (parent_auth.second == CDIR_AUTH_UNKNOWN &&
		!dir->is_ambiguous_dir_auth() &&
		!dir->state_test(CDir::STATE_EXPORTBOUND) &&
		!dir->state_test(CDir::STATE_AUXSUBTREE) &&
		!diri->state_test(CInode::STATE_AMBIGUOUSAUTH)) {
	      dout(0) << "EMetaBlob::add_dir_context unexpected subtree " << *dir << dendl;
	      ceph_abort();
	    }
	    dout(20) << "EMetaBlob::add_dir_context(" << dir << ") ambiguous or transient subtree " << dendl;
	  } else {
	    // it's an auth subtree, we don't need maybe (if any), and we're done.
	    dout(20) << "EMetaBlob::add_dir_context(" << dir << ") reached unambig auth subtree, don't need " << maybe
		     << " at " << *dir << dendl;
	    maybe.clear();
	    break;
	  }
	} else {
	  dout(20) << "EMetaBlob::add_dir_context(" << dir << ") reached ambig or !auth subtree, need " << maybe
		   << " at " << *dir << dendl;
	  // we need the maybe list after all!
	  parents.splice(parents.begin(), maybe);
	  maybenot = false;
	}
      }

      // was the inode journaled in this blob?
      if (event_seq && diri->last_journaled == event_seq) {
	dout(20) << "EMetaBlob::add_dir_context(" << dir << ") already have diri this blob " << *diri << dendl;
	break;
      }

      // have we journaled this inode since the last subtree map?
      if (!maybenot && last_subtree_map && diri->last_journaled >= last_subtree_map) {
	dout(20) << "EMetaBlob::add_dir_context(" << dir << ") already have diri in this segment (" 
		 << diri->last_journaled << " >= " << last_subtree_map << "), setting maybenot flag "
		 << *diri << dendl;
	maybenot = true;
      }
    }

    if (!parent)
      break;

    if (maybenot) {
      dout(25) << "EMetaBlob::add_dir_context(" << dir << ")      maybe " << *parent << dendl;
      maybe.push_front(parent);
    } else {
      dout(25) << "EMetaBlob::add_dir_context(" << dir << ") definitely " << *parent << dendl;
      parents.push_front(parent);
    }
    
    dir = parent->get_dir();
  }
  
  parents.splice(parents.begin(), maybe);

  dout(20) << "EMetaBlob::add_dir_context final: " << parents << dendl;
  for (list<CDentry*>::iterator p = parents.begin(); p != parents.end(); ++p) {
    ceph_assert((*p)->get_projected_linkage()->is_primary());
    add_dentry(*p, false);
  }
}

void EMetaBlob::update_segment(LogSegment *ls)
{
  // dirty inode mtimes
  // -> handled directly by Server.cc, replay()

  // alloc table update?
  if (inotablev)
    ls->inotablev = inotablev;
  if (sessionmapv)
    ls->sessionmapv = sessionmapv;

  // truncated inodes
  // -> handled directly by Server.cc

  // client requests
  //  note the newest request per client
  //if (!client_reqs.empty())
    //    ls->last_client_tid[client_reqs.rbegin()->client] = client_reqs.rbegin()->tid);
}

// EMetaBlob::fullbit

void EMetaBlob::fullbit::encode(bufferlist& bl, uint64_t features) const {
  ENCODE_START(8, 5, bl);
  encode(dn, bl);
  encode(dnfirst, bl);
  encode(dnlast, bl);
  encode(dnv, bl);
  encode(inode, bl, features);
  encode(xattrs, bl);
  if (inode.is_symlink())
    encode(symlink, bl);
  if (inode.is_dir()) {
    encode(dirfragtree, bl);
    encode(snapbl, bl);
  }
  encode(state, bl);
  if (old_inodes.empty()) {
    encode(false, bl);
  } else {
    encode(true, bl);
    encode(old_inodes, bl, features);
  }
  if (!inode.is_dir())
    encode(snapbl, bl);
  encode(oldest_snap, bl);
  ENCODE_FINISH(bl);
}

void EMetaBlob::fullbit::decode(bufferlist::const_iterator &bl) {
  DECODE_START_LEGACY_COMPAT_LEN(7, 5, 5, bl);
  decode(dn, bl);
  decode(dnfirst, bl);
  decode(dnlast, bl);
  decode(dnv, bl);
  decode(inode, bl);
  decode(xattrs, bl);
  if (inode.is_symlink())
    decode(symlink, bl);
  if (inode.is_dir()) {
    decode(dirfragtree, bl);
    decode(snapbl, bl);
    if ((struct_v == 2) || (struct_v == 3)) {
      bool dir_layout_exists;
      decode(dir_layout_exists, bl);
      if (dir_layout_exists) {
	__u8 dir_struct_v;
	decode(dir_struct_v, bl); // default_file_layout version
	decode(inode.layout, bl); // and actual layout, that we care about
      }
    }
  }
  if (struct_v >= 6) {
    decode(state, bl);
  } else {
    bool dirty;
    decode(dirty, bl);
    state = dirty ? EMetaBlob::fullbit::STATE_DIRTY : 0;
  }

  if (struct_v >= 3) {
    bool old_inodes_present;
    decode(old_inodes_present, bl);
    if (old_inodes_present) {
      decode(old_inodes, bl);
    }
  }
  if (!inode.is_dir()) {
    if (struct_v >= 7)
      decode(snapbl, bl);
  }
  if (struct_v >= 8)
    decode(oldest_snap, bl);
  else
    oldest_snap = CEPH_NOSNAP;

  DECODE_FINISH(bl);
}

void EMetaBlob::fullbit::dump(Formatter *f) const
{
  f->dump_string("dentry", dn);
  f->dump_stream("snapid.first") << dnfirst;
  f->dump_stream("snapid.last") << dnlast;
  f->dump_int("dentry version", dnv);
  f->open_object_section("inode");
  inode.dump(f);
  f->close_section(); // inode
  f->open_object_section("xattrs");
  for (const auto &p : xattrs) {
    std::string s(p.second.c_str(), p.second.length());
    f->dump_string(p.first.c_str(), s);
  }
  f->close_section(); // xattrs
  if (inode.is_symlink()) {
    f->dump_string("symlink", symlink);
  }
  if (inode.is_dir()) {
    f->dump_stream("frag tree") << dirfragtree;
    f->dump_string("has_snapbl", snapbl.length() ? "true" : "false");
    if (inode.has_layout()) {
      f->open_object_section("file layout policy");
      // FIXME
      f->dump_string("layout", "the layout exists");
      f->close_section(); // file layout policy
    }
  }
  f->dump_string("state", state_string());
  if (!old_inodes.empty()) {
    f->open_array_section("old inodes");
    for (const auto &p : old_inodes) {
      f->open_object_section("inode");
      f->dump_int("snapid", p.first);
      p.second.dump(f);
      f->close_section(); // inode
    }
    f->close_section(); // old inodes
  }
}

void EMetaBlob::fullbit::generate_test_instances(list<EMetaBlob::fullbit*>& ls)
{
  CInode::mempool_inode inode;
  fragtree_t fragtree;
  CInode::mempool_xattr_map empty_xattrs;
  bufferlist empty_snapbl;
  fullbit *sample = new fullbit("/testdn", 0, 0, 0,
                                inode, fragtree, empty_xattrs, "", 0, empty_snapbl,
                                false, NULL);
  ls.push_back(sample);
}

void EMetaBlob::fullbit::update_inode(MDSRank *mds, CInode *in)
{
  in->inode = inode;
  in->xattrs = xattrs;
  in->maybe_export_pin();
  if (in->inode.is_dir()) {
    if (!(in->dirfragtree == dirfragtree)) {
      dout(10) << "EMetaBlob::fullbit::update_inode dft " << in->dirfragtree << " -> "
	       << dirfragtree << " on " << *in << dendl;
      in->dirfragtree = dirfragtree;
      in->force_dirfrags();
      if (in->has_dirfrags() && in->authority() == CDIR_AUTH_UNDEF) {
	list<CDir*> ls;
	in->get_nested_dirfrags(ls);
	for (list<CDir*>::iterator p = ls.begin(); p != ls.end(); ++p) {
	  CDir *dir = *p;
	  if (dir->get_num_any() == 0 &&
	      mds->mdcache->can_trim_non_auth_dirfrag(dir)) {
	    dout(10) << " closing empty non-auth dirfrag " << *dir << dendl;
	    in->close_dirfrag(dir->get_frag());
	  }
	}
      }
    }
  } else if (in->inode.is_symlink()) {
    in->symlink = mempool::mds_co::string(boost::string_view(symlink));
  }
  in->old_inodes = old_inodes;
  if (!in->old_inodes.empty()) {
    snapid_t min_first = in->old_inodes.rbegin()->first + 1;
    if (min_first > in->first)
      in->first = min_first;
  }

  /*
   * we can do this before linking hte inode bc the split_at would
   * be a no-op.. we have no children (namely open snaprealms) to
   * divy up
   */
  in->oldest_snap = oldest_snap;
  in->decode_snap_blob(snapbl);

  /*
   * In case there was anything malformed in the journal that we are
   * replaying, do sanity checks on the inodes we're replaying and
   * go damaged instead of letting any trash into a live cache
   */
  if (in->is_file()) {
    // Files must have valid layouts with a pool set
    if (in->inode.layout.pool_id == -1 || !in->inode.layout.is_valid()) {
      dout(0) << "EMetaBlob.replay invalid layout on ino " << *in
              << ": " << in->inode.layout << dendl;
      std::ostringstream oss;
      oss << "Invalid layout for inode " << in->ino() << " in journal";
      mds->clog->error() << oss.str();
      mds->damaged();
      ceph_abort();  // Should be unreachable because damaged() calls respawn()
    }
  }
}

// EMetaBlob::remotebit

void EMetaBlob::remotebit::encode(bufferlist& bl) const
{
  ENCODE_START(2, 2, bl);
  encode(dn, bl);
  encode(dnfirst, bl);
  encode(dnlast, bl);
  encode(dnv, bl);
  encode(ino, bl);
  encode(d_type, bl);
  encode(dirty, bl);
  ENCODE_FINISH(bl);
}

void EMetaBlob::remotebit::decode(bufferlist::const_iterator &bl)
{
  DECODE_START_LEGACY_COMPAT_LEN(2, 2, 2, bl);
  decode(dn, bl);
  decode(dnfirst, bl);
  decode(dnlast, bl);
  decode(dnv, bl);
  decode(ino, bl);
  decode(d_type, bl);
  decode(dirty, bl);
  DECODE_FINISH(bl);
}

void EMetaBlob::remotebit::dump(Formatter *f) const
{
  f->dump_string("dentry", dn);
  f->dump_int("snapid.first", dnfirst);
  f->dump_int("snapid.last", dnlast);
  f->dump_int("dentry version", dnv);
  f->dump_int("inodeno", ino);
  uint32_t type = DTTOIF(d_type) & S_IFMT; // convert to type entries
  string type_string;
  switch(type) {
  case S_IFREG:
    type_string = "file"; break;
  case S_IFLNK:
    type_string = "symlink"; break;
  case S_IFDIR:
    type_string = "directory"; break;
  case S_IFIFO:
    type_string = "fifo"; break;
  case S_IFCHR:
    type_string = "chr"; break;
  case S_IFBLK:
    type_string = "blk"; break;
  case S_IFSOCK:
    type_string = "sock"; break;
  default:
    assert (0 == "unknown d_type!");
  }
  f->dump_string("d_type", type_string);
  f->dump_string("dirty", dirty ? "true" : "false");
}

void EMetaBlob::remotebit::
generate_test_instances(list<EMetaBlob::remotebit*>& ls)
{
  remotebit *remote = new remotebit("/test/dn", 0, 10, 15, 1, IFTODT(S_IFREG), false);
  ls.push_back(remote);
}

// EMetaBlob::nullbit

void EMetaBlob::nullbit::encode(bufferlist& bl) const
{
  ENCODE_START(2, 2, bl);
  encode(dn, bl);
  encode(dnfirst, bl);
  encode(dnlast, bl);
  encode(dnv, bl);
  encode(dirty, bl);
  ENCODE_FINISH(bl);
}

void EMetaBlob::nullbit::decode(bufferlist::const_iterator &bl)
{
  DECODE_START_LEGACY_COMPAT_LEN(2, 2, 2, bl);
  decode(dn, bl);
  decode(dnfirst, bl);
  decode(dnlast, bl);
  decode(dnv, bl);
  decode(dirty, bl);
  DECODE_FINISH(bl);
}

void EMetaBlob::nullbit::dump(Formatter *f) const
{
  f->dump_string("dentry", dn);
  f->dump_int("snapid.first", dnfirst);
  f->dump_int("snapid.last", dnlast);
  f->dump_int("dentry version", dnv);
  f->dump_string("dirty", dirty ? "true" : "false");
}

void EMetaBlob::nullbit::generate_test_instances(list<nullbit*>& ls)
{
  nullbit *sample = new nullbit("/test/dentry", 0, 10, 15, false);
  nullbit *sample2 = new nullbit("/test/dirty", 10, 20, 25, true);
  ls.push_back(sample);
  ls.push_back(sample2);
}

// EMetaBlob::dirlump

void EMetaBlob::dirlump::encode(bufferlist& bl, uint64_t features) const
{
  ENCODE_START(2, 2, bl);
  encode(fnode, bl);
  encode(state, bl);
  encode(nfull, bl);
  encode(nremote, bl);
  encode(nnull, bl);
  _encode_bits(features);
  encode(dnbl, bl);
  ENCODE_FINISH(bl);
}

void EMetaBlob::dirlump::decode(bufferlist::const_iterator &bl)
{
  DECODE_START_LEGACY_COMPAT_LEN(2, 2, 2, bl)
  decode(fnode, bl);
  decode(state, bl);
  decode(nfull, bl);
  decode(nremote, bl);
  decode(nnull, bl);
  decode(dnbl, bl);
  dn_decoded = false;      // don't decode bits unless we need them.
  DECODE_FINISH(bl);
}

void EMetaBlob::dirlump::dump(Formatter *f) const
{
  if (!dn_decoded) {
    dirlump *me = const_cast<dirlump*>(this);
    me->_decode_bits();
  }
  f->open_object_section("fnode");
  fnode.dump(f);
  f->close_section(); // fnode
  f->dump_string("state", state_string());
  f->dump_int("nfull", nfull);
  f->dump_int("nremote", nremote);
  f->dump_int("nnull", nnull);

  f->open_array_section("full bits");
  for (const auto& iter : dfull) {
    f->open_object_section("fullbit");
    iter.dump(f);
    f->close_section(); // fullbit
  }
  f->close_section(); // full bits
  f->open_array_section("remote bits");
  for (const auto& iter : dremote) {
    f->open_object_section("remotebit");
    iter.dump(f);
    f->close_section(); // remotebit
  }
  f->close_section(); // remote bits
  f->open_array_section("null bits");
  for (const auto& iter : dnull) {
    f->open_object_section("null bit");
    iter.dump(f);
    f->close_section(); // null bit
  }
  f->close_section(); // null bits
}

void EMetaBlob::dirlump::generate_test_instances(list<dirlump*>& ls)
{
  ls.push_back(new dirlump());
}

/**
 * EMetaBlob proper
 */
void EMetaBlob::encode(bufferlist& bl, uint64_t features) const
{
  ENCODE_START(8, 5, bl);
  encode(lump_order, bl);
  encode(lump_map, bl, features);
  encode(roots, bl, features);
  encode(table_tids, bl);
  encode(opened_ino, bl);
  encode(allocated_ino, bl);
  encode(used_preallocated_ino, bl);
  encode(preallocated_inos, bl);
  encode(client_name, bl);
  encode(inotablev, bl);
  encode(sessionmapv, bl);
  encode(truncate_start, bl);
  encode(truncate_finish, bl);
  encode(destroyed_inodes, bl);
  encode(client_reqs, bl);
  encode(renamed_dirino, bl);
  encode(renamed_dir_frags, bl);
  {
    // make MDSRank use v6 format happy
    int64_t i = -1;
    bool b = false;
    encode(i, bl);
    encode(b, bl);
  }
  encode(client_flushes, bl);
  ENCODE_FINISH(bl);
}
void EMetaBlob::decode(bufferlist::const_iterator &bl)
{
  DECODE_START_LEGACY_COMPAT_LEN(7, 5, 5, bl);
  decode(lump_order, bl);
  decode(lump_map, bl);
  if (struct_v >= 4) {
    decode(roots, bl);
  } else {
    bufferlist rootbl;
    decode(rootbl, bl);
    if (rootbl.length()) {
      auto p = rootbl.cbegin();
      roots.emplace_back(p);
    }
  }
  decode(table_tids, bl);
  decode(opened_ino, bl);
  decode(allocated_ino, bl);
  decode(used_preallocated_ino, bl);
  decode(preallocated_inos, bl);
  decode(client_name, bl);
  decode(inotablev, bl);
  decode(sessionmapv, bl);
  decode(truncate_start, bl);
  decode(truncate_finish, bl);
  decode(destroyed_inodes, bl);
  if (struct_v >= 2) {
    decode(client_reqs, bl);
  } else {
    list<metareqid_t> r;
    decode(r, bl);
    while (!r.empty()) {
	client_reqs.push_back(pair<metareqid_t,uint64_t>(r.front(), 0));
	r.pop_front();
    }
  }
  if (struct_v >= 3) {
    decode(renamed_dirino, bl);
    decode(renamed_dir_frags, bl);
  }
  if (struct_v >= 6) {
    // ignore
    int64_t i;
    bool b;
    decode(i, bl);
    decode(b, bl);
  }
  if (struct_v >= 8) {
    decode(client_flushes, bl);
  }
  DECODE_FINISH(bl);
}


/**
 * Get all inodes touched by this metablob.  Includes the 'bits' within
 * dirlumps, and the inodes of the dirs themselves.
 */
void EMetaBlob::get_inodes(
    std::set<inodeno_t> &inodes) const
{
  // For all dirlumps in this metablob
  for (std::map<dirfrag_t, dirlump>::const_iterator i = lump_map.begin(); i != lump_map.end(); ++i) {
    // Record inode of dirlump
    inodeno_t const dir_ino = i->first.ino;
    inodes.insert(dir_ino);

    // Decode dirlump bits
    dirlump const &dl = i->second;
    dl._decode_bits();

    // Record inodes of fullbits
    for (const auto& iter : dl.get_dfull()) {
      inodes.insert(iter.inode.ino);
    }

    // Record inodes of remotebits
    for (const auto& iter : dl.get_dremote()) {
      inodes.insert(iter.ino);
    }
  }
}


/**
 * Get a map of dirfrag to set of dentries in that dirfrag which are
 * touched in this operation.
 */
void EMetaBlob::get_dentries(std::map<dirfrag_t, std::set<std::string> > &dentries) const
{
  for (std::map<dirfrag_t, dirlump>::const_iterator i = lump_map.begin(); i != lump_map.end(); ++i) {
    dirlump const &dl = i->second;
    dirfrag_t const &df = i->first;

    // Get all bits
    dl._decode_bits();

    // For all bits, store dentry
    for (const auto& iter : dl.get_dfull()) {
      dentries[df].insert(iter.dn);
    }
    for (const auto& iter : dl.get_dremote()) {
      dentries[df].insert(iter.dn);
    }
    for (const auto& iter : dl.get_dnull()) {
      dentries[df].insert(iter.dn);
    }
  }
}



/**
 * Calculate all paths that we can infer are touched by this metablob.  Only uses
 * information local to this metablob so it may only be the path within the
 * subtree.
 */
void EMetaBlob::get_paths(
    std::vector<std::string> &paths) const
{
  // Each dentry has a 'location' which is a 2-tuple of parent inode and dentry name
  typedef std::pair<inodeno_t, std::string> Location;

  // Whenever we see a dentry within a dirlump, we remember it as a child of
  // the dirlump's inode
  std::map<inodeno_t, std::list<std::string> > children;

  // Whenever we see a location for an inode, remember it: this allows us to
  // build a path given an inode
  std::map<inodeno_t, Location> ino_locations;

  // Special case: operations on root inode populate roots but not dirlumps
  if (lump_map.empty() && !roots.empty()) {
    paths.push_back("/");
    return;
  }

  // First pass
  // ==========
  // Build a tiny local metadata cache for the path structure in this metablob
  for (std::map<dirfrag_t, dirlump>::const_iterator i = lump_map.begin(); i != lump_map.end(); ++i) {
    inodeno_t const dir_ino = i->first.ino;
    dirlump const &dl = i->second;
    dl._decode_bits();

<<<<<<< HEAD
    list<ceph::shared_ptr<fullbit> > const &fb_list = dl.get_dfull();
    list<nullbit> const &nb_list = dl.get_dnull();
    list<remotebit> const &rb_list = dl.get_dremote();

    for (list<ceph::shared_ptr<fullbit> >::const_iterator
        iter = fb_list.begin(); iter != fb_list.end(); ++iter) {
      boost::string_view dentry = (*iter)->dn;
      children[dir_ino].emplace_back(dentry);
      ino_locations[(*iter)->inode.ino] = Location(dir_ino, std::string(dentry));
    }

    for (list<nullbit>::const_iterator
	iter = nb_list.begin(); iter != nb_list.end(); ++iter) {
      boost::string_view dentry = iter->dn;
      children[dir_ino].emplace_back(dentry);
    }

    for (list<remotebit>::const_iterator
	iter = rb_list.begin(); iter != rb_list.end(); ++iter) {
      boost::string_view dentry = iter->dn;
=======
    for (const auto& iter : dl.get_dfull()) {
      std::string_view dentry = iter.dn;
      children[dir_ino].emplace_back(dentry);
      ino_locations[iter.inode.ino] = Location(dir_ino, dentry);
    }

    for (const auto& iter : dl.get_dremote()) {
      std::string_view dentry = iter.dn;
      children[dir_ino].emplace_back(dentry);
    }

    for (const auto& iter : dl.get_dnull()) {
      std::string_view dentry = iter.dn;
>>>>>>> 3ad2dfa4
      children[dir_ino].emplace_back(dentry);
    }
  }

  std::vector<Location> leaf_locations;

  // Second pass
  // ===========
  // Output paths for all childless nodes in the metablob
  for (std::map<dirfrag_t, dirlump>::const_iterator i = lump_map.begin(); i != lump_map.end(); ++i) {
    inodeno_t const dir_ino = i->first.ino;
    dirlump const &dl = i->second;
    dl._decode_bits();

<<<<<<< HEAD
    list<ceph::shared_ptr<fullbit> > const &fb_list = dl.get_dfull();
    for (list<ceph::shared_ptr<fullbit> >::const_iterator
        iter = fb_list.begin(); iter != fb_list.end(); ++iter) {
      std::string dentry((*iter)->dn);
      children[dir_ino].push_back(dentry);
      ino_locations[(*iter)->inode.ino] = Location(dir_ino, std::string(dentry));
      if (children.find((*iter)->inode.ino) == children.end()) {
        leaf_locations.push_back(Location(dir_ino, std::string(dentry)));

      }
    }

    list<nullbit> const &nb_list = dl.get_dnull();
    for (list<nullbit>::const_iterator
	iter = nb_list.begin(); iter != nb_list.end(); ++iter) {
      boost::string_view dentry = iter->dn;
      leaf_locations.push_back(Location(dir_ino, std::string(dentry)));
    }

    list<remotebit> const &rb_list = dl.get_dremote();
    for (list<remotebit>::const_iterator
	iter = rb_list.begin(); iter != rb_list.end(); ++iter) {
      boost::string_view dentry = iter->dn;
      leaf_locations.push_back(Location(dir_ino, std::string(dentry)));
=======
    for (const auto& iter : dl.get_dfull()) {
      std::string_view dentry = iter.dn;
      if (children.find(iter.inode.ino) == children.end()) {
        leaf_locations.push_back(Location(dir_ino, dentry));
      }
    }

    for (const auto& iter : dl.get_dremote()) {
      std::string_view dentry = iter.dn;
      leaf_locations.push_back(Location(dir_ino, dentry));
    }

    for (const auto& iter : dl.get_dnull()) {
      std::string_view dentry = iter.dn;
      leaf_locations.push_back(Location(dir_ino, dentry));
>>>>>>> 3ad2dfa4
    }
  }

  // For all the leaf locations identified, generate paths
  for (std::vector<Location>::iterator i = leaf_locations.begin(); i != leaf_locations.end(); ++i) {
    Location const &loc = *i;
    std::string path = loc.second;
    inodeno_t ino = loc.first;
    std::map<inodeno_t, Location>::iterator iter = ino_locations.find(ino);
    while(iter != ino_locations.end()) {
      Location const &loc = iter->second;
      if (!path.empty()) {
        path = loc.second + "/" + path;
      } else {
        path = loc.second + path;
      }
      iter = ino_locations.find(loc.first);
    }

    paths.push_back(path);
  }
}


void EMetaBlob::dump(Formatter *f) const
{
  f->open_array_section("lumps");
  for (const auto& d : lump_order) {
    f->open_object_section("lump");
    f->open_object_section("dirfrag");
    f->dump_stream("dirfrag") << d;
    f->close_section(); // dirfrag
    f->open_object_section("dirlump");
    lump_map.at(d).dump(f);
    f->close_section(); // dirlump
    f->close_section(); // lump
  }
  f->close_section(); // lumps
  
  f->open_array_section("roots");
  for (const auto& iter : roots) {
    f->open_object_section("root");
    iter.dump(f);
    f->close_section(); // root
  }
  f->close_section(); // roots

  f->open_array_section("tableclient tranactions");
  for (const auto& p : table_tids) {
    f->open_object_section("transaction");
    f->dump_int("tid", p.first);
    f->dump_int("version", p.second);
    f->close_section(); // transaction
  }
  f->close_section(); // tableclient transactions
  
  f->dump_int("renamed directory inodeno", renamed_dirino);
  
  f->open_array_section("renamed directory fragments");
  for (const auto& p : renamed_dir_frags) {
    f->dump_int("frag", p);
  }
  f->close_section(); // renamed directory fragments

  f->dump_int("inotable version", inotablev);
  f->dump_int("SessionMap version", sessionmapv);
  f->dump_int("allocated ino", allocated_ino);
  
  f->dump_stream("preallocated inos") << preallocated_inos;
  f->dump_int("used preallocated ino", used_preallocated_ino);

  f->open_object_section("client name");
  client_name.dump(f);
  f->close_section(); // client name

  f->open_array_section("inodes starting a truncate");
  for(const auto& ino : truncate_start) {
    f->dump_int("inodeno", ino);
  }
  f->close_section(); // truncate inodes
  f->open_array_section("inodes finishing a truncated");
  for(const auto& p : truncate_finish) {
    f->open_object_section("inode+segment");
    f->dump_int("inodeno", p.first);
    f->dump_int("truncate starting segment", p.second);
    f->close_section(); // truncated inode
  }
  f->close_section(); // truncate finish inodes

  f->open_array_section("destroyed inodes");
  for(vector<inodeno_t>::const_iterator i = destroyed_inodes.begin();
      i != destroyed_inodes.end(); ++i) {
    f->dump_int("inodeno", *i);
  }
  f->close_section(); // destroyed inodes

  f->open_array_section("client requests");
  for(const auto& p : client_reqs) {
    f->open_object_section("Client request");
    f->dump_stream("request ID") << p.first;
    f->dump_int("oldest request on client", p.second);
    f->close_section(); // request
  }
  f->close_section(); // client requests
}

void EMetaBlob::generate_test_instances(list<EMetaBlob*>& ls)
{
  ls.push_back(new EMetaBlob());
}

void EMetaBlob::replay(MDSRank *mds, LogSegment *logseg, MDSlaveUpdate *slaveup)
{
  dout(10) << "EMetaBlob.replay " << lump_map.size() << " dirlumps by " << client_name << dendl;

  ceph_assert(logseg);

  ceph_assert(g_conf()->mds_kill_journal_replay_at != 1);

  for (auto& p : roots) {
    CInode *in = mds->mdcache->get_inode(p.inode.ino);
    bool isnew = in ? false:true;
    if (!in)
      in = new CInode(mds->mdcache, false, 2, CEPH_NOSNAP);
    p.update_inode(mds, in);

    if (isnew)
      mds->mdcache->add_inode(in);
    if (p.is_dirty()) in->_mark_dirty(logseg);
    dout(10) << "EMetaBlob.replay " << (isnew ? " added root ":" updated root ") << *in << dendl;    
  }

  CInode *renamed_diri = 0;
  CDir *olddir = 0;
  if (renamed_dirino) {
    renamed_diri = mds->mdcache->get_inode(renamed_dirino);
    if (renamed_diri)
      dout(10) << "EMetaBlob.replay renamed inode is " << *renamed_diri << dendl;
    else
      dout(10) << "EMetaBlob.replay don't have renamed ino " << renamed_dirino << dendl;

    int nnull = 0;
    for (const auto& lp : lump_order) {
      dirlump &lump = lump_map[lp];
      if (lump.nnull) {
	dout(10) << "EMetaBlob.replay found null dentry in dir " << lp << dendl;
	nnull += lump.nnull;
      }
    }
    ceph_assert(nnull <= 1);
  }

  // keep track of any inodes we unlink and don't relink elsewhere
  map<CInode*, CDir*> unlinked;
  set<CInode*> linked;

  // walk through my dirs (in order!)
  for (const auto& lp : lump_order) {
    dout(10) << "EMetaBlob.replay dir " << lp << dendl;
    dirlump &lump = lump_map[lp];

    // the dir 
    CDir *dir = mds->mdcache->get_force_dirfrag(lp, true);
    if (!dir) {
      // hmm.  do i have the inode?
      CInode *diri = mds->mdcache->get_inode((lp).ino);
      if (!diri) {
	if (MDS_INO_IS_MDSDIR(lp.ino)) {
	  ceph_assert(MDS_INO_MDSDIR(mds->get_nodeid()) != lp.ino);
	  diri = mds->mdcache->create_system_inode(lp.ino, S_IFDIR|0755);
	  diri->state_clear(CInode::STATE_AUTH);
	  dout(10) << "EMetaBlob.replay created base " << *diri << dendl;
	} else {
	  dout(0) << "EMetaBlob.replay missing dir ino  " << lp.ino << dendl;
          mds->clog->error() << "failure replaying journal (EMetaBlob)";
          mds->damaged();
          ceph_abort();  // Should be unreachable because damaged() calls respawn()
	}
      }

      // create the dirfrag
      dir = diri->get_or_open_dirfrag(mds->mdcache, lp.frag);

      if (MDS_INO_IS_BASE(lp.ino))
	mds->mdcache->adjust_subtree_auth(dir, CDIR_AUTH_UNDEF);

      dout(10) << "EMetaBlob.replay added dir " << *dir << dendl;  
    }
    dir->set_version( lump.fnode.version );
    dir->fnode = lump.fnode;

    if (lump.is_importing()) {
      dir->state_set(CDir::STATE_AUTH);
      dir->state_clear(CDir::STATE_COMPLETE);
    }
    if (lump.is_dirty()) {
      dir->_mark_dirty(logseg);

      if (!(dir->fnode.rstat == dir->fnode.accounted_rstat)) {
	dout(10) << "EMetaBlob.replay      dirty nestinfo on " << *dir << dendl;
	mds->locker->mark_updated_scatterlock(&dir->inode->nestlock);
	logseg->dirty_dirfrag_nest.push_back(&dir->inode->item_dirty_dirfrag_nest);
      } else {
	dout(10) << "EMetaBlob.replay      clean nestinfo on " << *dir << dendl;
      }
      if (!(dir->fnode.fragstat == dir->fnode.accounted_fragstat)) {
	dout(10) << "EMetaBlob.replay      dirty fragstat on " << *dir << dendl;
	mds->locker->mark_updated_scatterlock(&dir->inode->filelock);
	logseg->dirty_dirfrag_dir.push_back(&dir->inode->item_dirty_dirfrag_dir);
      } else {
	dout(10) << "EMetaBlob.replay      clean fragstat on " << *dir << dendl;
      }
    }
    if (lump.is_dirty_dft()) {
      dout(10) << "EMetaBlob.replay      dirty dirfragtree on " << *dir << dendl;
      dir->state_set(CDir::STATE_DIRTYDFT);
      mds->locker->mark_updated_scatterlock(&dir->inode->dirfragtreelock);
      logseg->dirty_dirfrag_dirfragtree.push_back(&dir->inode->item_dirty_dirfrag_dirfragtree);
    }
    if (lump.is_new())
      dir->mark_new(logseg);
    if (lump.is_complete())
      dir->mark_complete();
    
    dout(10) << "EMetaBlob.replay updated dir " << *dir << dendl;  

    // decode bits
    lump._decode_bits();

    // full dentry+inode pairs
    for (auto& fb : lump._get_dfull()) {
      CDentry *dn = dir->lookup_exact_snap(fb.dn, fb.dnlast);
      if (!dn) {
	dn = dir->add_null_dentry(fb.dn, fb.dnfirst, fb.dnlast);
	dn->set_version(fb.dnv);
	if (fb.is_dirty()) dn->_mark_dirty(logseg);
	dout(10) << "EMetaBlob.replay added (full) " << *dn << dendl;
      } else {
	dn->set_version(fb.dnv);
	if (fb.is_dirty()) dn->_mark_dirty(logseg);
	dout(10) << "EMetaBlob.replay for [" << fb.dnfirst << "," << fb.dnlast << "] had " << *dn << dendl;
	dn->first = fb.dnfirst;
	ceph_assert(dn->last == fb.dnlast);
      }
      if (lump.is_importing())
	dn->state_set(CDentry::STATE_AUTH);

      CInode *in = mds->mdcache->get_inode(fb.inode.ino, fb.dnlast);
      if (!in) {
	in = new CInode(mds->mdcache, dn->is_auth(), fb.dnfirst, fb.dnlast);
	fb.update_inode(mds, in);
	mds->mdcache->add_inode(in);
	if (!dn->get_linkage()->is_null()) {
	  if (dn->get_linkage()->is_primary()) {
	    unlinked[dn->get_linkage()->get_inode()] = dir;
	    stringstream ss;
	    ss << "EMetaBlob.replay FIXME had dentry linked to wrong inode " << *dn
	       << " " << *dn->get_linkage()->get_inode() << " should be " << fb.inode.ino;
	    dout(0) << ss.str() << dendl;
	    mds->clog->warn(ss);
	  }
	  dir->unlink_inode(dn, false);
	}
	if (unlinked.count(in))
	  linked.insert(in);
	dir->link_primary_inode(dn, in);
	dout(10) << "EMetaBlob.replay added " << *in << dendl;
      } else {
	in->first = fb.dnfirst;
	fb.update_inode(mds, in);
	if (dn->get_linkage()->get_inode() != in && in->get_parent_dn()) {
	  dout(10) << "EMetaBlob.replay unlinking " << *in << dendl;
	  unlinked[in] = in->get_parent_dir();
	  in->get_parent_dir()->unlink_inode(in->get_parent_dn());
	}
	if (dn->get_linkage()->get_inode() != in) {
	  if (!dn->get_linkage()->is_null()) { // note: might be remote.  as with stray reintegration.
	    if (dn->get_linkage()->is_primary()) {
	      unlinked[dn->get_linkage()->get_inode()] = dir;
	      stringstream ss;
	      ss << "EMetaBlob.replay FIXME had dentry linked to wrong inode " << *dn
		 << " " << *dn->get_linkage()->get_inode() << " should be " << fb.inode.ino;
	      dout(0) << ss.str() << dendl;
	      mds->clog->warn(ss);
	    }
	    dir->unlink_inode(dn, false);
	  }
	  if (unlinked.count(in))
	    linked.insert(in);
	  dir->link_primary_inode(dn, in);
	  dout(10) << "EMetaBlob.replay linked " << *in << dendl;
	} else {
	  dout(10) << "EMetaBlob.replay for [" << fb.dnfirst << "," << fb.dnlast << "] had " << *in << dendl;
	}
	ceph_assert(in->first == fb.dnfirst ||
	       (in->is_multiversion() && in->first > fb.dnfirst));
      }
      if (fb.is_dirty())
	in->_mark_dirty(logseg);
<<<<<<< HEAD
      if (p->is_dirty_parent())
	in->mark_dirty_parent(logseg, p->is_dirty_pool());
      if (p->need_snapflush())
=======
      if (fb.is_dirty_parent())
	in->mark_dirty_parent(logseg, fb.is_dirty_pool());
      if (fb.need_snapflush())
>>>>>>> 3ad2dfa4
	logseg->open_files.push_back(&in->item_open_file);
      if (dn->is_auth())
	in->state_set(CInode::STATE_AUTH);
      else
	in->state_clear(CInode::STATE_AUTH);
      ceph_assert(g_conf()->mds_kill_journal_replay_at != 2);
    }

    // remote dentries
    for (const auto& rb : lump.get_dremote()) {
      CDentry *dn = dir->lookup_exact_snap(rb.dn, rb.dnlast);
      if (!dn) {
	dn = dir->add_remote_dentry(rb.dn, rb.ino, rb.d_type, rb.dnfirst, rb.dnlast);
	dn->set_version(rb.dnv);
	if (rb.dirty) dn->_mark_dirty(logseg);
	dout(10) << "EMetaBlob.replay added " << *dn << dendl;
      } else {
	if (!dn->get_linkage()->is_null()) {
	  dout(10) << "EMetaBlob.replay unlinking " << *dn << dendl;
	  if (dn->get_linkage()->is_primary()) {
	    unlinked[dn->get_linkage()->get_inode()] = dir;
	    stringstream ss;
	    ss << "EMetaBlob.replay FIXME had dentry linked to wrong inode " << *dn
	       << " " << *dn->get_linkage()->get_inode() << " should be remote " << rb.ino;
	    dout(0) << ss.str() << dendl;
	  }
	  dir->unlink_inode(dn, false);
	}
	dir->link_remote_inode(dn, rb.ino, rb.d_type);
	dn->set_version(rb.dnv);
	if (rb.dirty) dn->_mark_dirty(logseg);
	dout(10) << "EMetaBlob.replay for [" << rb.dnfirst << "," << rb.dnlast << "] had " << *dn << dendl;
	dn->first = rb.dnfirst;
	ceph_assert(dn->last == rb.dnlast);
      }
      if (lump.is_importing())
	dn->state_set(CDentry::STATE_AUTH);
    }

    // null dentries
    for (const auto& nb : lump.get_dnull()) {
      CDentry *dn = dir->lookup_exact_snap(nb.dn, nb.dnlast);
      if (!dn) {
	dn = dir->add_null_dentry(nb.dn, nb.dnfirst, nb.dnlast);
	dn->set_version(nb.dnv);
	if (nb.dirty) dn->_mark_dirty(logseg);
	dout(10) << "EMetaBlob.replay added (nullbit) " << *dn << dendl;
      } else {
	dn->first = nb.dnfirst;
	if (!dn->get_linkage()->is_null()) {
	  dout(10) << "EMetaBlob.replay unlinking " << *dn << dendl;
	  CInode *in = dn->get_linkage()->get_inode();
	  // For renamed inode, We may call CInode::force_dirfrag() later.
	  // CInode::force_dirfrag() doesn't work well when inode is detached
	  // from the hierarchy.
	  if (!renamed_diri || renamed_diri != in) {
	    if (dn->get_linkage()->is_primary())
	      unlinked[in] = dir;
	    dir->unlink_inode(dn);
	  }
	}
	dn->set_version(nb.dnv);
	if (nb.dirty) dn->_mark_dirty(logseg);
	dout(10) << "EMetaBlob.replay had " << *dn << dendl;
	ceph_assert(dn->last == nb.dnlast);
      }
      olddir = dir;
      if (lump.is_importing())
	dn->state_set(CDentry::STATE_AUTH);

      // Make null dentries the first things we trim
      dout(10) << "EMetaBlob.replay pushing to bottom of lru " << *dn << dendl;
    }
  }

  ceph_assert(g_conf()->mds_kill_journal_replay_at != 3);

  if (renamed_dirino) {
    if (renamed_diri) {
      ceph_assert(unlinked.count(renamed_diri));
      ceph_assert(linked.count(renamed_diri));
      olddir = unlinked[renamed_diri];
    } else {
      // we imported a diri we haven't seen before
      renamed_diri = mds->mdcache->get_inode(renamed_dirino);
      ceph_assert(renamed_diri);  // it was in the metablob
    }

    if (olddir) {
      if (olddir->authority() != CDIR_AUTH_UNDEF &&
	  renamed_diri->authority() == CDIR_AUTH_UNDEF) {
	ceph_assert(slaveup); // auth to non-auth, must be slave prepare
        frag_vec_t leaves;
	renamed_diri->dirfragtree.get_leaves(leaves);
	for (const auto& leaf : leaves) {
	  CDir *dir = renamed_diri->get_dirfrag(leaf);
	  ceph_assert(dir);
	  if (dir->get_dir_auth() == CDIR_AUTH_UNDEF)
	    // preserve subtree bound until slave commit
	    slaveup->olddirs.insert(dir->inode);
	  else
	    dir->state_set(CDir::STATE_AUTH);
	}
      }

      mds->mdcache->adjust_subtree_after_rename(renamed_diri, olddir, false);
      
      // see if we can discard the subtree we renamed out of
      CDir *root = mds->mdcache->get_subtree_root(olddir);
      if (root->get_dir_auth() == CDIR_AUTH_UNDEF) {
	if (slaveup) // preserve the old dir until slave commit
	  slaveup->olddirs.insert(olddir->inode);
	else
	  mds->mdcache->try_trim_non_auth_subtree(root);
      }
    }

    // if we are the srci importer, we'll also have some dirfrags we have to open up...
    if (renamed_diri->authority() != CDIR_AUTH_UNDEF) {
      for (const auto& p : renamed_dir_frags) {
	CDir *dir = renamed_diri->get_dirfrag(p);
	if (dir) {
	  // we already had the inode before, and we already adjusted this subtree accordingly.
	  dout(10) << " already had+adjusted rename import bound " << *dir << dendl;
	  ceph_assert(olddir); 
	  continue;
	}
	dir = renamed_diri->get_or_open_dirfrag(mds->mdcache, p);
	dout(10) << " creating new rename import bound " << *dir << dendl;
	dir->state_clear(CDir::STATE_AUTH);
	mds->mdcache->adjust_subtree_auth(dir, CDIR_AUTH_UNDEF);
      }
    }

    // rename may overwrite an empty directory and move it into stray dir.
    unlinked.erase(renamed_diri);
    for (map<CInode*, CDir*>::iterator p = unlinked.begin(); p != unlinked.end(); ++p) {
      if (!linked.count(p->first))
	continue;
      ceph_assert(p->first->is_dir());
      mds->mdcache->adjust_subtree_after_rename(p->first, p->second, false);
    }
  }

  if (!unlinked.empty()) {
    for (set<CInode*>::iterator p = linked.begin(); p != linked.end(); ++p)
      unlinked.erase(*p);
    dout(10) << " unlinked set contains " << unlinked << dendl;
    for (map<CInode*, CDir*>::iterator p = unlinked.begin(); p != unlinked.end(); ++p) {
      CInode *in = p->first;
      if (slaveup) { // preserve unlinked inodes until slave commit
	slaveup->unlinked.insert(in);
	if (in->snaprealm)
	  in->snaprealm->adjust_parent();
      } else
	mds->mdcache->remove_inode_recursive(in);
    }
  }

  // table client transactions
  for (const auto& p : table_tids) {
    dout(10) << "EMetaBlob.replay noting " << get_mdstable_name(p.first)
	     << " transaction " << p.second << dendl;
    MDSTableClient *client = mds->get_table_client(p.first);
    if (client)
      client->got_journaled_agree(p.second, logseg);
  }

  // opened ino?
  if (opened_ino) {
    CInode *in = mds->mdcache->get_inode(opened_ino);
    ceph_assert(in);
    dout(10) << "EMetaBlob.replay noting opened inode " << *in << dendl;
    logseg->open_files.push_back(&in->item_open_file);
  }

  // allocated_inos
  if (inotablev) {
    if (mds->inotable->get_version() >= inotablev) {
      dout(10) << "EMetaBlob.replay inotable tablev " << inotablev
	       << " <= table " << mds->inotable->get_version() << dendl;
    } else {
      dout(10) << "EMetaBlob.replay inotable v " << inotablev
	       << " - 1 == table " << mds->inotable->get_version()
	       << " allocated+used " << allocated_ino
	       << " prealloc " << preallocated_inos
	       << dendl;
      if (allocated_ino)
	mds->inotable->replay_alloc_id(allocated_ino);
      if (preallocated_inos.size())
	mds->inotable->replay_alloc_ids(preallocated_inos);

      // [repair bad inotable updates]
      if (inotablev > mds->inotable->get_version()) {
	mds->clog->error() << "journal replay inotablev mismatch "
	    << mds->inotable->get_version() << " -> " << inotablev;
	mds->inotable->force_replay_version(inotablev);
      }

      ceph_assert(inotablev == mds->inotable->get_version());
    }
  }
  if (sessionmapv) {
    unsigned diff = (used_preallocated_ino && !preallocated_inos.empty()) ? 2 : 1;
    if (mds->sessionmap.get_version() >= sessionmapv) {
      dout(10) << "EMetaBlob.replay sessionmap v " << sessionmapv
	       << " <= table " << mds->sessionmap.get_version() << dendl;
    } else if (mds->sessionmap.get_version() + diff == sessionmapv) {
      dout(10) << "EMetaBlob.replay sessionmap v " << sessionmapv
	       << " - " << diff << " == table " << mds->sessionmap.get_version()
	       << " prealloc " << preallocated_inos
	       << " used " << used_preallocated_ino
	       << dendl;
      Session *session = mds->sessionmap.get_session(client_name);
      if (session) {
	dout(20) << " (session prealloc " << session->info.prealloc_inos << ")" << dendl;
	if (used_preallocated_ino) {
	  if (!session->info.prealloc_inos.empty()) {
	    inodeno_t next = session->next_ino();
	    inodeno_t i = session->take_ino(used_preallocated_ino);
	    if (next != i)
	      mds->clog->warn() << " replayed op " << client_reqs << " used ino " << i
			       << " but session next is " << next;
	    ceph_assert(i == used_preallocated_ino);
	    session->info.used_inos.clear();
	  }
          mds->sessionmap.replay_dirty_session(session);
	}
	if (!preallocated_inos.empty()) {
	  session->info.prealloc_inos.insert(preallocated_inos);
          mds->sessionmap.replay_dirty_session(session);
	}

      } else {
	dout(10) << "EMetaBlob.replay no session for " << client_name << dendl;
	if (used_preallocated_ino)
	  mds->sessionmap.replay_advance_version();

	if (!preallocated_inos.empty())
	  mds->sessionmap.replay_advance_version();
      }
      ceph_assert(sessionmapv == mds->sessionmap.get_version());
    } else {
      mds->clog->error() << "EMetaBlob.replay sessionmap v " << sessionmapv
			 << " - " << diff << " > table " << mds->sessionmap.get_version();
      ceph_assert(g_conf()->mds_wipe_sessions);
      mds->sessionmap.wipe();
      mds->sessionmap.set_version(sessionmapv);
    }
  }

  // truncating inodes
  for (const auto& ino : truncate_start) {
    CInode *in = mds->mdcache->get_inode(ino);
    ceph_assert(in);
    mds->mdcache->add_recovered_truncate(in, logseg);
  }
  for (const auto& p : truncate_finish) {
    LogSegment *ls = mds->mdlog->get_segment(p.second);
    if (ls) {
      CInode *in = mds->mdcache->get_inode(p.first);
      ceph_assert(in);
      mds->mdcache->remove_recovered_truncate(in, ls);
    }
  }

  // destroyed inodes
  if (!destroyed_inodes.empty()) {
    for (vector<inodeno_t>::iterator p = destroyed_inodes.begin();
	p != destroyed_inodes.end();
	++p) {
      CInode *in = mds->mdcache->get_inode(*p);
      if (in) {
	dout(10) << "EMetaBlob.replay destroyed " << *p << ", dropping " << *in << dendl;
	CDentry *parent = in->get_parent_dn();
	mds->mdcache->remove_inode(in);
	if (parent) {
	  dout(10) << "EMetaBlob.replay unlinked from dentry " << *parent << dendl;
	  ceph_assert(parent->get_linkage()->is_null());
	}
      } else {
	dout(10) << "EMetaBlob.replay destroyed " << *p << ", not in cache" << dendl;
      }
    }
    mds->mdcache->open_file_table.note_destroyed_inos(logseg->seq, destroyed_inodes);
  }

  // client requests
  for (const auto& p : client_reqs) {
    if (p.first.name.is_client()) {
      dout(10) << "EMetaBlob.replay request " << p.first << " trim_to " << p.second << dendl;
      inodeno_t created = allocated_ino ? allocated_ino : used_preallocated_ino;
      // if we allocated an inode, there should be exactly one client request id.
      ceph_assert(created == inodeno_t() || client_reqs.size() == 1);

      Session *session = mds->sessionmap.get_session(p.first.name);
      if (session) {
	session->add_completed_request(p.first.tid, created);
	if (p.second)
	  session->trim_completed_requests(p.second);
      }
    }
  }

  // client flushes
  for (const auto& p : client_flushes) {
    if (p.first.name.is_client()) {
      dout(10) << "EMetaBlob.replay flush " << p.first << " trim_to " << p.second << dendl;
      Session *session = mds->sessionmap.get_session(p.first.name);
      if (session) {
	session->add_completed_flush(p.first.tid);
	if (p.second)
	  session->trim_completed_flushes(p.second);
      }
    }
  }

  // update segment
  update_segment(logseg);

  ceph_assert(g_conf()->mds_kill_journal_replay_at != 4);
}

// -----------------------
// ESession

void ESession::update_segment()
{
  get_segment()->sessionmapv = cmapv;
  if (inos.size() && inotablev)
    get_segment()->inotablev = inotablev;
}

void ESession::replay(MDSRank *mds)
{
  if (mds->sessionmap.get_version() >= cmapv) {
    dout(10) << "ESession.replay sessionmap " << mds->sessionmap.get_version() 
	     << " >= " << cmapv << ", noop" << dendl;
  } else if (mds->sessionmap.get_version() + 1 == cmapv) {
    dout(10) << "ESession.replay sessionmap " << mds->sessionmap.get_version()
	     << " < " << cmapv << " " << (open ? "open":"close") << " " << client_inst << dendl;
    Session *session;
    if (open) {
      session = mds->sessionmap.get_or_add_session(client_inst);
      mds->sessionmap.set_state(session, Session::STATE_OPEN);
      session->set_client_metadata(client_metadata);
      dout(10) << " opened session " << session->info.inst << dendl;
    } else {
      session = mds->sessionmap.get_session(client_inst.name);
      if (session) { // there always should be a session, but there's a bug
	if (session->get_connection() == NULL) {
	  dout(10) << " removed session " << session->info.inst << dendl;
	  mds->sessionmap.remove_session(session);
          session = NULL;
	} else {
	  session->clear();    // the client has reconnected; keep the Session, but reset
	  dout(10) << " reset session " << session->info.inst << " (they reconnected)" << dendl;
	}
      } else {
	mds->clog->error() << "replayed stray Session close event for " << client_inst
			  << " from time " << stamp << ", ignoring";
      }
    }
    if (session) {
      mds->sessionmap.replay_dirty_session(session);
    } else {
      mds->sessionmap.replay_advance_version();
    }
    ceph_assert(mds->sessionmap.get_version() == cmapv);
  } else {
    mds->clog->error() << "ESession.replay sessionmap v " << cmapv
		       << " - 1 > table " << mds->sessionmap.get_version();
    ceph_assert(g_conf()->mds_wipe_sessions);
    mds->sessionmap.wipe();
    mds->sessionmap.set_version(cmapv);
  }
  
  if (inos.size() && inotablev) {
    if (mds->inotable->get_version() >= inotablev) {
      dout(10) << "ESession.replay inotable " << mds->inotable->get_version()
	       << " >= " << inotablev << ", noop" << dendl;
    } else {
      dout(10) << "ESession.replay inotable " << mds->inotable->get_version()
	       << " < " << inotablev << " " << (open ? "add":"remove") << dendl;
      ceph_assert(!open);  // for now
      mds->inotable->replay_release_ids(inos);
      ceph_assert(mds->inotable->get_version() == inotablev);
    }
  }

  update_segment();
}

void ESession::encode(bufferlist &bl, uint64_t features) const
{
  ENCODE_START(5, 5, bl);
  encode(stamp, bl);
  encode(client_inst, bl, features);
  encode(open, bl);
  encode(cmapv, bl);
  encode(inos, bl);
  encode(inotablev, bl);
  encode(client_metadata, bl);
  ENCODE_FINISH(bl);
}

void ESession::decode(bufferlist::const_iterator &bl)
{
  DECODE_START_LEGACY_COMPAT_LEN(5, 3, 3, bl);
  if (struct_v >= 2)
    decode(stamp, bl);
  decode(client_inst, bl);
  decode(open, bl);
  decode(cmapv, bl);
  decode(inos, bl);
  decode(inotablev, bl);
  if (struct_v == 4) {
    decode(client_metadata.kv_map, bl);
  } else if (struct_v >= 5) {
    decode(client_metadata, bl);
  }
  DECODE_FINISH(bl);
}

void ESession::dump(Formatter *f) const
{
  f->dump_stream("client instance") << client_inst;
  f->dump_string("open", open ? "true" : "false");
  f->dump_int("client map version", cmapv);
  f->dump_stream("inos") << inos;
  f->dump_int("inotable version", inotablev);
  f->open_object_section("client_metadata");
  client_metadata.dump(f);
  f->close_section();  // client_metadata
}

void ESession::generate_test_instances(list<ESession*>& ls)
{
  ls.push_back(new ESession);
}

// -----------------------
// ESessions

void ESessions::encode(bufferlist &bl, uint64_t features) const
{
  ENCODE_START(2, 1, bl);
  encode(client_map, bl, features);
  encode(cmapv, bl);
  encode(stamp, bl);
  encode(client_metadata_map, bl);
  ENCODE_FINISH(bl);
}

void ESessions::decode_old(bufferlist::const_iterator &bl)
{
  using ceph::decode;
  decode(client_map, bl);
  decode(cmapv, bl);
  if (!bl.end())
    decode(stamp, bl);
}

void ESessions::decode_new(bufferlist::const_iterator &bl)
{
  DECODE_START(2, bl);
  decode(client_map, bl);
  decode(cmapv, bl);
  decode(stamp, bl);
  if (struct_v >= 2)
    decode(client_metadata_map, bl);
  DECODE_FINISH(bl);
}

void ESessions::dump(Formatter *f) const
{
  f->dump_int("client map version", cmapv);

  f->open_array_section("client map");
  for (map<client_t,entity_inst_t>::const_iterator i = client_map.begin();
       i != client_map.end(); ++i) {
    f->open_object_section("client");
    f->dump_int("client id", i->first.v);
    f->dump_stream("client entity") << i->second;
    f->close_section(); // client
  }
  f->close_section(); // client map
}

void ESessions::generate_test_instances(list<ESessions*>& ls)
{
  ls.push_back(new ESessions());
}

void ESessions::update_segment()
{
  get_segment()->sessionmapv = cmapv;
}

void ESessions::replay(MDSRank *mds)
{
  if (mds->sessionmap.get_version() >= cmapv) {
    dout(10) << "ESessions.replay sessionmap " << mds->sessionmap.get_version()
	     << " >= " << cmapv << ", noop" << dendl;
  } else {
    dout(10) << "ESessions.replay sessionmap " << mds->sessionmap.get_version()
	     << " < " << cmapv << dendl;
<<<<<<< HEAD
    mds->sessionmap.replay_open_sessions(client_map);
    assert(mds->sessionmap.get_version() == cmapv);
=======
    mds->sessionmap.replay_open_sessions(cmapv, client_map, client_metadata_map);
>>>>>>> 3ad2dfa4
  }
  update_segment();
}


// -----------------------
// ETableServer

void ETableServer::encode(bufferlist& bl, uint64_t features) const
{
  ENCODE_START(3, 3, bl);
  encode(stamp, bl);
  encode(table, bl);
  encode(op, bl);
  encode(reqid, bl);
  encode(bymds, bl);
  encode(mutation, bl);
  encode(tid, bl);
  encode(version, bl);
  ENCODE_FINISH(bl);
}

void ETableServer::decode(bufferlist::const_iterator &bl)
{
  DECODE_START_LEGACY_COMPAT_LEN(3, 3, 3, bl);
  if (struct_v >= 2)
    decode(stamp, bl);
  decode(table, bl);
  decode(op, bl);
  decode(reqid, bl);
  decode(bymds, bl);
  decode(mutation, bl);
  decode(tid, bl);
  decode(version, bl);
  DECODE_FINISH(bl);
}

void ETableServer::dump(Formatter *f) const
{
  f->dump_int("table id", table);
  f->dump_int("op", op);
  f->dump_int("request id", reqid);
  f->dump_int("by mds", bymds);
  f->dump_int("tid", tid);
  f->dump_int("version", version);
}

void ETableServer::generate_test_instances(list<ETableServer*>& ls)
{
  ls.push_back(new ETableServer());
}


void ETableServer::update_segment()
{
  get_segment()->tablev[table] = version;
}

void ETableServer::replay(MDSRank *mds)
{
  MDSTableServer *server = mds->get_table_server(table);
  if (!server)
    return;

  if (server->get_version() >= version) {
    dout(10) << "ETableServer.replay " << get_mdstable_name(table)
	     << " " << get_mdstableserver_opname(op)
	     << " event " << version
	     << " <= table " << server->get_version() << dendl;
    return;
  }
  
  dout(10) << " ETableServer.replay " << get_mdstable_name(table)
	   << " " << get_mdstableserver_opname(op)
	   << " event " << version << " - 1 == table " << server->get_version() << dendl;
  ceph_assert(version-1 == server->get_version());

  switch (op) {
  case TABLESERVER_OP_PREPARE: {
    server->_note_prepare(bymds, reqid, true);
    bufferlist out;
    server->_prepare(mutation, reqid, bymds, out);
    mutation = std::move(out);
    break;
  }
  case TABLESERVER_OP_COMMIT:
    server->_commit(tid, MMDSTableRequest::ref());
    server->_note_commit(tid, true);
    break;
  case TABLESERVER_OP_ROLLBACK:
    server->_rollback(tid);
    server->_note_rollback(tid, true);
    break;
  case TABLESERVER_OP_SERVER_UPDATE:
    server->_server_update(mutation);
    server->_note_server_update(mutation, true);
    break;
  default:
    mds->clog->error() << "invalid tableserver op in ETableServer";
    mds->damaged();
    ceph_abort();  // Should be unreachable because damaged() calls respawn()
  }
  
  ceph_assert(version == server->get_version());
  update_segment();
}


// ---------------------
// ETableClient

void ETableClient::encode(bufferlist& bl, uint64_t features) const
{
  ENCODE_START(3, 3, bl);
  encode(stamp, bl);
  encode(table, bl);
  encode(op, bl);
  encode(tid, bl);
  ENCODE_FINISH(bl);
}

void ETableClient::decode(bufferlist::const_iterator &bl)
{
  DECODE_START_LEGACY_COMPAT_LEN(3, 3, 3, bl);
  if (struct_v >= 2)
    decode(stamp, bl);
  decode(table, bl);
  decode(op, bl);
  decode(tid, bl);
  DECODE_FINISH(bl);
}

void ETableClient::dump(Formatter *f) const
{
  f->dump_int("table", table);
  f->dump_int("op", op);
  f->dump_int("tid", tid);
}

void ETableClient::generate_test_instances(list<ETableClient*>& ls)
{
  ls.push_back(new ETableClient());
}

void ETableClient::replay(MDSRank *mds)
{
  dout(10) << " ETableClient.replay " << get_mdstable_name(table)
	   << " op " << get_mdstableserver_opname(op)
	   << " tid " << tid << dendl;
    
  MDSTableClient *client = mds->get_table_client(table);
  if (!client)
    return;

  ceph_assert(op == TABLESERVER_OP_ACK);
  client->got_journaled_ack(tid);
}


// -----------------------
// ESnap
/*
void ESnap::update_segment()
{
  get_segment()->tablev[TABLE_SNAP] = version;
}

void ESnap::replay(MDSRank *mds)
{
  if (mds->snaptable->get_version() >= version) {
    dout(10) << "ESnap.replay event " << version
	     << " <= table " << mds->snaptable->get_version() << dendl;
    return;
  } 
  
  dout(10) << " ESnap.replay event " << version
	   << " - 1 == table " << mds->snaptable->get_version() << dendl;
  ceph_assert(version-1 == mds->snaptable->get_version());

  if (create) {
    version_t v;
    snapid_t s = mds->snaptable->create(snap.dirino, snap.name, snap.stamp, &v);
    ceph_assert(s == snap.snapid);
  } else {
    mds->snaptable->remove(snap.snapid);
  }

  ceph_assert(version == mds->snaptable->get_version());
}
*/



// -----------------------
// EUpdate

void EUpdate::encode(bufferlist &bl, uint64_t features) const
{
  ENCODE_START(4, 4, bl);
  encode(stamp, bl);
  encode(type, bl);
  encode(metablob, bl, features);
  encode(client_map, bl);
  encode(cmapv, bl);
  encode(reqid, bl);
  encode(had_slaves, bl);
  ENCODE_FINISH(bl);
}
 
void EUpdate::decode(bufferlist::const_iterator &bl)
{
  DECODE_START_LEGACY_COMPAT_LEN(4, 4, 4, bl);
  if (struct_v >= 2)
    decode(stamp, bl);
  decode(type, bl);
  decode(metablob, bl);
  decode(client_map, bl);
  if (struct_v >= 3)
    decode(cmapv, bl);
  decode(reqid, bl);
  decode(had_slaves, bl);
  DECODE_FINISH(bl);
}

void EUpdate::dump(Formatter *f) const
{
  f->open_object_section("metablob");
  metablob.dump(f);
  f->close_section(); // metablob

  f->dump_string("type", type);
  f->dump_int("client map length", client_map.length());
  f->dump_int("client map version", cmapv);
  f->dump_stream("reqid") << reqid;
  f->dump_string("had slaves", had_slaves ? "true" : "false");
}

void EUpdate::generate_test_instances(list<EUpdate*>& ls)
{
  ls.push_back(new EUpdate());
}


void EUpdate::update_segment()
{
  auto&& segment = get_segment();
  metablob.update_segment(segment);

  if (client_map.length())
    segment->sessionmapv = cmapv;

  if (had_slaves)
    segment->uncommitted_masters.insert(reqid);
}

void EUpdate::replay(MDSRank *mds)
{
  auto&& segment = get_segment();
  metablob.replay(mds, segment);
  
  if (had_slaves) {
    dout(10) << "EUpdate.replay " << reqid << " had slaves, expecting a matching ECommitted" << dendl;
    segment->uncommitted_masters.insert(reqid);
    set<mds_rank_t> slaves;
    mds->mdcache->add_uncommitted_master(reqid, segment, slaves, true);
  }
  
  if (client_map.length()) {
    if (mds->sessionmap.get_version() >= cmapv) {
      dout(10) << "EUpdate.replay sessionmap v " << cmapv
	       << " <= table " << mds->sessionmap.get_version() << dendl;
    } else {
      dout(10) << "EUpdate.replay sessionmap " << mds->sessionmap.get_version()
	       << " < " << cmapv << dendl;
      // open client sessions?
      map<client_t,entity_inst_t> cm;
<<<<<<< HEAD
      bufferlist::iterator blp = client_map.begin();
      ::decode(cm, blp);
      mds->sessionmap.replay_open_sessions(cm);
      assert(mds->sessionmap.get_version() == cmapv);
=======
      map<client_t,client_metadata_t> cmm;
      auto blp = client_map.cbegin();
      using ceph::decode;
      decode(cm, blp);
      if (!blp.end())
	decode(cmm, blp);
      mds->sessionmap.replay_open_sessions(cmapv, cm, cmm);
>>>>>>> 3ad2dfa4
    }
  }
  update_segment();
}


// ------------------------
// EOpen

void EOpen::encode(bufferlist &bl, uint64_t features) const {
  ENCODE_START(4, 3, bl);
  encode(stamp, bl);
  encode(metablob, bl, features);
  encode(inos, bl);
  encode(snap_inos, bl);
  ENCODE_FINISH(bl);
} 

void EOpen::decode(bufferlist::const_iterator &bl) {
  DECODE_START_LEGACY_COMPAT_LEN(3, 3, 3, bl);
  if (struct_v >= 2)
    decode(stamp, bl);
  decode(metablob, bl);
  decode(inos, bl);
  if (struct_v >= 4)
    decode(snap_inos, bl);
  DECODE_FINISH(bl);
}

void EOpen::dump(Formatter *f) const
{
  f->open_object_section("metablob");
  metablob.dump(f);
  f->close_section(); // metablob
  f->open_array_section("inos involved");
  for (vector<inodeno_t>::const_iterator i = inos.begin();
       i != inos.end(); ++i) {
    f->dump_int("ino", *i);
  }
  f->close_section(); // inos
}

void EOpen::generate_test_instances(list<EOpen*>& ls)
{
  ls.push_back(new EOpen());
  ls.push_back(new EOpen());
  ls.back()->add_ino(0);
}

void EOpen::update_segment()
{
  // ??
}

void EOpen::replay(MDSRank *mds)
{
  dout(10) << "EOpen.replay " << dendl;
  auto&& segment = get_segment();
  metablob.replay(mds, segment);

  // note which segments inodes belong to, so we don't have to start rejournaling them
  for (const auto &ino : inos) {
    CInode *in = mds->mdcache->get_inode(ino);
    if (!in) {
      dout(0) << "EOpen.replay ino " << ino << " not in metablob" << dendl;
      ceph_assert(in);
    }
    segment->open_files.push_back(&in->item_open_file);
  }
  for (const auto &vino : snap_inos) {
    CInode *in = mds->mdcache->get_inode(vino);
    if (!in) {
      dout(0) << "EOpen.replay ino " << vino << " not in metablob" << dendl;
      ceph_assert(in);
    }
    segment->open_files.push_back(&in->item_open_file);
  }
}


// -----------------------
// ECommitted

void ECommitted::replay(MDSRank *mds)
{
  if (mds->mdcache->uncommitted_masters.count(reqid)) {
    dout(10) << "ECommitted.replay " << reqid << dendl;
    mds->mdcache->uncommitted_masters[reqid].ls->uncommitted_masters.erase(reqid);
    mds->mdcache->uncommitted_masters.erase(reqid);
  } else {
    dout(10) << "ECommitted.replay " << reqid << " -- didn't see original op" << dendl;
  }
}

void ECommitted::encode(bufferlist& bl, uint64_t features) const
{
  ENCODE_START(3, 3, bl);
  encode(stamp, bl);
  encode(reqid, bl);
  ENCODE_FINISH(bl);
} 

void ECommitted::decode(bufferlist::const_iterator& bl)
{
  DECODE_START_LEGACY_COMPAT_LEN(3, 3, 3, bl);
  if (struct_v >= 2)
    decode(stamp, bl);
  decode(reqid, bl);
  DECODE_FINISH(bl);
}

void ECommitted::dump(Formatter *f) const {
  f->dump_stream("stamp") << stamp;
  f->dump_stream("reqid") << reqid;
}

void ECommitted::generate_test_instances(list<ECommitted*>& ls)
{
  ls.push_back(new ECommitted);
  ls.push_back(new ECommitted);
  ls.back()->stamp = utime_t(1, 2);
  ls.back()->reqid = metareqid_t(entity_name_t::CLIENT(123), 456);
}

// -----------------------
// ESlaveUpdate

void link_rollback::encode(bufferlist &bl) const
{
  ENCODE_START(3, 2, bl);
  encode(reqid, bl);
  encode(ino, bl);
  encode(was_inc, bl);
  encode(old_ctime, bl);
  encode(old_dir_mtime, bl);
  encode(old_dir_rctime, bl);
  encode(snapbl, bl);
  ENCODE_FINISH(bl);
}

void link_rollback::decode(bufferlist::const_iterator &bl)
{
  DECODE_START_LEGACY_COMPAT_LEN(3, 2, 2, bl);
  decode(reqid, bl);
  decode(ino, bl);
  decode(was_inc, bl);
  decode(old_ctime, bl);
  decode(old_dir_mtime, bl);
  decode(old_dir_rctime, bl);
  if (struct_v >= 3)
    decode(snapbl, bl);
  DECODE_FINISH(bl);
}

void link_rollback::dump(Formatter *f) const
{
  f->dump_stream("metareqid") << reqid;
  f->dump_int("ino", ino);
  f->dump_string("was incremented", was_inc ? "true" : "false");
  f->dump_stream("old_ctime") << old_ctime;
  f->dump_stream("old_dir_mtime") << old_dir_mtime;
  f->dump_stream("old_dir_rctime") << old_dir_rctime;
}

void link_rollback::generate_test_instances(list<link_rollback*>& ls)
{
  ls.push_back(new link_rollback());
}

void rmdir_rollback::encode(bufferlist& bl) const
{
  ENCODE_START(3, 2, bl);
  encode(reqid, bl);
  encode(src_dir, bl);
  encode(src_dname, bl);
  encode(dest_dir, bl);
  encode(dest_dname, bl);
  encode(snapbl, bl);
  ENCODE_FINISH(bl);
}

void rmdir_rollback::decode(bufferlist::const_iterator& bl)
{
  DECODE_START_LEGACY_COMPAT_LEN(3, 2, 2, bl);
  decode(reqid, bl);
  decode(src_dir, bl);
  decode(src_dname, bl);
  decode(dest_dir, bl);
  decode(dest_dname, bl);
  if (struct_v >= 3)
    decode(snapbl, bl);
  DECODE_FINISH(bl);
}

void rmdir_rollback::dump(Formatter *f) const
{
  f->dump_stream("metareqid") << reqid;
  f->dump_stream("source directory") << src_dir;
  f->dump_string("source dname", src_dname);
  f->dump_stream("destination directory") << dest_dir;
  f->dump_string("destination dname", dest_dname);
}

void rmdir_rollback::generate_test_instances(list<rmdir_rollback*>& ls)
{
  ls.push_back(new rmdir_rollback());
}

void rename_rollback::drec::encode(bufferlist &bl) const
{
  ENCODE_START(2, 2, bl);
  encode(dirfrag, bl);
  encode(dirfrag_old_mtime, bl);
  encode(dirfrag_old_rctime, bl);
  encode(ino, bl);
  encode(remote_ino, bl);
  encode(dname, bl);
  encode(remote_d_type, bl);
  encode(old_ctime, bl);
  ENCODE_FINISH(bl);
}

void rename_rollback::drec::decode(bufferlist::const_iterator &bl)
{
  DECODE_START_LEGACY_COMPAT_LEN(2, 2, 2, bl);
  decode(dirfrag, bl);
  decode(dirfrag_old_mtime, bl);
  decode(dirfrag_old_rctime, bl);
  decode(ino, bl);
  decode(remote_ino, bl);
  decode(dname, bl);
  decode(remote_d_type, bl);
  decode(old_ctime, bl);
  DECODE_FINISH(bl);
}

void rename_rollback::drec::dump(Formatter *f) const
{
  f->dump_stream("directory fragment") << dirfrag;
  f->dump_stream("directory old mtime") << dirfrag_old_mtime;
  f->dump_stream("directory old rctime") << dirfrag_old_rctime;
  f->dump_int("ino", ino);
  f->dump_int("remote ino", remote_ino);
  f->dump_string("dname", dname);
  uint32_t type = DTTOIF(remote_d_type) & S_IFMT; // convert to type entries
  string type_string;
  switch(type) {
  case S_IFREG:
    type_string = "file"; break;
  case S_IFLNK:
    type_string = "symlink"; break;
  case S_IFDIR:
    type_string = "directory"; break;
  default:
    type_string = "UNKNOWN-" + stringify((int)type); break;
  }
  f->dump_string("remote dtype", type_string);
  f->dump_stream("old ctime") << old_ctime;
}

void rename_rollback::drec::generate_test_instances(list<drec*>& ls)
{
  ls.push_back(new drec());
  ls.back()->remote_d_type = IFTODT(S_IFREG);
}

void rename_rollback::encode(bufferlist &bl) const
{
  ENCODE_START(3, 2, bl);
  encode(reqid, bl);
  encode(orig_src, bl);
  encode(orig_dest, bl);
  encode(stray, bl);
  encode(ctime, bl);
  encode(srci_snapbl, bl);
  encode(desti_snapbl, bl);
  ENCODE_FINISH(bl);
}

void rename_rollback::decode(bufferlist::const_iterator &bl)
{
  DECODE_START_LEGACY_COMPAT_LEN(3, 2, 2, bl);
  decode(reqid, bl);
  decode(orig_src, bl);
  decode(orig_dest, bl);
  decode(stray, bl);
  decode(ctime, bl);
  if (struct_v >= 3) {
    decode(srci_snapbl, bl);
    decode(desti_snapbl, bl);
  }
  DECODE_FINISH(bl);
}

void rename_rollback::dump(Formatter *f) const
{
  f->dump_stream("request id") << reqid;
  f->open_object_section("original src drec");
  orig_src.dump(f);
  f->close_section(); // original src drec
  f->open_object_section("original dest drec");
  orig_dest.dump(f);
  f->close_section(); // original dest drec
  f->open_object_section("stray drec");
  stray.dump(f);
  f->close_section(); // stray drec
  f->dump_stream("ctime") << ctime;
}

void rename_rollback::generate_test_instances(list<rename_rollback*>& ls)
{
  ls.push_back(new rename_rollback());
  ls.back()->orig_src.remote_d_type = IFTODT(S_IFREG);
  ls.back()->orig_dest.remote_d_type = IFTODT(S_IFREG);
  ls.back()->stray.remote_d_type = IFTODT(S_IFREG);
}

void ESlaveUpdate::encode(bufferlist &bl, uint64_t features) const
{
  ENCODE_START(3, 3, bl);
  encode(stamp, bl);
  encode(type, bl);
  encode(reqid, bl);
  encode(master, bl);
  encode(op, bl);
  encode(origop, bl);
  encode(commit, bl, features);
  encode(rollback, bl);
  ENCODE_FINISH(bl);
} 

void ESlaveUpdate::decode(bufferlist::const_iterator &bl)
{
  DECODE_START_LEGACY_COMPAT_LEN(3, 3, 3, bl);
  if (struct_v >= 2)
    decode(stamp, bl);
  decode(type, bl);
  decode(reqid, bl);
  decode(master, bl);
  decode(op, bl);
  decode(origop, bl);
  decode(commit, bl);
  decode(rollback, bl);
  DECODE_FINISH(bl);
}

void ESlaveUpdate::dump(Formatter *f) const
{
  f->open_object_section("metablob");
  commit.dump(f);
  f->close_section(); // metablob

  f->dump_int("rollback length", rollback.length());
  f->dump_string("type", type);
  f->dump_stream("metareqid") << reqid;
  f->dump_int("master", master);
  f->dump_int("op", op);
  f->dump_int("original op", origop);
}

void ESlaveUpdate::generate_test_instances(list<ESlaveUpdate*>& ls)
{
  ls.push_back(new ESlaveUpdate());
}


void ESlaveUpdate::replay(MDSRank *mds)
{
  MDSlaveUpdate *su;
  auto&& segment = get_segment();
  switch (op) {
  case ESlaveUpdate::OP_PREPARE:
    dout(10) << "ESlaveUpdate.replay prepare " << reqid << " for mds." << master 
	     << ": applying commit, saving rollback info" << dendl;
    su = new MDSlaveUpdate(origop, rollback, segment->slave_updates);
    commit.replay(mds, segment, su);
    mds->mdcache->add_uncommitted_slave_update(reqid, master, su);
    break;

  case ESlaveUpdate::OP_COMMIT:
    su = mds->mdcache->get_uncommitted_slave_update(reqid, master);
    if (su) {
      dout(10) << "ESlaveUpdate.replay commit " << reqid << " for mds." << master << dendl;
      mds->mdcache->finish_uncommitted_slave_update(reqid, master);
    } else {
      dout(10) << "ESlaveUpdate.replay commit " << reqid << " for mds." << master 
	       << ": ignoring, no previously saved prepare" << dendl;
    }
    break;

  case ESlaveUpdate::OP_ROLLBACK:
    dout(10) << "ESlaveUpdate.replay abort " << reqid << " for mds." << master
	     << ": applying rollback commit blob" << dendl;
    commit.replay(mds, segment);
    su = mds->mdcache->get_uncommitted_slave_update(reqid, master);
    if (su)
      mds->mdcache->finish_uncommitted_slave_update(reqid, master);
    break;

  default:
    mds->clog->error() << "invalid op in ESlaveUpdate";
    mds->damaged();
    ceph_abort();  // Should be unreachable because damaged() calls respawn()
  }
}


// -----------------------
// ESubtreeMap

void ESubtreeMap::encode(bufferlist& bl, uint64_t features) const
{
  ENCODE_START(6, 5, bl);
  encode(stamp, bl);
  encode(metablob, bl, features);
  encode(subtrees, bl);
  encode(ambiguous_subtrees, bl);
  encode(expire_pos, bl);
  encode(event_seq, bl);
  ENCODE_FINISH(bl);
}
 
void ESubtreeMap::decode(bufferlist::const_iterator &bl)
{
  DECODE_START_LEGACY_COMPAT_LEN(6, 5, 5, bl);
  if (struct_v >= 2)
    decode(stamp, bl);
  decode(metablob, bl);
  decode(subtrees, bl);
  if (struct_v >= 4)
    decode(ambiguous_subtrees, bl);
  if (struct_v >= 3)
    decode(expire_pos, bl);
  if (struct_v >= 6)
    decode(event_seq, bl);
  DECODE_FINISH(bl);
}

void ESubtreeMap::dump(Formatter *f) const
{
  f->open_object_section("metablob");
  metablob.dump(f);
  f->close_section(); // metablob
  
  f->open_array_section("subtrees");
  for(map<dirfrag_t,vector<dirfrag_t> >::const_iterator i = subtrees.begin();
      i != subtrees.end(); ++i) {
    f->open_object_section("tree");
    f->dump_stream("root dirfrag") << i->first;
    for (vector<dirfrag_t>::const_iterator j = i->second.begin();
	 j != i->second.end(); ++j) {
      f->dump_stream("bound dirfrag") << *j;
    }
    f->close_section(); // tree
  }
  f->close_section(); // subtrees

  f->open_array_section("ambiguous subtrees");
  for(set<dirfrag_t>::const_iterator i = ambiguous_subtrees.begin();
      i != ambiguous_subtrees.end(); ++i) {
    f->dump_stream("dirfrag") << *i;
  }
  f->close_section(); // ambiguous subtrees

  f->dump_int("expire position", expire_pos);
}

void ESubtreeMap::generate_test_instances(list<ESubtreeMap*>& ls)
{
  ls.push_back(new ESubtreeMap());
}

void ESubtreeMap::replay(MDSRank *mds) 
{
  if (expire_pos && expire_pos > mds->mdlog->journaler->get_expire_pos())
    mds->mdlog->journaler->set_expire_pos(expire_pos);

  // suck up the subtree map?
  if (mds->mdcache->is_subtrees()) {
    dout(10) << "ESubtreeMap.replay -- i already have import map; verifying" << dendl;
    int errors = 0;

    for (map<dirfrag_t, vector<dirfrag_t> >::iterator p = subtrees.begin();
	 p != subtrees.end();
	 ++p) {
      CDir *dir = mds->mdcache->get_dirfrag(p->first);
      if (!dir) {
	mds->clog->error() << " replayed ESubtreeMap at " << get_start_off()
			  << " subtree root " << p->first << " not in cache";
	++errors;
	continue;
      }
      
      if (!mds->mdcache->is_subtree(dir)) {
	mds->clog->error() << " replayed ESubtreeMap at " << get_start_off()
			  << " subtree root " << p->first << " not a subtree in cache";
	++errors;
	continue;
      }
      if (dir->get_dir_auth().first != mds->get_nodeid()) {
	mds->clog->error() << " replayed ESubtreeMap at " << get_start_off()
			  << " subtree root " << p->first
			  << " is not mine in cache (it's " << dir->get_dir_auth() << ")";
	++errors;
	continue;
      }

      for (vector<dirfrag_t>::iterator q = p->second.begin(); q != p->second.end(); ++q)
	mds->mdcache->get_force_dirfrag(*q, true);

      set<CDir*> bounds;
      mds->mdcache->get_subtree_bounds(dir, bounds);
      for (vector<dirfrag_t>::iterator q = p->second.begin(); q != p->second.end(); ++q) {
	CDir *b = mds->mdcache->get_dirfrag(*q);
	if (!b) {
	  mds->clog->error() << " replayed ESubtreeMap at " << get_start_off()
			    << " subtree " << p->first << " bound " << *q << " not in cache";
	++errors;
	  continue;
	}
	if (bounds.count(b) == 0) {
	  mds->clog->error() << " replayed ESubtreeMap at " << get_start_off()
			    << " subtree " << p->first << " bound " << *q << " not a bound in cache";
	++errors;
	  continue;
	}
	bounds.erase(b);
      }
      for (set<CDir*>::iterator q = bounds.begin(); q != bounds.end(); ++q) {
	mds->clog->error() << " replayed ESubtreeMap at " << get_start_off()
			  << " subtree " << p->first << " has extra bound in cache " << (*q)->dirfrag();
	++errors;
      }
      
      if (ambiguous_subtrees.count(p->first)) {
	if (!mds->mdcache->have_ambiguous_import(p->first)) {
	  mds->clog->error() << " replayed ESubtreeMap at " << get_start_off()
			    << " subtree " << p->first << " is ambiguous but is not in our cache";
	  ++errors;
	}
      } else {
	if (mds->mdcache->have_ambiguous_import(p->first)) {
	  mds->clog->error() << " replayed ESubtreeMap at " << get_start_off()
			    << " subtree " << p->first << " is not ambiguous but is in our cache";
	  ++errors;
	}
      }
    }
    
    std::vector<CDir*> dirs;
    mds->mdcache->get_subtrees(dirs);
    for (const auto& dir : dirs) {
      if (dir->get_dir_auth().first != mds->get_nodeid())
	continue;
      if (subtrees.count(dir->dirfrag()) == 0) {
	mds->clog->error() << " replayed ESubtreeMap at " << get_start_off()
			  << " does not include cache subtree " << dir->dirfrag();
	++errors;
      }
    }

    if (errors) {
      dout(0) << "journal subtrees: " << subtrees << dendl;
      dout(0) << "journal ambig_subtrees: " << ambiguous_subtrees << dendl;
      mds->mdcache->show_subtrees();
      ceph_assert(!g_conf()->mds_debug_subtrees || errors == 0);
    }
    return;
  }

  dout(10) << "ESubtreeMap.replay -- reconstructing (auth) subtree spanning tree" << dendl;
  
  // first, stick the spanning tree in my cache
  //metablob.print(*_dout);
  metablob.replay(mds, get_segment());
  
  // restore import/export maps
  for (map<dirfrag_t, vector<dirfrag_t> >::iterator p = subtrees.begin();
       p != subtrees.end();
       ++p) {
    CDir *dir = mds->mdcache->get_dirfrag(p->first);
    ceph_assert(dir);
    if (ambiguous_subtrees.count(p->first)) {
      // ambiguous!
      mds->mdcache->add_ambiguous_import(p->first, p->second);
      mds->mdcache->adjust_bounded_subtree_auth(dir, p->second,
						mds_authority_t(mds->get_nodeid(), mds->get_nodeid()));
    } else {
      // not ambiguous
      mds->mdcache->adjust_bounded_subtree_auth(dir, p->second, mds->get_nodeid());
    }
  }

  mds->mdcache->recalc_auth_bits(true);

  mds->mdcache->show_subtrees();
}



// -----------------------
// EFragment

void EFragment::replay(MDSRank *mds)
{
  dout(10) << "EFragment.replay " << op_name(op) << " " << ino << " " << basefrag << " by " << bits << dendl;

  list<CDir*> resultfrags;
  MDSContext::vec waiters;

  // in may be NULL if it wasn't in our cache yet.  if it's a prepare
  // it will be once we replay the metablob , but first we need to
  // refragment anything we already have in the cache.
  CInode *in = mds->mdcache->get_inode(ino);

  auto&& segment = get_segment();
  switch (op) {
  case OP_PREPARE:
    mds->mdcache->add_uncommitted_fragment(dirfrag_t(ino, basefrag), bits, orig_frags, segment, &rollback);

    if (in)
      mds->mdcache->adjust_dir_fragments(in, basefrag, bits, resultfrags, waiters, true);
    break;

  case OP_ROLLBACK: {
    frag_vec_t old_frags;
    if (in) {
      in->dirfragtree.get_leaves_under(basefrag, old_frags);
      if (orig_frags.empty()) {
	// old format EFragment
	mds->mdcache->adjust_dir_fragments(in, basefrag, -bits, resultfrags, waiters, true);
      } else {
	for (const auto& fg : orig_frags)
	  mds->mdcache->force_dir_fragment(in, fg);
      }
    }
    mds->mdcache->rollback_uncommitted_fragment(dirfrag_t(ino, basefrag), std::move(old_frags));
    break;
  }

  case OP_COMMIT:
  case OP_FINISH:
    mds->mdcache->finish_uncommitted_fragment(dirfrag_t(ino, basefrag), op);
    break;

  default:
    ceph_abort();
  }

  metablob.replay(mds, segment);
  if (in && g_conf()->mds_debug_frag)
    in->verify_dirfrags();
}

void EFragment::encode(bufferlist &bl, uint64_t features) const {
  ENCODE_START(5, 4, bl);
  encode(stamp, bl);
  encode(op, bl);
  encode(ino, bl);
  encode(basefrag, bl);
  encode(bits, bl);
  encode(metablob, bl, features);
  encode(orig_frags, bl);
  encode(rollback, bl);
  ENCODE_FINISH(bl);
}

void EFragment::decode(bufferlist::const_iterator &bl) {
  DECODE_START_LEGACY_COMPAT_LEN(5, 4, 4, bl);
  if (struct_v >= 2)
    decode(stamp, bl);
  if (struct_v >= 3)
    decode(op, bl);
  decode(ino, bl);
  decode(basefrag, bl);
  decode(bits, bl);
  decode(metablob, bl);
  if (struct_v >= 5) {
    decode(orig_frags, bl);
    decode(rollback, bl);
  }
  DECODE_FINISH(bl);
}

void EFragment::dump(Formatter *f) const
{
  /*f->open_object_section("Metablob");
  metablob.dump(f); // sadly we don't have this; dunno if we'll get it
  f->close_section();*/
  f->dump_string("op", op_name(op));
  f->dump_stream("ino") << ino;
  f->dump_stream("base frag") << basefrag;
  f->dump_int("bits", bits);
}

void EFragment::generate_test_instances(list<EFragment*>& ls)
{
  ls.push_back(new EFragment);
  ls.push_back(new EFragment);
  ls.back()->op = OP_PREPARE;
  ls.back()->ino = 1;
  ls.back()->bits = 5;
}

void dirfrag_rollback::encode(bufferlist &bl) const
{
  ENCODE_START(1, 1, bl);
  encode(fnode, bl);
  ENCODE_FINISH(bl);
}

void dirfrag_rollback::decode(bufferlist::const_iterator &bl)
{
  DECODE_START(1, bl);
  decode(fnode, bl);
  DECODE_FINISH(bl);
}



// =========================================================================

// -----------------------
// EExport

void EExport::replay(MDSRank *mds)
{
  dout(10) << "EExport.replay " << base << dendl;
  auto&& segment = get_segment();
  metablob.replay(mds, segment);
  
  CDir *dir = mds->mdcache->get_dirfrag(base);
  ceph_assert(dir);
  
  set<CDir*> realbounds;
  for (set<dirfrag_t>::iterator p = bounds.begin();
       p != bounds.end();
       ++p) {
    CDir *bd = mds->mdcache->get_dirfrag(*p);
    ceph_assert(bd);
    realbounds.insert(bd);
  }

  // adjust auth away
  mds->mdcache->adjust_bounded_subtree_auth(dir, realbounds, CDIR_AUTH_UNDEF);

  mds->mdcache->try_trim_non_auth_subtree(dir);
}

void EExport::encode(bufferlist& bl, uint64_t features) const
{
  ENCODE_START(4, 3, bl);
  encode(stamp, bl);
  encode(metablob, bl, features);
  encode(base, bl);
  encode(bounds, bl);
  encode(target, bl);
  ENCODE_FINISH(bl);
}

void EExport::decode(bufferlist::const_iterator &bl)
{
  DECODE_START_LEGACY_COMPAT_LEN(3, 3, 3, bl);
  if (struct_v >= 2)
    decode(stamp, bl);
  decode(metablob, bl);
  decode(base, bl);
  decode(bounds, bl);
  if (struct_v >= 4)
    decode(target, bl);
  DECODE_FINISH(bl);
}

void EExport::dump(Formatter *f) const
{
  f->dump_float("stamp", (double)stamp);
  /*f->open_object_section("Metablob");
  metablob.dump(f); // sadly we don't have this; dunno if we'll get it
  f->close_section();*/
  f->dump_stream("base dirfrag") << base;
  f->open_array_section("bounds dirfrags");
  for (set<dirfrag_t>::const_iterator i = bounds.begin();
      i != bounds.end(); ++i) {
    f->dump_stream("dirfrag") << *i;
  }
  f->close_section(); // bounds dirfrags
}

void EExport::generate_test_instances(list<EExport*>& ls)
{
  EExport *sample = new EExport();
  ls.push_back(sample);
}


// -----------------------
// EImportStart

void EImportStart::update_segment()
{
  get_segment()->sessionmapv = cmapv;
}

void EImportStart::replay(MDSRank *mds)
{
  dout(10) << "EImportStart.replay " << base << " bounds " << bounds << dendl;
  //metablob.print(*_dout);
  auto&& segment = get_segment();
  metablob.replay(mds, segment);

  // put in ambiguous import list
  mds->mdcache->add_ambiguous_import(base, bounds);

  // set auth partially to us so we don't trim it
  CDir *dir = mds->mdcache->get_dirfrag(base);
  ceph_assert(dir);

  set<CDir*> realbounds;
  for (vector<dirfrag_t>::iterator p = bounds.begin();
       p != bounds.end();
       ++p) {
    CDir *bd = mds->mdcache->get_dirfrag(*p);
    ceph_assert(bd);
    if (!bd->is_subtree_root())
      bd->state_clear(CDir::STATE_AUTH);
    realbounds.insert(bd);
  }

  mds->mdcache->adjust_bounded_subtree_auth(dir, realbounds,
					    mds_authority_t(mds->get_nodeid(), mds->get_nodeid()));

  // open client sessions?
  if (mds->sessionmap.get_version() >= cmapv) {
    dout(10) << "EImportStart.replay sessionmap " << mds->sessionmap.get_version() 
	     << " >= " << cmapv << ", noop" << dendl;
  } else {
    dout(10) << "EImportStart.replay sessionmap " << mds->sessionmap.get_version() 
	     << " < " << cmapv << dendl;
    map<client_t,entity_inst_t> cm;
<<<<<<< HEAD
    bufferlist::iterator blp = client_map.begin();
    ::decode(cm, blp);
    mds->sessionmap.replay_open_sessions(cm);
    if (mds->sessionmap.get_version() != cmapv)
    {
      derr << "sessionmap version " << mds->sessionmap.get_version()
           << " != cmapv " << cmapv << dendl;
      mds->clog->error() << "failure replaying journal (EImportStart)";
      mds->damaged();
      ceph_abort();  // Should be unreachable because damaged() calls respawn()
    }
=======
    map<client_t,client_metadata_t> cmm;
    auto blp = client_map.cbegin();
    using ceph::decode;
    decode(cm, blp);
    if (!blp.end())
      decode(cmm, blp);
    mds->sessionmap.replay_open_sessions(cmapv, cm, cmm);
>>>>>>> 3ad2dfa4
  }
  update_segment();
}

void EImportStart::encode(bufferlist &bl, uint64_t features) const {
  ENCODE_START(4, 3, bl);
  encode(stamp, bl);
  encode(base, bl);
  encode(metablob, bl, features);
  encode(bounds, bl);
  encode(cmapv, bl);
  encode(client_map, bl);
  encode(from, bl);
  ENCODE_FINISH(bl);
}

void EImportStart::decode(bufferlist::const_iterator &bl) {
  DECODE_START_LEGACY_COMPAT_LEN(3, 3, 3, bl);
  if (struct_v >= 2)
    decode(stamp, bl);
  decode(base, bl);
  decode(metablob, bl);
  decode(bounds, bl);
  decode(cmapv, bl);
  decode(client_map, bl);
  if (struct_v >= 4)
    decode(from, bl);
  DECODE_FINISH(bl);
}

void EImportStart::dump(Formatter *f) const
{
  f->dump_stream("base dirfrag") << base;
  f->open_array_section("boundary dirfrags");
  for (vector<dirfrag_t>::const_iterator iter = bounds.begin();
      iter != bounds.end(); ++iter) {
    f->dump_stream("frag") << *iter;
  }
  f->close_section();
}

void EImportStart::generate_test_instances(list<EImportStart*>& ls)
{
  ls.push_back(new EImportStart);
}

// -----------------------
// EImportFinish

void EImportFinish::replay(MDSRank *mds)
{
  if (mds->mdcache->have_ambiguous_import(base)) {
    dout(10) << "EImportFinish.replay " << base << " success=" << success << dendl;
    if (success) {
      mds->mdcache->finish_ambiguous_import(base);
    } else {
      CDir *dir = mds->mdcache->get_dirfrag(base);
      ceph_assert(dir);
      vector<dirfrag_t> bounds;
      mds->mdcache->get_ambiguous_import_bounds(base, bounds);
      mds->mdcache->adjust_bounded_subtree_auth(dir, bounds, CDIR_AUTH_UNDEF);
      mds->mdcache->cancel_ambiguous_import(dir);
      mds->mdcache->try_trim_non_auth_subtree(dir);
   }
  } else {
    // this shouldn't happen unless this is an old journal
    dout(10) << "EImportFinish.replay " << base << " success=" << success
	     << " on subtree not marked as ambiguous" 
	     << dendl;
    mds->clog->error() << "failure replaying journal (EImportFinish)";
    mds->damaged();
    ceph_abort();  // Should be unreachable because damaged() calls respawn()
  }
}

void EImportFinish::encode(bufferlist& bl, uint64_t features) const
{
  ENCODE_START(3, 3, bl);
  encode(stamp, bl);
  encode(base, bl);
  encode(success, bl);
  ENCODE_FINISH(bl);
}

void EImportFinish::decode(bufferlist::const_iterator &bl)
{
  DECODE_START_LEGACY_COMPAT_LEN(3, 3, 3, bl);
  if (struct_v >= 2)
    decode(stamp, bl);
  decode(base, bl);
  decode(success, bl);
  DECODE_FINISH(bl);
}

void EImportFinish::dump(Formatter *f) const
{
  f->dump_stream("base dirfrag") << base;
  f->dump_string("success", success ? "true" : "false");
}
void EImportFinish::generate_test_instances(list<EImportFinish*>& ls)
{
  ls.push_back(new EImportFinish);
  ls.push_back(new EImportFinish);
  ls.back()->success = true;
}


// ------------------------
// EResetJournal

void EResetJournal::encode(bufferlist& bl, uint64_t features) const
{
  ENCODE_START(2, 2, bl);
  encode(stamp, bl);
  ENCODE_FINISH(bl);
}
 
void EResetJournal::decode(bufferlist::const_iterator &bl)
{
  DECODE_START_LEGACY_COMPAT_LEN(2, 2, 2, bl);
  decode(stamp, bl);
  DECODE_FINISH(bl);
}

void EResetJournal::dump(Formatter *f) const
{
  f->dump_stream("timestamp") << stamp;
}

void EResetJournal::generate_test_instances(list<EResetJournal*>& ls)
{
  ls.push_back(new EResetJournal());
}

void EResetJournal::replay(MDSRank *mds)
{
  dout(1) << "EResetJournal" << dendl;

  mds->sessionmap.wipe();
  mds->inotable->replay_reset();

  if (mds->mdsmap->get_root() == mds->get_nodeid()) {
    CDir *rootdir = mds->mdcache->get_root()->get_or_open_dirfrag(mds->mdcache, frag_t());
    mds->mdcache->adjust_subtree_auth(rootdir, mds->get_nodeid());   
  }

  CDir *mydir = mds->mdcache->get_myin()->get_or_open_dirfrag(mds->mdcache, frag_t());
  mds->mdcache->adjust_subtree_auth(mydir, mds->get_nodeid());   

  mds->mdcache->recalc_auth_bits(true);

  mds->mdcache->show_subtrees();
}


void ENoOp::encode(bufferlist &bl, uint64_t features) const
{
  ENCODE_START(2, 2, bl);
  encode(pad_size, bl);
  uint8_t const pad = 0xff;
  for (unsigned int i = 0; i < pad_size; ++i) {
    encode(pad, bl);
  }
  ENCODE_FINISH(bl);
}


void ENoOp::decode(bufferlist::const_iterator &bl)
{
  DECODE_START(2, bl);
  decode(pad_size, bl);
  if (bl.get_remaining() != pad_size) {
    // This is spiritually an assertion, but expressing in a way that will let
    // journal debug tools catch it and recognise a malformed entry.
    throw buffer::end_of_buffer();
  } else {
    bl.advance(pad_size);
  }
  DECODE_FINISH(bl);
}


void ENoOp::replay(MDSRank *mds)
{
  dout(4) << "ENoOp::replay, " << pad_size << " bytes skipped in journal" << dendl;
}

/**
 * If re-formatting an old journal that used absolute log position
 * references as segment sequence numbers, use this function to update
 * it.
 *
 * @param mds
 * MDSRank instance, just used for logging
 * @param old_to_new
 * Map of old journal segment sequence numbers to new journal segment sequence numbers
 *
 * @return
 * True if the event was modified.
 */
bool EMetaBlob::rewrite_truncate_finish(MDSRank const *mds,
    std::map<log_segment_seq_t, log_segment_seq_t> const &old_to_new)
{
  bool modified = false;
  map<inodeno_t, log_segment_seq_t> new_trunc_finish;
  for (const auto& p : truncate_finish) {
    auto q = old_to_new.find(p.second);
    if (q != old_to_new.end()) {
      dout(20) << __func__ << " applying segment seq mapping "
        << p.second << " -> " << q->second << dendl;
      new_trunc_finish.emplace(p.first, q->second);
      modified = true;
    } else {
      dout(20) << __func__ << " no segment seq mapping found for "
        << p.second << dendl;
      new_trunc_finish.insert(p);
    }
  }
  truncate_finish.swap(new_trunc_finish);

  return modified;
}<|MERGE_RESOLUTION|>--- conflicted
+++ resolved
@@ -545,7 +545,7 @@
       }
     }
   } else if (in->inode.is_symlink()) {
-    in->symlink = mempool::mds_co::string(boost::string_view(symlink));
+    in->symlink = symlink;
   }
   in->old_inodes = old_inodes;
   if (!in->old_inodes.empty()) {
@@ -936,28 +936,6 @@
     dirlump const &dl = i->second;
     dl._decode_bits();
 
-<<<<<<< HEAD
-    list<ceph::shared_ptr<fullbit> > const &fb_list = dl.get_dfull();
-    list<nullbit> const &nb_list = dl.get_dnull();
-    list<remotebit> const &rb_list = dl.get_dremote();
-
-    for (list<ceph::shared_ptr<fullbit> >::const_iterator
-        iter = fb_list.begin(); iter != fb_list.end(); ++iter) {
-      boost::string_view dentry = (*iter)->dn;
-      children[dir_ino].emplace_back(dentry);
-      ino_locations[(*iter)->inode.ino] = Location(dir_ino, std::string(dentry));
-    }
-
-    for (list<nullbit>::const_iterator
-	iter = nb_list.begin(); iter != nb_list.end(); ++iter) {
-      boost::string_view dentry = iter->dn;
-      children[dir_ino].emplace_back(dentry);
-    }
-
-    for (list<remotebit>::const_iterator
-	iter = rb_list.begin(); iter != rb_list.end(); ++iter) {
-      boost::string_view dentry = iter->dn;
-=======
     for (const auto& iter : dl.get_dfull()) {
       std::string_view dentry = iter.dn;
       children[dir_ino].emplace_back(dentry);
@@ -971,7 +949,6 @@
 
     for (const auto& iter : dl.get_dnull()) {
       std::string_view dentry = iter.dn;
->>>>>>> 3ad2dfa4
       children[dir_ino].emplace_back(dentry);
     }
   }
@@ -986,32 +963,6 @@
     dirlump const &dl = i->second;
     dl._decode_bits();
 
-<<<<<<< HEAD
-    list<ceph::shared_ptr<fullbit> > const &fb_list = dl.get_dfull();
-    for (list<ceph::shared_ptr<fullbit> >::const_iterator
-        iter = fb_list.begin(); iter != fb_list.end(); ++iter) {
-      std::string dentry((*iter)->dn);
-      children[dir_ino].push_back(dentry);
-      ino_locations[(*iter)->inode.ino] = Location(dir_ino, std::string(dentry));
-      if (children.find((*iter)->inode.ino) == children.end()) {
-        leaf_locations.push_back(Location(dir_ino, std::string(dentry)));
-
-      }
-    }
-
-    list<nullbit> const &nb_list = dl.get_dnull();
-    for (list<nullbit>::const_iterator
-	iter = nb_list.begin(); iter != nb_list.end(); ++iter) {
-      boost::string_view dentry = iter->dn;
-      leaf_locations.push_back(Location(dir_ino, std::string(dentry)));
-    }
-
-    list<remotebit> const &rb_list = dl.get_dremote();
-    for (list<remotebit>::const_iterator
-	iter = rb_list.begin(); iter != rb_list.end(); ++iter) {
-      boost::string_view dentry = iter->dn;
-      leaf_locations.push_back(Location(dir_ino, std::string(dentry)));
-=======
     for (const auto& iter : dl.get_dfull()) {
       std::string_view dentry = iter.dn;
       if (children.find(iter.inode.ino) == children.end()) {
@@ -1027,7 +978,6 @@
     for (const auto& iter : dl.get_dnull()) {
       std::string_view dentry = iter.dn;
       leaf_locations.push_back(Location(dir_ino, dentry));
->>>>>>> 3ad2dfa4
     }
   }
 
@@ -1327,15 +1277,9 @@
       }
       if (fb.is_dirty())
 	in->_mark_dirty(logseg);
-<<<<<<< HEAD
-      if (p->is_dirty_parent())
-	in->mark_dirty_parent(logseg, p->is_dirty_pool());
-      if (p->need_snapflush())
-=======
       if (fb.is_dirty_parent())
 	in->mark_dirty_parent(logseg, fb.is_dirty_pool());
       if (fb.need_snapflush())
->>>>>>> 3ad2dfa4
 	logseg->open_files.push_back(&in->item_open_file);
       if (dn->is_auth())
 	in->state_set(CInode::STATE_AUTH);
@@ -1843,12 +1787,7 @@
   } else {
     dout(10) << "ESessions.replay sessionmap " << mds->sessionmap.get_version()
 	     << " < " << cmapv << dendl;
-<<<<<<< HEAD
-    mds->sessionmap.replay_open_sessions(client_map);
-    assert(mds->sessionmap.get_version() == cmapv);
-=======
     mds->sessionmap.replay_open_sessions(cmapv, client_map, client_metadata_map);
->>>>>>> 3ad2dfa4
   }
   update_segment();
 }
@@ -2125,12 +2064,6 @@
 	       << " < " << cmapv << dendl;
       // open client sessions?
       map<client_t,entity_inst_t> cm;
-<<<<<<< HEAD
-      bufferlist::iterator blp = client_map.begin();
-      ::decode(cm, blp);
-      mds->sessionmap.replay_open_sessions(cm);
-      assert(mds->sessionmap.get_version() == cmapv);
-=======
       map<client_t,client_metadata_t> cmm;
       auto blp = client_map.cbegin();
       using ceph::decode;
@@ -2138,7 +2071,6 @@
       if (!blp.end())
 	decode(cmm, blp);
       mds->sessionmap.replay_open_sessions(cmapv, cm, cmm);
->>>>>>> 3ad2dfa4
     }
   }
   update_segment();
@@ -2978,19 +2910,6 @@
     dout(10) << "EImportStart.replay sessionmap " << mds->sessionmap.get_version() 
 	     << " < " << cmapv << dendl;
     map<client_t,entity_inst_t> cm;
-<<<<<<< HEAD
-    bufferlist::iterator blp = client_map.begin();
-    ::decode(cm, blp);
-    mds->sessionmap.replay_open_sessions(cm);
-    if (mds->sessionmap.get_version() != cmapv)
-    {
-      derr << "sessionmap version " << mds->sessionmap.get_version()
-           << " != cmapv " << cmapv << dendl;
-      mds->clog->error() << "failure replaying journal (EImportStart)";
-      mds->damaged();
-      ceph_abort();  // Should be unreachable because damaged() calls respawn()
-    }
-=======
     map<client_t,client_metadata_t> cmm;
     auto blp = client_map.cbegin();
     using ceph::decode;
@@ -2998,7 +2917,6 @@
     if (!blp.end())
       decode(cmm, blp);
     mds->sessionmap.replay_open_sessions(cmapv, cm, cmm);
->>>>>>> 3ad2dfa4
   }
   update_segment();
 }
