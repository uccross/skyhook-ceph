--- conflicted
+++ resolved
@@ -17,16 +17,10 @@
 #define CEPH_FSMAP_H
 
 #include <map>
-<<<<<<< HEAD
-#include <set>
-#include <string>
-#include <boost/utility/string_view.hpp>
-=======
 #include <memory>
 #include <set>
 #include <string>
 #include <string_view>
->>>>>>> f8781be9
 
 #include <errno.h>
 
@@ -34,11 +28,6 @@
 #include "common/Clock.h"
 #include "mds/MDSMap.h"
 
-<<<<<<< HEAD
-#include "common/config.h"
-
-=======
->>>>>>> f8781be9
 #include "include/CompatSet.h"
 #include "include/ceph_features.h"
 #include "common/Formatter.h"
@@ -234,11 +223,7 @@
   /**
    * Resolve daemon name to GID
    */
-<<<<<<< HEAD
-  mds_gid_t find_mds_gid_by_name(boost::string_view s) const
-=======
   mds_gid_t find_mds_gid_by_name(std::string_view s) const
->>>>>>> f8781be9
   {
     const auto info = get_mds_info();
     for (const auto &p : info) {
@@ -252,11 +237,7 @@
   /**
    * Resolve daemon name to status
    */
-<<<<<<< HEAD
-  const MDSMap::mds_info_t* find_by_name(boost::string_view name) const
-=======
   const MDSMap::mds_info_t* find_by_name(std::string_view name) const
->>>>>>> f8781be9
   {
     std::map<mds_gid_t, MDSMap::mds_info_t> result;
     for (const auto &i : standby_daemons) {
@@ -347,15 +328,9 @@
    * Caller must already have validated all arguments vs. the existing
    * FSMap and OSDMap contents.
    */
-<<<<<<< HEAD
-  void create_filesystem(boost::string_view name,
-                         int64_t metadata_pool, int64_t data_pool,
-                         uint64_t features);
-=======
   Filesystem::ref create_filesystem(
       std::string_view name, int64_t metadata_pool,
       int64_t data_pool, uint64_t features);
->>>>>>> f8781be9
 
   /**
    * Remove the filesystem (it must exist).  Caller should already
@@ -474,16 +449,10 @@
 
   size_t filesystem_count() const {return filesystems.size();}
   bool filesystem_exists(fs_cluster_id_t fscid) const {return filesystems.count(fscid) > 0;}
-<<<<<<< HEAD
-  std::shared_ptr<const Filesystem> get_filesystem(fs_cluster_id_t fscid) const {return std::const_pointer_cast<const Filesystem>(filesystems.at(fscid));}
-  std::shared_ptr<const Filesystem> get_filesystem(void) const {return std::const_pointer_cast<const Filesystem>(filesystems.begin()->second);}
-  std::shared_ptr<const Filesystem> get_filesystem(boost::string_view name) const
-=======
   Filesystem::const_ref get_filesystem(fs_cluster_id_t fscid) const {return std::const_pointer_cast<const Filesystem>(filesystems.at(fscid));}
   Filesystem::ref get_filesystem(fs_cluster_id_t fscid) {return filesystems.at(fscid);}
   Filesystem::const_ref get_filesystem(void) const {return std::const_pointer_cast<const Filesystem>(filesystems.begin()->second);}
   Filesystem::const_ref get_filesystem(std::string_view name) const
->>>>>>> f8781be9
   {
     for (const auto& p : filesystems) {
       if (p.second->mds_map.fs_name == name) {
@@ -502,21 +471,12 @@
   }
 
   int parse_filesystem(
-<<<<<<< HEAD
-      boost::string_view ns_str,
-      std::shared_ptr<const Filesystem> *result
-      ) const;
-
-  int parse_role(
-      boost::string_view role_str,
-=======
       std::string_view ns_str,
       Filesystem::const_ref *result
       ) const;
 
   int parse_role(
       std::string_view role_str,
->>>>>>> f8781be9
       mds_role_t *role,
       std::ostream &ss) const;
 
@@ -533,16 +493,7 @@
     return false;
   }
 
-<<<<<<< HEAD
-  mds_gid_t find_standby_for(mds_role_t mds, boost::string_view name) const;
-
-  mds_gid_t find_unused_for(mds_role_t mds, bool force_standby_active) const;
-
-  mds_gid_t find_replacement_for(mds_role_t mds, boost::string_view name,
-                                 bool force_standby_active) const;
-=======
   mds_gid_t find_replacement_for(mds_role_t mds, std::string_view name) const;
->>>>>>> f8781be9
 
   void get_health(list<pair<health_status_t,std::string> >& summary,
 		  list<pair<health_status_t,std::string> > *detail) const;
@@ -563,11 +514,7 @@
     auto p = bl.cbegin();
     decode(p);
   }
-<<<<<<< HEAD
-  void sanitize(std::function<bool(int64_t pool)> pool_exists);
-=======
   void sanitize(const std::function<bool(int64_t pool)>& pool_exists);
->>>>>>> f8781be9
 
   void print(ostream& out) const;
   void print_summary(Formatter *f, ostream *out) const;
