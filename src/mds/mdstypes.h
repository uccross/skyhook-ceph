// -*- mode:C++; tab-width:8; c-basic-offset:2; indent-tabs-mode:t -*- 
// vim: ts=8 sw=2 smarttab
#ifndef CEPH_MDSTYPES_H
#define CEPH_MDSTYPES_H

#include "include/int_types.h"

#include <math.h>
#include <ostream>
#include <set>
#include <map>
<<<<<<< HEAD
#include <boost/utility/string_view.hpp>
=======
#include <string_view>
>>>>>>> 3ad2dfa4

#include "common/config.h"
#include "common/Clock.h"
#include "common/DecayCounter.h"
#include "common/entity_name.h"

#include "include/Context.h"
#include "include/frag.h"
#include "include/xlist.h"
#include "include/interval_set.h"
#include "include/compact_map.h"
#include "include/compact_set.h"
#include "include/fs_types.h"

#include "inode_backtrace.h"

#include <boost/spirit/include/qi.hpp>
#include <boost/pool/pool.hpp>
#include "include/ceph_assert.h"
#include <boost/serialization/strong_typedef.hpp>

#define CEPH_FS_ONDISK_MAGIC "ceph fs volume v011"

#define MDS_PORT_CACHE   0x200
#define MDS_PORT_LOCKER  0x300
#define MDS_PORT_MIGRATOR 0x400

#define MAX_MDS                   0x100
#define NUM_STRAY                 10

#define MDS_INO_ROOT              1

// No longer created but recognised in existing filesystems
// so that we don't try to fragment it.
#define MDS_INO_CEPH              2

#define MDS_INO_GLOBAL_SNAPREALM  3

#define MDS_INO_MDSDIR_OFFSET     (1*MAX_MDS)
#define MDS_INO_STRAY_OFFSET      (6*MAX_MDS)

// Locations for journal data
#define MDS_INO_LOG_OFFSET        (2*MAX_MDS)
#define MDS_INO_LOG_BACKUP_OFFSET (3*MAX_MDS)
#define MDS_INO_LOG_POINTER_OFFSET    (4*MAX_MDS)
#define MDS_INO_PURGE_QUEUE       (5*MAX_MDS)

#define MDS_INO_SYSTEM_BASE       ((6*MAX_MDS) + (MAX_MDS * NUM_STRAY))

#define MDS_INO_STRAY(x,i)  (MDS_INO_STRAY_OFFSET+((((unsigned)(x))*NUM_STRAY)+((unsigned)(i))))
#define MDS_INO_MDSDIR(x) (MDS_INO_MDSDIR_OFFSET+((unsigned)x))

#define MDS_INO_IS_STRAY(i)  ((i) >= MDS_INO_STRAY_OFFSET  && (i) < (MDS_INO_STRAY_OFFSET+(MAX_MDS*NUM_STRAY)))
#define MDS_INO_IS_MDSDIR(i) ((i) >= MDS_INO_MDSDIR_OFFSET && (i) < (MDS_INO_MDSDIR_OFFSET+MAX_MDS))
#define MDS_INO_MDSDIR_OWNER(i) (signed ((unsigned (i)) - MDS_INO_MDSDIR_OFFSET))
#define MDS_INO_IS_BASE(i)   ((i) == MDS_INO_ROOT || (i) == MDS_INO_GLOBAL_SNAPREALM || MDS_INO_IS_MDSDIR(i))
#define MDS_INO_STRAY_OWNER(i) (signed (((unsigned (i)) - MDS_INO_STRAY_OFFSET) / NUM_STRAY))
#define MDS_INO_STRAY_INDEX(i) (((unsigned (i)) - MDS_INO_STRAY_OFFSET) % NUM_STRAY)

#define MDS_TRAVERSE_FORWARD       1
#define MDS_TRAVERSE_DISCOVER      2    // skips permissions checks etc.
#define MDS_TRAVERSE_DISCOVERXLOCK 3    // succeeds on (foreign?) null, xlocked dentries.


typedef int32_t mds_rank_t;
constexpr mds_rank_t MDS_RANK_NONE = -1;

BOOST_STRONG_TYPEDEF(uint64_t, mds_gid_t)
extern const mds_gid_t MDS_GID_NONE;

typedef int32_t fs_cluster_id_t;
constexpr fs_cluster_id_t FS_CLUSTER_ID_NONE = -1;
// The namespace ID of the anonymous default filesystem from legacy systems
constexpr fs_cluster_id_t FS_CLUSTER_ID_ANONYMOUS = 0;

class mds_role_t
{
  public:
  fs_cluster_id_t fscid;
  mds_rank_t rank;

  mds_role_t(fs_cluster_id_t fscid_, mds_rank_t rank_)
    : fscid(fscid_), rank(rank_)
  {}
  mds_role_t()
    : fscid(FS_CLUSTER_ID_NONE), rank(MDS_RANK_NONE)
  {}
  bool operator<(mds_role_t const &rhs) const
  {
    if (fscid < rhs.fscid) {
      return true;
    } else if (fscid == rhs.fscid) {
      return rank < rhs.rank;
    } else {
      return false;
    }
  }

  bool is_none() const
  {
    return (rank == MDS_RANK_NONE);
  }
};
std::ostream& operator<<(std::ostream &out, const mds_role_t &role);


// CAPS

inline string gcap_string(int cap)
{
  string s;
  if (cap & CEPH_CAP_GSHARED) s += "s";  
  if (cap & CEPH_CAP_GEXCL) s += "x";
  if (cap & CEPH_CAP_GCACHE) s += "c";
  if (cap & CEPH_CAP_GRD) s += "r";
  if (cap & CEPH_CAP_GWR) s += "w";
  if (cap & CEPH_CAP_GBUFFER) s += "b";
  if (cap & CEPH_CAP_GWREXTEND) s += "a";
  if (cap & CEPH_CAP_GLAZYIO) s += "l";
  return s;
}
inline string ccap_string(int cap)
{
  string s;
  if (cap & CEPH_CAP_PIN) s += "p";

  int a = (cap >> CEPH_CAP_SAUTH) & 3;
  if (a) s += 'A' + gcap_string(a);

  a = (cap >> CEPH_CAP_SLINK) & 3;
  if (a) s += 'L' + gcap_string(a);

  a = (cap >> CEPH_CAP_SXATTR) & 3;
  if (a) s += 'X' + gcap_string(a);

  a = cap >> CEPH_CAP_SFILE;
  if (a) s += 'F' + gcap_string(a);

  if (s.length() == 0)
    s = "-";
  return s;
}


struct scatter_info_t {
  version_t version = 0;

  scatter_info_t() {}
};

struct frag_info_t : public scatter_info_t {
  // this frag
  utime_t mtime;
  uint64_t change_attr = 0;
  int64_t nfiles = 0;        // files
  int64_t nsubdirs = 0;      // subdirs

  frag_info_t() {}

  int64_t size() const { return nfiles + nsubdirs; }

  void zero() {
    *this = frag_info_t();
  }

  // *this += cur - acc;
  void add_delta(const frag_info_t &cur, const frag_info_t &acc, bool *touched_mtime=0, bool *touched_chattr=0) {
    if (cur.mtime > mtime) {
      mtime = cur.mtime;
      if (touched_mtime)
	*touched_mtime = true;
    }
    if (cur.change_attr > change_attr) {
      change_attr = cur.change_attr;
      if (touched_chattr)
	*touched_chattr = true;
    }
    nfiles += cur.nfiles - acc.nfiles;
    nsubdirs += cur.nsubdirs - acc.nsubdirs;
  }

  void add(const frag_info_t& other) {
    if (other.mtime > mtime)
      mtime = other.mtime;
    if (other.change_attr > change_attr)
      change_attr = other.change_attr;
    nfiles += other.nfiles;
    nsubdirs += other.nsubdirs;
  }

  bool same_sums(const frag_info_t &o) const {
    return mtime <= o.mtime &&
	nfiles == o.nfiles &&
	nsubdirs == o.nsubdirs;
  }

  void encode(bufferlist &bl) const;
  void decode(bufferlist::const_iterator& bl);
  void dump(Formatter *f) const;
  static void generate_test_instances(list<frag_info_t*>& ls);
};
WRITE_CLASS_ENCODER(frag_info_t)

inline bool operator==(const frag_info_t &l, const frag_info_t &r) {
  return memcmp(&l, &r, sizeof(l)) == 0;
}
inline bool operator!=(const frag_info_t &l, const frag_info_t &r) {
  return !(l == r);
}

std::ostream& operator<<(std::ostream &out, const frag_info_t &f);


struct nest_info_t : public scatter_info_t {
  // this frag + children
  utime_t rctime;
  int64_t rbytes = 0;
  int64_t rfiles = 0;
  int64_t rsubdirs = 0;
  int64_t rsize() const { return rfiles + rsubdirs; }

<<<<<<< HEAD
  int64_t rsnaprealms = 0;
=======
  int64_t rsnaps = 0;
>>>>>>> 3ad2dfa4

  nest_info_t() {}

  void zero() {
    *this = nest_info_t();
  }

  void sub(const nest_info_t &other) {
    add(other, -1);
  }
  void add(const nest_info_t &other, int fac=1) {
    if (other.rctime > rctime)
      rctime = other.rctime;
    rbytes += fac*other.rbytes;
    rfiles += fac*other.rfiles;
    rsubdirs += fac*other.rsubdirs;
    rsnaps += fac*other.rsnaps;
  }

  // *this += cur - acc;
  void add_delta(const nest_info_t &cur, const nest_info_t &acc) {
    if (cur.rctime > rctime)
      rctime = cur.rctime;
    rbytes += cur.rbytes - acc.rbytes;
    rfiles += cur.rfiles - acc.rfiles;
    rsubdirs += cur.rsubdirs - acc.rsubdirs;
    rsnaps += cur.rsnaps - acc.rsnaps;
  }

  bool same_sums(const nest_info_t &o) const {
    return rctime <= o.rctime &&
        rbytes == o.rbytes &&
        rfiles == o.rfiles &&
        rsubdirs == o.rsubdirs &&
        rsnaps == o.rsnaps;
  }

  void encode(bufferlist &bl) const;
  void decode(bufferlist::const_iterator& bl);
  void dump(Formatter *f) const;
  static void generate_test_instances(list<nest_info_t*>& ls);
};
WRITE_CLASS_ENCODER(nest_info_t)

inline bool operator==(const nest_info_t &l, const nest_info_t &r) {
  return memcmp(&l, &r, sizeof(l)) == 0;
}
inline bool operator!=(const nest_info_t &l, const nest_info_t &r) {
  return !(l == r);
}

std::ostream& operator<<(std::ostream &out, const nest_info_t &n);


struct vinodeno_t {
  inodeno_t ino;
  snapid_t snapid;
  vinodeno_t() {}
  vinodeno_t(inodeno_t i, snapid_t s) : ino(i), snapid(s) {}

  void encode(bufferlist& bl) const {
    using ceph::encode;
    encode(ino, bl);
    encode(snapid, bl);
  }
  void decode(bufferlist::const_iterator& p) {
    using ceph::decode;
    decode(ino, p);
    decode(snapid, p);
  }
};
WRITE_CLASS_ENCODER(vinodeno_t)

inline bool operator==(const vinodeno_t &l, const vinodeno_t &r) {
  return l.ino == r.ino && l.snapid == r.snapid;
}
inline bool operator!=(const vinodeno_t &l, const vinodeno_t &r) {
  return !(l == r);
}
inline bool operator<(const vinodeno_t &l, const vinodeno_t &r) {
  return 
    l.ino < r.ino ||
    (l.ino == r.ino && l.snapid < r.snapid);
}

struct quota_info_t
{
  int64_t max_bytes = 0;
  int64_t max_files = 0;
 
  quota_info_t() {}

  void encode(bufferlist& bl) const {
    ENCODE_START(1, 1, bl);
    encode(max_bytes, bl);
    encode(max_files, bl);
    ENCODE_FINISH(bl);
  }
  void decode(bufferlist::const_iterator& p) {
    DECODE_START_LEGACY_COMPAT_LEN(1, 1, 1, p);
    decode(max_bytes, p);
    decode(max_files, p);
    DECODE_FINISH(p);
  }

  void dump(Formatter *f) const;
  static void generate_test_instances(list<quota_info_t *>& ls);

  bool is_valid() const {
    return max_bytes >=0 && max_files >=0;
  }
  bool is_enable() const {
    return max_bytes || max_files;
  }
};
WRITE_CLASS_ENCODER(quota_info_t)

inline bool operator==(const quota_info_t &l, const quota_info_t &r) {
  return memcmp(&l, &r, sizeof(l)) == 0;
}

ostream& operator<<(ostream &out, const quota_info_t &n);

namespace std {
  template<> struct hash<vinodeno_t> {
    size_t operator()(const vinodeno_t &vino) const { 
      hash<inodeno_t> H;
      hash<uint64_t> I;
      return H(vino.ino) ^ I(vino.snapid);
    }
  };
} // namespace std




inline std::ostream& operator<<(std::ostream &out, const vinodeno_t &vino) {
  out << vino.ino;
  if (vino.snapid == CEPH_NOSNAP)
    out << ".head";
  else if (vino.snapid)
    out << '.' << vino.snapid;
  return out;
}


/*
 * client_writeable_range_t
 */
struct client_writeable_range_t {
  struct byte_range_t {
    uint64_t first = 0, last = 0;    // interval client can write to
    byte_range_t() {}
  };

  byte_range_t range;
  snapid_t follows = 0;     // aka "data+metadata flushed thru"

  client_writeable_range_t() {}

  void encode(bufferlist &bl) const;
  void decode(bufferlist::const_iterator& bl);
  void dump(Formatter *f) const;
  static void generate_test_instances(std::list<client_writeable_range_t*>& ls);
};

inline void decode(client_writeable_range_t::byte_range_t& range, bufferlist::const_iterator& bl) {
  decode(range.first, bl);
  decode(range.last, bl);
}

WRITE_CLASS_ENCODER(client_writeable_range_t)

std::ostream& operator<<(std::ostream& out, const client_writeable_range_t& r);

inline bool operator==(const client_writeable_range_t& l,
		       const client_writeable_range_t& r) {
  return l.range.first == r.range.first && l.range.last == r.range.last &&
    l.follows == r.follows;
}

struct inline_data_t {
private:
  std::unique_ptr<bufferlist> blp;
public:
  version_t version = 1;

  void free_data() {
    blp.reset();
  }
  bufferlist& get_data() {
    if (!blp)
      blp.reset(new bufferlist);
    return *blp;
  }
  size_t length() const { return blp ? blp->length() : 0; }

  inline_data_t() {}
  inline_data_t(const inline_data_t& o) : version(o.version) {
    if (o.blp)
      get_data() = *o.blp;
  }
  inline_data_t& operator=(const inline_data_t& o) {
    version = o.version;
    if (o.blp)
      get_data() = *o.blp;
    else
      free_data();
    return *this;
  }
  bool operator==(const inline_data_t& o) const {
   return length() == o.length() &&
	  (length() == 0 ||
	   (*const_cast<bufferlist*>(blp.get()) == *const_cast<bufferlist*>(o.blp.get())));
  }
  bool operator!=(const inline_data_t& o) const {
    return !(*this == o);
  }
  void encode(bufferlist &bl) const;
  void decode(bufferlist::const_iterator& bl);
};
WRITE_CLASS_ENCODER(inline_data_t)

enum {
  DAMAGE_STATS,     // statistics (dirstat, size, etc)
  DAMAGE_RSTATS,    // recursive statistics (rstat, accounted_rstat)
  DAMAGE_FRAGTREE   // fragtree -- repair by searching
};
typedef uint32_t damage_flags_t;

/*
 * inode_t
 */
template<template<typename> class Allocator = std::allocator>
struct inode_t {
  /**
   * ***************
   * Do not forget to add any new fields to the compare() function.
   * ***************
   */
  // base (immutable)
  inodeno_t ino = 0;
  uint32_t   rdev = 0;    // if special file

  // affected by any inode change...
  utime_t    ctime;   // inode change time
  utime_t    btime;   // birth time

  // perm (namespace permissions)
  uint32_t   mode = 0;
  uid_t      uid = 0;
  gid_t      gid = 0;

  // nlink
  int32_t    nlink = 0;

  // file (data access)
  ceph_dir_layout  dir_layout;    // [dir only]
  file_layout_t layout;
  compact_set<int64_t, std::less<int64_t>, Allocator<int64_t>> old_pools;
  uint64_t   size = 0;        // on directory, # dentries
  uint64_t   max_size_ever = 0; // max size the file has ever been
  uint32_t   truncate_seq = 0;
  uint64_t   truncate_size = 0, truncate_from = 0;
  uint32_t   truncate_pending = 0;
  utime_t    mtime;   // file data modify time.
  utime_t    atime;   // file data access time.
  uint32_t   time_warp_seq = 0;  // count of (potential) mtime/atime timewarps (i.e., utimes())
  inline_data_t inline_data; // FIXME check

  // change attribute
  uint64_t   change_attr = 0;

  using client_range_map = std::map<client_t,client_writeable_range_t,std::less<client_t>,Allocator<std::pair<const client_t,client_writeable_range_t>>>;
  client_range_map client_ranges;  // client(s) can write to these ranges

  // dirfrag, recursive accountin
  frag_info_t dirstat;         // protected by my filelock
  nest_info_t rstat;           // protected by my nestlock
  nest_info_t accounted_rstat; // protected by parent's nestlock

  quota_info_t quota;

  mds_rank_t export_pin = MDS_RANK_NONE;
 
  // special stuff
  version_t version = 0;           // auth only
  version_t file_data_version = 0; // auth only
  version_t xattr_version = 0;

  utime_t last_scrub_stamp;    // start time of last complete scrub
  version_t last_scrub_version = 0;// (parent) start version of last complete scrub

  version_t backtrace_version = 0;

  snapid_t oldest_snap;

  std::basic_string<char,std::char_traits<char>,Allocator<char>> stray_prior_path; //stores path before unlink

  inode_t()
  {
    clear_layout();
    // FIPS zeroization audit 20191117: this memset is not security related.
    memset(&dir_layout, 0, sizeof(dir_layout));
  }

  // file type
  bool is_symlink() const { return (mode & S_IFMT) == S_IFLNK; }
  bool is_dir()     const { return (mode & S_IFMT) == S_IFDIR; }
  bool is_file()    const { return (mode & S_IFMT) == S_IFREG; }

  bool is_truncating() const { return (truncate_pending > 0); }
  void truncate(uint64_t old_size, uint64_t new_size) {
    ceph_assert(new_size < old_size);
    if (old_size > max_size_ever)
      max_size_ever = old_size;
    truncate_from = old_size;
    size = new_size;
    rstat.rbytes = new_size;
    truncate_size = size;
    truncate_seq++;
    truncate_pending++;
  }

  bool has_layout() const {
    return layout != file_layout_t();
  }

  void clear_layout() {
    layout = file_layout_t();
  }

  uint64_t get_layout_size_increment() const {
    return layout.get_period();
  }

  bool is_dirty_rstat() const { return !(rstat == accounted_rstat); }

  uint64_t get_max_size() const {
    uint64_t max = 0;
      for (std::map<client_t,client_writeable_range_t>::const_iterator p = client_ranges.begin();
	   p != client_ranges.end();
	   ++p)
	if (p->second.range.last > max)
	  max = p->second.range.last;
      return max;
  }
  void set_max_size(uint64_t new_max) {
    if (new_max == 0) {
      client_ranges.clear();
    } else {
      for (std::map<client_t,client_writeable_range_t>::iterator p = client_ranges.begin();
	   p != client_ranges.end();
	   ++p)
	p->second.range.last = new_max;
    }
  }

  void trim_client_ranges(snapid_t last) {
    std::map<client_t, client_writeable_range_t>::iterator p = client_ranges.begin();
    while (p != client_ranges.end()) {
      if (p->second.follows >= last)
	client_ranges.erase(p++);
      else
	++p;
    }
  }

  bool is_backtrace_updated() const {
    return backtrace_version == version;
  }
  void update_backtrace(version_t pv=0) {
    backtrace_version = pv ? pv : version;
  }

  void add_old_pool(int64_t l) {
    backtrace_version = version;
    old_pools.insert(l);
  }

  void encode(bufferlist &bl, uint64_t features) const;
  void decode(bufferlist::const_iterator& bl);
  void dump(Formatter *f) const;
  static void generate_test_instances(std::list<inode_t*>& ls);
  /**
   * Compare this inode_t with another that represent *the same inode*
   * at different points in time.
   * @pre The inodes are the same ino
   *
   * @param other The inode_t to compare ourselves with
   * @param divergent A bool pointer which will be set to true
   * if the values are different in a way that can't be explained
   * by one being a newer version than the other.
   *
   * @returns 1 if we are newer than the other, 0 if equal, -1 if older.
   */
  int compare(const inode_t &other, bool *divergent) const;
private:
  bool older_is_consistent(const inode_t &other) const;
};

// These methods may be moved back to mdstypes.cc when we have pmr
template<template<typename> class Allocator>
void inode_t<Allocator>::encode(bufferlist &bl, uint64_t features) const
{
  ENCODE_START(15, 6, bl);

<<<<<<< HEAD
  ::encode(ino, bl);
  ::encode(rdev, bl);
  ::encode(ctime, bl);

  ::encode(mode, bl);
  ::encode(uid, bl);
  ::encode(gid, bl);

  ::encode(nlink, bl);
  {
    // removed field
    bool anchored = 0;
    ::encode(anchored, bl);
  }

  ::encode(dir_layout, bl);
  ::encode(layout, bl, features);
  ::encode(size, bl);
  ::encode(truncate_seq, bl);
  ::encode(truncate_size, bl);
  ::encode(truncate_from, bl);
  ::encode(truncate_pending, bl);
  ::encode(mtime, bl);
  ::encode(atime, bl);
  ::encode(time_warp_seq, bl);
  ::encode(client_ranges, bl);

  ::encode(dirstat, bl);
  ::encode(rstat, bl);
  ::encode(accounted_rstat, bl);

  ::encode(version, bl);
  ::encode(file_data_version, bl);
  ::encode(xattr_version, bl);
  ::encode(backtrace_version, bl);
  ::encode(old_pools, bl);
  ::encode(max_size_ever, bl);
  ::encode(inline_data, bl);
  ::encode(quota, bl);

  ::encode(stray_prior_path, bl);

  ::encode(last_scrub_version, bl);
  ::encode(last_scrub_stamp, bl);

  ::encode(btime, bl);
  ::encode(change_attr, bl);

  ::encode(export_pin, bl);
=======
  encode(ino, bl);
  encode(rdev, bl);
  encode(ctime, bl);

  encode(mode, bl);
  encode(uid, bl);
  encode(gid, bl);

  encode(nlink, bl);
  {
    // removed field
    bool anchored = 0;
    encode(anchored, bl);
  }

  encode(dir_layout, bl);
  encode(layout, bl, features);
  encode(size, bl);
  encode(truncate_seq, bl);
  encode(truncate_size, bl);
  encode(truncate_from, bl);
  encode(truncate_pending, bl);
  encode(mtime, bl);
  encode(atime, bl);
  encode(time_warp_seq, bl);
  encode(client_ranges, bl);

  encode(dirstat, bl);
  encode(rstat, bl);
  encode(accounted_rstat, bl);

  encode(version, bl);
  encode(file_data_version, bl);
  encode(xattr_version, bl);
  encode(backtrace_version, bl);
  encode(old_pools, bl);
  encode(max_size_ever, bl);
  encode(inline_data, bl);
  encode(quota, bl);

  encode(stray_prior_path, bl);

  encode(last_scrub_version, bl);
  encode(last_scrub_stamp, bl);

  encode(btime, bl);
  encode(change_attr, bl);

  encode(export_pin, bl);
>>>>>>> 3ad2dfa4

  ENCODE_FINISH(bl);
}

template<template<typename> class Allocator>
<<<<<<< HEAD
void inode_t<Allocator>::decode(bufferlist::iterator &p)
{
  DECODE_START_LEGACY_COMPAT_LEN(15, 6, 6, p);

  ::decode(ino, p);
  ::decode(rdev, p);
  ::decode(ctime, p);

  ::decode(mode, p);
  ::decode(uid, p);
  ::decode(gid, p);

  ::decode(nlink, p);
  {
    bool anchored;
    ::decode(anchored, p);
  }

  if (struct_v >= 4)
    ::decode(dir_layout, p);
  else
    memset(&dir_layout, 0, sizeof(dir_layout));
  ::decode(layout, p);
  ::decode(size, p);
  ::decode(truncate_seq, p);
  ::decode(truncate_size, p);
  ::decode(truncate_from, p);
  if (struct_v >= 5)
    ::decode(truncate_pending, p);
  else
    truncate_pending = 0;
  ::decode(mtime, p);
  ::decode(atime, p);
  ::decode(time_warp_seq, p);
  if (struct_v >= 3) {
    ::decode(client_ranges, p);
  } else {
    map<client_t, client_writeable_range_t::byte_range_t> m;
    ::decode(m, p);
=======
void inode_t<Allocator>::decode(bufferlist::const_iterator &p)
{
  DECODE_START_LEGACY_COMPAT_LEN(15, 6, 6, p);

  decode(ino, p);
  decode(rdev, p);
  decode(ctime, p);

  decode(mode, p);
  decode(uid, p);
  decode(gid, p);

  decode(nlink, p);
  {
    bool anchored;
    decode(anchored, p);
  }

  if (struct_v >= 4)
    decode(dir_layout, p);
  else {
    // FIPS zeroization audit 20191117: this memset is not security related.
    memset(&dir_layout, 0, sizeof(dir_layout));
  }
  decode(layout, p);
  decode(size, p);
  decode(truncate_seq, p);
  decode(truncate_size, p);
  decode(truncate_from, p);
  if (struct_v >= 5)
    decode(truncate_pending, p);
  else
    truncate_pending = 0;
  decode(mtime, p);
  decode(atime, p);
  decode(time_warp_seq, p);
  if (struct_v >= 3) {
    decode(client_ranges, p);
  } else {
    map<client_t, client_writeable_range_t::byte_range_t> m;
    decode(m, p);
>>>>>>> 3ad2dfa4
    for (map<client_t, client_writeable_range_t::byte_range_t>::iterator
	q = m.begin(); q != m.end(); ++q)
      client_ranges[q->first].range = q->second;
  }

<<<<<<< HEAD
  ::decode(dirstat, p);
  ::decode(rstat, p);
  ::decode(accounted_rstat, p);

  ::decode(version, p);
  ::decode(file_data_version, p);
  ::decode(xattr_version, p);
  if (struct_v >= 2)
    ::decode(backtrace_version, p);
  if (struct_v >= 7)
    ::decode(old_pools, p);
  if (struct_v >= 8)
    ::decode(max_size_ever, p);
  if (struct_v >= 9) {
    ::decode(inline_data, p);
=======
  decode(dirstat, p);
  decode(rstat, p);
  decode(accounted_rstat, p);

  decode(version, p);
  decode(file_data_version, p);
  decode(xattr_version, p);
  if (struct_v >= 2)
    decode(backtrace_version, p);
  if (struct_v >= 7)
    decode(old_pools, p);
  if (struct_v >= 8)
    decode(max_size_ever, p);
  if (struct_v >= 9) {
    decode(inline_data, p);
>>>>>>> 3ad2dfa4
  } else {
    inline_data.version = CEPH_INLINE_NONE;
  }
  if (struct_v < 10)
    backtrace_version = 0; // force update backtrace
  if (struct_v >= 11)
<<<<<<< HEAD
    ::decode(quota, p);

  if (struct_v >= 12) {
    std::string tmp;
    ::decode(tmp, p);
    stray_prior_path = std::basic_string<char,std::char_traits<char>,Allocator<char>>(boost::string_view(tmp));
  }

  if (struct_v >= 13) {
    ::decode(last_scrub_version, p);
    ::decode(last_scrub_stamp, p);
  }
  if (struct_v >= 14) {
    ::decode(btime, p);
    ::decode(change_attr, p);
=======
    decode(quota, p);

  if (struct_v >= 12) {
    std::string tmp;
    decode(tmp, p);
    stray_prior_path = std::string_view(tmp);
  }

  if (struct_v >= 13) {
    decode(last_scrub_version, p);
    decode(last_scrub_stamp, p);
  }
  if (struct_v >= 14) {
    decode(btime, p);
    decode(change_attr, p);
>>>>>>> 3ad2dfa4
  } else {
    btime = utime_t();
    change_attr = 0;
  }

  if (struct_v >= 15) {
<<<<<<< HEAD
    ::decode(export_pin, p);
=======
    decode(export_pin, p);
>>>>>>> 3ad2dfa4
  } else {
    export_pin = MDS_RANK_NONE;
  }

  DECODE_FINISH(p);
}

template<template<typename> class Allocator>
void inode_t<Allocator>::dump(Formatter *f) const
{
  f->dump_unsigned("ino", ino);
  f->dump_unsigned("rdev", rdev);
  f->dump_stream("ctime") << ctime;
  f->dump_stream("btime") << btime;
  f->dump_unsigned("mode", mode);
  f->dump_unsigned("uid", uid);
  f->dump_unsigned("gid", gid);
  f->dump_unsigned("nlink", nlink);

  f->open_object_section("dir_layout");
  ::dump(dir_layout, f);
  f->close_section();

  f->dump_object("layout", layout);

  f->open_array_section("old_pools");
  for (const auto &p : old_pools) {
    f->dump_int("pool", p);
  }
  f->close_section();

  f->dump_unsigned("size", size);
  f->dump_unsigned("truncate_seq", truncate_seq);
  f->dump_unsigned("truncate_size", truncate_size);
  f->dump_unsigned("truncate_from", truncate_from);
  f->dump_unsigned("truncate_pending", truncate_pending);
  f->dump_stream("mtime") << mtime;
  f->dump_stream("atime") << atime;
  f->dump_unsigned("time_warp_seq", time_warp_seq);
  f->dump_unsigned("change_attr", change_attr);
  f->dump_int("export_pin", export_pin);

  f->open_array_section("client_ranges");
  for (const auto &p : client_ranges) {
    f->open_object_section("client");
    f->dump_unsigned("client", p.first.v);
    p.second.dump(f);
    f->close_section();
  }
  f->close_section();

  f->open_object_section("dirstat");
  dirstat.dump(f);
  f->close_section();

  f->open_object_section("rstat");
  rstat.dump(f);
  f->close_section();

  f->open_object_section("accounted_rstat");
  accounted_rstat.dump(f);
  f->close_section();

  f->dump_unsigned("version", version);
  f->dump_unsigned("file_data_version", file_data_version);
  f->dump_unsigned("xattr_version", xattr_version);
  f->dump_unsigned("backtrace_version", backtrace_version);

  f->dump_string("stray_prior_path", stray_prior_path);
}

template<template<typename> class Allocator>
void inode_t<Allocator>::generate_test_instances(list<inode_t*>& ls)
{
  ls.push_back(new inode_t<Allocator>);
  ls.push_back(new inode_t<Allocator>);
  ls.back()->ino = 1;
  // i am lazy.
}

template<template<typename> class Allocator>
int inode_t<Allocator>::compare(const inode_t<Allocator> &other, bool *divergent) const
{
<<<<<<< HEAD
  assert(ino == other.ino);
=======
  ceph_assert(ino == other.ino);
>>>>>>> 3ad2dfa4
  *divergent = false;
  if (version == other.version) {
    if (rdev != other.rdev ||
        ctime != other.ctime ||
        btime != other.btime ||
        mode != other.mode ||
        uid != other.uid ||
        gid != other.gid ||
        nlink != other.nlink ||
        memcmp(&dir_layout, &other.dir_layout, sizeof(dir_layout)) ||
        layout != other.layout ||
        old_pools != other.old_pools ||
        size != other.size ||
        max_size_ever != other.max_size_ever ||
        truncate_seq != other.truncate_seq ||
        truncate_size != other.truncate_size ||
        truncate_from != other.truncate_from ||
        truncate_pending != other.truncate_pending ||
	change_attr != other.change_attr ||
        mtime != other.mtime ||
        atime != other.atime ||
        time_warp_seq != other.time_warp_seq ||
        inline_data != other.inline_data ||
        client_ranges != other.client_ranges ||
        !(dirstat == other.dirstat) ||
        !(rstat == other.rstat) ||
        !(accounted_rstat == other.accounted_rstat) ||
        file_data_version != other.file_data_version ||
        xattr_version != other.xattr_version ||
        backtrace_version != other.backtrace_version) {
      *divergent = true;
    }
    return 0;
  } else if (version > other.version) {
    *divergent = !older_is_consistent(other);
    return 1;
  } else {
<<<<<<< HEAD
    assert(version < other.version);
=======
    ceph_assert(version < other.version);
>>>>>>> 3ad2dfa4
    *divergent = !other.older_is_consistent(*this);
    return -1;
  }
}

template<template<typename> class Allocator>
bool inode_t<Allocator>::older_is_consistent(const inode_t<Allocator> &other) const
{
  if (max_size_ever < other.max_size_ever ||
      truncate_seq < other.truncate_seq ||
      time_warp_seq < other.time_warp_seq ||
      inline_data.version < other.inline_data.version ||
      dirstat.version < other.dirstat.version ||
      rstat.version < other.rstat.version ||
      accounted_rstat.version < other.accounted_rstat.version ||
      file_data_version < other.file_data_version ||
      xattr_version < other.xattr_version ||
      backtrace_version < other.backtrace_version) {
    return false;
  }
  return true;
}

template<template<typename> class Allocator>
inline void encode(const inode_t<Allocator> &c, ::ceph::bufferlist &bl, uint64_t features)
{
  ENCODE_DUMP_PRE();
  c.encode(bl, features);
  ENCODE_DUMP_POST(cl);
}
template<template<typename> class Allocator>
<<<<<<< HEAD
inline void decode(inode_t<Allocator> &c, ::ceph::bufferlist::iterator &p)
=======
inline void decode(inode_t<Allocator> &c, ::ceph::bufferlist::const_iterator &p)
>>>>>>> 3ad2dfa4
{
  c.decode(p);
}

template<template<typename> class Allocator>
using alloc_string = std::basic_string<char,std::char_traits<char>,Allocator<char>>;

template<template<typename> class Allocator>
using xattr_map = compact_map<alloc_string<Allocator>, bufferptr, std::less<alloc_string<Allocator>>, Allocator<std::pair<const alloc_string<Allocator>, bufferptr>>>; // FIXME bufferptr not in mempool

/*
 * old_inode_t
 */
template<template<typename> class Allocator = std::allocator>
struct old_inode_t {
  snapid_t first;
  inode_t<Allocator> inode;
  xattr_map<Allocator> xattrs;

  void encode(bufferlist &bl, uint64_t features) const;
  void decode(bufferlist::const_iterator& bl);
  void dump(Formatter *f) const;
  static void generate_test_instances(std::list<old_inode_t*>& ls);
};

// These methods may be moved back to mdstypes.cc when we have pmr
template<template<typename> class Allocator>
void old_inode_t<Allocator>::encode(bufferlist& bl, uint64_t features) const
{
  ENCODE_START(2, 2, bl);
<<<<<<< HEAD
  ::encode(first, bl);
  ::encode(inode, bl, features);
  ::encode(xattrs, bl);
=======
  encode(first, bl);
  encode(inode, bl, features);
  encode(xattrs, bl);
>>>>>>> 3ad2dfa4
  ENCODE_FINISH(bl);
}

template<template<typename> class Allocator>
<<<<<<< HEAD
void old_inode_t<Allocator>::decode(bufferlist::iterator& bl)
{
  DECODE_START_LEGACY_COMPAT_LEN(2, 2, 2, bl);
  ::decode(first, bl);
  ::decode(inode, bl);
  ::decode(xattrs, bl);
=======
void old_inode_t<Allocator>::decode(bufferlist::const_iterator& bl)
{
  DECODE_START_LEGACY_COMPAT_LEN(2, 2, 2, bl);
  decode(first, bl);
  decode(inode, bl);
  decode(xattrs, bl);
>>>>>>> 3ad2dfa4
  DECODE_FINISH(bl);
}

template<template<typename> class Allocator>
void old_inode_t<Allocator>::dump(Formatter *f) const
{
  f->dump_unsigned("first", first);
  inode.dump(f);
  f->open_object_section("xattrs");
  for (const auto &p : xattrs) {
    std::string v(p.second.c_str(), p.second.length());
    f->dump_string(p.first.c_str(), v);
  }
  f->close_section();
}

template<template<typename> class Allocator>
void old_inode_t<Allocator>::generate_test_instances(std::list<old_inode_t<Allocator>*>& ls)
{
  ls.push_back(new old_inode_t<Allocator>);
  ls.push_back(new old_inode_t<Allocator>);
  ls.back()->first = 2;
  std::list<inode_t<Allocator>*> ils;
  inode_t<Allocator>::generate_test_instances(ils);
  ls.back()->inode = *ils.back();
  ls.back()->xattrs["user.foo"] = buffer::copy("asdf", 4);
  ls.back()->xattrs["user.unprintable"] = buffer::copy("\000\001\002", 3);
}

template<template<typename> class Allocator>
inline void encode(const old_inode_t<Allocator> &c, ::ceph::bufferlist &bl, uint64_t features)
{
  ENCODE_DUMP_PRE();
  c.encode(bl, features);
  ENCODE_DUMP_POST(cl);
}
template<template<typename> class Allocator>
<<<<<<< HEAD
inline void decode(old_inode_t<Allocator> &c, ::ceph::bufferlist::iterator &p)
=======
inline void decode(old_inode_t<Allocator> &c, ::ceph::bufferlist::const_iterator &p)
>>>>>>> 3ad2dfa4
{
  c.decode(p);
}


/*
 * like an inode, but for a dir frag 
 */
struct fnode_t {
  version_t version = 0;
  snapid_t snap_purged_thru;   // the max_last_destroy snapid we've been purged thru
  frag_info_t fragstat, accounted_fragstat;
  nest_info_t rstat, accounted_rstat;
  damage_flags_t damage_flags = 0;

  // we know we and all our descendants have been scrubbed since this version
  version_t recursive_scrub_version = 0;
  utime_t recursive_scrub_stamp;
  // version at which we last scrubbed our personal data structures
  version_t localized_scrub_version = 0;
  utime_t localized_scrub_stamp;

  void encode(bufferlist &bl) const;
  void decode(bufferlist::const_iterator& bl);
  void dump(Formatter *f) const;
  static void generate_test_instances(list<fnode_t*>& ls);
  fnode_t() {}
};
WRITE_CLASS_ENCODER(fnode_t)


struct old_rstat_t {
  snapid_t first;
  nest_info_t rstat, accounted_rstat;

  void encode(bufferlist& bl) const;
  void decode(bufferlist::const_iterator& p);
  void dump(Formatter *f) const;
  static void generate_test_instances(list<old_rstat_t*>& ls);
};
WRITE_CLASS_ENCODER(old_rstat_t)

inline std::ostream& operator<<(std::ostream& out, const old_rstat_t& o) {
  return out << "old_rstat(first " << o.first << " " << o.rstat << " " << o.accounted_rstat << ")";
}

/*
 * feature_bitset_t
 */
class feature_bitset_t {
public:
  typedef uint64_t block_type;
  static const size_t bits_per_block = sizeof(block_type) * 8;

  feature_bitset_t(const feature_bitset_t& other) : _vec(other._vec) {}
  feature_bitset_t(feature_bitset_t&& other) : _vec(std::move(other._vec)) {}
  feature_bitset_t(unsigned long value = 0);
  feature_bitset_t(const vector<size_t>& array);
  feature_bitset_t& operator=(const feature_bitset_t& other) {
    _vec = other._vec;
    return *this;
  }
  feature_bitset_t& operator=(feature_bitset_t&& other) {
    _vec = std::move(other._vec);
    return *this;
  }
  bool empty() const {
    for (auto& v : _vec) {
      if (v)
	return false;
    }
    return true;
  }
  bool test(size_t bit) const {
    if (bit >= bits_per_block * _vec.size())
      return false;
    return _vec[bit / bits_per_block] & ((block_type)1 << (bit % bits_per_block));
  }
  void clear() {
    _vec.clear();
  }
  feature_bitset_t& operator-=(const feature_bitset_t& other);
  void encode(bufferlist& bl) const;
  void decode(bufferlist::const_iterator &p);
  void print(ostream& out) const;
private:
  vector<block_type> _vec;
};
WRITE_CLASS_ENCODER(feature_bitset_t)

inline std::ostream& operator<<(std::ostream& out, const feature_bitset_t& s) {
  s.print(out);
  return out;
}

/*
 * client_metadata_t
 */
struct client_metadata_t {
  using kv_map_t = std::map<std::string,std::string>;
  using iterator = kv_map_t::const_iterator;

  kv_map_t kv_map;
  feature_bitset_t features;

  client_metadata_t() {}
  client_metadata_t(const client_metadata_t& other) :
    kv_map(other.kv_map), features(other.features) {}
  client_metadata_t(client_metadata_t&& other) :
    kv_map(std::move(other.kv_map)), features(std::move(other.features)) {}
  client_metadata_t(kv_map_t&& kv, feature_bitset_t &&f) :
    kv_map(std::move(kv)), features(std::move(f)) {}
  client_metadata_t(const kv_map_t& kv, const feature_bitset_t &f) :
    kv_map(kv), features(f) {}
  client_metadata_t& operator=(const client_metadata_t& other) {
    kv_map = other.kv_map;
    features = other.features;
    return *this;
  }

  bool empty() const { return kv_map.empty() && features.empty(); }
  iterator find(const std::string& key) const { return kv_map.find(key); }
  iterator begin() const { return kv_map.begin(); }
  iterator end() const { return kv_map.end(); }
  void erase(iterator it) { kv_map.erase(it); }
  std::string& operator[](const std::string& key) { return kv_map[key]; }
  void merge(const client_metadata_t& other) {
    kv_map.insert(other.kv_map.begin(), other.kv_map.end());
    features = other.features;
  }
  void clear() {
    kv_map.clear();
    features.clear();
  }

  void encode(bufferlist& bl) const;
  void decode(bufferlist::const_iterator& p);
  void dump(Formatter *f) const;
};
WRITE_CLASS_ENCODER(client_metadata_t)

/*
 * session_info_t
 */
struct session_info_t {
  entity_inst_t inst;
  std::map<ceph_tid_t,inodeno_t> completed_requests;
  interval_set<inodeno_t> prealloc_inos;   // preallocated, ready to use.
  interval_set<inodeno_t> used_inos;       // journaling use
  client_metadata_t client_metadata;
  std::set<ceph_tid_t> completed_flushes;
  EntityName auth_name;

  client_t get_client() const { return client_t(inst.name.num()); }
  bool has_feature(size_t bit) const { return client_metadata.features.test(bit); }
  const entity_name_t& get_source() const { return inst.name; }

  void clear_meta() {
    prealloc_inos.clear();
    used_inos.clear();
    completed_requests.clear();
    completed_flushes.clear();
    client_metadata.clear();
  }

  void encode(bufferlist& bl, uint64_t features) const;
  void decode(bufferlist::const_iterator& p);
  void dump(Formatter *f) const;
  static void generate_test_instances(list<session_info_t*>& ls);
};
WRITE_CLASS_ENCODER_FEATURES(session_info_t)


// =======
// dentries

struct dentry_key_t {
  snapid_t snapid = 0;
<<<<<<< HEAD
  boost::string_view name;
  __u32 hash = 0;
  dentry_key_t() {}
  dentry_key_t(snapid_t s, boost::string_view n, __u32 h=0) :
=======
  std::string_view name;
  __u32 hash = 0;
  dentry_key_t() {}
  dentry_key_t(snapid_t s, std::string_view n, __u32 h=0) :
>>>>>>> 3ad2dfa4
    snapid(s), name(n), hash(h) {}

  bool is_valid() { return name.length() || snapid; }

  // encode into something that can be decoded as a string.
  // name_ (head) or name_%x (!head)
  void encode(bufferlist& bl) const {
    string key;
    encode(key);
    using ceph::encode;
    encode(key, bl);
  }
  void encode(string& key) const {
    char b[20];
    if (snapid != CEPH_NOSNAP) {
      uint64_t val(snapid);
      snprintf(b, sizeof(b), "%" PRIx64, val);
    } else {
      snprintf(b, sizeof(b), "%s", "head");
    }
    ostringstream oss;
    oss << name << "_" << b;
    key = oss.str();
  }
  static void decode_helper(bufferlist::const_iterator& bl, string& nm, snapid_t& sn) {
    string key;
    decode(key, bl);
    decode_helper(key, nm, sn);
  }
<<<<<<< HEAD
  static void decode_helper(boost::string_view key, string& nm, snapid_t& sn) {
    size_t i = key.find_last_of('_');
    assert(i != string::npos);
    if (key.compare(i+1, boost::string_view::npos, "head") == 0) {
=======
  static void decode_helper(std::string_view key, string& nm, snapid_t& sn) {
    size_t i = key.find_last_of('_');
    ceph_assert(i != string::npos);
    if (key.compare(i+1, std::string_view::npos, "head") == 0) {
>>>>>>> 3ad2dfa4
      // name_head
      sn = CEPH_NOSNAP;
    } else {
      // name_%x
      long long unsigned x = 0;
      std::string x_str(key.substr(i+1));
      sscanf(x_str.c_str(), "%llx", &x);
      sn = x;
    }  
<<<<<<< HEAD
    nm = std::string(key.substr(0, i));
=======
    nm = key.substr(0, i);
>>>>>>> 3ad2dfa4
  }
};

inline std::ostream& operator<<(std::ostream& out, const dentry_key_t &k)
{
  return out << "(" << k.name << "," << k.snapid << ")";
}

inline bool operator<(const dentry_key_t& k1, const dentry_key_t& k2)
{
  /*
   * order by hash, name, snap
   */
  int c = ceph_frag_value(k1.hash) - ceph_frag_value(k2.hash);
  if (c)
    return c < 0;
  c = k1.name.compare(k2.name);
  if (c)
    return c < 0;
  return k1.snapid < k2.snapid;
}


/*
 * string_snap_t is a simple (string, snapid_t) pair
 */
struct string_snap_t {
  string name;
  snapid_t snapid;
  string_snap_t() {}
<<<<<<< HEAD
  string_snap_t(boost::string_view n, snapid_t s) : name(n), snapid(s) {}
  string_snap_t(const char *n, snapid_t s) : name(n), snapid(s) {}
=======
  string_snap_t(std::string_view n, snapid_t s) : name(n), snapid(s) {}
>>>>>>> 3ad2dfa4

  void encode(bufferlist& bl) const;
  void decode(bufferlist::const_iterator& p);
  void dump(Formatter *f) const;
  static void generate_test_instances(list<string_snap_t*>& ls);
};
WRITE_CLASS_ENCODER(string_snap_t)

inline bool operator<(const string_snap_t& l, const string_snap_t& r) {
  int c = l.name.compare(r.name);
  return c < 0 || (c == 0 && l.snapid < r.snapid);
}

inline std::ostream& operator<<(std::ostream& out, const string_snap_t &k)
{
  return out << "(" << k.name << "," << k.snapid << ")";
}

/*
 * mds_table_pending_t
 *
 * mds's requesting any pending ops.  child needs to encode the corresponding
 * pending mutation state in the table.
 */
struct mds_table_pending_t {
  uint64_t reqid = 0;
  __s32 mds = 0;
  version_t tid = 0;
  mds_table_pending_t() {}
  void encode(bufferlist& bl) const;
  void decode(bufferlist::const_iterator& bl);
  void dump(Formatter *f) const;
  static void generate_test_instances(list<mds_table_pending_t*>& ls);
};
WRITE_CLASS_ENCODER(mds_table_pending_t)


// =========
// requests

struct metareqid_t {
  entity_name_t name;
  uint64_t tid = 0;
  metareqid_t() {}
  metareqid_t(entity_name_t n, ceph_tid_t t) : name(n), tid(t) {}
  void encode(bufferlist& bl) const {
    using ceph::encode;
    encode(name, bl);
    encode(tid, bl);
  }
  void decode(bufferlist::const_iterator &p) {
    using ceph::decode;
    decode(name, p);
    decode(tid, p);
  }
};
WRITE_CLASS_ENCODER(metareqid_t)

inline std::ostream& operator<<(std::ostream& out, const metareqid_t& r) {
  return out << r.name << ":" << r.tid;
}

inline bool operator==(const metareqid_t& l, const metareqid_t& r) {
  return (l.name == r.name) && (l.tid == r.tid);
}
inline bool operator!=(const metareqid_t& l, const metareqid_t& r) {
  return (l.name != r.name) || (l.tid != r.tid);
}
inline bool operator<(const metareqid_t& l, const metareqid_t& r) {
  return (l.name < r.name) || 
    (l.name == r.name && l.tid < r.tid);
}
inline bool operator<=(const metareqid_t& l, const metareqid_t& r) {
  return (l.name < r.name) ||
    (l.name == r.name && l.tid <= r.tid);
}
inline bool operator>(const metareqid_t& l, const metareqid_t& r) { return !(l <= r); }
inline bool operator>=(const metareqid_t& l, const metareqid_t& r) { return !(l < r); }

namespace std {
  template<> struct hash<metareqid_t> {
    size_t operator()(const metareqid_t &r) const { 
      hash<uint64_t> H;
      return H(r.name.num()) ^ H(r.name.type()) ^ H(r.tid);
    }
  };
} // namespace std


// cap info for client reconnect
struct cap_reconnect_t {
  string path;
  mutable ceph_mds_cap_reconnect capinfo;
  snapid_t snap_follows;
  bufferlist flockbl;

  cap_reconnect_t() {
    // FIPS zeroization audit 20191117: this memset is not security related.
    memset(&capinfo, 0, sizeof(capinfo));
    snap_follows = 0;
  }
<<<<<<< HEAD
  cap_reconnect_t(uint64_t cap_id, inodeno_t pino, boost::string_view p, int w, int i,
=======
  cap_reconnect_t(uint64_t cap_id, inodeno_t pino, std::string_view p, int w, int i,
>>>>>>> 3ad2dfa4
		  inodeno_t sr, snapid_t sf, bufferlist& lb) :
    path(p) {
    capinfo.cap_id = cap_id;
    capinfo.wanted = w;
    capinfo.issued = i;
    capinfo.snaprealm = sr;
    capinfo.pathbase = pino;
    capinfo.flock_len = 0;
    snap_follows = sf;
    flockbl.claim(lb);
  }
  void encode(bufferlist& bl) const;
  void decode(bufferlist::const_iterator& bl);
  void encode_old(bufferlist& bl) const;
  void decode_old(bufferlist::const_iterator& bl);

  void dump(Formatter *f) const;
  static void generate_test_instances(list<cap_reconnect_t*>& ls);
};
WRITE_CLASS_ENCODER(cap_reconnect_t)

struct snaprealm_reconnect_t {
  mutable ceph_mds_snaprealm_reconnect realm;

  snaprealm_reconnect_t() {
    // FIPS zeroization audit 20191117: this memset is not security related.
    memset(&realm, 0, sizeof(realm));
  }
  snaprealm_reconnect_t(inodeno_t ino, snapid_t seq, inodeno_t parent) {
    realm.ino = ino;
    realm.seq = seq;
    realm.parent = parent;
  }
  void encode(bufferlist& bl) const;
  void decode(bufferlist::const_iterator& bl);
  void encode_old(bufferlist& bl) const;
  void decode_old(bufferlist::const_iterator& bl);

  void dump(Formatter *f) const;
  static void generate_test_instances(list<snaprealm_reconnect_t*>& ls);
};
WRITE_CLASS_ENCODER(snaprealm_reconnect_t)

// compat for pre-FLOCK feature
struct old_ceph_mds_cap_reconnect {
	ceph_le64 cap_id;
	ceph_le32 wanted;
	ceph_le32 issued;
  ceph_le64 old_size;
  struct ceph_timespec old_mtime, old_atime;
	ceph_le64 snaprealm;
	ceph_le64 pathbase;        /* base ino for our path to this ino */
} __attribute__ ((packed));
WRITE_RAW_ENCODER(old_ceph_mds_cap_reconnect)

struct old_cap_reconnect_t {
  string path;
  old_ceph_mds_cap_reconnect capinfo;

  const old_cap_reconnect_t& operator=(const cap_reconnect_t& n) {
    path = n.path;
    capinfo.cap_id = n.capinfo.cap_id;
    capinfo.wanted = n.capinfo.wanted;
    capinfo.issued = n.capinfo.issued;
    capinfo.snaprealm = n.capinfo.snaprealm;
    capinfo.pathbase = n.capinfo.pathbase;
    return *this;
  }
  operator cap_reconnect_t() {
    cap_reconnect_t n;
    n.path = path;
    n.capinfo.cap_id = capinfo.cap_id;
    n.capinfo.wanted = capinfo.wanted;
    n.capinfo.issued = capinfo.issued;
    n.capinfo.snaprealm = capinfo.snaprealm;
    n.capinfo.pathbase = capinfo.pathbase;
    return n;
  }

  void encode(bufferlist& bl) const {
    using ceph::encode;
    encode(path, bl);
    encode(capinfo, bl);
  }
  void decode(bufferlist::const_iterator& bl) {
    using ceph::decode;
    decode(path, bl);
    decode(capinfo, bl);
  }
};
WRITE_CLASS_ENCODER(old_cap_reconnect_t)


// ================================================================
// dir frag

struct dirfrag_t {
  inodeno_t ino = 0;
  frag_t    frag;

  dirfrag_t() {}
  dirfrag_t(inodeno_t i, frag_t f) : ino(i), frag(f) { }

  void encode(bufferlist& bl) const {
    using ceph::encode;
    encode(ino, bl);
    encode(frag, bl);
  }
  void decode(bufferlist::const_iterator& bl) {
    using ceph::decode;
    decode(ino, bl);
    decode(frag, bl);
  }
};
WRITE_CLASS_ENCODER(dirfrag_t)


inline std::ostream& operator<<(std::ostream& out, const dirfrag_t &df) {
  out << df.ino;
  if (!df.frag.is_root()) out << "." << df.frag;
  return out;
}
inline bool operator<(dirfrag_t l, dirfrag_t r) {
  if (l.ino < r.ino) return true;
  if (l.ino == r.ino && l.frag < r.frag) return true;
  return false;
}
inline bool operator==(dirfrag_t l, dirfrag_t r) {
  return l.ino == r.ino && l.frag == r.frag;
}

namespace std {
  template<> struct hash<dirfrag_t> {
    size_t operator()(const dirfrag_t &df) const { 
      static rjhash<uint64_t> H;
      static rjhash<uint32_t> I;
      return H(df.ino) ^ I(df.frag);
    }
  };
} // namespace std



// ================================================================

#define META_POP_IRD     0
#define META_POP_IWR     1
#define META_POP_READDIR 2
#define META_POP_FETCH   3
#define META_POP_STORE   4
#define META_NPOP        5

class inode_load_vec_t {
<<<<<<< HEAD
  static const int NUM = 2;
  std::array<DecayCounter, NUM> vec;
public:
  explicit inode_load_vec_t(const utime_t &now)
     : vec{DecayCounter(now), DecayCounter(now)}
  {}
  // for dencoder infrastructure
  inode_load_vec_t() {}
=======
public:
  using time = DecayCounter::time;
  using clock = DecayCounter::clock;
  static const size_t NUM = 2;

  inode_load_vec_t() : vec{DecayCounter(DecayRate()), DecayCounter(DecayRate())} {}
  inode_load_vec_t(const DecayRate &rate) : vec{DecayCounter(rate), DecayCounter(rate)} {}

>>>>>>> 3ad2dfa4
  DecayCounter &get(int t) { 
    return vec[t]; 
  }
  void zero() {
    for (auto &d : vec) {
      d.reset();
    }
  }
  void encode(bufferlist &bl) const;
  void decode(bufferlist::const_iterator& p);
  void dump(Formatter *f) const;
  static void generate_test_instances(list<inode_load_vec_t*>& ls);

private:
  std::array<DecayCounter, NUM> vec;
};
inline void encode(const inode_load_vec_t &c, bufferlist &bl) {
  c.encode(bl);
}
inline void decode(inode_load_vec_t & c, bufferlist::const_iterator &p) {
  c.decode(p);
}

class dirfrag_load_vec_t {
public:
<<<<<<< HEAD
  static const int NUM = 5;
  std::array<DecayCounter, NUM> vec;
  explicit dirfrag_load_vec_t(const utime_t &now)
     : vec{
         DecayCounter(now),
         DecayCounter(now),
         DecayCounter(now),
         DecayCounter(now),
         DecayCounter(now)
       }
  {}
  // for dencoder infrastructure
  dirfrag_load_vec_t() {}
  void encode(bufferlist &bl) const {
    ENCODE_START(2, 2, bl);
    for (const auto &i : vec) {
      ::encode(i, bl);
=======
  using time = DecayCounter::time;
  using clock = DecayCounter::clock;
  static const size_t NUM = 5;

  dirfrag_load_vec_t() :
      vec{DecayCounter(DecayRate()),
          DecayCounter(DecayRate()),
          DecayCounter(DecayRate()),
          DecayCounter(DecayRate()),
          DecayCounter(DecayRate())
         }
  {}
  dirfrag_load_vec_t(const DecayRate &rate) : 
      vec{DecayCounter(rate), DecayCounter(rate), DecayCounter(rate), DecayCounter(rate), DecayCounter(rate)}
  {}

  void encode(bufferlist &bl) const {
    ENCODE_START(2, 2, bl);
    for (const auto &i : vec) {
      encode(i, bl);
>>>>>>> 3ad2dfa4
    }
    ENCODE_FINISH(bl);
  }
  void decode(bufferlist::const_iterator &p) {
    DECODE_START_LEGACY_COMPAT_LEN(2, 2, 2, p);
    for (auto &i : vec) {
<<<<<<< HEAD
      ::decode(i, t, p);
=======
      decode(i, p);
>>>>>>> 3ad2dfa4
    }
    DECODE_FINISH(p);
  }
  void dump(Formatter *f) const;
<<<<<<< HEAD
  void dump(Formatter *f, utime_t now, const DecayRate& rate);
  static void generate_test_instances(list<dirfrag_load_vec_t*>& ls);
=======
  void dump(Formatter *f, const DecayRate& rate) const;
  static void generate_test_instances(std::list<dirfrag_load_vec_t*>& ls);
>>>>>>> 3ad2dfa4

  const DecayCounter &get(int t) const {
    return vec[t];
  }
<<<<<<< HEAD
  void adjust(utime_t now, const DecayRate& rate, double d) {
    for (auto &i : vec) {
      i.adjust(now, rate, d);
    }
  }
  void zero(utime_t now) {
    for (auto &i : vec) {
      i.reset(now);
=======
  DecayCounter &get(int t) {
    return vec[t];
  }
  void adjust(double d) {
    for (auto &i : vec) {
      i.adjust(d);
>>>>>>> 3ad2dfa4
    }
  }
  void zero() {
    for (auto &i : vec) {
      i.reset();
    }
  }
  double meta_load() const {
    return 
      1*vec[META_POP_IRD].get() + 
      2*vec[META_POP_IWR].get() +
      1*vec[META_POP_READDIR].get() +
      2*vec[META_POP_FETCH].get() +
      4*vec[META_POP_STORE].get();
  }

  void add(dirfrag_load_vec_t& r) {
    for (size_t i=0; i<dirfrag_load_vec_t::NUM; i++)
      vec[i].adjust(r.vec[i].get());
  }
  void sub(dirfrag_load_vec_t& r) {
    for (size_t i=0; i<dirfrag_load_vec_t::NUM; i++)
      vec[i].adjust(-r.vec[i].get());
  }
  void scale(double f) {
    for (size_t i=0; i<dirfrag_load_vec_t::NUM; i++)
      vec[i].scale(f);
  }

private:
  friend inline std::ostream& operator<<(std::ostream& out, const dirfrag_load_vec_t& dl);
  std::array<DecayCounter, NUM> vec;
};

inline void encode(const dirfrag_load_vec_t &c, bufferlist &bl) {
  c.encode(bl);
}
inline void decode(dirfrag_load_vec_t& c, bufferlist::const_iterator &p) {
  c.decode(p);
}

inline std::ostream& operator<<(std::ostream& out, const dirfrag_load_vec_t& dl)
{
<<<<<<< HEAD
  return out << "[" << dl.vec[0].get_last() << "," << dl.vec[1].get_last()
	     << " " << dl.meta_load() << "]";
=======
  std::ostringstream ss;
  ss << std::setprecision(1) << std::fixed
     << "[pop"
        " IRD:" << dl.vec[0]
     << " IWR:" << dl.vec[1]
     << " RDR:" << dl.vec[2]
     << " FET:" << dl.vec[3]
     << " STR:" << dl.vec[4]
     << " *LOAD:" << dl.meta_load() << "]";
  return out << ss.str() << std::endl;
>>>>>>> 3ad2dfa4
}


/* mds_load_t
 * mds load
 */

struct mds_load_t {
  using clock = dirfrag_load_vec_t::clock;
  using time = dirfrag_load_vec_t::time;

  dirfrag_load_vec_t auth;
  dirfrag_load_vec_t all;

<<<<<<< HEAD
  double req_rate = 0.0;
  double cache_hit_rate = 0.0;
  double queue_len = 0.0;

  double cpu_load_avg = 0.0;

  explicit mds_load_t(const utime_t &t) : auth(t), all(t) {}
  // mostly for the dencoder infrastructure
  mds_load_t() : auth(), all() {}
  
  double mds_load();  // defiend in MDBalancer.cc
=======
  mds_load_t() : auth(DecayRate()), all(DecayRate()) {}
  mds_load_t(const DecayRate &rate) : auth(rate), all(rate) {}

  double req_rate = 0.0;
  double cache_hit_rate = 0.0;
  double queue_len = 0.0;

  double cpu_load_avg = 0.0;

  double mds_load() const;  // defiend in MDBalancer.cc
>>>>>>> 3ad2dfa4
  void encode(bufferlist& bl) const;
  void decode(bufferlist::const_iterator& bl);
  void dump(Formatter *f) const;
  static void generate_test_instances(std::list<mds_load_t*>& ls);
};
inline void encode(const mds_load_t &c, bufferlist &bl) {
  c.encode(bl);
}
inline void decode(mds_load_t &c, bufferlist::const_iterator &p) {
  c.decode(p);
}

inline std::ostream& operator<<(std::ostream& out, const mds_load_t& load)
{
  return out << "mdsload<" << load.auth << "/" << load.all
             << ", req " << load.req_rate 
             << ", hr " << load.cache_hit_rate
             << ", qlen " << load.queue_len
	     << ", cpu " << load.cpu_load_avg
             << ">";
}

class load_spread_t {
public:
  using time = DecayCounter::time;
  using clock = DecayCounter::clock;
  static const int MAX = 4;
  int last[MAX];
  int p = 0, n = 0;
  DecayCounter count;

public:
<<<<<<< HEAD
  load_spread_t() : count(ceph_clock_now())
=======
  load_spread_t() = delete;
  load_spread_t(const DecayRate &rate) : count(rate)
>>>>>>> 3ad2dfa4
  {
    for (int i=0; i<MAX; i++)
      last[i] = -1;
  } 

  double hit(int who) {
    for (int i=0; i<n; i++)
      if (last[i] == who) 
	return count.get_last();

    // we're new(ish)
    last[p++] = who;
    if (n < MAX) n++;
    if (n == 1) return 0.0;

    if (p == MAX) p = 0;

    return count.hit();
  }
  double get() const {
    return count.get();
  }
};



// ================================================================
typedef std::pair<mds_rank_t, mds_rank_t> mds_authority_t;

// -- authority delegation --
// directory authority types
//  >= 0 is the auth mds
#define CDIR_AUTH_PARENT   mds_rank_t(-1)   // default
#define CDIR_AUTH_UNKNOWN  mds_rank_t(-2)
#define CDIR_AUTH_DEFAULT  mds_authority_t(CDIR_AUTH_PARENT, CDIR_AUTH_UNKNOWN)
#define CDIR_AUTH_UNDEF    mds_authority_t(CDIR_AUTH_UNKNOWN, CDIR_AUTH_UNKNOWN)
//#define CDIR_AUTH_ROOTINODE pair<int,int>( 0, -2)

class MDSCacheObjectInfo {
public:
  inodeno_t ino = 0;
  dirfrag_t dirfrag;
  string dname;
  snapid_t snapid;

  MDSCacheObjectInfo() {}

  void encode(bufferlist& bl) const;
  void decode(bufferlist::const_iterator& bl);
  void dump(Formatter *f) const;
  static void generate_test_instances(list<MDSCacheObjectInfo*>& ls);
};

inline std::ostream& operator<<(std::ostream& out, const MDSCacheObjectInfo &info) {
  if (info.ino) return out << info.ino << "." << info.snapid;
  if (info.dname.length()) return out << info.dirfrag << "/" << info.dname
    << " snap " << info.snapid;
  return out << info.dirfrag;
}

inline bool operator==(const MDSCacheObjectInfo& l, const MDSCacheObjectInfo& r) {
  if (l.ino || r.ino)
    return l.ino == r.ino && l.snapid == r.snapid;
  else
    return l.dirfrag == r.dirfrag && l.dname == r.dname;
}
WRITE_CLASS_ENCODER(MDSCacheObjectInfo)


// parse a map of keys/values.
namespace qi = boost::spirit::qi;

template <typename Iterator>
struct keys_and_values
  : qi::grammar<Iterator, std::map<string, string>()>
{
    keys_and_values()
      : keys_and_values::base_type(query)
    {
      query =  pair >> *(qi::lit(' ') >> pair);
      pair  =  key >> '=' >> value;
      key   =  qi::char_("a-zA-Z_") >> *qi::char_("a-zA-Z_0-9");
      value = +qi::char_("a-zA-Z_0-9");
    }
    qi::rule<Iterator, std::map<string, string>()> query;
    qi::rule<Iterator, std::pair<string, string>()> pair;
    qi::rule<Iterator, string()> key, value;
};

#endif<|MERGE_RESOLUTION|>--- conflicted
+++ resolved
@@ -9,11 +9,7 @@
 #include <ostream>
 #include <set>
 #include <map>
-<<<<<<< HEAD
-#include <boost/utility/string_view.hpp>
-=======
 #include <string_view>
->>>>>>> 3ad2dfa4
 
 #include "common/config.h"
 #include "common/Clock.h"
@@ -235,11 +231,7 @@
   int64_t rsubdirs = 0;
   int64_t rsize() const { return rfiles + rsubdirs; }
 
-<<<<<<< HEAD
-  int64_t rsnaprealms = 0;
-=======
   int64_t rsnaps = 0;
->>>>>>> 3ad2dfa4
 
   nest_info_t() {}
 
@@ -647,57 +639,6 @@
 {
   ENCODE_START(15, 6, bl);
 
-<<<<<<< HEAD
-  ::encode(ino, bl);
-  ::encode(rdev, bl);
-  ::encode(ctime, bl);
-
-  ::encode(mode, bl);
-  ::encode(uid, bl);
-  ::encode(gid, bl);
-
-  ::encode(nlink, bl);
-  {
-    // removed field
-    bool anchored = 0;
-    ::encode(anchored, bl);
-  }
-
-  ::encode(dir_layout, bl);
-  ::encode(layout, bl, features);
-  ::encode(size, bl);
-  ::encode(truncate_seq, bl);
-  ::encode(truncate_size, bl);
-  ::encode(truncate_from, bl);
-  ::encode(truncate_pending, bl);
-  ::encode(mtime, bl);
-  ::encode(atime, bl);
-  ::encode(time_warp_seq, bl);
-  ::encode(client_ranges, bl);
-
-  ::encode(dirstat, bl);
-  ::encode(rstat, bl);
-  ::encode(accounted_rstat, bl);
-
-  ::encode(version, bl);
-  ::encode(file_data_version, bl);
-  ::encode(xattr_version, bl);
-  ::encode(backtrace_version, bl);
-  ::encode(old_pools, bl);
-  ::encode(max_size_ever, bl);
-  ::encode(inline_data, bl);
-  ::encode(quota, bl);
-
-  ::encode(stray_prior_path, bl);
-
-  ::encode(last_scrub_version, bl);
-  ::encode(last_scrub_stamp, bl);
-
-  ::encode(btime, bl);
-  ::encode(change_attr, bl);
-
-  ::encode(export_pin, bl);
-=======
   encode(ino, bl);
   encode(rdev, bl);
   encode(ctime, bl);
@@ -747,53 +688,11 @@
   encode(change_attr, bl);
 
   encode(export_pin, bl);
->>>>>>> 3ad2dfa4
 
   ENCODE_FINISH(bl);
 }
 
 template<template<typename> class Allocator>
-<<<<<<< HEAD
-void inode_t<Allocator>::decode(bufferlist::iterator &p)
-{
-  DECODE_START_LEGACY_COMPAT_LEN(15, 6, 6, p);
-
-  ::decode(ino, p);
-  ::decode(rdev, p);
-  ::decode(ctime, p);
-
-  ::decode(mode, p);
-  ::decode(uid, p);
-  ::decode(gid, p);
-
-  ::decode(nlink, p);
-  {
-    bool anchored;
-    ::decode(anchored, p);
-  }
-
-  if (struct_v >= 4)
-    ::decode(dir_layout, p);
-  else
-    memset(&dir_layout, 0, sizeof(dir_layout));
-  ::decode(layout, p);
-  ::decode(size, p);
-  ::decode(truncate_seq, p);
-  ::decode(truncate_size, p);
-  ::decode(truncate_from, p);
-  if (struct_v >= 5)
-    ::decode(truncate_pending, p);
-  else
-    truncate_pending = 0;
-  ::decode(mtime, p);
-  ::decode(atime, p);
-  ::decode(time_warp_seq, p);
-  if (struct_v >= 3) {
-    ::decode(client_ranges, p);
-  } else {
-    map<client_t, client_writeable_range_t::byte_range_t> m;
-    ::decode(m, p);
-=======
 void inode_t<Allocator>::decode(bufferlist::const_iterator &p)
 {
   DECODE_START_LEGACY_COMPAT_LEN(15, 6, 6, p);
@@ -835,29 +734,11 @@
   } else {
     map<client_t, client_writeable_range_t::byte_range_t> m;
     decode(m, p);
->>>>>>> 3ad2dfa4
     for (map<client_t, client_writeable_range_t::byte_range_t>::iterator
 	q = m.begin(); q != m.end(); ++q)
       client_ranges[q->first].range = q->second;
   }
 
-<<<<<<< HEAD
-  ::decode(dirstat, p);
-  ::decode(rstat, p);
-  ::decode(accounted_rstat, p);
-
-  ::decode(version, p);
-  ::decode(file_data_version, p);
-  ::decode(xattr_version, p);
-  if (struct_v >= 2)
-    ::decode(backtrace_version, p);
-  if (struct_v >= 7)
-    ::decode(old_pools, p);
-  if (struct_v >= 8)
-    ::decode(max_size_ever, p);
-  if (struct_v >= 9) {
-    ::decode(inline_data, p);
-=======
   decode(dirstat, p);
   decode(rstat, p);
   decode(accounted_rstat, p);
@@ -873,30 +754,12 @@
     decode(max_size_ever, p);
   if (struct_v >= 9) {
     decode(inline_data, p);
->>>>>>> 3ad2dfa4
   } else {
     inline_data.version = CEPH_INLINE_NONE;
   }
   if (struct_v < 10)
     backtrace_version = 0; // force update backtrace
   if (struct_v >= 11)
-<<<<<<< HEAD
-    ::decode(quota, p);
-
-  if (struct_v >= 12) {
-    std::string tmp;
-    ::decode(tmp, p);
-    stray_prior_path = std::basic_string<char,std::char_traits<char>,Allocator<char>>(boost::string_view(tmp));
-  }
-
-  if (struct_v >= 13) {
-    ::decode(last_scrub_version, p);
-    ::decode(last_scrub_stamp, p);
-  }
-  if (struct_v >= 14) {
-    ::decode(btime, p);
-    ::decode(change_attr, p);
-=======
     decode(quota, p);
 
   if (struct_v >= 12) {
@@ -912,18 +775,13 @@
   if (struct_v >= 14) {
     decode(btime, p);
     decode(change_attr, p);
->>>>>>> 3ad2dfa4
   } else {
     btime = utime_t();
     change_attr = 0;
   }
 
   if (struct_v >= 15) {
-<<<<<<< HEAD
-    ::decode(export_pin, p);
-=======
     decode(export_pin, p);
->>>>>>> 3ad2dfa4
   } else {
     export_pin = MDS_RANK_NONE;
   }
@@ -1007,11 +865,7 @@
 template<template<typename> class Allocator>
 int inode_t<Allocator>::compare(const inode_t<Allocator> &other, bool *divergent) const
 {
-<<<<<<< HEAD
-  assert(ino == other.ino);
-=======
   ceph_assert(ino == other.ino);
->>>>>>> 3ad2dfa4
   *divergent = false;
   if (version == other.version) {
     if (rdev != other.rdev ||
@@ -1049,11 +903,7 @@
     *divergent = !older_is_consistent(other);
     return 1;
   } else {
-<<<<<<< HEAD
-    assert(version < other.version);
-=======
     ceph_assert(version < other.version);
->>>>>>> 3ad2dfa4
     *divergent = !other.older_is_consistent(*this);
     return -1;
   }
@@ -1085,11 +935,7 @@
   ENCODE_DUMP_POST(cl);
 }
 template<template<typename> class Allocator>
-<<<<<<< HEAD
-inline void decode(inode_t<Allocator> &c, ::ceph::bufferlist::iterator &p)
-=======
 inline void decode(inode_t<Allocator> &c, ::ceph::bufferlist::const_iterator &p)
->>>>>>> 3ad2dfa4
 {
   c.decode(p);
 }
@@ -1120,34 +966,19 @@
 void old_inode_t<Allocator>::encode(bufferlist& bl, uint64_t features) const
 {
   ENCODE_START(2, 2, bl);
-<<<<<<< HEAD
-  ::encode(first, bl);
-  ::encode(inode, bl, features);
-  ::encode(xattrs, bl);
-=======
   encode(first, bl);
   encode(inode, bl, features);
   encode(xattrs, bl);
->>>>>>> 3ad2dfa4
   ENCODE_FINISH(bl);
 }
 
 template<template<typename> class Allocator>
-<<<<<<< HEAD
-void old_inode_t<Allocator>::decode(bufferlist::iterator& bl)
-{
-  DECODE_START_LEGACY_COMPAT_LEN(2, 2, 2, bl);
-  ::decode(first, bl);
-  ::decode(inode, bl);
-  ::decode(xattrs, bl);
-=======
 void old_inode_t<Allocator>::decode(bufferlist::const_iterator& bl)
 {
   DECODE_START_LEGACY_COMPAT_LEN(2, 2, 2, bl);
   decode(first, bl);
   decode(inode, bl);
   decode(xattrs, bl);
->>>>>>> 3ad2dfa4
   DECODE_FINISH(bl);
 }
 
@@ -1185,11 +1016,7 @@
   ENCODE_DUMP_POST(cl);
 }
 template<template<typename> class Allocator>
-<<<<<<< HEAD
-inline void decode(old_inode_t<Allocator> &c, ::ceph::bufferlist::iterator &p)
-=======
 inline void decode(old_inode_t<Allocator> &c, ::ceph::bufferlist::const_iterator &p)
->>>>>>> 3ad2dfa4
 {
   c.decode(p);
 }
@@ -1368,17 +1195,10 @@
 
 struct dentry_key_t {
   snapid_t snapid = 0;
-<<<<<<< HEAD
-  boost::string_view name;
-  __u32 hash = 0;
-  dentry_key_t() {}
-  dentry_key_t(snapid_t s, boost::string_view n, __u32 h=0) :
-=======
   std::string_view name;
   __u32 hash = 0;
   dentry_key_t() {}
   dentry_key_t(snapid_t s, std::string_view n, __u32 h=0) :
->>>>>>> 3ad2dfa4
     snapid(s), name(n), hash(h) {}
 
   bool is_valid() { return name.length() || snapid; }
@@ -1408,17 +1228,10 @@
     decode(key, bl);
     decode_helper(key, nm, sn);
   }
-<<<<<<< HEAD
-  static void decode_helper(boost::string_view key, string& nm, snapid_t& sn) {
-    size_t i = key.find_last_of('_');
-    assert(i != string::npos);
-    if (key.compare(i+1, boost::string_view::npos, "head") == 0) {
-=======
   static void decode_helper(std::string_view key, string& nm, snapid_t& sn) {
     size_t i = key.find_last_of('_');
     ceph_assert(i != string::npos);
     if (key.compare(i+1, std::string_view::npos, "head") == 0) {
->>>>>>> 3ad2dfa4
       // name_head
       sn = CEPH_NOSNAP;
     } else {
@@ -1428,11 +1241,7 @@
       sscanf(x_str.c_str(), "%llx", &x);
       sn = x;
     }  
-<<<<<<< HEAD
-    nm = std::string(key.substr(0, i));
-=======
     nm = key.substr(0, i);
->>>>>>> 3ad2dfa4
   }
 };
 
@@ -1463,12 +1272,7 @@
   string name;
   snapid_t snapid;
   string_snap_t() {}
-<<<<<<< HEAD
-  string_snap_t(boost::string_view n, snapid_t s) : name(n), snapid(s) {}
-  string_snap_t(const char *n, snapid_t s) : name(n), snapid(s) {}
-=======
   string_snap_t(std::string_view n, snapid_t s) : name(n), snapid(s) {}
->>>>>>> 3ad2dfa4
 
   void encode(bufferlist& bl) const;
   void decode(bufferlist::const_iterator& p);
@@ -1570,11 +1374,7 @@
     memset(&capinfo, 0, sizeof(capinfo));
     snap_follows = 0;
   }
-<<<<<<< HEAD
-  cap_reconnect_t(uint64_t cap_id, inodeno_t pino, boost::string_view p, int w, int i,
-=======
   cap_reconnect_t(uint64_t cap_id, inodeno_t pino, std::string_view p, int w, int i,
->>>>>>> 3ad2dfa4
 		  inodeno_t sr, snapid_t sf, bufferlist& lb) :
     path(p) {
     capinfo.cap_id = cap_id;
@@ -1728,16 +1528,6 @@
 #define META_NPOP        5
 
 class inode_load_vec_t {
-<<<<<<< HEAD
-  static const int NUM = 2;
-  std::array<DecayCounter, NUM> vec;
-public:
-  explicit inode_load_vec_t(const utime_t &now)
-     : vec{DecayCounter(now), DecayCounter(now)}
-  {}
-  // for dencoder infrastructure
-  inode_load_vec_t() {}
-=======
 public:
   using time = DecayCounter::time;
   using clock = DecayCounter::clock;
@@ -1746,7 +1536,6 @@
   inode_load_vec_t() : vec{DecayCounter(DecayRate()), DecayCounter(DecayRate())} {}
   inode_load_vec_t(const DecayRate &rate) : vec{DecayCounter(rate), DecayCounter(rate)} {}
 
->>>>>>> 3ad2dfa4
   DecayCounter &get(int t) { 
     return vec[t]; 
   }
@@ -1772,25 +1561,6 @@
 
 class dirfrag_load_vec_t {
 public:
-<<<<<<< HEAD
-  static const int NUM = 5;
-  std::array<DecayCounter, NUM> vec;
-  explicit dirfrag_load_vec_t(const utime_t &now)
-     : vec{
-         DecayCounter(now),
-         DecayCounter(now),
-         DecayCounter(now),
-         DecayCounter(now),
-         DecayCounter(now)
-       }
-  {}
-  // for dencoder infrastructure
-  dirfrag_load_vec_t() {}
-  void encode(bufferlist &bl) const {
-    ENCODE_START(2, 2, bl);
-    for (const auto &i : vec) {
-      ::encode(i, bl);
-=======
   using time = DecayCounter::time;
   using clock = DecayCounter::clock;
   static const size_t NUM = 5;
@@ -1811,50 +1581,29 @@
     ENCODE_START(2, 2, bl);
     for (const auto &i : vec) {
       encode(i, bl);
->>>>>>> 3ad2dfa4
     }
     ENCODE_FINISH(bl);
   }
   void decode(bufferlist::const_iterator &p) {
     DECODE_START_LEGACY_COMPAT_LEN(2, 2, 2, p);
     for (auto &i : vec) {
-<<<<<<< HEAD
-      ::decode(i, t, p);
-=======
       decode(i, p);
->>>>>>> 3ad2dfa4
     }
     DECODE_FINISH(p);
   }
   void dump(Formatter *f) const;
-<<<<<<< HEAD
-  void dump(Formatter *f, utime_t now, const DecayRate& rate);
-  static void generate_test_instances(list<dirfrag_load_vec_t*>& ls);
-=======
   void dump(Formatter *f, const DecayRate& rate) const;
   static void generate_test_instances(std::list<dirfrag_load_vec_t*>& ls);
->>>>>>> 3ad2dfa4
 
   const DecayCounter &get(int t) const {
     return vec[t];
   }
-<<<<<<< HEAD
-  void adjust(utime_t now, const DecayRate& rate, double d) {
-    for (auto &i : vec) {
-      i.adjust(now, rate, d);
-    }
-  }
-  void zero(utime_t now) {
-    for (auto &i : vec) {
-      i.reset(now);
-=======
   DecayCounter &get(int t) {
     return vec[t];
   }
   void adjust(double d) {
     for (auto &i : vec) {
       i.adjust(d);
->>>>>>> 3ad2dfa4
     }
   }
   void zero() {
@@ -1898,10 +1647,6 @@
 
 inline std::ostream& operator<<(std::ostream& out, const dirfrag_load_vec_t& dl)
 {
-<<<<<<< HEAD
-  return out << "[" << dl.vec[0].get_last() << "," << dl.vec[1].get_last()
-	     << " " << dl.meta_load() << "]";
-=======
   std::ostringstream ss;
   ss << std::setprecision(1) << std::fixed
      << "[pop"
@@ -1912,7 +1657,6 @@
      << " STR:" << dl.vec[4]
      << " *LOAD:" << dl.meta_load() << "]";
   return out << ss.str() << std::endl;
->>>>>>> 3ad2dfa4
 }
 
 
@@ -1927,30 +1671,16 @@
   dirfrag_load_vec_t auth;
   dirfrag_load_vec_t all;
 
-<<<<<<< HEAD
+  mds_load_t() : auth(DecayRate()), all(DecayRate()) {}
+  mds_load_t(const DecayRate &rate) : auth(rate), all(rate) {}
+
   double req_rate = 0.0;
   double cache_hit_rate = 0.0;
   double queue_len = 0.0;
 
   double cpu_load_avg = 0.0;
 
-  explicit mds_load_t(const utime_t &t) : auth(t), all(t) {}
-  // mostly for the dencoder infrastructure
-  mds_load_t() : auth(), all() {}
-  
-  double mds_load();  // defiend in MDBalancer.cc
-=======
-  mds_load_t() : auth(DecayRate()), all(DecayRate()) {}
-  mds_load_t(const DecayRate &rate) : auth(rate), all(rate) {}
-
-  double req_rate = 0.0;
-  double cache_hit_rate = 0.0;
-  double queue_len = 0.0;
-
-  double cpu_load_avg = 0.0;
-
   double mds_load() const;  // defiend in MDBalancer.cc
->>>>>>> 3ad2dfa4
   void encode(bufferlist& bl) const;
   void decode(bufferlist::const_iterator& bl);
   void dump(Formatter *f) const;
@@ -1983,12 +1713,8 @@
   DecayCounter count;
 
 public:
-<<<<<<< HEAD
-  load_spread_t() : count(ceph_clock_now())
-=======
   load_spread_t() = delete;
   load_spread_t(const DecayRate &rate) : count(rate)
->>>>>>> 3ad2dfa4
   {
     for (int i=0; i<MAX; i++)
       last[i] = -1;
