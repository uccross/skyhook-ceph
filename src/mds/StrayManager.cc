// -*- mode:C++; tab-width:8; c-basic-offset:2; indent-tabs-mode:t -*- 
// vim: ts=8 sw=2 smarttab
/*
 * Ceph - scalable distributed file system
 *
 * Copyright (C) 2015 Red Hat
 *
 * This is free software; you can redistribute it and/or
 * modify it under the terms of the GNU Lesser General Public
 * License version 2.1, as published by the Free Software 
 * Foundation.  See file COPYING.
 * 
 */


#include "common/perf_counters.h"

#include "mds/MDSRank.h"
#include "mds/MDCache.h"
#include "mds/MDLog.h"
#include "mds/CDir.h"
#include "mds/CDentry.h"
#include "events/EUpdate.h"
#include "messages/MClientRequest.h"

#include "StrayManager.h"

#define dout_context g_ceph_context
#define dout_subsys ceph_subsys_mds
#undef dout_prefix
#define dout_prefix _prefix(_dout, mds)
static ostream& _prefix(std::ostream *_dout, MDSRank *mds) {
  return *_dout << "mds." << mds->get_nodeid() << ".cache.strays ";
}

class StrayManagerIOContext : public virtual MDSIOContextBase {
protected:
  StrayManager *sm;
  MDSRank *get_mds() override
  {
    return sm->mds;
  }
public:
  explicit StrayManagerIOContext(StrayManager *sm_) : sm(sm_) {}
};

class StrayManagerLogContext : public virtual MDSLogContextBase {
protected:
  StrayManager *sm;
  MDSRank *get_mds() override
  {
    return sm->mds;
  }
public:
  explicit StrayManagerLogContext(StrayManager *sm_) : sm(sm_) {}
};

class StrayManagerContext : public virtual MDSContext {
protected:
  StrayManager *sm;
  MDSRank *get_mds() override
  {
    return sm->mds;
  }
public:
  explicit StrayManagerContext(StrayManager *sm_) : sm(sm_) {}
};


/**
 * Context wrapper for _purge_stray_purged completion
 */
class C_IO_PurgeStrayPurged : public StrayManagerIOContext {
  CDentry *dn;
  bool only_head;
public:
  C_IO_PurgeStrayPurged(StrayManager *sm_, CDentry *d, bool oh) : 
    StrayManagerIOContext(sm_), dn(d), only_head(oh) { }
  void finish(int r) override {
<<<<<<< HEAD
    assert(r == 0 || r == -ENOENT);
    sm->_purge_stray_purged(dn, only_head);
=======
    ceph_assert(r == 0 || r == -ENOENT);
    sm->_purge_stray_purged(dn, only_head);
  }
  void print(ostream& out) const override {
    CInode *in = dn->get_projected_linkage()->get_inode();
    out << "purge_stray(" << in->ino() << ")";
>>>>>>> f8781be9
  }
};


void StrayManager::purge(CDentry *dn)
{
  CDentry::linkage_t *dnl = dn->get_projected_linkage();
  CInode *in = dnl->get_inode();
  dout(10) << __func__ << " " << *dn << " " << *in << dendl;
  ceph_assert(!dn->is_replicated());

  // CHEAT.  there's no real need to journal our intent to purge, since
  // that is implicit in the dentry's presence and non-use in the stray
  // dir.  on recovery, we'll need to re-eval all strays anyway.
  
  SnapContext nullsnapc;

  PurgeItem item;
  item.ino = in->inode.ino;
  item.stamp = ceph_clock_now();
  if (in->is_dir()) {
    item.action = PurgeItem::PURGE_DIR;
    item.fragtree = in->dirfragtree;
  } else {
    item.action = PurgeItem::PURGE_FILE;

    const SnapContext *snapc;
    SnapRealm *realm = in->find_snaprealm();
    if (realm) {
      dout(10) << " realm " << *realm << dendl;
      snapc = &realm->get_snap_context();
    } else {
      dout(10) << " NO realm, using null context" << dendl;
      snapc = &nullsnapc;
      ceph_assert(in->last == CEPH_NOSNAP);
    }

    uint64_t to = 0;
    if (in->is_file()) {
      to = in->inode.get_max_size();
      to = std::max(in->inode.size, to);
      // when truncating a file, the filer does not delete stripe objects that are
      // truncated to zero. so we need to purge stripe objects up to the max size
      // the file has ever been.
      to = std::max(in->inode.max_size_ever, to);
    }

    auto pi = in->get_projected_inode();

    item.size = to;
    item.layout = pi->layout;
    item.old_pools.clear();
    for (const auto &p : pi->old_pools)
      item.old_pools.insert(p);
    item.snapc = *snapc;
  }

  purge_queue.push(item, new C_IO_PurgeStrayPurged(
        this, dn, false));
}

class C_PurgeStrayLogged : public StrayManagerLogContext {
  CDentry *dn;
  version_t pdv;
  LogSegment *ls;
public:
  C_PurgeStrayLogged(StrayManager *sm_, CDentry *d, version_t v, LogSegment *s) : 
    StrayManagerLogContext(sm_), dn(d), pdv(v), ls(s) { }
  void finish(int r) override {
    sm->_purge_stray_logged(dn, pdv, ls);
  }
};

class C_TruncateStrayLogged : public StrayManagerLogContext {
  CDentry *dn;
  LogSegment *ls;
public:
  C_TruncateStrayLogged(StrayManager *sm, CDentry *d, LogSegment *s) :
    StrayManagerLogContext(sm), dn(d), ls(s) { }
  void finish(int r) override {
    sm->_truncate_stray_logged(dn, ls);
  }
};

void StrayManager::_purge_stray_purged(
    CDentry *dn, bool only_head)
{
  CInode *in = dn->get_projected_linkage()->get_inode();
  dout(10) << "_purge_stray_purged " << *dn << " " << *in << dendl;

  logger->inc(l_mdc_strays_enqueued);
  num_strays_enqueuing--;
  logger->set(l_mdc_num_strays_enqueuing, num_strays_enqueuing);

  if (only_head) {
    /* This was a ::truncate */
    EUpdate *le = new EUpdate(mds->mdlog, "purge_stray truncate");
    mds->mdlog->start_entry(le);
    
    auto &pi = in->project_inode();
    pi.inode.size = 0;
    pi.inode.max_size_ever = 0;
    pi.inode.client_ranges.clear();
    pi.inode.truncate_size = 0;
    pi.inode.truncate_from = 0;
    pi.inode.version = in->pre_dirty();

    le->metablob.add_dir_context(dn->dir);
    le->metablob.add_primary_dentry(dn, in, true);

    mds->mdlog->submit_entry(le,
        new C_TruncateStrayLogged(
          this, dn, mds->mdlog->get_current_segment()));
  } else {
    if (in->get_num_ref() != (int)in->is_dirty() ||
        dn->get_num_ref() != (int)dn->is_dirty() + !!in->get_num_ref() + 1/*PIN_PURGING*/) {
      // Nobody should be taking new references to an inode when it
      // is being purged (aside from it were 

      derr << "Rogue reference after purge to " << *dn << dendl;
      ceph_abort_msg("rogue reference to purging inode");
    }

    // kill dentry.
    version_t pdv = dn->pre_dirty();
    dn->push_projected_linkage(); // NULL

    EUpdate *le = new EUpdate(mds->mdlog, "purge_stray");
    mds->mdlog->start_entry(le);

    // update dirfrag fragstat, rstat
    CDir *dir = dn->get_dir();
    fnode_t *pf = dir->project_fnode();
    pf->version = dir->pre_dirty();
    if (in->is_dir())
      pf->fragstat.nsubdirs--;
    else
      pf->fragstat.nfiles--;
    pf->rstat.sub(in->inode.accounted_rstat);

    le->metablob.add_dir_context(dn->dir);
    EMetaBlob::dirlump& dl = le->metablob.add_dir(dn->dir, true);
    le->metablob.add_null_dentry(dl, dn, true);
    le->metablob.add_destroyed_inode(in->ino());

    mds->mdlog->submit_entry(le, new C_PurgeStrayLogged(this, dn, pdv,
          mds->mdlog->get_current_segment()));
  }
}

void StrayManager::_purge_stray_logged(CDentry *dn, version_t pdv, LogSegment *ls)
{
  CInode *in = dn->get_linkage()->get_inode();
  dout(10) << "_purge_stray_logged " << *dn << " " << *in << dendl;

  ceph_assert(!in->state_test(CInode::STATE_RECOVERING));

  bool new_dn = dn->is_new();

  // unlink
  ceph_assert(dn->get_projected_linkage()->is_null());
  dn->dir->unlink_inode(dn, !new_dn);
  dn->pop_projected_linkage();
  dn->mark_dirty(pdv, ls);

  dn->dir->pop_and_dirty_projected_fnode(ls);

  in->state_clear(CInode::STATE_ORPHAN);
  dn->state_clear(CDentry::STATE_PURGING | CDentry::STATE_PURGINGPINNED);
  dn->put(CDentry::PIN_PURGING);

  // drop dentry?
  if (new_dn) {
    dout(20) << " dn is new, removing" << dendl;
    dn->mark_clean();
    dn->dir->remove_dentry(dn);
  }

  // drop inode
  inodeno_t ino = in->ino();
  if (in->is_dirty())
    in->mark_clean();
  mds->mdcache->remove_inode(in);

  if (mds->is_stopping())
    mds->mdcache->shutdown_export_stray_finish(ino);
}

void StrayManager::enqueue(CDentry *dn, bool trunc)
{
  CDentry::linkage_t *dnl = dn->get_projected_linkage();
  ceph_assert(dnl);
  CInode *in = dnl->get_inode();
  ceph_assert(in);

  /* We consider a stray to be purging as soon as it is enqueued, to avoid
   * enqueing it twice */
  dn->state_set(CDentry::STATE_PURGING);
  in->state_set(CInode::STATE_PURGING);

  /* We must clear this as soon as enqueuing it, to prevent the journal
   * expiry code from seeing a dirty parent and trying to write a backtrace */
  if (!trunc) {
    if (in->is_dirty_parent()) {
      in->clear_dirty_parent();
    }
  }

  dout(20) << __func__ << ": purging dn: " << *dn << dendl;

  if (!dn->state_test(CDentry::STATE_PURGINGPINNED)) {
    dn->get(CDentry::PIN_PURGING);
    dn->state_set(CDentry::STATE_PURGINGPINNED);
  }

  ++num_strays_enqueuing;
  logger->set(l_mdc_num_strays_enqueuing, num_strays_enqueuing);

  // Resources are available, acquire them and execute the purge
  _enqueue(dn, trunc);

  dout(10) << __func__ << ": purging this dentry immediately: "
    << *dn << dendl;
}

class C_OpenSnapParents : public StrayManagerContext {
  CDentry *dn;
  bool trunc;
  public:
    C_OpenSnapParents(StrayManager *sm_, CDentry *dn_, bool t) :
      StrayManagerContext(sm_), dn(dn_), trunc(t) { }
    void finish(int r) override {
      sm->_enqueue(dn, trunc);
    }
};

void StrayManager::_enqueue(CDentry *dn, bool trunc)
{
  ceph_assert(started);

  CInode *in = dn->get_linkage()->get_inode();
  if (in->snaprealm &&
      !in->snaprealm->have_past_parents_open() &&
      !in->snaprealm->open_parents(new C_OpenSnapParents(this, dn, trunc))) {
    // this can happen if the dentry had been trimmed from cache.
    return;
  }

  if (trunc) {
    truncate(dn);
  } else {
    purge(dn);
  }
}

void StrayManager::queue_delayed(CDentry *dn)
{
  if (!started)
    return;

  if (dn->state_test(CDentry::STATE_EVALUATINGSTRAY))
    return;

  if (!dn->item_stray.is_on_list()) {
    delayed_eval_stray.push_back(&dn->item_stray);
    num_strays_delayed++;
    logger->set(l_mdc_num_strays_delayed, num_strays_delayed);
  }
}

void StrayManager::advance_delayed()
{
  if (!started)
    return;

  while (!delayed_eval_stray.empty()) {
    CDentry *dn = delayed_eval_stray.front();
    dn->item_stray.remove_myself();
    num_strays_delayed--;

    if (dn->get_projected_linkage()->is_null()) {
      /* A special case: a stray dentry can go null if its inode is being
       * re-linked into another MDS's stray dir during a shutdown migration. */
      dout(4) << __func__ << ": delayed dentry is now null: " << *dn << dendl;
      continue;
    }

    eval_stray(dn);
  }
  logger->set(l_mdc_num_strays_delayed, num_strays_delayed);
}

void StrayManager::set_num_strays(uint64_t num)
{
  ceph_assert(!started);
  num_strays = num;
  logger->set(l_mdc_num_strays, num_strays);
}

void StrayManager::notify_stray_created()
{
  num_strays++;
  logger->set(l_mdc_num_strays, num_strays);
  logger->inc(l_mdc_strays_created);
}

void StrayManager::notify_stray_removed()
{
  num_strays--;
  logger->set(l_mdc_num_strays, num_strays);
}

struct C_EvalStray : public StrayManagerContext {
  CDentry *dn;
  C_EvalStray(StrayManager *sm_, CDentry *d) : StrayManagerContext(sm_), dn(d) {}
  void finish(int r) override {
    sm->eval_stray(dn);
  }
};

struct C_MDC_EvalStray : public StrayManagerContext {
  CDentry *dn;
  C_MDC_EvalStray(StrayManager *sm_, CDentry *d) : StrayManagerContext(sm_), dn(d) {}
  void finish(int r) override {
    sm->eval_stray(dn);
  }
};

bool StrayManager::_eval_stray(CDentry *dn)
{
  dout(10) << "eval_stray " << *dn << dendl;
  CDentry::linkage_t *dnl = dn->get_projected_linkage();
  ceph_assert(dnl->is_primary());
  dout(10) << " inode is " << *dnl->get_inode() << dendl;
  CInode *in = dnl->get_inode();
  ceph_assert(in);
  ceph_assert(!in->state_test(CInode::STATE_REJOINUNDEF));

  // The only dentries elegible for purging are those
  // in the stray directories
  ceph_assert(dn->get_dir()->get_inode()->is_stray());

  // Inode may not pass through this function if it
  // was already identified for purging (i.e. cannot
  // call eval_stray() after purge()
  ceph_assert(!dn->state_test(CDentry::STATE_PURGING));

  if (!dn->is_auth())
    return false;

  if (!started)
    return false;

  if (dn->item_stray.is_on_list()) {
    dn->item_stray.remove_myself();
    num_strays_delayed--;
    logger->set(l_mdc_num_strays_delayed, num_strays_delayed);
  }

  // purge?
  if (in->inode.nlink == 0) {
    // past snaprealm parents imply snapped dentry remote links.
    // only important for directories.  normal file data snaps are handled
    // by the object store.
    if (in->snaprealm) {
      if (!in->snaprealm->have_past_parents_open() &&
          !in->snaprealm->open_parents(new C_MDC_EvalStray(this, dn))) {
        return false;
      }
      in->snaprealm->prune_past_parents();
      in->purge_stale_snap_data(in->snaprealm->get_snaps());
    }
    if (in->is_dir()) {
      if (in->snaprealm && in->snaprealm->has_past_parents()) {
	dout(20) << "  directory has past parents "
		 << in->snaprealm << dendl;
	if (in->state_test(CInode::STATE_MISSINGOBJS)) {
	  mds->clog->error() << "previous attempt at committing dirfrag of ino "
			     << in->ino() << " has failed, missing object";
	  mds->handle_write_error(-ENOENT);
	}
	return false;  // not until some snaps are deleted.
      }

      mds->mdcache->clear_dirty_bits_for_stray(in);

      if (!in->remote_parents.empty()) {
	// unlink any stale remote snap dentry.
	for (auto it = in->remote_parents.begin(); it != in->remote_parents.end(); ) {
	  CDentry *remote_dn = *it;
	  ++it;
<<<<<<< HEAD
	  assert(remote_dn->last != CEPH_NOSNAP);
=======
	  ceph_assert(remote_dn->last != CEPH_NOSNAP);
>>>>>>> f8781be9
	  remote_dn->unlink_remote(remote_dn->get_linkage());
	}
      }
    }
    if (dn->is_replicated()) {
      dout(20) << " replicated" << dendl;
      return false;
    }
    if (dn->is_any_leases() || in->is_any_caps()) {
      dout(20) << " caps | leases" << dendl;
      return false;  // wait
    }
    if (in->state_test(CInode::STATE_NEEDSRECOVER) ||
	in->state_test(CInode::STATE_RECOVERING)) {
      dout(20) << " pending recovery" << dendl;
      return false;  // don't mess with file size probing
    }
    if (in->get_num_ref() > (int)in->is_dirty() + (int)in->is_dirty_parent()) {
      dout(20) << " too many inode refs" << dendl;
      return false;
    }
    if (dn->get_num_ref() > (int)dn->is_dirty() + !!in->get_num_ref()) {
      dout(20) << " too many dn refs" << dendl;
      return false;
    }
    // don't purge multiversion inode with snap data
    if (in->snaprealm && in->snaprealm->has_past_parents() &&
              !in->old_inodes.empty()) {
      // A file with snapshots: we will truncate the HEAD revision
      // but leave the metadata intact.
      ceph_assert(!in->is_dir());
      dout(20) << " file has past parents "
        << in->snaprealm << dendl;
      if (in->is_file() && in->get_projected_inode()->size > 0) {
	enqueue(dn, true); // truncate head objects    
      }
    } else {
      // A straightforward file, ready to be purged.  Enqueue it.
      if (in->is_dir()) {
	in->close_dirfrags();
      }

      enqueue(dn, false);
    }

    return true;
  } else {
    /*
     * Where a stray has some links, they should be remotes, check
     * if we can do anything with them if we happen to have them in
     * cache.
     */
    _eval_stray_remote(dn, NULL);
    return false;
  }
}

void StrayManager::activate()
{
  dout(10) << __func__ << dendl;
  started = true;
  purge_queue.activate();
}

bool StrayManager::eval_stray(CDentry *dn)
{
  // avoid nested eval_stray
  if (dn->state_test(CDentry::STATE_EVALUATINGSTRAY))
      return false;

  dn->state_set(CDentry::STATE_EVALUATINGSTRAY);
  bool ret = _eval_stray(dn);
  dn->state_clear(CDentry::STATE_EVALUATINGSTRAY);
  return ret;
}

void StrayManager::eval_remote(CDentry *remote_dn)
{
  dout(10) << __func__ << " " << *remote_dn << dendl;

  CDentry::linkage_t *dnl = remote_dn->get_projected_linkage();
  ceph_assert(dnl->is_remote());
  CInode *in = dnl->get_inode();

  if (!in) {
    dout(20) << __func__ << ": no inode, cannot evaluate" << dendl;
    return;
  }

  if (remote_dn->last != CEPH_NOSNAP) {
    dout(20) << __func__ << ": snap dentry, cannot evaluate" << dendl;
    return;
  }

  // refers to stray?
  CDentry *primary_dn = in->get_projected_parent_dn();
  ceph_assert(primary_dn != NULL);
  if (primary_dn->get_dir()->get_inode()->is_stray()) {
    _eval_stray_remote(primary_dn, remote_dn);
  } else {
    dout(20) << __func__ << ": inode's primary dn not stray" << dendl;
  }
}

class C_RetryEvalRemote : public StrayManagerContext {
  CDentry *dn;
  public:
    C_RetryEvalRemote(StrayManager *sm_, CDentry *dn_) :
      StrayManagerContext(sm_), dn(dn_) {
      dn->get(CDentry::PIN_PTRWAITER);
    }
    void finish(int r) override {
      if (dn->get_projected_linkage()->is_remote())
	sm->eval_remote(dn);
      dn->put(CDentry::PIN_PTRWAITER);
    }
};

void StrayManager::_eval_stray_remote(CDentry *stray_dn, CDentry *remote_dn)
{
  dout(20) << __func__ << " " << *stray_dn << dendl;
  ceph_assert(stray_dn != NULL);
  ceph_assert(stray_dn->get_dir()->get_inode()->is_stray());
  CDentry::linkage_t *stray_dnl = stray_dn->get_projected_linkage();
  ceph_assert(stray_dnl->is_primary());
  CInode *stray_in = stray_dnl->get_inode();
  ceph_assert(stray_in->inode.nlink >= 1);
  ceph_assert(stray_in->last == CEPH_NOSNAP);

  /* If no remote_dn hinted, pick one arbitrarily */
  if (remote_dn == NULL) {
    if (!stray_in->remote_parents.empty()) {
      for (const auto &dn : stray_in->remote_parents) {
	if (dn->last == CEPH_NOSNAP && !dn->is_projected()) {
	  if (dn->is_auth()) {
	    remote_dn = dn;
	    if (remote_dn->dir->can_auth_pin())
	      break;
	  } else if (!remote_dn) {
	    remote_dn = dn;
	  }
	}
      }
    }
    if (!remote_dn) {
      dout(20) << __func__ << ": not reintegrating (no remote parents in cache)" << dendl;
      return;
    }
  }
  ceph_assert(remote_dn->last == CEPH_NOSNAP);
  // NOTE: we repeat this check in _rename(), since our submission path is racey.
  if (!remote_dn->is_projected()) {
    if (remote_dn->is_auth()) {
      if (remote_dn->dir->can_auth_pin()) {
	reintegrate_stray(stray_dn, remote_dn);
      } else {
	remote_dn->dir->add_waiter(CDir::WAIT_UNFREEZE, new C_RetryEvalRemote(this, remote_dn));
	dout(20) << __func__ << ": not reintegrating (can't authpin remote parent)" << dendl;
      }

    } else if (!remote_dn->is_auth() && stray_dn->is_auth()) {
      migrate_stray(stray_dn, remote_dn->authority().first);
    } else {
      dout(20) << __func__ << ": not reintegrating" << dendl;
    }
  } else {
    // don't do anything if the remote parent is projected, or we may
    // break user-visible semantics!
    dout(20) << __func__ << ": not reintegrating (projected)" << dendl;
  }
}

void StrayManager::reintegrate_stray(CDentry *straydn, CDentry *rdn)
{
  dout(10) << __func__ << " " << *straydn << " into " << *rdn << dendl;

  logger->inc(l_mdc_strays_reintegrated);
  
  // rename it to another mds.
  filepath src;
  straydn->make_path(src);
  filepath dst;
  rdn->make_path(dst);

  auto req = MClientRequest::create(CEPH_MDS_OP_RENAME);
  req->set_filepath(dst);
  req->set_filepath2(src);
  req->set_tid(mds->issue_tid());

  mds->send_message_mds(req, rdn->authority().first);
}
 
void StrayManager::migrate_stray(CDentry *dn, mds_rank_t to)
{
  CInode *in = dn->get_projected_linkage()->get_inode();
  ceph_assert(in);
  CInode *diri = dn->dir->get_inode();
  ceph_assert(diri->is_stray());
  dout(10) << "migrate_stray from mds." << MDS_INO_STRAY_OWNER(diri->inode.ino)
	   << " to mds." << to
	   << " " << *dn << " " << *in << dendl;

  logger->inc(l_mdc_strays_migrated);

  // rename it to another mds.
  filepath src;
  dn->make_path(src);
  ceph_assert(src.depth() == 2);

  filepath dst(MDS_INO_MDSDIR(to));
  dst.push_dentry(src[0]);
  dst.push_dentry(src[1]);

  auto req = MClientRequest::create(CEPH_MDS_OP_RENAME);
  req->set_filepath(dst);
  req->set_filepath2(src);
  req->set_tid(mds->issue_tid());

  mds->send_message_mds(req, to);
}

StrayManager::StrayManager(MDSRank *mds, PurgeQueue &purge_queue_)
  : delayed_eval_stray(member_offset(CDentry, item_stray)),
    mds(mds), logger(NULL), started(false), num_strays(0),
    num_strays_delayed(0), num_strays_enqueuing(0),
    purge_queue(purge_queue_)
{
  ceph_assert(mds != NULL);
}

void StrayManager::truncate(CDentry *dn)
{
  const CDentry::linkage_t *dnl = dn->get_projected_linkage();
  const CInode *in = dnl->get_inode();
  ceph_assert(in);
  dout(10) << __func__ << ": " << *dn << " " << *in << dendl;
  ceph_assert(!dn->is_replicated());

  const SnapRealm *realm = in->find_snaprealm();
  ceph_assert(realm);
  dout(10) << " realm " << *realm << dendl;
  const SnapContext *snapc = &realm->get_snap_context();

  uint64_t to = in->inode.get_max_size();
  to = std::max(in->inode.size, to);
  // when truncating a file, the filer does not delete stripe objects that are
  // truncated to zero. so we need to purge stripe objects up to the max size
  // the file has ever been.
  to = std::max(in->inode.max_size_ever, to);

  ceph_assert(to > 0);

  PurgeItem item;
  item.action = PurgeItem::TRUNCATE_FILE;
  item.ino = in->inode.ino;
  item.layout = in->inode.layout;
  item.snapc = *snapc;
  item.size = to;
  item.stamp = ceph_clock_now();

  purge_queue.push(item, new C_IO_PurgeStrayPurged(
        this, dn, true));
}

void StrayManager::_truncate_stray_logged(CDentry *dn, LogSegment *ls)
{
  CInode *in = dn->get_projected_linkage()->get_inode();

  dout(10) << __func__ << ": " << *dn << " " << *in << dendl;

  in->pop_and_dirty_projected_inode(ls);

  in->state_clear(CInode::STATE_PURGING);
  dn->state_clear(CDentry::STATE_PURGING | CDentry::STATE_PURGINGPINNED);
  dn->put(CDentry::PIN_PURGING);

  eval_stray(dn);

  if (!dn->state_test(CDentry::STATE_PURGING) &&  mds->is_stopping())
    mds->mdcache->shutdown_export_stray_finish(in->ino());
}
<|MERGE_RESOLUTION|>--- conflicted
+++ resolved
@@ -77,17 +77,12 @@
   C_IO_PurgeStrayPurged(StrayManager *sm_, CDentry *d, bool oh) : 
     StrayManagerIOContext(sm_), dn(d), only_head(oh) { }
   void finish(int r) override {
-<<<<<<< HEAD
-    assert(r == 0 || r == -ENOENT);
-    sm->_purge_stray_purged(dn, only_head);
-=======
     ceph_assert(r == 0 || r == -ENOENT);
     sm->_purge_stray_purged(dn, only_head);
   }
   void print(ostream& out) const override {
     CInode *in = dn->get_projected_linkage()->get_inode();
     out << "purge_stray(" << in->ino() << ")";
->>>>>>> f8781be9
   }
 };
 
@@ -479,11 +474,7 @@
 	for (auto it = in->remote_parents.begin(); it != in->remote_parents.end(); ) {
 	  CDentry *remote_dn = *it;
 	  ++it;
-<<<<<<< HEAD
-	  assert(remote_dn->last != CEPH_NOSNAP);
-=======
 	  ceph_assert(remote_dn->last != CEPH_NOSNAP);
->>>>>>> f8781be9
 	  remote_dn->unlink_remote(remote_dn->get_linkage());
 	}
       }
