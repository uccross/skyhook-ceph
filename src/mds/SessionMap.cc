--- conflicted
+++ resolved
@@ -50,11 +50,8 @@
 
   plb.add_u64(l_mdssm_session_count, "session_count",
       "Session count", "sess", PerfCountersBuilder::PRIO_INTERESTING);
-<<<<<<< HEAD
-=======
 
   plb.set_prio_default(PerfCountersBuilder::PRIO_USEFUL);
->>>>>>> f8781be9
   plb.add_u64_counter(l_mdssm_session_add, "session_add",
       "Sessions added");
   plb.add_u64_counter(l_mdssm_session_remove, "session_remove",
@@ -922,11 +919,7 @@
  * in order to generate health metrics if the session doesn't see
  * a commensurate number of calls to ::notify_cap_release
  */
-<<<<<<< HEAD
-void Session::notify_recall_sent(const size_t new_limit)
-=======
 uint64_t Session::notify_recall_sent(size_t new_limit)
->>>>>>> f8781be9
 {
   const auto num_caps = caps.size();
   ceph_assert(new_limit < num_caps);  // Behaviour of Server::recall_client_state
@@ -998,7 +991,7 @@
   if (!in->is_base())
     diri = in->get_projected_parent_dn()->get_dir()->get_inode();
   if (diri && diri->is_stray()){
-    path = std::string(boost::string_view(in->get_projected_inode()->stray_prior_path));
+    path = in->get_projected_inode()->stray_prior_path;
     dout(20) << __func__ << " stray_prior_path " << path << dendl;
   } else {
     in->make_path_string(path, true);
@@ -1147,11 +1140,7 @@
        * Strict boolean parser.  Allow true/false/0/1.
        * Anything else is -EINVAL.
        */
-<<<<<<< HEAD
-      auto is_true = [](boost::string_view bstr, bool *out) -> bool
-=======
       auto is_true = [](std::string_view bstr, bool *out) -> bool
->>>>>>> f8781be9
       {
         ceph_assert(out != nullptr);
 
