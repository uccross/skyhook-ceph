// -*- mode:C++; tab-width:8; c-basic-offset:2; indent-tabs-mode:t -*-
// vim: ts=8 sw=2 smarttab
/*
 * Ceph - scalable distributed file system
 *
 * Copyright (C) 2004-2006 Sage Weil <sage@newdream.net>
 *
 * This is free software; you can redistribute it and/or
 * modify it under the terms of the GNU Lesser General Public
 * License version 2.1, as published by the Free Software 
 * Foundation.  See file COPYING.
 * 
 */



#ifndef CEPH_MDCACHE_H
#define CEPH_MDCACHE_H

<<<<<<< HEAD
#include <boost/utility/string_view.hpp>

=======
#include <atomic>
#include <string_view>
#include <thread>

#include "common/DecayCounter.h"
>>>>>>> 3ad2dfa4
#include "include/types.h"
#include "include/filepath.h"
#include "include/elist.h"

#include "messages/MCacheExpire.h"
#include "messages/MClientQuota.h"
#include "messages/MClientRequest.h"
#include "messages/MClientSnap.h"
#include "messages/MDentryLink.h"
#include "messages/MDentryUnlink.h"
#include "messages/MDirUpdate.h"
#include "messages/MDiscover.h"
#include "messages/MDiscoverReply.h"
#include "messages/MGatherCaps.h"
#include "messages/MGenericMessage.h"
#include "messages/MInodeFileCaps.h"
#include "messages/MLock.h"
#include "messages/MMDSCacheRejoin.h"
#include "messages/MMDSFindIno.h"
#include "messages/MMDSFindInoReply.h"
#include "messages/MMDSFragmentNotify.h"
#include "messages/MMDSFragmentNotifyAck.h"
#include "messages/MMDSOpenIno.h"
#include "messages/MMDSOpenInoReply.h"
#include "messages/MMDSResolve.h"
#include "messages/MMDSResolveAck.h"
#include "messages/MMDSSlaveRequest.h"
#include "messages/MMDSSnapUpdate.h"


#include "osdc/Filer.h"
#include "CInode.h"
#include "CDentry.h"
#include "CDir.h"
#include "include/Context.h"
#include "events/EMetaBlob.h"
#include "RecoveryQueue.h"
#include "StrayManager.h"
#include "OpenFileTable.h"
#include "MDSContext.h"
#include "MDSMap.h"
#include "Mutation.h"


class PerfCounters;

class MDSRank;
class Session;
class Migrator;

class Session;

class ESubtreeMap;

enum {
  l_mdc_first = 3000,
  // How many inodes currently in stray dentries
  l_mdc_num_strays,
  // How many stray dentries are currently delayed for purge due to refs
  l_mdc_num_strays_delayed,
  // How many stray dentries are currently being enqueued for purge
  l_mdc_num_strays_enqueuing,

  // How many dentries have ever been added to stray dir
  l_mdc_strays_created,
  // How many dentries have been passed on to PurgeQueue
  l_mdc_strays_enqueued,
  // How many strays have been reintegrated?
  l_mdc_strays_reintegrated,
  // How many strays have been migrated?
  l_mdc_strays_migrated,

  // How many inode sizes currently being recovered
  l_mdc_num_recovering_processing,
  // How many inodes currently waiting to have size recovered
  l_mdc_num_recovering_enqueued,
  // How many inodes waiting with elevated priority for recovery
  l_mdc_num_recovering_prioritized,
  // How many inodes ever started size recovery
  l_mdc_recovery_started,
  // How many inodes ever completed size recovery
  l_mdc_recovery_completed,

  l_mdss_ireq_enqueue_scrub,
  l_mdss_ireq_exportdir,
  l_mdss_ireq_flush,
  l_mdss_ireq_fragmentdir,
  l_mdss_ireq_fragstats,
  l_mdss_ireq_inodestats,

  l_mdc_last,
};


// flags for predirty_journal_parents()
static const int PREDIRTY_PRIMARY = 1; // primary dn, adjust nested accounting
static const int PREDIRTY_DIR = 2;     // update parent dir mtime/size
static const int PREDIRTY_SHALLOW = 4; // only go to immediate parent (for easier rollback)

class MDCache {
 public:
  using clock = ceph::coarse_mono_clock;
  using time = ceph::coarse_mono_time;

  typedef std::map<mds_rank_t, MCacheExpire::ref> expiremap;

  // my master
  MDSRank *mds;

  // -- my cache --
  LRU lru;   // dentry lru for expiring items from cache
  LRU bottom_lru; // dentries that should be trimmed ASAP
 protected:
  ceph::unordered_map<inodeno_t,CInode*> inode_map;  // map of head inodes by ino
  map<vinodeno_t, CInode*> snap_inode_map;  // map of snap inodes by ino
<<<<<<< HEAD
  CInode *root;                            // root inode
  CInode *myin;                            // .ceph/mds%d dir
=======
  CInode *root = nullptr; // root inode
  CInode *myin = nullptr; // .ceph/mds%d dir
>>>>>>> 3ad2dfa4

  bool readonly = false;
  void set_readonly() { readonly = true; }

  std::array<CInode *, NUM_STRAY> strays{}; // my stray dir
  int stray_index = 0;

  CInode *get_stray() {
    return strays[stray_index];
  }

  set<CInode*> base_inodes;

  std::unique_ptr<PerfCounters> logger;

  Filer filer;

  bool exceeded_size_limit = false;

private:
  uint64_t cache_inode_limit;
  uint64_t cache_memory_limit;
  double cache_reservation;
  double cache_health_threshold;

public:
<<<<<<< HEAD
  static uint64_t cache_limit_inodes(void) {
    return g_conf->get_val<int64_t>("mds_cache_size");
  }
  static uint64_t cache_limit_memory(void) {
    return g_conf->get_val<uint64_t>("mds_cache_memory_limit");
  }
  static double cache_reservation(void) {
    return g_conf->get_val<double>("mds_cache_reservation");
  }
  static double cache_mid(void) {
    return g_conf->get_val<double>("mds_cache_mid");
  }
  static double cache_health_threshold(void) {
    return g_conf->get_val<double>("mds_health_cache_threshold");
  }
  double cache_toofull_ratio(void) const {
    uint64_t inode_limit = cache_limit_inodes();
    double inode_reserve = inode_limit*(1.0-cache_reservation());
    double memory_reserve = cache_limit_memory()*(1.0-cache_reservation());
    return fmax(0.0, fmax((cache_size()-memory_reserve)/memory_reserve, inode_limit == 0 ? 0.0 : (CInode::count()-inode_reserve)/inode_reserve));
=======
  uint64_t cache_limit_inodes(void) {
    return cache_inode_limit;
  }
  uint64_t cache_limit_memory(void) {
    return cache_memory_limit;
  }
  double cache_toofull_ratio(void) const {
    double inode_reserve = cache_inode_limit*(1.0-cache_reservation);
    double memory_reserve = cache_memory_limit*(1.0-cache_reservation);
    return fmax(0.0, fmax((cache_size()-memory_reserve)/memory_reserve, cache_inode_limit == 0 ? 0.0 : (CInode::count()-inode_reserve)/inode_reserve));
>>>>>>> 3ad2dfa4
  }
  bool cache_toofull(void) const {
    return cache_toofull_ratio() > 0.0;
  }
  uint64_t cache_size(void) const {
    return mempool::get_pool(mempool::mds_co::id).allocated_bytes();
  }
  bool cache_overfull(void) const {
<<<<<<< HEAD
    uint64_t inode_limit = cache_limit_inodes();
    return (inode_limit > 0 && CInode::count() > inode_limit*cache_health_threshold()) || (cache_size() > cache_limit_memory()*cache_health_threshold());
=======
    return (cache_inode_limit > 0 && CInode::count() > cache_inode_limit*cache_health_threshold) || (cache_size() > cache_memory_limit*cache_health_threshold);
>>>>>>> 3ad2dfa4
  }

  void advance_stray() {
    stray_index = (stray_index+1)%NUM_STRAY;
  }

  /**
   * Call this when you know that a CDentry is ready to be passed
   * on to StrayManager (i.e. this is a stray you've just created)
   */
  void notify_stray(CDentry *dn) {
    ceph_assert(dn->get_dir()->get_inode()->is_stray());
    if (dn->state_test(CDentry::STATE_PURGING))
      return;

    stray_manager.eval_stray(dn);
  }

  void maybe_eval_stray(CInode *in, bool delay=false);
  void clear_dirty_bits_for_stray(CInode* diri);

  bool is_readonly() { return readonly; }
  void force_readonly();

  DecayRate decayrate;

<<<<<<< HEAD
  int num_shadow_inodes;

  int num_inodes_with_caps;
=======
  int num_shadow_inodes = 0;

  int num_inodes_with_caps = 0;
>>>>>>> 3ad2dfa4

  unsigned max_dir_commit_size;

  static file_layout_t gen_default_file_layout(const MDSMap &mdsmap);
  static file_layout_t gen_default_log_layout(const MDSMap &mdsmap);

  file_layout_t default_file_layout;
  file_layout_t default_log_layout;

  void register_perfcounters();

  // -- client leases --
public:
  static constexpr std::size_t client_lease_pools = 3;
  std::array<float, client_lease_pools> client_lease_durations{5.0, 30.0, 300.0};

protected:
  std::array<xlist<ClientLease*>, client_lease_pools> client_leases{};
public:
  void touch_client_lease(ClientLease *r, int pool, utime_t ttl) {
    client_leases[pool].push_back(&r->item_lease);
    r->ttl = ttl;
  }

  void notify_stray_removed()
  {
    stray_manager.notify_stray_removed();
  }

  void notify_stray_created()
  {
    stray_manager.notify_stray_created();
  }

  void eval_remote(CDentry *dn)
  {
    stray_manager.eval_remote(dn);
  }

  // -- client caps --
  uint64_t last_cap_id = 0;

  // -- discover --
  struct discover_info_t {
    ceph_tid_t tid;
    mds_rank_t mds;
    inodeno_t ino;
    frag_t frag;
    snapid_t snap;
    filepath want_path;
    CInode *basei;
    bool want_base_dir;
    bool want_xlocked;

    discover_info_t() :
      tid(0), mds(-1), snap(CEPH_NOSNAP), basei(NULL),
      want_base_dir(false), want_xlocked(false) {}
    ~discover_info_t() {
      if (basei)
	basei->put(MDSCacheObject::PIN_DISCOVERBASE);
    }
    void pin_base(CInode *b) {
      basei = b;
      basei->get(MDSCacheObject::PIN_DISCOVERBASE);
    }
  };

  map<ceph_tid_t, discover_info_t> discovers;
  ceph_tid_t discover_last_tid = 0;

  void _send_discover(discover_info_t& dis);
  discover_info_t& _create_discover(mds_rank_t mds) {
    ceph_tid_t t = ++discover_last_tid;
    discover_info_t& d = discovers[t];
    d.tid = t;
    d.mds = mds;
    return d;
  }

  // waiters
  map<int, map<inodeno_t, MDSContext::vec > > waiting_for_base_ino;

  void discover_base_ino(inodeno_t want_ino, MDSContext *onfinish, mds_rank_t from=MDS_RANK_NONE);
  void discover_dir_frag(CInode *base, frag_t approx_fg, MDSContext *onfinish,
			 mds_rank_t from=MDS_RANK_NONE);
  void discover_path(CInode *base, snapid_t snap, filepath want_path, MDSContext *onfinish,
		     bool want_xlocked=false, mds_rank_t from=MDS_RANK_NONE);
  void discover_path(CDir *base, snapid_t snap, filepath want_path, MDSContext *onfinish,
		     bool want_xlocked=false);
  void kick_discovers(mds_rank_t who);  // after a failure.


  // -- subtrees --
private:
  static const unsigned int SUBTREES_COUNT_THRESHOLD = 5;
  static const unsigned int SUBTREES_DEPTH_THRESHOLD = 5;
protected:
  /* subtree keys and each tree's non-recursive nested subtrees (the "bounds") */
  map<CDir*,set<CDir*> > subtrees;
  map<CInode*,list<pair<CDir*,CDir*> > > projected_subtree_renames;  // renamed ino -> target dir
  
  // adjust subtree auth specification
  //  dir->dir_auth
  //  imports/exports/nested_exports
  //  join/split subtrees as appropriate
public:
  bool is_subtrees() { return !subtrees.empty(); }
<<<<<<< HEAD
  void list_subtrees(list<CDir*>& ls);
=======
  template<typename T>
  void get_subtrees(T& c) {
    if constexpr (std::is_same_v<T, std::vector<CDir*>>)
      c.reserve(c.size() + subtrees.size());
    for (const auto& p : subtrees) {
      c.push_back(p.first);
    }
  }
>>>>>>> 3ad2dfa4
  void adjust_subtree_auth(CDir *root, mds_authority_t auth, bool adjust_pop=true);
  void adjust_subtree_auth(CDir *root, mds_rank_t a, mds_rank_t b=CDIR_AUTH_UNKNOWN) {
    adjust_subtree_auth(root, mds_authority_t(a,b));
  }
  void adjust_bounded_subtree_auth(CDir *dir, const set<CDir*>& bounds, mds_authority_t auth);
  void adjust_bounded_subtree_auth(CDir *dir, const set<CDir*>& bounds, mds_rank_t a) {
    adjust_bounded_subtree_auth(dir, bounds, mds_authority_t(a, CDIR_AUTH_UNKNOWN));
  }
  void adjust_bounded_subtree_auth(CDir *dir, const vector<dirfrag_t>& bounds, const mds_authority_t &auth);
  void adjust_bounded_subtree_auth(CDir *dir, const vector<dirfrag_t>& bounds, mds_rank_t a) {
    adjust_bounded_subtree_auth(dir, bounds, mds_authority_t(a, CDIR_AUTH_UNKNOWN));
  }
  void map_dirfrag_set(const list<dirfrag_t>& dfs, set<CDir*>& result);
  void try_subtree_merge(CDir *root);
  void try_subtree_merge_at(CDir *root, set<CInode*> *to_eval, bool adjust_pop=true);
  void subtree_merge_writebehind_finish(CInode *in, MutationRef& mut);
  void eval_subtree_root(CInode *diri);
  CDir *get_subtree_root(CDir *dir);
  CDir *get_projected_subtree_root(CDir *dir);
  bool is_leaf_subtree(CDir *dir) {
    ceph_assert(subtrees.count(dir));
    return subtrees[dir].empty();
  }
  void remove_subtree(CDir *dir);
  bool is_subtree(CDir *root) {
    return subtrees.count(root);
  }
  void get_subtree_bounds(CDir *root, set<CDir*>& bounds);
  void get_wouldbe_subtree_bounds(CDir *root, set<CDir*>& bounds);
  void verify_subtree_bounds(CDir *root, const set<CDir*>& bounds);
  void verify_subtree_bounds(CDir *root, const list<dirfrag_t>& bounds);

  void project_subtree_rename(CInode *diri, CDir *olddir, CDir *newdir);
  void adjust_subtree_after_rename(CInode *diri, CDir *olddir, bool pop);

  auto get_auth_subtrees() {
    std::vector<CDir*> c;
    for (auto& p : subtrees) {
      auto& root = p.first;
      if (root->is_auth()) {
        c.push_back(root);
      }
    }
    return c;
  }

  auto get_fullauth_subtrees() {
    std::vector<CDir*> c;
    for (auto& p : subtrees) {
      auto& root = p.first;
      if (root->is_full_dir_auth()) {
        c.push_back(root);
      }
    }
    return c;
  }
  auto num_subtrees_fullauth() const {
    std::size_t n = 0;
    for (auto& p : subtrees) {
      auto& root = p.first;
      if (root->is_full_dir_auth()) {
        ++n;
      }
    }
    return n;
  }

  auto num_subtrees_fullnonauth() const {
    std::size_t n = 0;
    for (auto& p : subtrees) {
      auto& root = p.first;
      if (root->is_full_dir_nonauth()) {
        ++n;
      }
    }
    return n;
  }

  auto num_subtrees() const {
    return subtrees.size();
  }

  
protected:
  // -- requests --
  ceph::unordered_map<metareqid_t, MDRequestRef> active_requests;

public:
  int get_num_client_requests();

  MDRequestRef request_start(const MClientRequest::const_ref& req);
  MDRequestRef request_start_slave(metareqid_t rid, __u32 attempt, const Message::const_ref &m);
  MDRequestRef request_start_internal(int op);
  bool have_request(metareqid_t rid) {
    return active_requests.count(rid);
  }
  MDRequestRef request_get(metareqid_t rid);
  void request_pin_ref(MDRequestRef& r, CInode *ref, vector<CDentry*>& trace);
  void request_finish(MDRequestRef& mdr);
  void request_forward(MDRequestRef& mdr, mds_rank_t mds, int port=0);
  void dispatch_request(MDRequestRef& mdr);
  void request_drop_foreign_locks(MDRequestRef& mdr);
  void request_drop_non_rdlocks(MDRequestRef& r);
  void request_drop_locks(MDRequestRef& r);
  void request_cleanup(MDRequestRef& r);
  
  void request_kill(MDRequestRef& r);  // called when session closes

  // journal/snap helpers
  CInode *pick_inode_snap(CInode *in, snapid_t follows);
  CInode *cow_inode(CInode *in, snapid_t last);
  void journal_cow_dentry(MutationImpl *mut, EMetaBlob *metablob, CDentry *dn,
                          snapid_t follows=CEPH_NOSNAP,
			  CInode **pcow_inode=0, CDentry::linkage_t *dnl=0);
  void journal_cow_inode(MutationRef& mut, EMetaBlob *metablob, CInode *in, snapid_t follows=CEPH_NOSNAP,
			  CInode **pcow_inode=0);
  void journal_dirty_inode(MutationImpl *mut, EMetaBlob *metablob, CInode *in, snapid_t follows=CEPH_NOSNAP);

  void project_rstat_inode_to_frag(CInode *cur, CDir *parent, snapid_t first,
				   int linkunlink, SnapRealm *prealm);
  void _project_rstat_inode_to_frag(CInode::mempool_inode & inode, snapid_t ofirst, snapid_t last,
				    CDir *parent, int linkunlink, bool update_inode);
  void project_rstat_frag_to_inode(nest_info_t& rstat, nest_info_t& accounted_rstat,
				   snapid_t ofirst, snapid_t last, 
				   CInode *pin, bool cow_head);
<<<<<<< HEAD
  void broadcast_quota_to_client(CInode *in, client_t exclude_ct = -1);
=======
  void broadcast_quota_to_client(CInode *in, client_t exclude_ct = -1, bool quota_change = false);
>>>>>>> 3ad2dfa4
  void predirty_journal_parents(MutationRef mut, EMetaBlob *blob,
				CInode *in, CDir *parent,
				int flags, int linkunlink=0,
				snapid_t follows=CEPH_NOSNAP);

  // slaves
  void add_uncommitted_master(metareqid_t reqid, LogSegment *ls, set<mds_rank_t> &slaves, bool safe=false) {
    uncommitted_masters[reqid].ls = ls;
    uncommitted_masters[reqid].slaves = slaves;
    uncommitted_masters[reqid].safe = safe;
  }
  void wait_for_uncommitted_master(metareqid_t reqid, MDSContext *c) {
    uncommitted_masters[reqid].waiters.push_back(c);
  }
  bool have_uncommitted_master(metareqid_t reqid, mds_rank_t from) {
    auto p = uncommitted_masters.find(reqid);
    return p != uncommitted_masters.end() && p->second.slaves.count(from) > 0;
  }
  void log_master_commit(metareqid_t reqid);
  void logged_master_update(metareqid_t reqid);
  void _logged_master_commit(metareqid_t reqid);
  void committed_master_slave(metareqid_t r, mds_rank_t from);
  void finish_committed_masters();

  void _logged_slave_commit(mds_rank_t from, metareqid_t reqid);

  // -- recovery --
protected:
  set<mds_rank_t> recovery_set;

public:
  void set_recovery_set(set<mds_rank_t>& s);
  void handle_mds_failure(mds_rank_t who);
  void handle_mds_recovery(mds_rank_t who);

protected:
  // [resolve]
  // from EImportStart w/o EImportFinish during journal replay
  map<dirfrag_t, vector<dirfrag_t> >            my_ambiguous_imports;  
  // from MMDSResolves
  map<mds_rank_t, map<dirfrag_t, vector<dirfrag_t> > > other_ambiguous_imports;  

  map<mds_rank_t, map<metareqid_t, MDSlaveUpdate*> > uncommitted_slave_updates;  // slave: for replay.
  map<CInode*, int> uncommitted_slave_rename_olddir;  // slave: preserve the non-auth dir until seeing commit.
  map<CInode*, int> uncommitted_slave_unlink;  // slave: preserve the unlinked inode until seeing commit.

  // track master requests whose slaves haven't acknowledged commit
  struct umaster {
    set<mds_rank_t> slaves;
    LogSegment *ls;
    MDSContext::vec waiters;
    bool safe;
    bool committing;
    bool recovering;
    umaster() : ls(NULL), safe(false), committing(false), recovering(false) {}
  };
  map<metareqid_t, umaster>                 uncommitted_masters;         // master: req -> slave set

  set<metareqid_t>		pending_masters;
  map<int, set<metareqid_t> >	ambiguous_slave_updates;

  friend class ESlaveUpdate;
  friend class ECommitted;

  bool resolves_pending = false;
  set<mds_rank_t> resolve_gather;	// nodes i need resolves from
  set<mds_rank_t> resolve_ack_gather;	// nodes i need a resolve_ack from
  set<version_t> resolve_snapclient_commits;
  map<metareqid_t, mds_rank_t> resolve_need_rollback;  // rollbacks i'm writing to the journal
  map<mds_rank_t, MMDSResolve::const_ref> delayed_resolve;
  
  void handle_resolve(const MMDSResolve::const_ref &m);
  void handle_resolve_ack(const MMDSResolveAck::const_ref &m);
  void process_delayed_resolve();
  void discard_delayed_resolve(mds_rank_t who);
  void maybe_resolve_finish();
  void disambiguate_my_imports();
  void disambiguate_other_imports();
  void trim_unlinked_inodes();
  void add_uncommitted_slave_update(metareqid_t reqid, mds_rank_t master, MDSlaveUpdate*);
  void finish_uncommitted_slave_update(metareqid_t reqid, mds_rank_t master);
  MDSlaveUpdate* get_uncommitted_slave_update(metareqid_t reqid, mds_rank_t master);

  void send_slave_resolves();
  void send_subtree_resolves();
  void maybe_finish_slave_resolve();

public:
  void recalc_auth_bits(bool replay);
  void remove_inode_recursive(CInode *in);

  bool is_ambiguous_slave_update(metareqid_t reqid, mds_rank_t master) {
    auto p = ambiguous_slave_updates.find(master);
    return p != ambiguous_slave_updates.end() && p->second.count(reqid);
  }
  void add_ambiguous_slave_update(metareqid_t reqid, mds_rank_t master) {
    ambiguous_slave_updates[master].insert(reqid);
  }
  void remove_ambiguous_slave_update(metareqid_t reqid, mds_rank_t master) {
    auto p = ambiguous_slave_updates.find(master);
    auto q = p->second.find(reqid);
    ceph_assert(q != p->second.end());
    p->second.erase(q);
    if (p->second.empty())
      ambiguous_slave_updates.erase(p);
  }

  void add_rollback(metareqid_t reqid, mds_rank_t master) {
    resolve_need_rollback[reqid] = master;
  }
  void finish_rollback(metareqid_t reqid);

  // ambiguous imports
  void add_ambiguous_import(dirfrag_t base, const vector<dirfrag_t>& bounds);
  void add_ambiguous_import(CDir *base, const set<CDir*>& bounds);
  bool have_ambiguous_import(dirfrag_t base) {
    return my_ambiguous_imports.count(base);
  }
  void get_ambiguous_import_bounds(dirfrag_t base, vector<dirfrag_t>& bounds) {
    ceph_assert(my_ambiguous_imports.count(base));
    bounds = my_ambiguous_imports[base];
  }
  void cancel_ambiguous_import(CDir *);
  void finish_ambiguous_import(dirfrag_t dirino);
  void resolve_start(MDSContext *resolve_done_);
  void send_resolves();
  void maybe_send_pending_resolves() {
    if (resolves_pending)
      send_subtree_resolves();
  }
  
  void _move_subtree_map_bound(dirfrag_t df, dirfrag_t oldparent, dirfrag_t newparent,
			       map<dirfrag_t,vector<dirfrag_t> >& subtrees);
  ESubtreeMap *create_subtree_map();


  void clean_open_file_lists();
  void dump_openfiles(Formatter *f);
  bool dump_inode(Formatter *f, uint64_t number);
protected:
  // [rejoin]
  bool rejoins_pending = false;
  set<mds_rank_t> rejoin_gather;      // nodes from whom i need a rejoin
  set<mds_rank_t> rejoin_sent;        // nodes i sent a rejoin to
  set<mds_rank_t> rejoin_ack_sent;    // nodes i sent a rejoin to
  set<mds_rank_t> rejoin_ack_gather;  // nodes from whom i need a rejoin ack
  map<mds_rank_t,map<inodeno_t,map<client_t,Capability::Import> > > rejoin_imported_caps;
  map<inodeno_t,pair<mds_rank_t,map<client_t,Capability::Export> > > rejoin_slave_exports;

  map<client_t,entity_inst_t> rejoin_client_map;
<<<<<<< HEAD
=======
  map<client_t,client_metadata_t> rejoin_client_metadata_map;
>>>>>>> 3ad2dfa4
  map<client_t,pair<Session*,uint64_t> > rejoin_session_map;

  map<inodeno_t,pair<mds_rank_t,map<client_t,cap_reconnect_t> > > cap_exports; // ino -> target, client -> capex

  map<inodeno_t,map<client_t,map<mds_rank_t,cap_reconnect_t> > > cap_imports;  // ino -> client -> frommds -> capex
  set<inodeno_t> cap_imports_missing;
  map<inodeno_t, MDSContext::vec > cap_reconnect_waiters;
  int cap_imports_num_opening = 0;
  
  set<CInode*> rejoin_undef_inodes;
  set<CInode*> rejoin_potential_updated_scatterlocks;
  set<CDir*>   rejoin_undef_dirfrags;
  map<mds_rank_t, set<CInode*> > rejoin_unlinked_inodes;

  vector<CInode*> rejoin_recover_q, rejoin_check_q;
  list<SimpleLock*> rejoin_eval_locks;
  MDSContext::vec rejoin_waiters;

  void rejoin_walk(CDir *dir, const MMDSCacheRejoin::ref &rejoin);
  void handle_cache_rejoin(const MMDSCacheRejoin::const_ref &m);
  void handle_cache_rejoin_weak(const MMDSCacheRejoin::const_ref &m);
  CInode* rejoin_invent_inode(inodeno_t ino, snapid_t last);
  CDir* rejoin_invent_dirfrag(dirfrag_t df);
  void handle_cache_rejoin_strong(const MMDSCacheRejoin::const_ref &m);
  void rejoin_scour_survivor_replicas(mds_rank_t from, const MMDSCacheRejoin::const_ref &ack,
				      set<vinodeno_t>& acked_inodes,
				      set<SimpleLock *>& gather_locks);
  void handle_cache_rejoin_ack(const MMDSCacheRejoin::const_ref &m);
  void rejoin_send_acks();
  void rejoin_trim_undef_inodes();
  void maybe_send_pending_rejoins() {
    if (rejoins_pending)
      rejoin_send_rejoins();
  }
  std::unique_ptr<MDSContext> rejoin_done;
  std::unique_ptr<MDSContext> resolve_done;
public:
  void rejoin_start(MDSContext *rejoin_done_);
  void rejoin_gather_finish();
  void rejoin_send_rejoins();
  void rejoin_export_caps(inodeno_t ino, client_t client, const cap_reconnect_t& icr,
<<<<<<< HEAD
			  int target=-1) {
    auto& ex = cap_exports[ino];
    ex.first = target;
    ex.second[client] = icr;
=======
			  int target=-1, bool drop_path=false) {
    auto& ex = cap_exports[ino];
    ex.first = target;
    auto &_icr = ex.second[client] = icr;
    if (drop_path)
      _icr.path.clear();
>>>>>>> 3ad2dfa4
  }
  void rejoin_recovered_caps(inodeno_t ino, client_t client, const cap_reconnect_t& icr, 
			     mds_rank_t frommds=MDS_RANK_NONE, bool drop_path=false) {
    auto &_icr = cap_imports[ino][client][frommds] = icr;
    if (drop_path)
      _icr.path.clear();
  }
  void rejoin_recovered_client(client_t client, const entity_inst_t& inst) {
    rejoin_client_map.emplace(client, inst);
  }
  bool rejoin_has_cap_reconnect(inodeno_t ino) const {
    return cap_imports.count(ino);
  }
  void add_replay_ino_alloc(inodeno_t ino) {
    cap_imports_missing.insert(ino); // avoid opening ino during cache rejoin
  }
  void rejoin_recovered_client(client_t client, const entity_inst_t& inst) {
    rejoin_client_map.emplace(client, inst);
  }
  const cap_reconnect_t *get_replay_cap_reconnect(inodeno_t ino, client_t client) {
    if (cap_imports.count(ino) &&
	cap_imports[ino].count(client) &&
	cap_imports[ino][client].count(MDS_RANK_NONE)) {
      return &cap_imports[ino][client][MDS_RANK_NONE];
    }
    return NULL;
  }
  void remove_replay_cap_reconnect(inodeno_t ino, client_t client) {
    ceph_assert(cap_imports[ino].size() == 1);
    ceph_assert(cap_imports[ino][client].size() == 1);
    cap_imports.erase(ino);
  }
  void wait_replay_cap_reconnect(inodeno_t ino, MDSContext *c) {
    cap_reconnect_waiters[ino].push_back(c);
  }

  // [reconnect/rejoin caps]
  struct reconnected_cap_info_t {
    inodeno_t realm_ino;
    snapid_t snap_follows;
    int dirty_caps;
    bool snapflush;
    reconnected_cap_info_t() :
      realm_ino(0), snap_follows(0), dirty_caps(0), snapflush(false) {}
  };
  map<inodeno_t,map<client_t, reconnected_cap_info_t> >  reconnected_caps;   // inode -> client -> snap_follows,realmino
  map<inodeno_t,map<client_t, snapid_t> > reconnected_snaprealms;  // realmino -> client -> realmseq

  void add_reconnected_cap(client_t client, inodeno_t ino, const cap_reconnect_t& icr) {
    reconnected_cap_info_t &info = reconnected_caps[ino][client];
    info.realm_ino = inodeno_t(icr.capinfo.snaprealm);
    info.snap_follows = icr.snap_follows;
  }
  void set_reconnected_dirty_caps(client_t client, inodeno_t ino, int dirty, bool snapflush) {
    reconnected_cap_info_t &info = reconnected_caps[ino][client];
    info.dirty_caps |= dirty;
    if (snapflush)
      info.snapflush = snapflush;
  }
  void add_reconnected_snaprealm(client_t client, inodeno_t ino, snapid_t seq) {
    reconnected_snaprealms[ino][client] = seq;
  }

  friend class C_MDC_RejoinOpenInoFinish;
  friend class C_MDC_RejoinSessionsOpened;
  void rejoin_open_ino_finish(inodeno_t ino, int ret);
<<<<<<< HEAD
=======
  void rejoin_prefetch_ino_finish(inodeno_t ino, int ret);
>>>>>>> 3ad2dfa4
  void rejoin_open_sessions_finish(map<client_t,pair<Session*,uint64_t> >& session_map);
  bool process_imported_caps();
  void choose_lock_states_and_reconnect_caps();
  void prepare_realm_split(SnapRealm *realm, client_t client, inodeno_t ino,
			   map<client_t,MClientSnap::ref>& splits);
  void prepare_realm_merge(SnapRealm *realm, SnapRealm *parent_realm, map<client_t,MClientSnap::ref>& splits);
  void send_snaps(map<client_t,MClientSnap::ref>& splits);
  Capability* rejoin_import_cap(CInode *in, client_t client, const cap_reconnect_t& icr, mds_rank_t frommds);
  void finish_snaprealm_reconnect(client_t client, SnapRealm *realm, snapid_t seq,
				  map<client_t,MClientSnap::ref>& updates);
  Capability* try_reconnect_cap(CInode *in, Session *session);
  void export_remaining_imported_caps();

  //  realm inodes
  set<CInode*> rejoin_pending_snaprealms;
  // cap imports.  delayed snap parent opens.
  map<client_t,set<CInode*> > delayed_imported_caps;

  void do_cap_import(Session *session, CInode *in, Capability *cap,
		     uint64_t p_cap_id, ceph_seq_t p_seq, ceph_seq_t p_mseq,
		     int peer, int p_flags);
  void do_delayed_cap_imports();
  void rebuild_need_snapflush(CInode *head_in, SnapRealm *realm, client_t client,
			      snapid_t snap_follows);
  void open_snaprealms();

  bool open_undef_inodes_dirfrags();
  void opened_undef_inode(CInode *in);
  void opened_undef_dirfrag(CDir *dir) {
    rejoin_undef_dirfrags.erase(dir);
  }

  void reissue_all_caps();
  

  friend class Locker;
  friend class Migrator;
  friend class MDBalancer;

  // StrayManager needs to be able to remove_inode() from us
  // when it is done purging
  friend class StrayManager;

  // File size recovery
private:
  RecoveryQueue recovery_queue;
  void identify_files_to_recover();
public:
  void start_files_to_recover();
  void do_file_recover();
  void queue_file_recover(CInode *in);
  void _queued_file_recover_cow(CInode *in, MutationRef& mut);

  // subsystems
  std::unique_ptr<Migrator> migrator;

 public:
  explicit MDCache(MDSRank *m, PurgeQueue &purge_queue_);
  ~MDCache();
  void handle_conf_change(const std::set<std::string>& changed, const MDSMap& mds_map);
  
  // debug
  void log_stat();

  // root inode
  CInode *get_root() { return root; }
  CInode *get_myin() { return myin; }

  size_t get_cache_size() { return lru.lru_get_size(); }

  // trimming
<<<<<<< HEAD
  bool trim(uint64_t count=0);
private:
  void trim_lru(uint64_t count, map<mds_rank_t, MCacheExpire*>& expiremap);
  bool trim_dentry(CDentry *dn, map<mds_rank_t, MCacheExpire*>& expiremap);
  void trim_dirfrag(CDir *dir, CDir *con,
		    map<mds_rank_t, MCacheExpire*>& expiremap);
  bool trim_inode(CDentry *dn, CInode *in, CDir *con,
		  map<mds_rank_t,class MCacheExpire*>& expiremap);
  void send_expire_messages(map<mds_rank_t, MCacheExpire*>& expiremap);
=======
  std::pair<bool, uint64_t> trim(uint64_t count=0);
private:
  std::pair<bool, uint64_t> trim_lru(uint64_t count, expiremap& expiremap);
  bool trim_dentry(CDentry *dn, expiremap& expiremap);
  void trim_dirfrag(CDir *dir, CDir *con, expiremap& expiremap);
  bool trim_inode(CDentry *dn, CInode *in, CDir *con, expiremap&);
  void send_expire_messages(expiremap& expiremap);
>>>>>>> 3ad2dfa4
  void trim_non_auth();      // trim out trimmable non-auth items
public:
  bool trim_non_auth_subtree(CDir *directory);
  void standby_trim_segment(LogSegment *ls);
  void try_trim_non_auth_subtree(CDir *dir);
  bool can_trim_non_auth_dirfrag(CDir *dir) {
    return my_ambiguous_imports.count((dir)->dirfrag()) == 0 &&
	   uncommitted_slave_rename_olddir.count(dir->inode) == 0;
  }

  /**
   * For all unreferenced inodes, dirs, dentries below an inode, compose
   * expiry messages.  This is used when giving up all replicas of entities
   * for an MDS peer in the 'stopping' state, such that the peer can
   * empty its cache and finish shutting down.
   *
   * We have to make sure we're only expiring un-referenced items to
   * avoid interfering with ongoing stray-movement (we can't distinguish
   * between the "moving my strays" and "waiting for my cache to empty"
   * phases within 'stopping')
   *
   * @return false if we completed cleanly, true if caller should stop
   *         expiring because we hit something with refs.
   */
  bool expire_recursive(CInode *in, expiremap& expiremap);

  void trim_client_leases();
  void check_memory_usage();

  // shutdown
private:
  set<inodeno_t> shutdown_exporting_strays;
  pair<dirfrag_t, string> shutdown_export_next;
public:
  void shutdown_start();
  void shutdown_check();
  bool shutdown_pass();
  bool shutdown();                    // clear cache (ie at shutodwn)
  bool shutdown_export_strays();
  void shutdown_export_stray_finish(inodeno_t ino) {
    if (shutdown_exporting_strays.erase(ino))
      shutdown_export_strays();
  }

  bool did_shutdown_log_cap = false;

  // inode_map
  bool have_inode(vinodeno_t vino) {
    if (vino.snapid == CEPH_NOSNAP)
      return inode_map.count(vino.ino) ? true : false;
    else
      return snap_inode_map.count(vino) ? true : false;
  }
  bool have_inode(inodeno_t ino, snapid_t snap=CEPH_NOSNAP) {
    return have_inode(vinodeno_t(ino, snap));
  }
  CInode* get_inode(vinodeno_t vino) {
    if (vino.snapid == CEPH_NOSNAP) {
      auto p = inode_map.find(vino.ino);
      if (p != inode_map.end())
	return p->second;
    } else {
      auto p = snap_inode_map.find(vino);
      if (p != snap_inode_map.end())
	return p->second;
    }
    return NULL;
  }
  CInode* get_inode(inodeno_t ino, snapid_t s=CEPH_NOSNAP) {
    return get_inode(vinodeno_t(ino, s));
  }
  CInode* lookup_snap_inode(vinodeno_t vino) {
    auto p = snap_inode_map.lower_bound(vino);
    if (p != snap_inode_map.end() &&
	p->second->ino() == vino.ino && p->second->first <= vino.snapid)
      return p->second;
    return NULL;
  }

  CDir* get_dirfrag(dirfrag_t df) {
    CInode *in = get_inode(df.ino);
    if (!in)
      return NULL;
    return in->get_dirfrag(df.frag);
  }
<<<<<<< HEAD
  CDir* get_dirfrag(inodeno_t ino, boost::string_view dn) {
=======
  CDir* get_dirfrag(inodeno_t ino, std::string_view dn) {
>>>>>>> 3ad2dfa4
    CInode *in = get_inode(ino);
    if (!in)
      return NULL;
    frag_t fg = in->pick_dirfrag(dn);
    return in->get_dirfrag(fg);
  }
  CDir* get_force_dirfrag(dirfrag_t df, bool replay) {
    CInode *diri = get_inode(df.ino);
    if (!diri)
      return NULL;
    CDir *dir = force_dir_fragment(diri, df.frag, replay);
    if (!dir)
      dir = diri->get_dirfrag(df.frag);
    return dir;
  }

  MDSCacheObject *get_object(const MDSCacheObjectInfo &info);

  

 public:
  void add_inode(CInode *in);

  void remove_inode(CInode *in);
 protected:
  void touch_inode(CInode *in) {
    if (in->get_parent_dn())
      touch_dentry(in->get_projected_parent_dn());
  }
public:
  void touch_dentry(CDentry *dn) {
    if (dn->state_test(CDentry::STATE_BOTTOMLRU)) {
      bottom_lru.lru_midtouch(dn);
    } else {
      if (dn->is_auth())
	lru.lru_touch(dn);
      else
	lru.lru_midtouch(dn);
    }
  }
  void touch_dentry_bottom(CDentry *dn) {
    if (dn->state_test(CDentry::STATE_BOTTOMLRU))
      return;
    lru.lru_bottouch(dn);
  }
protected:

  void inode_remove_replica(CInode *in, mds_rank_t rep, bool rejoin,
			    set<SimpleLock *>& gather_locks);
  void dentry_remove_replica(CDentry *dn, mds_rank_t rep, set<SimpleLock *>& gather_locks);

  void rename_file(CDentry *srcdn, CDentry *destdn);

 public:
  // truncate
  void truncate_inode(CInode *in, LogSegment *ls);
  void _truncate_inode(CInode *in, LogSegment *ls);
  void truncate_inode_finish(CInode *in, LogSegment *ls);
  void truncate_inode_logged(CInode *in, MutationRef& mut);

  void add_recovered_truncate(CInode *in, LogSegment *ls);
  void remove_recovered_truncate(CInode *in, LogSegment *ls);
  void start_recovered_truncates();


 public:
  CDir *get_auth_container(CDir *in);
  CDir *get_export_container(CDir *dir);
  void find_nested_exports(CDir *dir, set<CDir*>& s);
  void find_nested_exports_under(CDir *import, CDir *dir, set<CDir*>& s);


private:
  bool opening_root = false, open = false;
  MDSContext::vec waiting_for_open;

public:
  void init_layouts();
  void create_unlinked_system_inode(CInode *in, inodeno_t ino,
                                    int mode) const;
  CInode *create_system_inode(inodeno_t ino, int mode);
  CInode *create_root_inode();

  void create_empty_hierarchy(MDSGather *gather);
  void create_mydir_hierarchy(MDSGather *gather);

  bool is_open() { return open; }
  void wait_for_open(MDSContext *c) {
    waiting_for_open.push_back(c);
  }

  void open_root_inode(MDSContext *c);
  void open_root();
<<<<<<< HEAD
  void open_mydir_inode(MDSInternalContextBase *c);
  void open_mydir_frag(MDSInternalContextBase *c);
=======
  void open_mydir_inode(MDSContext *c);
  void open_mydir_frag(MDSContext *c);
>>>>>>> 3ad2dfa4
  void populate_mydir();

  void _create_system_file(CDir *dir, std::string_view name, CInode *in, MDSContext *fin);
  void _create_system_file_finish(MutationRef& mut, CDentry *dn,
                                  version_t dpv, MDSContext *fin);

  void open_foreign_mdsdir(inodeno_t ino, MDSContext *c);
  CDir *get_stray_dir(CInode *in);
  CDentry *get_or_create_stray_dentry(CInode *in);

  /**
   * Find the given dentry (and whether it exists or not), its ancestors,
   * and get them all into memory and usable on this MDS. This function
   * makes a best-effort attempt to load everything; if it needs to
   * go away and do something then it will put the request on a waitlist.
   * It prefers the mdr, then the req, then the fin. (At least one of these
   * must be non-null.)
   *
   * At least one of the params mdr, req, and fin must be non-null.
   *
   * @param mdr The MDRequest associated with the path. Can be null.
   * @param cf A MDSContextFactory for waiter building.
   * @param path The path to traverse to.
   * @param pdnvec Data return parameter -- on success, contains a
   * vector of dentries. On failure, is either empty or contains the
   * full trace of traversable dentries.
   * @param pin Data return parameter -- if successful, points to the inode
   * associated with filepath. If unsuccessful, is null.
   * @param onfail Specifies different lookup failure behaviors. If set to
   * MDS_TRAVERSE_DISCOVERXLOCK, path_traverse will succeed on null
   * dentries (instead of returning -ENOENT). If set to
   * MDS_TRAVERSE_FORWARD, it will forward the request to the auth
   * MDS if that becomes appropriate (ie, if it doesn't know the contents
   * of a directory). If set to MDS_TRAVERSE_DISCOVER, it
   * will attempt to look up the path from a different MDS (and bring them
   * into its cache as replicas).
   *
   * @returns 0 on success, 1 on "not done yet", 2 on "forwarding", -errno otherwise.
   * If it returns 1, the requester associated with this call has been placed
   * on the appropriate waitlist, and it should unwind itself and back out.
   * If it returns 2 the request has been forwarded, and again the requester
   * should unwind itself and back out.
   */
  int path_traverse(MDRequestRef& mdr, MDSContextFactory& cf, const filepath& path,
		    vector<CDentry*> *pdnvec, CInode **pin, int onfail);

  CInode *cache_traverse(const filepath& path);

  void open_remote_dirfrag(CInode *diri, frag_t fg, MDSContext *fin);
  CInode *get_dentry_inode(CDentry *dn, MDRequestRef& mdr, bool projected=false);

  bool parallel_fetch(map<inodeno_t,filepath>& pathmap, set<inodeno_t>& missing);
  bool parallel_fetch_traverse_dir(inodeno_t ino, filepath& path, 
				   set<CDir*>& fetch_queue, set<inodeno_t>& missing,
				   C_GatherBuilder &gather_bld);

  void open_remote_dentry(CDentry *dn, bool projected, MDSContext *fin,
			  bool want_xlocked=false);
  void _open_remote_dentry_finish(CDentry *dn, inodeno_t ino, MDSContext *fin,
				  bool want_xlocked, int r);

  void make_trace(vector<CDentry*>& trace, CInode *in);

protected:
  struct open_ino_info_t {
    vector<inode_backpointer_t> ancestors;
    set<mds_rank_t> checked;
    mds_rank_t checking;
    mds_rank_t auth_hint;
    bool check_peers;
    bool fetch_backtrace;
    bool discover;
    bool want_replica;
    bool want_xlocked;
    version_t tid;
    int64_t pool;
    int last_err;
    MDSContext::vec waiters;
    open_ino_info_t() : checking(MDS_RANK_NONE), auth_hint(MDS_RANK_NONE),
      check_peers(true), fetch_backtrace(true), discover(false),
      want_replica(false), want_xlocked(false), tid(0), pool(-1),
      last_err(0) {}
  };
  ceph_tid_t open_ino_last_tid = 0;
  map<inodeno_t,open_ino_info_t> opening_inodes;

  void _open_ino_backtrace_fetched(inodeno_t ino, bufferlist& bl, int err);
  void _open_ino_parent_opened(inodeno_t ino, int ret);
  void _open_ino_traverse_dir(inodeno_t ino, open_ino_info_t& info, int err);
  void _open_ino_fetch_dir(inodeno_t ino, const MMDSOpenIno::const_ref &m, CDir *dir, bool parent);
  int open_ino_traverse_dir(inodeno_t ino, const MMDSOpenIno::const_ref &m,
			    const vector<inode_backpointer_t>& ancestors,
			    bool discover, bool want_xlocked, mds_rank_t *hint);
  void open_ino_finish(inodeno_t ino, open_ino_info_t& info, int err);
  void do_open_ino(inodeno_t ino, open_ino_info_t& info, int err);
  void do_open_ino_peer(inodeno_t ino, open_ino_info_t& info);
  void handle_open_ino(const MMDSOpenIno::const_ref &m, int err=0);
  void handle_open_ino_reply(const MMDSOpenInoReply::const_ref &m);
  friend class C_IO_MDC_OpenInoBacktraceFetched;
  friend struct C_MDC_OpenInoTraverseDir;
  friend struct C_MDC_OpenInoParentOpened;

public:
  void kick_open_ino_peers(mds_rank_t who);
  void open_ino(inodeno_t ino, int64_t pool, MDSContext *fin,
		bool want_replica=true, bool want_xlocked=false);
  
  // -- find_ino_peer --
  struct find_ino_peer_info_t {
    inodeno_t ino;
    ceph_tid_t tid;
    MDSContext *fin;
    mds_rank_t hint;
    mds_rank_t checking;
    set<mds_rank_t> checked;

    find_ino_peer_info_t() : tid(0), fin(NULL), hint(MDS_RANK_NONE), checking(MDS_RANK_NONE) {}
  };

  map<ceph_tid_t, find_ino_peer_info_t> find_ino_peer;
  ceph_tid_t find_ino_peer_last_tid = 0;

  void find_ino_peers(inodeno_t ino, MDSContext *c, mds_rank_t hint=MDS_RANK_NONE);
  void _do_find_ino_peer(find_ino_peer_info_t& fip);
  void handle_find_ino(const MMDSFindIno::const_ref &m);
  void handle_find_ino_reply(const MMDSFindInoReply::const_ref &m);
  void kick_find_ino_peers(mds_rank_t who);

  // -- snaprealms --
private:
  SnapRealm *global_snaprealm = nullptr;
public:
  SnapRealm *get_global_snaprealm() const { return global_snaprealm; }
  void create_global_snaprealm();
  void do_realm_invalidate_and_update_notify(CInode *in, int snapop, bool notify_clients=true);
  void send_snap_update(CInode *in, version_t stid, int snap_op);
  void handle_snap_update(const MMDSSnapUpdate::const_ref &m);
  void notify_global_snaprealm_update(int snap_op);

  // -- stray --
public:
  void fetch_backtrace(inodeno_t ino, int64_t pool, bufferlist& bl, Context *fin);
  uint64_t get_num_strays() const { return stray_manager.get_num_strays(); }

protected:
  void scan_stray_dir(dirfrag_t next=dirfrag_t());
  StrayManager stray_manager;
  friend struct C_MDC_RetryScanStray;

  // == messages ==
 public:
  void dispatch(const Message::const_ref &m);

 protected:
  // -- replicas --
  void handle_discover(const MDiscover::const_ref &dis);
  void handle_discover_reply(const MDiscoverReply::const_ref &m);
  friend class C_MDC_Join;

public:
  void replicate_dir(CDir *dir, mds_rank_t to, bufferlist& bl);
  void replicate_dentry(CDentry *dn, mds_rank_t to, bufferlist& bl);
  void replicate_inode(CInode *in, mds_rank_t to, bufferlist& bl,
		       uint64_t features);
  
  CDir* add_replica_dir(bufferlist::const_iterator& p, CInode *diri, mds_rank_t from, MDSContext::vec& finished);
  CDentry *add_replica_dentry(bufferlist::const_iterator& p, CDir *dir, MDSContext::vec& finished);
  CInode *add_replica_inode(bufferlist::const_iterator& p, CDentry *dn, MDSContext::vec& finished);

  void replicate_stray(CDentry *straydn, mds_rank_t who, bufferlist& bl);
  CDentry *add_replica_stray(const bufferlist &bl, mds_rank_t from);

  // -- namespace --
public:
  void send_dentry_link(CDentry *dn, MDRequestRef& mdr);
  void send_dentry_unlink(CDentry *dn, CDentry *straydn, MDRequestRef& mdr);
protected:
  void handle_dentry_link(const MDentryLink::const_ref &m);
  void handle_dentry_unlink(const MDentryUnlink::const_ref &m);


  // -- fragmenting --
private:
  struct ufragment {
    int bits;
    bool committed;
    LogSegment *ls;
    MDSContext::vec waiters;
    frag_vec_t old_frags;
    bufferlist rollback;
    ufragment() : bits(0), committed(false), ls(NULL) {}
  };
  map<dirfrag_t, ufragment> uncommitted_fragments;

  struct fragment_info_t {
    int bits;
    list<CDir*> dirs;
    list<CDir*> resultfrags;
    MDRequestRef mdr;
    set<mds_rank_t> notify_ack_waiting;
    bool finishing = false;

    // for deadlock detection
    bool all_frozen = false;
    utime_t last_cum_auth_pins_change;
    int last_cum_auth_pins = 0;
    int num_remote_waiters = 0;	// number of remote authpin waiters
    fragment_info_t() {}
    bool is_fragmenting() { return !resultfrags.empty(); }
    uint64_t get_tid() { return mdr ? mdr->reqid.tid : 0; }
  };
  map<dirfrag_t,fragment_info_t> fragments;
  typedef map<dirfrag_t,fragment_info_t>::iterator fragment_info_iterator;

  void adjust_dir_fragments(CInode *diri, frag_t basefrag, int bits,
			    list<CDir*>& frags, MDSContext::vec& waiters, bool replay);
  void adjust_dir_fragments(CInode *diri,
			    list<CDir*>& srcfrags,
			    frag_t basefrag, int bits,
			    list<CDir*>& resultfrags, 
			    MDSContext::vec& waiters,
			    bool replay);
  CDir *force_dir_fragment(CInode *diri, frag_t fg, bool replay=true);
  void get_force_dirfrag_bound_set(const vector<dirfrag_t>& dfs, set<CDir*>& bounds);

  bool can_fragment(CInode *diri, list<CDir*>& dirs);
  void fragment_freeze_dirs(list<CDir*>& dirs);
  void fragment_mark_and_complete(MDRequestRef& mdr);
  void fragment_frozen(MDRequestRef& mdr, int r);
  void fragment_unmark_unfreeze_dirs(list<CDir*>& dirs);
  void fragment_drop_locks(fragment_info_t &info);
  void fragment_maybe_finish(const fragment_info_iterator& it);
  void dispatch_fragment_dir(MDRequestRef& mdr);
  void _fragment_logged(MDRequestRef& mdr);
  void _fragment_stored(MDRequestRef& mdr);
  void _fragment_committed(dirfrag_t f, const MDRequestRef& mdr);
  void _fragment_old_purged(dirfrag_t f, int bits, const MDRequestRef& mdr);

  friend class EFragment;
  friend class C_MDC_FragmentFrozen;
  friend class C_MDC_FragmentMarking;
  friend class C_MDC_FragmentPrep;
  friend class C_MDC_FragmentStore;
  friend class C_MDC_FragmentCommit;
  friend class C_IO_MDC_FragmentPurgeOld;

  void handle_fragment_notify(const MMDSFragmentNotify::const_ref &m);
  void handle_fragment_notify_ack(const MMDSFragmentNotifyAck::const_ref &m);

  void add_uncommitted_fragment(dirfrag_t basedirfrag, int bits, const frag_vec_t& old_frag,
				LogSegment *ls, bufferlist *rollback=NULL);
  void finish_uncommitted_fragment(dirfrag_t basedirfrag, int op);
  void rollback_uncommitted_fragment(dirfrag_t basedirfrag, frag_vec_t&& old_frags);


  DecayCounter trim_counter;

public:
  void wait_for_uncommitted_fragment(dirfrag_t dirfrag, MDSContext *c) {
    ceph_assert(uncommitted_fragments.count(dirfrag));
    uncommitted_fragments[dirfrag].waiters.push_back(c);
  }
  void split_dir(CDir *dir, int byn);
  void merge_dir(CInode *diri, frag_t fg);
  void rollback_uncommitted_fragments();

  void find_stale_fragment_freeze();
  void fragment_freeze_inc_num_waiters(CDir *dir);
  bool fragment_are_all_frozen(CDir *dir);
  int get_num_fragmenting_dirs() { return fragments.size(); }

  // -- updates --
  //int send_inode_updates(CInode *in);
  //void handle_inode_update(MInodeUpdate *m);

  int send_dir_updates(CDir *in, bool bcast=false);
  void handle_dir_update(const MDirUpdate::const_ref &m);

  // -- cache expiration --
  void handle_cache_expire(const MCacheExpire::const_ref &m);
  // delayed cache expire
  map<CDir*, expiremap> delayed_expire; // subtree root -> expire msg
  void process_delayed_expire(CDir *dir);
  void discard_delayed_expire(CDir *dir);

  // -- mdsmap --
  void handle_mdsmap(const MDSMap &mdsmap);

protected:
<<<<<<< HEAD
  int dump_cache(boost::string_view fn, Formatter *f,
		  boost::string_view dump_root = "",
		  int depth = -1);
public:
  int dump_cache() { return dump_cache(NULL, NULL); }
  int dump_cache(boost::string_view filename);
  int dump_cache(Formatter *f);
  int dump_cache(boost::string_view dump_root, int depth, Formatter *f);

  int cache_status(Formatter *f);
=======
  int dump_cache(std::string_view fn, Formatter *f);
public:
  int dump_cache() { return dump_cache(NULL, NULL); }
  int dump_cache(std::string_view filename);
  int dump_cache(Formatter *f);
  void dump_tree(CInode *in, const int cur_depth, const int max_depth, Formatter *f);

  void cache_status(Formatter *f);
>>>>>>> 3ad2dfa4

  void dump_resolve_status(Formatter *f) const;
  void dump_rejoin_status(Formatter *f) const;

  // == crap fns ==
 public:
  void show_cache();
  void show_subtrees(int dbl=10, bool force_print=false);

  CInode *hack_pick_random_inode() {
    ceph_assert(!inode_map.empty());
    int n = rand() % inode_map.size();
    auto p = inode_map.begin();
    while (n--) ++p;
    return p->second;
  }

protected:
  void flush_dentry_work(MDRequestRef& mdr);
  /**
   * Resolve path to a dentry and pass it onto the ScrubStack.
   *
   * TODO: return enough information to the original mdr formatter
   * and completion that they can subsequeuntly check the progress of
   * this scrub (we won't block them on a whole scrub as it can take a very
   * long time)
   */
  void enqueue_scrub_work(MDRequestRef& mdr);
  void recursive_scrub_finish(const ScrubHeaderRef& header);
  void repair_inode_stats_work(MDRequestRef& mdr);
  void repair_dirfrag_stats_work(MDRequestRef& mdr);
  void upgrade_inode_snaprealm_work(MDRequestRef& mdr);
  friend class C_MDC_RespondInternalRequest;
public:
<<<<<<< HEAD
  void flush_dentry(boost::string_view path, Context *fin);
  /**
   * Create and start an OP_ENQUEUE_SCRUB
   */
  void enqueue_scrub(boost::string_view path, boost::string_view tag,
=======
  void flush_dentry(std::string_view path, Context *fin);
  /**
   * Create and start an OP_ENQUEUE_SCRUB
   */
  void enqueue_scrub(std::string_view path, std::string_view tag,
>>>>>>> 3ad2dfa4
                     bool force, bool recursive, bool repair,
		     Formatter *f, Context *fin);
  void repair_inode_stats(CInode *diri);
  void repair_dirfrag_stats(CDir *dir);
  void upgrade_inode_snaprealm(CInode *in);

public:
  /* Because exports may fail, this set lets us keep track of inodes that need exporting. */
  std::set<CInode *> export_pin_queue;
  std::set<CInode *> export_pin_delayed_queue;

  OpenFileTable open_file_table;

private:
  std::thread upkeeper;
  ceph::mutex upkeep_mutex = ceph::make_mutex("MDCache::upkeep_mutex");
  ceph::condition_variable upkeep_cvar;
  time upkeep_last_trim = time::min();
  time upkeep_last_release = time::min();
  std::atomic<bool> upkeep_trim_shutdown{false};
};

class C_MDS_RetryRequest : public MDSInternalContext {
  MDCache *cache;
  MDRequestRef mdr;
 public:
  C_MDS_RetryRequest(MDCache *c, MDRequestRef& r);
  void finish(int r) override;
};

#endif<|MERGE_RESOLUTION|>--- conflicted
+++ resolved
@@ -17,16 +17,11 @@
 #ifndef CEPH_MDCACHE_H
 #define CEPH_MDCACHE_H
 
-<<<<<<< HEAD
-#include <boost/utility/string_view.hpp>
-
-=======
 #include <atomic>
 #include <string_view>
 #include <thread>
 
 #include "common/DecayCounter.h"
->>>>>>> 3ad2dfa4
 #include "include/types.h"
 #include "include/filepath.h"
 #include "include/elist.h"
@@ -142,13 +137,8 @@
  protected:
   ceph::unordered_map<inodeno_t,CInode*> inode_map;  // map of head inodes by ino
   map<vinodeno_t, CInode*> snap_inode_map;  // map of snap inodes by ino
-<<<<<<< HEAD
-  CInode *root;                            // root inode
-  CInode *myin;                            // .ceph/mds%d dir
-=======
   CInode *root = nullptr; // root inode
   CInode *myin = nullptr; // .ceph/mds%d dir
->>>>>>> 3ad2dfa4
 
   bool readonly = false;
   void set_readonly() { readonly = true; }
@@ -175,28 +165,6 @@
   double cache_health_threshold;
 
 public:
-<<<<<<< HEAD
-  static uint64_t cache_limit_inodes(void) {
-    return g_conf->get_val<int64_t>("mds_cache_size");
-  }
-  static uint64_t cache_limit_memory(void) {
-    return g_conf->get_val<uint64_t>("mds_cache_memory_limit");
-  }
-  static double cache_reservation(void) {
-    return g_conf->get_val<double>("mds_cache_reservation");
-  }
-  static double cache_mid(void) {
-    return g_conf->get_val<double>("mds_cache_mid");
-  }
-  static double cache_health_threshold(void) {
-    return g_conf->get_val<double>("mds_health_cache_threshold");
-  }
-  double cache_toofull_ratio(void) const {
-    uint64_t inode_limit = cache_limit_inodes();
-    double inode_reserve = inode_limit*(1.0-cache_reservation());
-    double memory_reserve = cache_limit_memory()*(1.0-cache_reservation());
-    return fmax(0.0, fmax((cache_size()-memory_reserve)/memory_reserve, inode_limit == 0 ? 0.0 : (CInode::count()-inode_reserve)/inode_reserve));
-=======
   uint64_t cache_limit_inodes(void) {
     return cache_inode_limit;
   }
@@ -207,7 +175,6 @@
     double inode_reserve = cache_inode_limit*(1.0-cache_reservation);
     double memory_reserve = cache_memory_limit*(1.0-cache_reservation);
     return fmax(0.0, fmax((cache_size()-memory_reserve)/memory_reserve, cache_inode_limit == 0 ? 0.0 : (CInode::count()-inode_reserve)/inode_reserve));
->>>>>>> 3ad2dfa4
   }
   bool cache_toofull(void) const {
     return cache_toofull_ratio() > 0.0;
@@ -216,12 +183,7 @@
     return mempool::get_pool(mempool::mds_co::id).allocated_bytes();
   }
   bool cache_overfull(void) const {
-<<<<<<< HEAD
-    uint64_t inode_limit = cache_limit_inodes();
-    return (inode_limit > 0 && CInode::count() > inode_limit*cache_health_threshold()) || (cache_size() > cache_limit_memory()*cache_health_threshold());
-=======
     return (cache_inode_limit > 0 && CInode::count() > cache_inode_limit*cache_health_threshold) || (cache_size() > cache_memory_limit*cache_health_threshold);
->>>>>>> 3ad2dfa4
   }
 
   void advance_stray() {
@@ -248,15 +210,9 @@
 
   DecayRate decayrate;
 
-<<<<<<< HEAD
-  int num_shadow_inodes;
-
-  int num_inodes_with_caps;
-=======
   int num_shadow_inodes = 0;
 
   int num_inodes_with_caps = 0;
->>>>>>> 3ad2dfa4
 
   unsigned max_dir_commit_size;
 
@@ -364,9 +320,6 @@
   //  join/split subtrees as appropriate
 public:
   bool is_subtrees() { return !subtrees.empty(); }
-<<<<<<< HEAD
-  void list_subtrees(list<CDir*>& ls);
-=======
   template<typename T>
   void get_subtrees(T& c) {
     if constexpr (std::is_same_v<T, std::vector<CDir*>>)
@@ -375,7 +328,6 @@
       c.push_back(p.first);
     }
   }
->>>>>>> 3ad2dfa4
   void adjust_subtree_auth(CDir *root, mds_authority_t auth, bool adjust_pop=true);
   void adjust_subtree_auth(CDir *root, mds_rank_t a, mds_rank_t b=CDIR_AUTH_UNKNOWN) {
     adjust_subtree_auth(root, mds_authority_t(a,b));
@@ -501,11 +453,7 @@
   void project_rstat_frag_to_inode(nest_info_t& rstat, nest_info_t& accounted_rstat,
 				   snapid_t ofirst, snapid_t last, 
 				   CInode *pin, bool cow_head);
-<<<<<<< HEAD
-  void broadcast_quota_to_client(CInode *in, client_t exclude_ct = -1);
-=======
   void broadcast_quota_to_client(CInode *in, client_t exclude_ct = -1, bool quota_change = false);
->>>>>>> 3ad2dfa4
   void predirty_journal_parents(MutationRef mut, EMetaBlob *blob,
 				CInode *in, CDir *parent,
 				int flags, int linkunlink=0,
@@ -656,10 +604,7 @@
   map<inodeno_t,pair<mds_rank_t,map<client_t,Capability::Export> > > rejoin_slave_exports;
 
   map<client_t,entity_inst_t> rejoin_client_map;
-<<<<<<< HEAD
-=======
   map<client_t,client_metadata_t> rejoin_client_metadata_map;
->>>>>>> 3ad2dfa4
   map<client_t,pair<Session*,uint64_t> > rejoin_session_map;
 
   map<inodeno_t,pair<mds_rank_t,map<client_t,cap_reconnect_t> > > cap_exports; // ino -> target, client -> capex
@@ -701,19 +646,12 @@
   void rejoin_gather_finish();
   void rejoin_send_rejoins();
   void rejoin_export_caps(inodeno_t ino, client_t client, const cap_reconnect_t& icr,
-<<<<<<< HEAD
-			  int target=-1) {
-    auto& ex = cap_exports[ino];
-    ex.first = target;
-    ex.second[client] = icr;
-=======
 			  int target=-1, bool drop_path=false) {
     auto& ex = cap_exports[ino];
     ex.first = target;
     auto &_icr = ex.second[client] = icr;
     if (drop_path)
       _icr.path.clear();
->>>>>>> 3ad2dfa4
   }
   void rejoin_recovered_caps(inodeno_t ino, client_t client, const cap_reconnect_t& icr, 
 			     mds_rank_t frommds=MDS_RANK_NONE, bool drop_path=false) {
@@ -729,9 +667,6 @@
   }
   void add_replay_ino_alloc(inodeno_t ino) {
     cap_imports_missing.insert(ino); // avoid opening ino during cache rejoin
-  }
-  void rejoin_recovered_client(client_t client, const entity_inst_t& inst) {
-    rejoin_client_map.emplace(client, inst);
   }
   const cap_reconnect_t *get_replay_cap_reconnect(inodeno_t ino, client_t client) {
     if (cap_imports.count(ino) &&
@@ -780,10 +715,7 @@
   friend class C_MDC_RejoinOpenInoFinish;
   friend class C_MDC_RejoinSessionsOpened;
   void rejoin_open_ino_finish(inodeno_t ino, int ret);
-<<<<<<< HEAD
-=======
   void rejoin_prefetch_ino_finish(inodeno_t ino, int ret);
->>>>>>> 3ad2dfa4
   void rejoin_open_sessions_finish(map<client_t,pair<Session*,uint64_t> >& session_map);
   bool process_imported_caps();
   void choose_lock_states_and_reconnect_caps();
@@ -855,17 +787,6 @@
   size_t get_cache_size() { return lru.lru_get_size(); }
 
   // trimming
-<<<<<<< HEAD
-  bool trim(uint64_t count=0);
-private:
-  void trim_lru(uint64_t count, map<mds_rank_t, MCacheExpire*>& expiremap);
-  bool trim_dentry(CDentry *dn, map<mds_rank_t, MCacheExpire*>& expiremap);
-  void trim_dirfrag(CDir *dir, CDir *con,
-		    map<mds_rank_t, MCacheExpire*>& expiremap);
-  bool trim_inode(CDentry *dn, CInode *in, CDir *con,
-		  map<mds_rank_t,class MCacheExpire*>& expiremap);
-  void send_expire_messages(map<mds_rank_t, MCacheExpire*>& expiremap);
-=======
   std::pair<bool, uint64_t> trim(uint64_t count=0);
 private:
   std::pair<bool, uint64_t> trim_lru(uint64_t count, expiremap& expiremap);
@@ -873,7 +794,6 @@
   void trim_dirfrag(CDir *dir, CDir *con, expiremap& expiremap);
   bool trim_inode(CDentry *dn, CInode *in, CDir *con, expiremap&);
   void send_expire_messages(expiremap& expiremap);
->>>>>>> 3ad2dfa4
   void trim_non_auth();      // trim out trimmable non-auth items
 public:
   bool trim_non_auth_subtree(CDir *directory);
@@ -959,11 +879,7 @@
       return NULL;
     return in->get_dirfrag(df.frag);
   }
-<<<<<<< HEAD
-  CDir* get_dirfrag(inodeno_t ino, boost::string_view dn) {
-=======
   CDir* get_dirfrag(inodeno_t ino, std::string_view dn) {
->>>>>>> 3ad2dfa4
     CInode *in = get_inode(ino);
     if (!in)
       return NULL;
@@ -1057,13 +973,8 @@
 
   void open_root_inode(MDSContext *c);
   void open_root();
-<<<<<<< HEAD
-  void open_mydir_inode(MDSInternalContextBase *c);
-  void open_mydir_frag(MDSInternalContextBase *c);
-=======
   void open_mydir_inode(MDSContext *c);
   void open_mydir_frag(MDSContext *c);
->>>>>>> 3ad2dfa4
   void populate_mydir();
 
   void _create_system_file(CDir *dir, std::string_view name, CInode *in, MDSContext *fin);
@@ -1353,18 +1264,6 @@
   void handle_mdsmap(const MDSMap &mdsmap);
 
 protected:
-<<<<<<< HEAD
-  int dump_cache(boost::string_view fn, Formatter *f,
-		  boost::string_view dump_root = "",
-		  int depth = -1);
-public:
-  int dump_cache() { return dump_cache(NULL, NULL); }
-  int dump_cache(boost::string_view filename);
-  int dump_cache(Formatter *f);
-  int dump_cache(boost::string_view dump_root, int depth, Formatter *f);
-
-  int cache_status(Formatter *f);
-=======
   int dump_cache(std::string_view fn, Formatter *f);
 public:
   int dump_cache() { return dump_cache(NULL, NULL); }
@@ -1373,7 +1272,6 @@
   void dump_tree(CInode *in, const int cur_depth, const int max_depth, Formatter *f);
 
   void cache_status(Formatter *f);
->>>>>>> 3ad2dfa4
 
   void dump_resolve_status(Formatter *f) const;
   void dump_rejoin_status(Formatter *f) const;
@@ -1408,19 +1306,11 @@
   void upgrade_inode_snaprealm_work(MDRequestRef& mdr);
   friend class C_MDC_RespondInternalRequest;
 public:
-<<<<<<< HEAD
-  void flush_dentry(boost::string_view path, Context *fin);
-  /**
-   * Create and start an OP_ENQUEUE_SCRUB
-   */
-  void enqueue_scrub(boost::string_view path, boost::string_view tag,
-=======
   void flush_dentry(std::string_view path, Context *fin);
   /**
    * Create and start an OP_ENQUEUE_SCRUB
    */
   void enqueue_scrub(std::string_view path, std::string_view tag,
->>>>>>> 3ad2dfa4
                      bool force, bool recursive, bool repair,
 		     Formatter *f, Context *fin);
   void repair_inode_stats(CInode *diri);
