// -*- mode:C++; tab-width:8; c-basic-offset:2; indent-tabs-mode:t -*-
// vim: ts=8 sw=2 smarttab
/*
 * Ceph - scalable distributed file system
 *
 * Copyright (C) 2016 Michael Sevilla <mikesevilla3@gmail.com>
 *
 * This is free software; you can redistribute it and/or
 * modify it under the terms of the GNU Lesser General Public
 * License version 2.1, as published by the Free Software
 * Foundation.  See file COPYING.
 *
 */

#ifndef CEPH_MANTLE_H
#define CEPH_MANTLE_H

<<<<<<< HEAD
#include <boost/utility/string_view.hpp>
=======
#include <string_view>
>>>>>>> 3ad2dfa4

#include <lua.hpp>
#include <vector>
#include <map>
#include <string>

#include "mdstypes.h"

class Mantle {
  public:
    Mantle();
    ~Mantle() { if (L) lua_close(L); }
<<<<<<< HEAD
    int balance(boost::string_view script,
=======
    int balance(std::string_view script,
>>>>>>> 3ad2dfa4
                mds_rank_t whoami,
                const std::vector <std::map<std::string, double>> &metrics,
                std::map<mds_rank_t,double> &my_targets);

  protected:
    lua_State *L;
};

#endif<|MERGE_RESOLUTION|>--- conflicted
+++ resolved
@@ -15,11 +15,7 @@
 #ifndef CEPH_MANTLE_H
 #define CEPH_MANTLE_H
 
-<<<<<<< HEAD
-#include <boost/utility/string_view.hpp>
-=======
 #include <string_view>
->>>>>>> 3ad2dfa4
 
 #include <lua.hpp>
 #include <vector>
@@ -32,11 +28,7 @@
   public:
     Mantle();
     ~Mantle() { if (L) lua_close(L); }
-<<<<<<< HEAD
-    int balance(boost::string_view script,
-=======
     int balance(std::string_view script,
->>>>>>> 3ad2dfa4
                 mds_rank_t whoami,
                 const std::vector <std::map<std::string, double>> &metrics,
                 std::map<mds_rank_t,double> &my_targets);
