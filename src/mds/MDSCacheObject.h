--- conflicted
+++ resolved
@@ -2,20 +2,12 @@
 #define CEPH_MDSCACHEOBJECT_H
 
 #include <ostream>
-<<<<<<< HEAD
-=======
 #include <string_view>
->>>>>>> f8781be9
 
 #include "common/config.h"
 
 #include "include/Context.h"
-<<<<<<< HEAD
-#include "include/alloc_ptr.h"
-#include "include/assert.h"
-=======
 #include "include/ceph_assert.h"
->>>>>>> f8781be9
 #include "include/mempool.h"
 #include "include/types.h"
 #include "include/xlist.h"
@@ -150,11 +142,7 @@
 protected:
   __s32      ref = 0;       // reference count
 #ifdef MDS_REF_SET
-<<<<<<< HEAD
-  mempool::mds_co::map<int,int> ref_map;
-=======
   mempool::mds_co::flat_map<int,int> ref_map;
->>>>>>> f8781be9
 #endif
 
  public:
@@ -229,14 +217,8 @@
 #endif
   }
 
-<<<<<<< HEAD
-  protected:
-  int auth_pins = 0;
-  int nested_auth_pins = 0;
-=======
 protected:
   int auth_pins = 0;
->>>>>>> f8781be9
 #ifdef MDS_AUTHPIN_SET
   mempool::mds_co::multiset<void*> auth_pin_set;
 #endif
@@ -295,19 +277,11 @@
     get_replicas()[mds] = nonce;
   }
   unsigned get_replica_nonce(mds_rank_t mds) {
-<<<<<<< HEAD
-    assert(get_replicas().count(mds));
-    return get_replicas()[mds];
-  }
-  void remove_replica(mds_rank_t mds) {
-    assert(get_replicas().count(mds));
-=======
     ceph_assert(get_replicas().count(mds));
     return get_replicas()[mds];
   }
   void remove_replica(mds_rank_t mds) {
     ceph_assert(get_replicas().count(mds));
->>>>>>> f8781be9
     get_replicas().erase(mds);
     if (get_replicas().empty()) {
       put(PIN_REPLICATED);
@@ -333,11 +307,7 @@
   // ---------------------------------------------
   // waiting
  private:
-<<<<<<< HEAD
-  alloc_ptr<mempool::mds_co::multimap<uint64_t, std::pair<uint64_t, MDSInternalContextBase*>>> waiting;
-=======
   mempool::mds_co::compact_multimap<uint64_t, std::pair<uint64_t, MDSContext*>> waiting;
->>>>>>> f8781be9
   static uint64_t last_wait_seq;
 
  public:
@@ -347,18 +317,6 @@
       while (min & (min-1))  // if more than one bit is set
         min &= min-1;        //  clear LSB
     }
-<<<<<<< HEAD
-    if (waiting) {
-      for (auto p = waiting->lower_bound(min); p != waiting->end(); ++p) {
-        if (p->first & mask) return true;
-        if (p->first > mask) return false;
-      }
-    }
-    return false;
-  }
-  virtual void add_waiter(uint64_t mask, MDSInternalContextBase *c) {
-    if (waiting->empty())
-=======
     for (auto p = waiting.lower_bound(min); p != waiting.end(); ++p) {
       if (p->first & mask) return true;
       if (p->first > mask) return false;
@@ -367,7 +325,6 @@
   }
   virtual void add_waiter(uint64_t mask, MDSContext *c) {
     if (waiting.empty())
->>>>>>> f8781be9
       get(PIN_WAITER);
 
     uint64_t seq = 0;
@@ -375,11 +332,7 @@
       seq = ++last_wait_seq;
       mask &= ~WAIT_ORDERED;
     }
-<<<<<<< HEAD
-    waiting->insert(pair<uint64_t, pair<uint64_t, MDSInternalContextBase*> >(
-=======
     waiting.insert(pair<uint64_t, pair<uint64_t, MDSContext*> >(
->>>>>>> f8781be9
 			    mask,
 			    pair<uint64_t, MDSContext*>(seq, c)));
 //    pdout(10,g_conf()->debug_mds) << (mdsco_db_line_prefix(this)) 
@@ -388,42 +341,25 @@
 //			       << dendl;
     
   }
-<<<<<<< HEAD
-  virtual void take_waiting(uint64_t mask, std::list<MDSInternalContextBase*>& ls) {
-    if (!waiting || waiting->empty()) return;
-=======
   virtual void take_waiting(uint64_t mask, MDSContext::vec& ls) {
     if (waiting.empty()) return;
->>>>>>> f8781be9
 
     // process ordered waiters in the same order that they were added.
     std::map<uint64_t, MDSContext*> ordered_waiters;
 
-<<<<<<< HEAD
-    for (auto it = waiting->begin(); it != waiting->end(); ) {
-=======
     for (auto it = waiting.begin(); it != waiting.end(); ) {
->>>>>>> f8781be9
       if (it->first & mask) {
 	    if (it->second.first > 0) {
 	      ordered_waiters.insert(it->second);
 	    } else {
 	      ls.push_back(it->second.second);
         }
-<<<<<<< HEAD
-//	pdout(10,g_conf->debug_mds) << (mdsco_db_line_prefix(this))
-=======
 //	pdout(10,g_conf()->debug_mds) << (mdsco_db_line_prefix(this))
->>>>>>> f8781be9
 //				   << "take_waiting mask " << hex << mask << dec << " took " << it->second
 //				   << " tag " << hex << it->first << dec
 //				   << " on " << *this
 //				   << dendl;
-<<<<<<< HEAD
-        waiting->erase(it++);
-=======
         waiting.erase(it++);
->>>>>>> f8781be9
       } else {
 //	pdout(10,g_conf()->debug_mds) << "take_waiting mask " << hex << mask << dec << " SKIPPING " << it->second
 //				   << " tag " << hex << it->first << dec
@@ -435,15 +371,9 @@
     for (auto it = ordered_waiters.begin(); it != ordered_waiters.end(); ++it) {
       ls.push_back(it->second);
     }
-<<<<<<< HEAD
-    if (waiting->empty()) {
-      put(PIN_WAITER);
-      waiting.reset();
-=======
     if (waiting.empty()) {
       put(PIN_WAITER);
       waiting.clear();
->>>>>>> f8781be9
     }
   }
   void finish_waiting(uint64_t mask, int result = 0);
