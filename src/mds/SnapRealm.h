--- conflicted
+++ resolved
@@ -15,11 +15,7 @@
 #ifndef CEPH_MDS_SNAPREALM_H
 #define CEPH_MDS_SNAPREALM_H
 
-<<<<<<< HEAD
-#include <boost/utility/string_view.hpp>
-=======
 #include <string_view>
->>>>>>> f8781be9
 
 #include "mdstypes.h"
 #include "snap.h"
@@ -63,11 +59,7 @@
 
   SnapRealm(MDCache *c, CInode *in);
 
-<<<<<<< HEAD
-  bool exists(boost::string_view name) const {
-=======
   bool exists(std::string_view name) const {
->>>>>>> f8781be9
     for (map<snapid_t,SnapInfo>::const_iterator p = srnode.snaps.begin();
 	 p != srnode.snaps.end();
 	 ++p) {
@@ -97,13 +89,8 @@
   const bufferlist& get_snap_trace() const;
   void build_snap_trace() const;
 
-<<<<<<< HEAD
-  boost::string_view get_snapname(snapid_t snapid, inodeno_t atino);
-  snapid_t resolve_snapname(boost::string_view name, inodeno_t atino, snapid_t first=0, snapid_t last=CEPH_NOSNAP);
-=======
   std::string_view get_snapname(snapid_t snapid, inodeno_t atino);
   snapid_t resolve_snapname(std::string_view name, inodeno_t atino, snapid_t first=0, snapid_t last=CEPH_NOSNAP);
->>>>>>> f8781be9
 
   const set<snapid_t>& get_snaps() const;
   const SnapContext& get_snap_context() const;
