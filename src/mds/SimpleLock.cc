// -*- mode:C++; tab-width:8; c-basic-offset:2; indent-tabs-mode:t -*- 
// vim: ts=8 sw=2 smarttab
/*
 * Ceph - scalable distributed file system
 *
 * Copyright (C) 2015 Red Hat
 *
 * This is free software; you can redistribute it and/or
 * modify it under the terms of the GNU Lesser General Public
 * License version 2.1, as published by the Free Software 
 * Foundation.  See file COPYING.
 * 
 */


#include "SimpleLock.h"
#include "Mutation.h"

void SimpleLock::dump(Formatter *f) const {
  ceph_assert(f != NULL);
  if (is_sync_and_unlocked()) {
    return;
  }

  f->open_array_section("gather_set");
  if (have_more()) {
    for(const auto &i : more()->gather_set) {
      f->dump_int("rank", i);
    }
  }
  f->close_section();

<<<<<<< HEAD
=======
  f->dump_string("state", get_state_name(get_state()));
>>>>>>> f8781be9
  f->dump_bool("is_leased", is_leased());
  f->dump_int("num_rdlocks", get_num_rdlocks());
  f->dump_int("num_wrlocks", get_num_wrlocks());
  f->dump_int("num_xlocks", get_num_xlocks());
  f->open_object_section("xlock_by");
  if (get_xlock_by()) {
    get_xlock_by()->dump(f);
  }
  f->close_section();
}<|MERGE_RESOLUTION|>--- conflicted
+++ resolved
@@ -30,10 +30,7 @@
   }
   f->close_section();
 
-<<<<<<< HEAD
-=======
   f->dump_string("state", get_state_name(get_state()));
->>>>>>> f8781be9
   f->dump_bool("is_leased", is_leased());
   f->dump_int("num_rdlocks", get_num_rdlocks());
   f->dump_int("num_wrlocks", get_num_wrlocks());
