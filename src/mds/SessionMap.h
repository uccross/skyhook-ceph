--- conflicted
+++ resolved
@@ -194,10 +194,6 @@
   interval_set<inodeno_t> pending_prealloc_inos; // journaling prealloc, will be added to prealloc_inos
 
   void notify_cap_release(size_t n_caps);
-<<<<<<< HEAD
-  void notify_recall_sent(const size_t new_limit);
-  void clear_recalled_at();
-=======
   uint64_t notify_recall_sent(size_t new_limit);
   auto get_recall_caps_throttle() const {
     return recall_caps_throttle.get();
@@ -214,7 +210,6 @@
   auto get_session_cache_liveness() const {
     return session_cache_liveness.get();
   }
->>>>>>> f8781be9
 
   inodeno_t next_ino() const {
     if (info.prealloc_inos.empty())
@@ -438,15 +433,7 @@
     if (state == STATE_CLOSED) {
       item_session_list.remove_myself();
     } else {
-<<<<<<< HEAD
-      assert(!item_session_list.is_on_list());
-    }
-    while (!preopen_out_queue.empty()) {
-      preopen_out_queue.front()->put();
-      preopen_out_queue.pop_front();
-=======
       ceph_assert(!item_session_list.is_on_list());
->>>>>>> f8781be9
     }
     preopen_out_queue.clear();
   }
@@ -679,30 +666,12 @@
 
   void dump();
 
-<<<<<<< HEAD
-  void get_client_session_set(set<Session*>& s) const {
-    for (ceph::unordered_map<entity_name_t,Session*>::const_iterator p = session_map.begin();
-	 p != session_map.end();
-	 ++p)
-      if (p->second->info.inst.name.is_client())
-	s.insert(p->second);
-  }
-
-  void replay_open_sessions(map<client_t,entity_inst_t>& client_map) {
-    for (map<client_t,entity_inst_t>::iterator p = client_map.begin(); 
-	 p != client_map.end(); 
-	 ++p) {
-      Session *s = get_or_add_session(p->second);
-      set_state(s, Session::STATE_OPEN);
-      replay_dirty_session(s);
-=======
   template<typename F>
   void get_client_sessions(F&& f) const {
     for (const auto& p : session_map) {
       auto& session = p.second;
       if (session->info.inst.name.is_client())
 	f(session);
->>>>>>> f8781be9
     }
   }
   template<typename C>
