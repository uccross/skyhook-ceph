// -*- mode:C++; tab-width:8; c-basic-offset:2; indent-tabs-mode:t -*-
// vim: ts=8 sw=2 smarttab
/*
 * Ceph - scalable distributed file system
 *
 * Copyright (C) 2004-2006 Sage Weil <sage@newdream.net>
 *
 * This is free software; you can redistribute it and/or
 * modify it under the terms of the GNU Lesser General Public
 * License version 2.1, as published by the Free Software
 * Foundation.  See file COPYING.
 */

#ifndef CEPH_FSMAPCOMPACT_H
#define CEPH_FSMAPCOMPACT_H

#include <map>
#include <string>
<<<<<<< HEAD
#include <boost/utility/string_view.hpp>
=======
#include <string_view>
>>>>>>> f8781be9

#include "mds/mdstypes.h"

class FSMapUser {
public:
  struct fs_info_t {
    fs_cluster_id_t cid;
    std::string name;
    fs_info_t() : cid(FS_CLUSTER_ID_NONE) {}
    void encode(bufferlist& bl, uint64_t features) const;
    void decode(bufferlist::const_iterator &bl);
  };

  epoch_t epoch;
  fs_cluster_id_t legacy_client_fscid;
  std::map<fs_cluster_id_t, fs_info_t> filesystems;

  FSMapUser()
    : epoch(0), legacy_client_fscid(FS_CLUSTER_ID_NONE) { }

  epoch_t get_epoch() const { return epoch; }

<<<<<<< HEAD
  fs_cluster_id_t get_fs_cid(boost::string_view name) const {
=======
  fs_cluster_id_t get_fs_cid(std::string_view name) const {
>>>>>>> f8781be9
    for (auto &p : filesystems) {
      if (p.second.name == name)
	return p.first;
    }
    return FS_CLUSTER_ID_NONE;
  }

  void encode(bufferlist& bl, uint64_t features) const;
  void decode(bufferlist::const_iterator& bl);

  void print(ostream& out) const;
  void print_summary(Formatter *f, ostream *out);

  static void generate_test_instances(list<FSMapUser*>& ls);
};
WRITE_CLASS_ENCODER_FEATURES(FSMapUser::fs_info_t)
WRITE_CLASS_ENCODER_FEATURES(FSMapUser)

inline ostream& operator<<(ostream& out, FSMapUser& m) {
  m.print_summary(NULL, &out);
  return out;
}
#endif<|MERGE_RESOLUTION|>--- conflicted
+++ resolved
@@ -16,11 +16,7 @@
 
 #include <map>
 #include <string>
-<<<<<<< HEAD
-#include <boost/utility/string_view.hpp>
-=======
 #include <string_view>
->>>>>>> f8781be9
 
 #include "mds/mdstypes.h"
 
@@ -43,11 +39,7 @@
 
   epoch_t get_epoch() const { return epoch; }
 
-<<<<<<< HEAD
-  fs_cluster_id_t get_fs_cid(boost::string_view name) const {
-=======
   fs_cluster_id_t get_fs_cid(std::string_view name) const {
->>>>>>> f8781be9
     for (auto &p : filesystems) {
       if (p.second.name == name)
 	return p.first;
