--- conflicted
+++ resolved
@@ -12,11 +12,7 @@
  * 
  */
 
-<<<<<<< HEAD
-#include <boost/utility/string_view.hpp>
-=======
 #include <string_view>
->>>>>>> 3ad2dfa4
 
 #include <errno.h>
 #include <fcntl.h>
@@ -123,11 +119,7 @@
   // drop ..
 }
 
-<<<<<<< HEAD
-bool MDSCapMatch::match(boost::string_view target_path,
-=======
 bool MDSCapMatch::match(std::string_view target_path,
->>>>>>> 3ad2dfa4
 			const int caller_uid,
 			const int caller_gid,
 			const vector<uint64_t> *caller_gid_list) const
@@ -159,11 +151,7 @@
   return true;
 }
 
-<<<<<<< HEAD
-bool MDSCapMatch::match_path(boost::string_view target_path) const
-=======
 bool MDSCapMatch::match_path(std::string_view target_path) const
->>>>>>> 3ad2dfa4
 {
   if (path.length()) {
     if (target_path.find(path) != 0)
@@ -189,11 +177,7 @@
  * Is the client *potentially* able to access this path?  Actual
  * permission will depend on uids/modes in the full is_capable.
  */
-<<<<<<< HEAD
-bool MDSAuthCaps::path_capable(boost::string_view inode_path) const
-=======
 bool MDSAuthCaps::path_capable(std::string_view inode_path) const
->>>>>>> 3ad2dfa4
 {
   for (const auto &i : grants) {
     if (i.match.match_path(inode_path)) {
@@ -211,11 +195,7 @@
  * This is true if any of the 'grant' clauses in the capability match the
  * requested path + op.
  */
-<<<<<<< HEAD
-bool MDSAuthCaps::is_capable(boost::string_view inode_path,
-=======
 bool MDSAuthCaps::is_capable(std::string_view inode_path,
->>>>>>> 3ad2dfa4
 			     uid_t inode_uid, gid_t inode_gid,
 			     unsigned inode_mode,
 			     uid_t caller_uid, gid_t caller_gid,
@@ -328,11 +308,7 @@
 				 {}));
 }
 
-<<<<<<< HEAD
-bool MDSAuthCaps::parse(CephContext *c, boost::string_view str, ostream *err)
-=======
 bool MDSAuthCaps::parse(CephContext *c, std::string_view str, ostream *err)
->>>>>>> 3ad2dfa4
 {
   // Special case for legacy caps
   if (str == "allow") {
