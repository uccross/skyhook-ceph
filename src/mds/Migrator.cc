--- conflicted
+++ resolved
@@ -106,11 +106,7 @@
       dout(0) << "waiting for inject_session_race" << dendl;
       mds->wait_for_any_client_connection(new C_MDS_RetryMessage(mds, m));
     } else {
-<<<<<<< HEAD
-      handle_export_dir(static_cast<MExportDir*>(m));
-=======
       handle_export_dir(MExportDir::msgref_cast(m));
->>>>>>> f8781be9
     }
     break;
   case MSG_MDS_EXPORTDIRFINISH:
@@ -330,10 +326,6 @@
     }
     dir->unfreeze_tree();
     cache->try_subtree_merge(dir);
-    for (auto bd : it->second.residual_dirs) {
-      bd->unfreeze_tree();
-      cache->try_subtree_merge(bd);
-    }
     if (notify_peer &&
 	(!mds->is_cluster_degraded() ||
 	 mds->mdsmap->is_clientreplay_or_active_or_stopping(it->second.peer))) // tell them.
@@ -790,14 +782,11 @@
   ceph_assert(dir->is_auth());
   ceph_assert(dest != mds->get_nodeid());
    
-<<<<<<< HEAD
-=======
   if (!mds->is_stopping() && !dir->inode->is_exportable(dest)) {
     dout(25) << "dir is export pinned" << dendl;
     return;
   }
 
->>>>>>> f8781be9
   if (!(mds->is_active() || mds->is_stopping())) {
     dout(7) << "i'm not active, no exports for now" << dendl;
     return;
@@ -826,14 +815,6 @@
       dout(7) << "i won't export anything in stray" << dendl;
       return;
     }
-<<<<<<< HEAD
-  } else {
-    if (!mds->is_stopping() && !dir->inode->is_exportable(dest)) {
-      dout(7) << "dir is export pinned" << dendl;
-      return;
-    }
-=======
->>>>>>> f8781be9
   }
 
   if (dir->is_frozen() ||
@@ -846,11 +827,7 @@
     return;
   }
 
-<<<<<<< HEAD
-  if (g_conf->mds_thrash_exports) {
-=======
   if (g_conf()->mds_thrash_exports) {
->>>>>>> f8781be9
     // create random subtree bound (which will not be exported)
     list<CDir*> ls;
     for (auto p = dir->begin(); p != dir->end(); ++p) {
@@ -1222,30 +1199,18 @@
       it->second.peer != dest) {
     dout(7) << "must have aborted" << dendl;
   } else {
-<<<<<<< HEAD
-    assert(it->second.state == EXPORT_DISCOVERING);
-=======
     ceph_assert(it->second.state == EXPORT_DISCOVERING);
->>>>>>> f8781be9
 
     if (m->is_success()) {
       // release locks to avoid deadlock
       MDRequestRef mdr = static_cast<MDRequestImpl*>(it->second.mut.get());
-<<<<<<< HEAD
-      assert(mdr);
-=======
       ceph_assert(mdr);
->>>>>>> f8781be9
       mds->mdcache->request_finish(mdr);
       it->second.mut.reset();
       // freeze the subtree
       it->second.state = EXPORT_FREEZING;
       dir->auth_unpin(this);
-<<<<<<< HEAD
-      assert(g_conf->mds_kill_export_at != 3);
-=======
       ceph_assert(g_conf()->mds_kill_export_at != 3);
->>>>>>> f8781be9
 
     } else {
       dout(7) << "peer failed to discover (not active?), canceling" << dendl;
@@ -1326,15 +1291,7 @@
   cache->show_subtrees();
 
   // CDir::_freeze_tree() should have forced it into subtree.
-<<<<<<< HEAD
-  assert(dir->get_dir_auth() == mds_authority_t(mds->get_nodeid(), mds->get_nodeid()));
-
-  set<client_t> export_client_set;
-  check_export_size(dir, it->second, export_client_set);
-
-=======
   ceph_assert(dir->get_dir_auth() == mds_authority_t(mds->get_nodeid(), mds->get_nodeid()));
->>>>>>> f8781be9
   // note the bounds.
   set<CDir*> bounds;
   cache->get_subtree_bounds(dir, bounds);
@@ -1372,7 +1329,8 @@
     CDir *bound = *p;
 
     // pin it.
-    assert(bound->state_test(CDir::STATE_EXPORTBOUND));
+    bound->get(CDir::PIN_EXPORTBOUND);
+    bound->state_set(CDir::STATE_EXPORTBOUND);
     
     dout(7) << "  export bound " << *bound << dendl;
     prep->add_bound( bound->dirfrag() );
@@ -1382,12 +1340,6 @@
     CDir *cur = bound;
 
     char start = '-';
-    if (it->second.residual_dirs.count(bound)) {
-      start = 'f';
-      cache->replicate_dir(bound, it->second.peer, tracebl);
-      dout(7) << "  added " << *bound << dendl;
-    }
-
     while (1) {
       // don't repeat inodes
       if (inodes_added.count(cur->inode->ino()))
@@ -1439,6 +1391,9 @@
   // make sure any new instantiations of caps are flushed out
   ceph_assert(it->second.warning_ack_waiting.empty());
 
+  set<client_t> export_client_set;
+  get_export_client_set(dir, export_client_set);
+
   MDSGatherBuilder gather(g_ceph_context);
   mds->server->flush_client_sessions(export_client_set, gather);
   if (gather.has_subs()) {
@@ -1448,69 +1403,22 @@
   }
 }
 
-void Migrator::check_export_size(CDir *dir, export_state_t& stat, set<client_t>& client_set)
-{
-<<<<<<< HEAD
-  const unsigned frag_size = 800;
-  const unsigned inode_size = 1000;
-  const unsigned cap_size = 80;
-  const unsigned link_size = 10;
-  const unsigned null_size = 1;
-
-  uint64_t max_size = g_conf->get_val<uint64_t>("mds_max_export_size");
-  uint64_t approx_size = 0;
-
-  list<CDir*> dfs;
-=======
+void Migrator::get_export_client_set(CDir *dir, set<client_t>& client_set)
+{
   deque<CDir*> dfs;
->>>>>>> f8781be9
   dfs.push_back(dir);
   while (!dfs.empty()) {
     CDir *dir = dfs.front();
     dfs.pop_front();
-<<<<<<< HEAD
-
-    approx_size += frag_size;
-    for (auto &p : *dir) {
-      CDentry *dn = p.second;
-      if (dn->get_linkage()->is_null()) {
-	approx_size += null_size;
-=======
     for (auto& p : *dir) {
       CDentry *dn = p.second;
       if (!dn->get_linkage()->is_primary())
->>>>>>> f8781be9
 	continue;
-      }
-      if (dn->get_linkage()->is_remote()) {
-	approx_size += link_size;
-	continue;
-      }
-
-      approx_size += inode_size;
       CInode *in = dn->get_linkage()->get_inode();
       if (in->is_dir()) {
 	// directory?
 	vector<CDir*> ls;
 	in->get_dirfrags(ls);
-<<<<<<< HEAD
-	for (auto q : ls) {
-	  if (q->is_subtree_root()) {
-	    q->state_set(CDir::STATE_EXPORTBOUND);
-	    q->get(CDir::PIN_EXPORTBOUND);
-	  } else {
-	    // include nested dirfrag
-	    assert(q->get_dir_auth().first == CDIR_AUTH_PARENT);
-	    dfs.push_front(q);
-	  }
-	}
-      }
-      for (map<client_t, Capability*>::iterator q = in->client_caps.begin();
-	   q != in->client_caps.end();
-	   ++q) {
-	approx_size += cap_size;
-	client_set.insert(q->first);
-=======
 	for (auto& q : ls) {
 	  if (!q->state_test(CDir::STATE_EXPORTBOUND)) {
 	    // include nested dirfrag
@@ -1521,29 +1429,8 @@
       }
       for (auto& q : in->get_client_caps()) {
 	client_set.insert(q.first);
->>>>>>> f8781be9
       }
     }
-
-    if (approx_size >= max_size)
-      break;
-  }
-
-  while (!dfs.empty()) {
-    CDir *dir = dfs.front();
-    dfs.pop_front();
-
-    dout(7) << "check_export_size: creating bound " << *dir << dendl;
-    assert(dir->is_auth());
-    dir->state_set(CDir::STATE_EXPORTBOUND);
-    dir->get(CDir::PIN_EXPORTBOUND);
-
-    mds->mdcache->adjust_subtree_auth(dir, mds->get_nodeid());
-    // Another choice here is finishing all WAIT_UNFREEZE contexts and keeping
-    // the newly created subtree unfreeze.
-    dir->_freeze_tree();
-
-    stat.residual_dirs.insert(dir);
   }
 }
 
@@ -1598,20 +1485,12 @@
     it->second.warning_ack_waiting.insert(p.first);
     it->second.notify_ack_waiting.insert(p.first);  // we'll eventually get a notifyack, too!
 
-<<<<<<< HEAD
-    MExportDirNotify *notify = new MExportDirNotify(dir->dirfrag(), it->second.tid, true,
-						    mds_authority_t(mds->get_nodeid(),CDIR_AUTH_UNKNOWN),
-						    mds_authority_t(mds->get_nodeid(),it->second.peer));
-    for (set<CDir*>::iterator q = bounds.begin(); q != bounds.end(); ++q)
-      notify->get_bounds().push_back((*q)->dirfrag());
-=======
     auto notify = MExportDirNotify::create(dir->dirfrag(), it->second.tid, true,
         mds_authority_t(mds->get_nodeid(),CDIR_AUTH_UNKNOWN),
         mds_authority_t(mds->get_nodeid(),it->second.peer));
     for (auto &cdir : bounds) {
       notify->get_bounds().push_back(cdir->dirfrag());
     }
->>>>>>> f8781be9
     mds->send_message_mds(notify, p.first);
     
   }
@@ -1642,11 +1521,7 @@
 void Migrator::export_go(CDir *dir)
 {
   auto it = export_state.find(dir);
-<<<<<<< HEAD
-  assert(it != export_state.end());
-=======
   ceph_assert(it != export_state.end());
->>>>>>> f8781be9
   dout(7) << "export_go " << *dir << " to " << it->second.peer << dendl;
 
   // first sync log to flush out e.g. any cap imports
@@ -1781,19 +1656,11 @@
     auto m = MClientCaps::create(CEPH_CAP_OP_EXPORT, in->ino(), 0,
 				     cap->get_cap_id(), cap->get_mseq(), mds->get_osd_epoch_barrier());
 
-<<<<<<< HEAD
-    map<client_t,Capability::Import>::iterator q = peer_imported.find(it->first);
-    assert(q != peer_imported.end());
-    m->set_cap_peer(q->second.cap_id, q->second.issue_seq, q->second.mseq,
-		    (q->second.cap_id > 0 ? peer : -1), 0);
-    mds->send_message_client_counted(m, it->first);
-=======
     map<client_t,Capability::Import>::iterator q = peer_imported.find(p.first);
     ceph_assert(q != peer_imported.end());
     m->set_cap_peer(q->second.cap_id, q->second.issue_seq, q->second.mseq,
 		    (q->second.cap_id > 0 ? peer : -1), 0);
     mds->send_message_client_counted(m, p.first);
->>>>>>> f8781be9
   }
   in->clear_client_caps_after_export();
   mds->locker->eval(in, CEPH_CAP_LOCKS);
@@ -1882,13 +1749,8 @@
     dout(7) << "encode_export_dir exporting " << *dn << dendl;
     
     // dn name
-<<<<<<< HEAD
-    ::encode(dn->get_name(), exportbl);
-    ::encode(dn->last, exportbl);
-=======
     encode(dn->get_name(), exportbl);
     encode(dn->last, exportbl);
->>>>>>> f8781be9
     
     // state
     dn->encode_export(exportbl);
@@ -1925,11 +1787,7 @@
       CDir *t = *p;
       if (!t->state_test(CDir::STATE_EXPORTBOUND)) {
 	// include nested dirfrag
-<<<<<<< HEAD
-	assert(t->get_dir_auth().first == CDIR_AUTH_PARENT);
-=======
 	ceph_assert(t->get_dir_auth().first == CDIR_AUTH_PARENT);
->>>>>>> f8781be9
 	subdirs.push_front(t);  // it's ours, recurse (later)
       }
     }
@@ -1937,11 +1795,7 @@
 
   // subdirs
   for (auto &dir : subdirs)
-<<<<<<< HEAD
-    num_exported += encode_export_dir(exportbl, dir, exported_client_map, now);
-=======
     num_exported += encode_export_dir(exportbl, dir, exported_client_map, exported_client_metadata_map);
->>>>>>> f8781be9
 
   return num_exported;
 }
@@ -2064,11 +1918,7 @@
 {
   dout(7) << "export_notify_abort " << *dir << dendl;
 
-<<<<<<< HEAD
-  assert(stat.state == EXPORT_CANCELLING);
-=======
   ceph_assert(stat.state == EXPORT_CANCELLING);
->>>>>>> f8781be9
 
   if (stat.notify_ack_waiting.empty()) {
     stat.state = EXPORT_CANCELLED;
@@ -2080,15 +1930,9 @@
   for (set<mds_rank_t>::iterator p = stat.notify_ack_waiting.begin();
        p != stat.notify_ack_waiting.end();
        ++p) {
-<<<<<<< HEAD
-    MExportDirNotify *notify = new MExportDirNotify(dir->dirfrag(), stat.tid, true,
-						    pair<int,int>(mds->get_nodeid(), stat.peer),
-						    pair<int,int>(mds->get_nodeid(), CDIR_AUTH_UNKNOWN));
-=======
     auto notify = MExportDirNotify::create(dir->dirfrag(), stat.tid, true,
         pair<int,int>(mds->get_nodeid(), stat.peer),
         pair<int,int>(mds->get_nodeid(), CDIR_AUTH_UNKNOWN));
->>>>>>> f8781be9
     for (set<CDir*>::iterator i = bounds.begin(); i != bounds.end(); ++i)
       notify->get_bounds().push_back((*i)->dirfrag());
     mds->send_message_mds(notify, *p);
@@ -2149,10 +1993,6 @@
 
   dir->unfreeze_tree();
   cache->try_subtree_merge(dir);
-  for (auto bd : stat.residual_dirs) {
-    bd->unfreeze_tree();
-    cache->try_subtree_merge(bd);
-  }
 
   // revoke/resume stale caps
   for (auto in : to_eval) {
@@ -2332,12 +2172,6 @@
   //  (we do this _after_ removing EXPORTBOUND pins, to allow merges)
   dir->unfreeze_tree();
   cache->try_subtree_merge(dir);
-  for (auto bd : it->second.residual_dirs) {
-    export_queue.push_front(pair<dirfrag_t,mds_rank_t>(bd->dirfrag(), it->second.peer));
-    bd->take_waiting(CDir::WAIT_ANY_MASK, finished);
-    bd->unfreeze_tree();
-    cache->try_subtree_merge(bd);
-  }
 
   // no more auth subtree? clear scatter dirty
   if (!dir->get_inode()->is_auth() &&
@@ -2417,26 +2251,15 @@
 
   if (!mds->is_active()) {
     dout(7) << " not active, send NACK " << dendl;
-<<<<<<< HEAD
-    mds->send_message_mds(new MExportDirDiscoverAck(df, m->get_tid(), false), from);
-    m->put();
-=======
     mds->send_message_mds(MExportDirDiscoverAck::create(df, m->get_tid(), false), from);
->>>>>>> f8781be9
     return;
   }
 
   // only start discovering on this message once.
   import_state_t *p_state;
   map<dirfrag_t,import_state_t>::iterator it = import_state.find(df);
-<<<<<<< HEAD
-  if (!m->started) {
-    assert(it == import_state.end());
-    m->started = true;
-=======
   if (!started) {
     ceph_assert(it == import_state.end());
->>>>>>> f8781be9
     p_state = &import_state[df];
     p_state->state = IMPORT_DISCOVERING;
     p_state->peer = from;
@@ -2449,11 +2272,7 @@
       dout(7) << " dropping obsolete message" << dendl;
       return;
     }
-<<<<<<< HEAD
-    assert(it->second.state == IMPORT_DISCOVERING);
-=======
     ceph_assert(it->second.state == IMPORT_DISCOVERING);
->>>>>>> f8781be9
     p_state = &it->second;
   }
 
@@ -2494,14 +2313,8 @@
 
   // reply
   dout(7) << " sending export_discover_ack on " << *in << dendl;
-<<<<<<< HEAD
-  mds->send_message_mds(new MExportDirDiscoverAck(df, m->get_tid()), p_state->peer);
-  m->put();
-  assert (g_conf->mds_kill_import_at != 2);  
-=======
   mds->send_message_mds(MExportDirDiscoverAck::create(df, m->get_tid()), p_state->peer);
   assert (g_conf()->mds_kill_import_at != 2);
->>>>>>> f8781be9
 }
 
 void Migrator::import_reverse_discovering(dirfrag_t df)
@@ -2539,11 +2352,7 @@
     import_reverse_discovered(df, in);
   } else if (it->second.state == IMPORT_PREPPING) {
     CDir *dir = mds->mdcache->get_dirfrag(df);
-<<<<<<< HEAD
-    assert(dir);
-=======
     ceph_assert(dir);
->>>>>>> f8781be9
     import_reverse_prepping(dir, it->second);
   } else if (it->second.state == IMPORT_PREPPED) {
     CDir *dir = mds->mdcache->get_dirfrag(df);
@@ -2710,25 +2519,6 @@
 	 p != import_bound_fragset.end();
 	 ++p) {
       CInode *in = cache->get_inode(p->first);
-<<<<<<< HEAD
-      assert(in);
-
-      // map fragset into a frag_t list, based on the inode fragtree
-      list<frag_t> fglist;
-      for (set<frag_t>::iterator q = p->second.begin(); q != p->second.end(); ++q)
-	in->dirfragtree.get_leaves_under(*q, fglist);
-      dout(10) << " bound inode " << p->first << " fragset " << p->second << " maps to " << fglist << dendl;
-
-      for (list<frag_t>::iterator q = fglist.begin();
-	   q != fglist.end();
-	   ++q) {
-	CDir *bound = cache->get_dirfrag(dirfrag_t(p->first, *q));
-	if (!bound) {
-	  dout(7) << "  opening bounding dirfrag " << *q << " on " << *in << dendl;
-	  cache->open_remote_dirfrag(in, *q,
-	      new C_MDS_RetryMessage(mds, m));
-	  return;
-=======
       ceph_assert(in);
 
       // map fragset into a frag_t list, based on the inode fragtree
@@ -2744,7 +2534,6 @@
 	  dout(7) << "  opening bounding dirfrag " << leaf << " on " << *in << dendl;
 	  cache->open_remote_dirfrag(in, leaf, gather.new_sub());
 	  continue;
->>>>>>> f8781be9
 	}
 
 	if (!bound->state_test(CDir::STATE_IMPORTBOUND)) {
@@ -2757,8 +2546,6 @@
 	import_bounds.insert(bound);
       }
     }
-<<<<<<< HEAD
-=======
 
     if (gather.has_subs()) {
       C_MDS_ExportPrepFactory cf(this, m);
@@ -2766,18 +2553,12 @@
       gather.activate();
       return;
     }
->>>>>>> f8781be9
 
     dout(7) << " all ready, noting auth and freezing import region" << dendl;
 
     if (!mds->mdcache->is_readonly() &&
-<<<<<<< HEAD
-	dir->get_inode()->filelock.can_wrlock(-1) &&
-	dir->get_inode()->nestlock.can_wrlock(-1)) {
-=======
 	diri->filelock.can_wrlock(-1) &&
 	diri->nestlock.can_wrlock(-1)) {
->>>>>>> f8781be9
       it->second.mut = new MutationImpl();
       // force some locks.  hacky.
       mds->locker->wrlock_force(&dir->inode->filelock, it->second.mut);
@@ -2827,10 +2608,7 @@
   }
   void finish(int r) override {
     mig->import_logged_start(df, dir, from, imported_session_map);
-<<<<<<< HEAD
-=======
     dir->put(CDir::PIN_PTRWAITER);
->>>>>>> f8781be9
   }
 };
 
@@ -2870,16 +2648,6 @@
 
   // new client sessions, open these after we journal
   // include imported sessions in EImportStart
-<<<<<<< HEAD
-  bufferlist::iterator cmp = m->client_map.begin();
-  map<client_t,entity_inst_t> client_map;
-  decode(client_map, cmp);
-  assert(cmp.end());
-  le->cmapv = mds->server->prepare_force_open_sessions(client_map, onlogged->imported_session_map);
-  encode(client_map, le->client_map, mds->mdsmap->get_up_features());
-
-  bufferlist::iterator blp = m->export_data.begin();
-=======
   auto cmp = m->client_map.cbegin();
   map<client_t,entity_inst_t> client_map;
   map<client_t,client_metadata_t> client_metadata_map;
@@ -2892,7 +2660,6 @@
   encode(client_metadata_map, le->client_map);
 
   auto blp = m->export_data.cbegin();
->>>>>>> f8781be9
   int num_imported_inodes = 0;
   while (!blp.end()) {
     num_imported_inodes += 
@@ -3031,17 +2798,7 @@
     q.pop_front();
     
     // dir
-<<<<<<< HEAD
-    assert(cur->is_auth());
-    cur->state_clear(CDir::STATE_AUTH);
-    cur->remove_bloom();
-    cur->clear_replica_map();
-    cur->set_replica_nonce(CDir::EXPORT_NONCE);
-    if (cur->is_dirty())
-      cur->mark_clean();
-=======
     cur->abort_import();
->>>>>>> f8781be9
 
     for (auto &p : *cur) {
       CDentry *dn = p.second;
@@ -3102,11 +2859,7 @@
 	   ++q) {
 	Capability *cap = in->get_client_cap(q->first);
 	if (!cap) {
-<<<<<<< HEAD
-	  assert(!stat.session_map.count(q->first));
-=======
 	  ceph_assert(!stat.session_map.count(q->first));
->>>>>>> f8781be9
 	  continue;
 	}
 	if (cap->is_importing())
@@ -3493,12 +3246,6 @@
 	cap->mark_importing();
     }
 
-<<<<<<< HEAD
-    Capability::Import& im = import_map[it.first];
-    im.cap_id = cap->get_cap_id();
-    im.mseq = auth_cap ? it.second.mseq : cap->get_mseq();
-    im.issue_seq = cap->get_last_seq() + 1;
-=======
     // Always ask exporter mds to send cap export messages for auth caps.
     // For non-auth caps, ask exporter mds to send cap export messages to
     // clients who haven't opened sessions. The cap export messages will
@@ -3509,7 +3256,6 @@
       im.mseq = auth_cap ? it.second.mseq : cap->get_mseq();
       im.issue_seq = cap->get_last_seq() + 1;
     }
->>>>>>> f8781be9
 
     if (peer >= 0) {
       cap->merge(it.second, auth_cap);
@@ -3789,31 +3535,18 @@
 
   // FIXME
   if (!in->can_auth_pin()) {
-<<<<<<< HEAD
-    ex->put();
-=======
->>>>>>> f8781be9
     return;
   }
 
   in->auth_pin(this);
 
-<<<<<<< HEAD
-  map<client_t,entity_inst_t> client_map;
-  client_map.swap(ex->client_map);
-=======
   map<client_t,entity_inst_t> client_map{ex->client_map};
   map<client_t,client_metadata_t> client_metadata_map{ex->client_metadata_map};
->>>>>>> f8781be9
 
   C_M_LoggedImportCaps *finish = new C_M_LoggedImportCaps(
       this, in, mds_rank_t(ex->get_source().num()));
 
-<<<<<<< HEAD
-  version_t pv = mds->server->prepare_force_open_sessions(client_map,
-=======
   version_t pv = mds->server->prepare_force_open_sessions(client_map, client_metadata_map,
->>>>>>> f8781be9
 							  finish->imported_session_map);
   // decode new caps
   auto blp = ex->cap_bl.cbegin();
@@ -3821,13 +3554,8 @@
   ceph_assert(!finish->peer_exports.empty());   // thus, inode is pinned.
 
   // journal open client sessions
-<<<<<<< HEAD
-  
-  ESessions *le = new ESessions(pv, client_map);
-=======
   ESessions *le = new ESessions(pv, std::move(client_map),
 				std::move(client_metadata_map));
->>>>>>> f8781be9
   mds->mdlog->start_submit_entry(le, finish);
   mds->mdlog->flush();
 }
@@ -3848,23 +3576,6 @@
   auto it = peer_exports.find(in);
   ceph_assert(it != peer_exports.end());
 
-<<<<<<< HEAD
-  auto it = peer_exports.find(in);
-  assert(it != peer_exports.end());
-
-  // clients will release caps from the exporter when they receive the cap import message.
-  finish_import_inode_caps(in, from, false, imported_session_map, it->second, imported_caps);
-  mds->locker->eval(in, CEPH_CAP_LOCKS, true);
-  in->auth_unpin(this);
-}
-
-void Migrator::handle_conf_change(const struct md_config_t *conf,
-                                  const std::set <std::string> &changed,
-                                  const MDSMap &mds_map)
-{
-  if (changed.count("mds_inject_migrator_session_race")) {
-    inject_session_race = conf->get_val<bool>("mds_inject_migrator_session_race");
-=======
   // clients will release caps from the exporter when they receive the cap import message.
   map<client_t,Capability::Import> imported_caps;
   finish_import_inode_caps(in, from, false, imported_session_map, it->second, imported_caps);
@@ -3895,7 +3606,6 @@
     max_export_size = g_conf().get_val<Option::size_t>("mds_max_export_size");
   if (changed.count("mds_inject_migrator_session_race")) {
     inject_session_race = g_conf().get_val<bool>("mds_inject_migrator_session_race");
->>>>>>> f8781be9
     dout(0) << "mds_inject_migrator_session_race is " << inject_session_race << dendl;
   }
 }