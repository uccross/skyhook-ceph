// -*- mode:C++; tab-width:8; c-basic-offset:2; indent-tabs-mode:t -*- 
// vim: ts=8 sw=2 smarttab

#include "MDSCacheObject.h"
#include "MDSContext.h"
#include "common/Formatter.h"

uint64_t MDSCacheObject::last_wait_seq = 0;

void MDSCacheObject::finish_waiting(uint64_t mask, int result) {
<<<<<<< HEAD
  std::list<MDSInternalContextBase*> finished;
=======
  MDSContext::vec finished;
>>>>>>> f8781be9
  take_waiting(mask, finished);
  finish_contexts(g_ceph_context, finished, result);
}

void MDSCacheObject::dump(Formatter *f) const
{
  f->dump_bool("is_auth", is_auth());

  // Fields only meaningful for auth
  f->open_object_section("auth_state");
  {
    f->open_object_section("replicas");
    for (const auto &it : get_replicas()) {
      std::ostringstream rank_str;
      rank_str << it.first;
      f->dump_int(rank_str.str().c_str(), it.second);
    }
    f->close_section();
  }
  f->close_section(); // auth_state

  // Fields only meaningful for replica
  f->open_object_section("replica_state");
  {
    f->open_array_section("authority");
    f->dump_int("first", authority().first);
    f->dump_int("second", authority().second);
    f->close_section();
    f->dump_unsigned("replica_nonce", get_replica_nonce());
  }
  f->close_section();  // replica_state

  f->dump_int("auth_pins", auth_pins);
  f->dump_bool("is_frozen", is_frozen());
  f->dump_bool("is_freezing", is_freezing());

#ifdef MDS_REF_SET
    f->open_object_section("pins");
    for(const auto& p : ref_map) {
      f->dump_int(pin_name(p.first).data(), p.second);
    }
    f->close_section();
#endif
    f->dump_int("nref", ref);
}

/*
 * Use this in subclasses when printing their specialized
 * states too.
 */
void MDSCacheObject::dump_states(Formatter *f) const
{
  if (state_test(STATE_AUTH)) f->dump_string("state", "auth");
  if (state_test(STATE_DIRTY)) f->dump_string("state", "dirty");
  if (state_test(STATE_NOTIFYREF)) f->dump_string("state", "notifyref");
  if (state_test(STATE_REJOINING)) f->dump_string("state", "rejoining");
  if (state_test(STATE_REJOINUNDEF))
    f->dump_string("state", "rejoinundef");
}
<|MERGE_RESOLUTION|>--- conflicted
+++ resolved
@@ -8,11 +8,7 @@
 uint64_t MDSCacheObject::last_wait_seq = 0;
 
 void MDSCacheObject::finish_waiting(uint64_t mask, int result) {
-<<<<<<< HEAD
-  std::list<MDSInternalContextBase*> finished;
-=======
   MDSContext::vec finished;
->>>>>>> f8781be9
   take_waiting(mask, finished);
   finish_contexts(g_ceph_context, finished, result);
 }
