// -*- mode:C++; tab-width:8; c-basic-offset:2; indent-tabs-mode:t -*- 
// vim: ts=8 sw=2 smarttab
/*
 * Ceph - scalable distributed file system
 *
 * Copyright (C) 2004-2006 Sage Weil <sage@newdream.net>
 *
 * This is free software; you can redistribute it and/or
 * modify it under the terms of the GNU Lesser General Public
 * License version 2.1, as published by the Free Software 
 * Foundation.  See file COPYING.
 * 
 */


#ifndef CEPH_CAPABILITY_H
#define CEPH_CAPABILITY_H

#include "include/buffer_fwd.h"
#include "include/counter.h"
#include "include/mempool.h"
#include "include/xlist.h"

#include "common/config.h"

#include "mdstypes.h"


/*

  Capability protocol notes.

- two types of cap events from mds -> client:
  - cap "issue" in a MClientReply, or an MClientCaps IMPORT op.
  - cap "update" (revocation or grant) .. an MClientCaps message.
- if client has cap, the mds should have it too.

- if client has no dirty data, it can release it without waiting for an mds ack.
  - client may thus get a cap _update_ and not have the cap.  ignore it.

- mds should track seq of last issue.  any release
  attempt will only succeed if the client has seen the latest.

- a UPDATE updates the clients issued caps, wanted, etc.  it may also flush dirty metadata.
  - 'caps' are which caps the client retains.
    - if 0, client wishes to release the cap
  - 'wanted' is which caps the client wants.
  - 'dirty' is which metadata is to be written.
    - client gets a FLUSH_ACK with matching dirty flags indicating which caps were written.

- a FLUSH_ACK acks a FLUSH.
  - 'dirty' is the _original_ FLUSH's dirty (i.e., which metadata was written back)
  - 'seq' is the _original_ FLUSH's seq.
  - 'caps' is the _original_ FLUSH's caps (not actually important)
  - client can conclude that (dirty & ~caps) bits were successfully cleaned.

- a FLUSHSNAP flushes snapshot metadata.
  - 'dirty' indicates which caps, were dirty, if any.
  - mds writes metadata.  if dirty!=0, replies with FLUSHSNAP_ACK.

 */

class CInode;
class Session;

namespace ceph {
  class Formatter;
}

class Capability : public Counter<Capability> {
public:
  MEMPOOL_CLASS_HELPERS();

  struct Export {
    int64_t cap_id = 0;
    int32_t wanted = 0;
    int32_t issued = 0;
    int32_t pending = 0;
    snapid_t client_follows;
    ceph_seq_t seq = 0;
    ceph_seq_t mseq = 0;
    utime_t last_issue_stamp;
    uint32_t state = 0;
    Export() {}
    Export(int64_t id, int w, int i, int p, snapid_t cf,
	   ceph_seq_t s, ceph_seq_t m, utime_t lis, unsigned st) :
      cap_id(id), wanted(w), issued(i), pending(p), client_follows(cf),
      seq(s), mseq(m), last_issue_stamp(lis), state(st) {}
    void encode(bufferlist &bl) const;
    void decode(bufferlist::const_iterator &p);
    void dump(Formatter *f) const;
    static void generate_test_instances(list<Export*>& ls);
  };
  struct Import {
    int64_t cap_id;
    ceph_seq_t issue_seq;
    ceph_seq_t mseq;
    Import() : cap_id(0), issue_seq(0), mseq(0) {}
    Import(int64_t i, ceph_seq_t s, ceph_seq_t m) : cap_id(i), issue_seq(s), mseq(m) {}
    void encode(bufferlist &bl) const;
    void decode(bufferlist::const_iterator &p);
    void dump(Formatter *f) const;
  };
  struct revoke_info {
    __u32 before;
    ceph_seq_t seq, last_issue;
    revoke_info() : before(0), seq(0), last_issue(0) {}
    revoke_info(__u32 b, ceph_seq_t s, ceph_seq_t li) : before(b), seq(s), last_issue(li) {}
    void encode(bufferlist& bl) const;
    void decode(bufferlist::const_iterator& bl);
    void dump(Formatter *f) const;
    static void generate_test_instances(list<revoke_info*>& ls);
  };

  const static unsigned STATE_NOTABLE		= (1<<0);
  const static unsigned STATE_NEW		= (1<<1);
  const static unsigned STATE_IMPORTING		= (1<<2);
  const static unsigned STATE_NEEDSNAPFLUSH	= (1<<3);
  const static unsigned STATE_CLIENTWRITEABLE	= (1<<4);
  const static unsigned STATE_NOINLINE		= (1<<5);
  const static unsigned STATE_NOPOOLNS		= (1<<6);
  const static unsigned STATE_NOQUOTA		= (1<<7);

  const static unsigned MASK_STATE_EXPORTED =
    (STATE_CLIENTWRITEABLE | STATE_NOINLINE | STATE_NOPOOLNS | STATE_NOQUOTA);

  Capability(CInode *i=nullptr, Session *s=nullptr, uint64_t id=0);
  Capability(const Capability& other) = delete;

  const Capability& operator=(const Capability& other) = delete;

  int pending() const {
    return _pending;
  }
  int issued() const {
    return _issued;
  }
  int revoking() const {
    return _issued & ~_pending;
  }
  ceph_seq_t issue(unsigned c, bool reval=false) {
    if (reval)
      revalidate();

    if (_pending & ~c) {
      // revoking (and maybe adding) bits.  note caps prior to this revocation
      _revokes.emplace_back(_pending, last_sent, last_issue);
      _pending = c;
      _issued |= c;
      if (!is_notable())
	mark_notable();
    } else if (~_pending & c) {
      // adding bits only.  remove obsolete revocations?
      _pending |= c;
      _issued |= c;
      // drop old _revokes with no bits we don't have
      while (!_revokes.empty() &&
	     (_revokes.back().before & ~_pending) == 0)
	_revokes.pop_back();
    } else {
      // no change.
      ceph_assert(_pending == c);
    }
    //last_issue = 
    inc_last_seq();
    return last_sent;
  }
  ceph_seq_t issue_norevoke(unsigned c, bool reval=false) {
    if (reval)
      revalidate();

    _pending |= c;
    _issued |= c;
    clear_new();

    inc_last_seq();
    return last_sent;
  }
<<<<<<< HEAD
  void _calc_issued() {
    _issued = _pending;
    for (const auto &r : _revokes) {
      _issued |= r.before;
    }
  }
=======
>>>>>>> 3ad2dfa4
  void confirm_receipt(ceph_seq_t seq, unsigned caps) {
    bool was_revoking = (_issued & ~_pending);
    if (seq == last_sent) {
      _revokes.clear();
      _issued = caps;
      // don't add bits
      _pending &= caps;
    } else {
      // can i forget any revocations?
      while (!_revokes.empty() && _revokes.front().seq < seq)
	_revokes.pop_front();
      if (!_revokes.empty()) {
	if (_revokes.front().seq == seq)
	  _revokes.begin()->before = caps;
	calc_issued();
      } else {
	// seq < last_sent
	_issued = caps | _pending;
      }
    }

    if (was_revoking && _issued == _pending) {
      item_revoking_caps.remove_myself();
      item_client_revoking_caps.remove_myself();
      maybe_clear_notable();
    }
    //check_rdcaps_list();
  }
  // we may get a release racing with revocations, which means our revokes will be ignored
  // by the client.  clean them out of our _revokes history so we don't wait on them.
  void clean_revoke_from(ceph_seq_t li) {
    bool changed = false;
    while (!_revokes.empty() && _revokes.front().last_issue <= li) {
      _revokes.pop_front();
      changed = true;
    }
    if (changed) {
      bool was_revoking = (_issued & ~_pending);
      calc_issued();
      if (was_revoking && _issued == _pending) {
	item_revoking_caps.remove_myself();
	item_client_revoking_caps.remove_myself();
	maybe_clear_notable();
      }
    }
  }
  ceph_seq_t get_mseq() const { return mseq; }
  void inc_mseq() { mseq++; }

  utime_t get_last_issue_stamp() const { return last_issue_stamp; }
  utime_t get_last_revoke_stamp() const { return last_revoke_stamp; }

  void set_last_issue() { last_issue = last_sent; }
  void set_last_issue_stamp(utime_t t) { last_issue_stamp = t; }
  void set_last_revoke_stamp(utime_t t) { last_revoke_stamp = t; }
  void reset_num_revoke_warnings() { num_revoke_warnings = 0; }
  void inc_num_revoke_warnings() { ++num_revoke_warnings; }
  unsigned get_num_revoke_warnings() const { return num_revoke_warnings; }

  void set_cap_id(uint64_t i) { cap_id = i; }
  uint64_t get_cap_id() const { return cap_id; }

  //ceph_seq_t get_last_issue() { return last_issue; }

  bool is_suppress() const { return suppress > 0; }
  void inc_suppress() { suppress++; }
  void dec_suppress() { suppress--; }

  static bool is_wanted_notable(int wanted) {
    return wanted & (CEPH_CAP_ANY_WR|CEPH_CAP_FILE_WR|CEPH_CAP_FILE_RD);
  }
  bool is_notable() const { return state & STATE_NOTABLE; }

  bool is_stale() const;
  bool is_valid() const;
  bool is_new() const { return state & STATE_NEW; }
  void mark_new() { state |= STATE_NEW; }
  void clear_new() { state &= ~STATE_NEW; }
  bool is_importing() const { return state & STATE_IMPORTING; }
  void mark_importing() { state |= STATE_IMPORTING; }
  void clear_importing() { state &= ~STATE_IMPORTING; }
  bool need_snapflush() const { return state & STATE_NEEDSNAPFLUSH; }
  void mark_needsnapflush() { state |= STATE_NEEDSNAPFLUSH; }
  void clear_needsnapflush() { state &= ~STATE_NEEDSNAPFLUSH; }

  bool is_clientwriteable() const { return state & STATE_CLIENTWRITEABLE; }
  void mark_clientwriteable() {
    if (!is_clientwriteable()) {
      state |= STATE_CLIENTWRITEABLE;
      if (!is_notable())
	mark_notable();
    }
  }
  void clear_clientwriteable() {
    if (is_clientwriteable()) {
      state &= ~STATE_CLIENTWRITEABLE;
      maybe_clear_notable();
    }
  }

  bool is_noinline() const { return state & STATE_NOINLINE; }
  bool is_nopoolns() const { return state & STATE_NOPOOLNS; }
  bool is_noquota() const { return state & STATE_NOQUOTA; }

  CInode *get_inode() const { return inode; }
  Session *get_session() const { return session; }
  client_t get_client() const;

  // caps this client wants to hold
  int wanted() const { return _wanted; }
  void set_wanted(int w);

  void inc_last_seq() { last_sent++; }
  ceph_seq_t get_last_seq() const {
    return last_sent;
  }
  ceph_seq_t get_last_issue() const { return last_issue; }

  void reset_seq() {
    last_sent = 0;
    last_issue = 0;
  }
  
  // -- exports --
  Export make_export() const {
    return Export(cap_id, wanted(), issued(), pending(), client_follows, get_last_seq(), mseq+1, last_issue_stamp, state);
  }
  void merge(const Export& other, bool auth_cap) {
<<<<<<< HEAD
    if (!is_stale()) {
      // issued + pending
      int newpending = other.pending | pending();
      if (other.issued & ~newpending)
	issue(other.issued | newpending);
      else
	issue(newpending);
      last_issue_stamp = other.last_issue_stamp;
    } else {
      issue(CEPH_CAP_PIN);
    }
=======
    // issued + pending
    int newpending = other.pending | pending();
    if (other.issued & ~newpending)
      issue(other.issued | newpending);
    else
      issue(newpending);
    last_issue_stamp = other.last_issue_stamp;
>>>>>>> 3ad2dfa4

    client_follows = other.client_follows;

    state |= other.state & MASK_STATE_EXPORTED;
    if ((other.state & STATE_CLIENTWRITEABLE) && !is_notable())
      mark_notable();

    // wanted
    set_wanted(wanted() | other.wanted);
    if (auth_cap)
      mseq = other.mseq;
  }
  void merge(int otherwanted, int otherissued) {
    // issued + pending
    int newpending = pending();
    if (otherissued & ~newpending)
      issue(otherissued | newpending);
    else
      issue(newpending);

    // wanted
    set_wanted(wanted() | otherwanted);
  }

  void revoke() {
    if (revoking())
      confirm_receipt(last_sent, pending());
  }

  // serializers
  void encode(bufferlist &bl) const;
  void decode(bufferlist::const_iterator &bl);
  void dump(Formatter *f) const;
  static void generate_test_instances(list<Capability*>& ls);
  
  snapid_t client_follows;
  version_t client_xattr_version;
  version_t client_inline_version;
  int64_t last_rbytes;
  int64_t last_rsize;

  xlist<Capability*>::item item_session_caps;
  xlist<Capability*>::item item_snaprealm_caps;
  xlist<Capability*>::item item_revoking_caps;
  xlist<Capability*>::item item_client_revoking_caps;

private:
  CInode *inode;
  Session *session;

  uint64_t cap_id;
  uint32_t cap_gen;

  __u32 _wanted;     // what the client wants (ideally)

  utime_t last_issue_stamp;
  utime_t last_revoke_stamp;
  unsigned num_revoke_warnings;

  // track in-flight caps --------------
  //  - add new caps to _pending
  //  - track revocations in _revokes list
  __u32 _pending, _issued;
  mempool::mds_co::list<revoke_info> _revokes;

  ceph_seq_t last_sent;
  ceph_seq_t last_issue;
  ceph_seq_t mseq;

  int suppress;
  unsigned state;

  void calc_issued() {
    _issued = _pending;
    for (const auto &r : _revokes) {
      _issued |= r.before;
    }
  }

  void revalidate();

  void mark_notable();
  void maybe_clear_notable();
};

WRITE_CLASS_ENCODER(Capability::Export)
WRITE_CLASS_ENCODER(Capability::Import)
WRITE_CLASS_ENCODER(Capability::revoke_info)
WRITE_CLASS_ENCODER(Capability)



#endif<|MERGE_RESOLUTION|>--- conflicted
+++ resolved
@@ -176,15 +176,6 @@
     inc_last_seq();
     return last_sent;
   }
-<<<<<<< HEAD
-  void _calc_issued() {
-    _issued = _pending;
-    for (const auto &r : _revokes) {
-      _issued |= r.before;
-    }
-  }
-=======
->>>>>>> 3ad2dfa4
   void confirm_receipt(ceph_seq_t seq, unsigned caps) {
     bool was_revoking = (_issued & ~_pending);
     if (seq == last_sent) {
@@ -313,19 +304,6 @@
     return Export(cap_id, wanted(), issued(), pending(), client_follows, get_last_seq(), mseq+1, last_issue_stamp, state);
   }
   void merge(const Export& other, bool auth_cap) {
-<<<<<<< HEAD
-    if (!is_stale()) {
-      // issued + pending
-      int newpending = other.pending | pending();
-      if (other.issued & ~newpending)
-	issue(other.issued | newpending);
-      else
-	issue(newpending);
-      last_issue_stamp = other.last_issue_stamp;
-    } else {
-      issue(CEPH_CAP_PIN);
-    }
-=======
     // issued + pending
     int newpending = other.pending | pending();
     if (other.issued & ~newpending)
@@ -333,7 +311,6 @@
     else
       issue(newpending);
     last_issue_stamp = other.last_issue_stamp;
->>>>>>> 3ad2dfa4
 
     client_follows = other.client_follows;
 
