// -*- mode:C++; tab-width:8; c-basic-offset:2; indent-tabs-mode:t -*-
// vim: ts=8 sw=2 smarttab
/*
 * Ceph - scalable distributed file system
 *
 * Copyright (C) 2004-2006 Sage Weil <sage@newdream.net>
 *
 * This is free software; you can redistribute it and/or
 * modify it under the terms of the GNU Lesser General Public
 * License version 2.1, as published by the Free Software
 * Foundation.  See file COPYING.
 *
 */

#include <unistd.h>

#include "include/compat.h"
#include "include/types.h"
#include "include/str_list.h"

#include "common/Clock.h"
#include "common/HeartbeatMap.h"
#include "common/Timer.h"
<<<<<<< HEAD
#include "common/backport14.h"
=======
>>>>>>> f8781be9
#include "common/ceph_argparse.h"
#include "common/config.h"
#include "common/entity_name.h"
#include "common/errno.h"
#include "common/perf_counters.h"
#include "common/signal.h"
#include "common/version.h"

#include "global/signal_handler.h"

#include "msg/Messenger.h"
#include "mon/MonClient.h"

#include "osdc/Objecter.h"

#include "MDSMap.h"

#include "MDSDaemon.h"
#include "Server.h"
#include "Locker.h"

#include "SnapServer.h"
#include "SnapClient.h"

#include "events/ESession.h"
#include "events/ESubtreeMap.h"

#include "auth/AuthAuthorizeHandler.h"
#include "auth/RotatingKeyRing.h"
#include "auth/KeyRing.h"

#include "perfglue/cpu_profiler.h"
#include "perfglue/heap_profiler.h"

#define dout_context g_ceph_context
#define dout_subsys ceph_subsys_mds
#undef dout_prefix
#define dout_prefix *_dout << "mds." << name << ' '

// cons/des
<<<<<<< HEAD
MDSDaemon::MDSDaemon(boost::string_view n, Messenger *m, MonClient *mc) :
=======
MDSDaemon::MDSDaemon(std::string_view n, Messenger *m, MonClient *mc) :
>>>>>>> f8781be9
  Dispatcher(m->cct),
  mds_lock("MDSDaemon::mds_lock"),
  stopping(false),
  timer(m->cct, mds_lock),
  gss_ktfile_client(m->cct->_conf.get_val<std::string>("gss_ktab_client_file")),
  beacon(m->cct, mc, n),
  name(n),
  messenger(m),
  monc(mc),
  mgrc(m->cct, m),
  log_client(m->cct, messenger, &mc->monmap, LogClient::NO_FLAGS),
  mds_rank(NULL),
  asok_hook(NULL),
  starttime(mono_clock::now())
{
  orig_argc = 0;
  orig_argv = NULL;

  clog = log_client.create_channel();
  if (!gss_ktfile_client.empty()) {
    // Assert we can export environment variable 
    /* 
        The default client keytab is used, if it is present and readable,
        to automatically obtain initial credentials for GSSAPI client
        applications. The principal name of the first entry in the client
        keytab is used by default when obtaining initial credentials.
        1. The KRB5_CLIENT_KTNAME environment variable.
        2. The default_client_keytab_name profile variable in [libdefaults].
        3. The hardcoded default, DEFCKTNAME.
    */
    const int32_t set_result(setenv("KRB5_CLIENT_KTNAME", 
                                    gss_ktfile_client.c_str(), 1));
    ceph_assert(set_result == 0);
  }

  monc->set_messenger(messenger);

  mdsmap.reset(new MDSMap);
}

MDSDaemon::~MDSDaemon() {
  std::lock_guard lock(mds_lock);

  delete mds_rank;
  mds_rank = NULL;
}

class MDSSocketHook : public AdminSocketHook {
  MDSDaemon *mds;
public:
  explicit MDSSocketHook(MDSDaemon *m) : mds(m) {}
  bool call(std::string_view command, const cmdmap_t& cmdmap,
	    std::string_view format, bufferlist& out) override {
    stringstream ss;
    bool r = mds->asok_command(command, cmdmap, format, ss);
    out.append(ss);
    return r;
  }
};

bool MDSDaemon::asok_command(std::string_view command, const cmdmap_t& cmdmap,
			     std::string_view format, std::ostream& ss)
{
  dout(1) << "asok_command: " << command << " (starting...)" << dendl;

  Formatter *f = Formatter::create(format, "json-pretty", "json-pretty");
  bool handled = false;
  if (command == "status") {
    dump_status(f);
    handled = true;
  } else {
    if (mds_rank == NULL) {
      dout(1) << "Can't run that command on an inactive MDS!" << dendl;
      f->dump_string("error", "mds_not_active");
    } else {
      try {
	handled = mds_rank->handle_asok_command(command, cmdmap, f, ss);
      } catch (const bad_cmd_get& e) {
	ss << e.what();
      }
    }
  }
  f->flush(ss);
  delete f;

  dout(1) << "asok_command: " << command << " (complete)" << dendl;

  return handled;
}

void MDSDaemon::dump_status(Formatter *f)
{
  f->open_object_section("status");
  f->dump_stream("cluster_fsid") << monc->get_fsid();
  if (mds_rank) {
    f->dump_int("whoami", mds_rank->get_nodeid());
  } else {
    f->dump_int("whoami", MDS_RANK_NONE);
  }

  f->dump_int("id", monc->get_global_id());
  f->dump_string("want_state", ceph_mds_state_name(beacon.get_want_state()));
  f->dump_string("state", ceph_mds_state_name(mdsmap->get_state_gid(mds_gid_t(
	    monc->get_global_id()))));
  if (mds_rank) {
    std::lock_guard l(mds_lock);
    mds_rank->dump_status(f);
  }

  f->dump_unsigned("mdsmap_epoch", mdsmap->get_epoch());
  if (mds_rank) {
    f->dump_unsigned("osdmap_epoch", mds_rank->get_osd_epoch());
    f->dump_unsigned("osdmap_epoch_barrier", mds_rank->get_osd_epoch_barrier());
  } else {
    f->dump_unsigned("osdmap_epoch", 0);
    f->dump_unsigned("osdmap_epoch_barrier", 0);
  }

  f->dump_float("uptime", get_uptime().count());

  f->close_section(); // status
}

void MDSDaemon::set_up_admin_socket()
{
  int r;
  AdminSocket *admin_socket = g_ceph_context->get_admin_socket();
  ceph_assert(asok_hook == nullptr);
  asok_hook = new MDSSocketHook(this);
  r = admin_socket->register_command("status", "status", asok_hook,
				     "high-level status of MDS");
  ceph_assert(r == 0);
  r = admin_socket->register_command("dump_ops_in_flight",
				     "dump_ops_in_flight", asok_hook,
				     "show the ops currently in flight");
  ceph_assert(r == 0);
  r = admin_socket->register_command("ops",
				     "ops", asok_hook,
				     "show the ops currently in flight");
  ceph_assert(r == 0);
  r = admin_socket->register_command("dump_blocked_ops", "dump_blocked_ops",
      asok_hook,
      "show the blocked ops currently in flight");
  ceph_assert(r == 0);
  r = admin_socket->register_command("dump_historic_ops", "dump_historic_ops",
				     asok_hook,
				     "show recent ops");
  ceph_assert(r == 0);
  r = admin_socket->register_command("dump_historic_ops_by_duration", "dump_historic_ops_by_duration",
				     asok_hook,
				     "show recent ops, sorted by op duration");
  ceph_assert(r == 0);
  r = admin_socket->register_command("scrub_path",
				     "scrub_path name=path,type=CephString "
				     "name=scrubops,type=CephChoices,"
				     "strings=force|recursive|repair,n=N,req=false",
                                     asok_hook,
                                     "scrub an inode and output results");
  ceph_assert(r == 0);
  r = admin_socket->register_command("tag path",
                                     "tag path name=path,type=CephString"
                                     " name=tag,type=CephString",
                                     asok_hook,
                                     "Apply scrub tag recursively");
   ceph_assert(r == 0);
  r = admin_socket->register_command("flush_path",
                                     "flush_path name=path,type=CephString",
                                     asok_hook,
                                     "flush an inode (and its dirfrags)");
  ceph_assert(r == 0);
  r = admin_socket->register_command("export dir",
                                     "export dir "
                                     "name=path,type=CephString "
                                     "name=rank,type=CephInt",
                                     asok_hook,
                                     "migrate a subtree to named MDS");
  ceph_assert(r == 0);
  r = admin_socket->register_command("dump cache",
                                     "dump cache name=path,type=CephString,req=false",
                                     asok_hook,
                                     "dump metadata cache (optionally to a file)");
<<<<<<< HEAD
  assert(r == 0);
=======
  ceph_assert(r == 0);
>>>>>>> f8781be9
  r = admin_socket->register_command("cache status",
                                     "cache status",
                                     asok_hook,
                                     "show cache status");
<<<<<<< HEAD
  assert(r == 0);
=======
  ceph_assert(r == 0);
>>>>>>> f8781be9
  r = admin_socket->register_command("dump tree",
				     "dump tree "
				     "name=root,type=CephString,req=true "
				     "name=depth,type=CephInt,req=false ",
				     asok_hook,
				     "dump metadata cache for subtree");
<<<<<<< HEAD
  assert(r == 0);
=======
  ceph_assert(r == 0);
>>>>>>> f8781be9
  r = admin_socket->register_command("dump loads",
                                     "dump loads",
                                     asok_hook,
                                     "dump metadata loads");
<<<<<<< HEAD
  assert(r == 0);
=======
  ceph_assert(r == 0);
  r = admin_socket->register_command("dump snaps",
                                     "dump snaps name=server,type=CephChoices,strings=--server,req=false",
                                     asok_hook,
                                     "dump snapshots");
  ceph_assert(r == 0);
>>>>>>> f8781be9
  r = admin_socket->register_command("session evict",
				     "session evict name=client_id,type=CephString",
				     asok_hook,
				     "Evict a CephFS client");
  ceph_assert(r == 0);
  r = admin_socket->register_command("session ls",
				     "session ls",
				     asok_hook,
				     "Enumerate connected CephFS clients");
  ceph_assert(r == 0);
  r = admin_socket->register_command("session config",
				     "session config name=client_id,type=CephInt,req=true "
				     "name=option,type=CephString,req=true "
				     "name=value,type=CephString,req=false ",
				     asok_hook,
				     "Config a CephFS client session");
  assert(r == 0);
  r = admin_socket->register_command("osdmap barrier",
				     "osdmap barrier name=target_epoch,type=CephInt",
				     asok_hook,
				     "Wait until the MDS has this OSD map epoch");
  ceph_assert(r == 0);
  r = admin_socket->register_command("flush journal",
				     "flush journal",
				     asok_hook,
				     "Flush the journal to the backing store");
  ceph_assert(r == 0);
  r = admin_socket->register_command("force_readonly",
				     "force_readonly",
				     asok_hook,
				     "Force MDS to read-only mode");
  ceph_assert(r == 0);
  r = admin_socket->register_command("get subtrees",
				     "get subtrees",
				     asok_hook,
				     "Return the subtree map");
  ceph_assert(r == 0);
  r = admin_socket->register_command("dirfrag split",
				     "dirfrag split "
                                     "name=path,type=CephString,req=true "
                                     "name=frag,type=CephString,req=true "
                                     "name=bits,type=CephInt,req=true ",
				     asok_hook,
				     "Fragment directory by path");
  ceph_assert(r == 0);
  r = admin_socket->register_command("dirfrag merge",
				     "dirfrag merge "
                                     "name=path,type=CephString,req=true "
                                     "name=frag,type=CephString,req=true",
				     asok_hook,
				     "De-fragment directory by path");
  ceph_assert(r == 0);
  r = admin_socket->register_command("dirfrag ls",
				     "dirfrag ls "
                                     "name=path,type=CephString,req=true",
				     asok_hook,
				     "List fragments in directory");
  ceph_assert(r == 0);
  r = admin_socket->register_command("openfiles ls",
                                     "openfiles ls",
                                     asok_hook,
                                     "List the opening files and their caps");
  ceph_assert(r == 0);
  r = admin_socket->register_command("dump inode",
				     "dump inode " 
                                     "name=number,type=CephInt,req=true",
				     asok_hook,
				     "dump inode by inode number");
  ceph_assert(r == 0);
}

void MDSDaemon::clean_up_admin_socket()
{
<<<<<<< HEAD
  AdminSocket *admin_socket = g_ceph_context->get_admin_socket();
  admin_socket->unregister_command("status");
  admin_socket->unregister_command("dump_ops_in_flight");
  admin_socket->unregister_command("ops");
  admin_socket->unregister_command("dump_blocked_ops");
  admin_socket->unregister_command("dump_historic_ops");
  admin_socket->unregister_command("dump_historic_ops_by_duration");
  admin_socket->unregister_command("scrub_path");
  admin_socket->unregister_command("tag path");
  admin_socket->unregister_command("flush_path");
  admin_socket->unregister_command("export dir");
  admin_socket->unregister_command("dump cache");
  admin_socket->unregister_command("cache status");
  admin_socket->unregister_command("dump tree");
  admin_socket->unregister_command("dump loads");
  admin_socket->unregister_command("session evict");
  admin_socket->unregister_command("osdmap barrier");
  admin_socket->unregister_command("session ls");
  admin_socket->unregister_command("flush journal");
  admin_socket->unregister_command("force_readonly");
  admin_socket->unregister_command("get subtrees");
  admin_socket->unregister_command("dirfrag split");
  admin_socket->unregister_command("dirfrag merge");
  admin_socket->unregister_command("dirfrag ls");
=======
  g_ceph_context->get_admin_socket()->unregister_commands(asok_hook);
>>>>>>> f8781be9
  delete asok_hook;
  asok_hook = NULL;
}

<<<<<<< HEAD
const char** MDSDaemon::get_tracked_conf_keys() const
{
  static const char* KEYS[] = {
    "mds_op_complaint_time", "mds_op_log_threshold",
    "mds_op_history_size", "mds_op_history_duration",
    "mds_enable_op_tracker",
    "mds_log_pause",
    // clog & admin clog
    "clog_to_monitors",
    "clog_to_syslog",
    "clog_to_syslog_facility",
    "clog_to_syslog_level",
    // PurgeQueue
    "mds_max_purge_ops",
    "mds_max_purge_ops_per_pg",
    "mds_max_purge_files",
    "mds_inject_migrator_session_race",
    "clog_to_graylog",
    "clog_to_graylog_host",
    "clog_to_graylog_port",
    "host",
    "fsid",
    NULL
  };
  return KEYS;
}

void MDSDaemon::handle_conf_change(const struct md_config_t *conf,
			     const std::set <std::string> &changed)
{
  // We may be called within mds_lock (via `tell`) or outwith the
  // lock (via admin socket `config set`), so handle either case.
  const bool initially_locked = mds_lock.is_locked_by_me();
  if (!initially_locked) {
    mds_lock.Lock();
  }

  if (changed.count("mds_op_complaint_time") ||
      changed.count("mds_op_log_threshold")) {
    if (mds_rank) {
      mds_rank->op_tracker.set_complaint_and_threshold(conf->mds_op_complaint_time,
                                             conf->mds_op_log_threshold);
    }
  }
  if (changed.count("mds_op_history_size") ||
      changed.count("mds_op_history_duration")) {
    if (mds_rank) {
      mds_rank->op_tracker.set_history_size_and_duration(conf->mds_op_history_size,
                                               conf->mds_op_history_duration);
    }
  }
  if (changed.count("mds_enable_op_tracker")) {
    if (mds_rank) {
      mds_rank->op_tracker.set_tracking(conf->mds_enable_op_tracker);
    }
  }
  if (changed.count("clog_to_monitors") ||
      changed.count("clog_to_syslog") ||
      changed.count("clog_to_syslog_level") ||
      changed.count("clog_to_syslog_facility") ||
      changed.count("clog_to_graylog") ||
      changed.count("clog_to_graylog_host") ||
      changed.count("clog_to_graylog_port") ||
      changed.count("host") ||
      changed.count("fsid")) {
    if (mds_rank) {
      mds_rank->update_log_config();
    }
  }

  if (!g_conf->mds_log_pause && changed.count("mds_log_pause")) {
    if (mds_rank) {
      mds_rank->mdlog->kick_submitter();
    }
  }

  if (mds_rank) {
    mds_rank->handle_conf_change(conf, changed);
  }

  if (!initially_locked) {
    mds_lock.Unlock();
  }
}


=======
>>>>>>> f8781be9
int MDSDaemon::init()
{
  dout(10) << sizeof(MDSCacheObject) << "\tMDSCacheObject" << dendl;
  dout(10) << sizeof(CInode) << "\tCInode" << dendl;
  dout(10) << sizeof(elist<void*>::item) << "\t elist<>::item   *7=" << 7*sizeof(elist<void*>::item) << dendl;
  dout(10) << sizeof(CInode::mempool_inode) << "\t inode  " << dendl;
  dout(10) << sizeof(CInode::mempool_old_inode) << "\t old_inode " << dendl;
  dout(10) << sizeof(nest_info_t) << "\t  nest_info_t " << dendl;
  dout(10) << sizeof(frag_info_t) << "\t  frag_info_t " << dendl;
  dout(10) << sizeof(SimpleLock) << "\t SimpleLock   *5=" << 5*sizeof(SimpleLock) << dendl;
  dout(10) << sizeof(ScatterLock) << "\t ScatterLock  *3=" << 3*sizeof(ScatterLock) << dendl;
  dout(10) << sizeof(CDentry) << "\tCDentry" << dendl;
  dout(10) << sizeof(elist<void*>::item) << "\t elist<>::item" << dendl;
  dout(10) << sizeof(SimpleLock) << "\t SimpleLock" << dendl;
  dout(10) << sizeof(CDir) << "\tCDir " << dendl;
  dout(10) << sizeof(elist<void*>::item) << "\t elist<>::item   *2=" << 2*sizeof(elist<void*>::item) << dendl;
  dout(10) << sizeof(fnode_t) << "\t fnode_t " << dendl;
  dout(10) << sizeof(nest_info_t) << "\t  nest_info_t *2" << dendl;
  dout(10) << sizeof(frag_info_t) << "\t  frag_info_t *2" << dendl;
  dout(10) << sizeof(Capability) << "\tCapability " << dendl;
  dout(10) << sizeof(xlist<void*>::item) << "\t xlist<>::item   *2=" << 2*sizeof(xlist<void*>::item) << dendl;

  messenger->add_dispatcher_tail(&beacon);
  messenger->add_dispatcher_tail(this);

  // init monc
  monc->set_messenger(messenger);

  monc->set_want_keys(CEPH_ENTITY_TYPE_MON | CEPH_ENTITY_TYPE_OSD |
                      CEPH_ENTITY_TYPE_MDS | CEPH_ENTITY_TYPE_MGR);
  int r = 0;
  r = monc->init();
  if (r < 0) {
    derr << "ERROR: failed to init monc: " << cpp_strerror(-r) << dendl;
    mds_lock.Lock();
    suicide();
    mds_lock.Unlock();
    return r;
  }

  messenger->set_auth_client(monc);
  messenger->set_auth_server(monc);
  monc->set_handle_authentication_dispatcher(this);

  // tell monc about log_client so it will know about mon session resets
  monc->set_log_client(&log_client);

  r = monc->authenticate();
  if (r < 0) {
    derr << "ERROR: failed to authenticate: " << cpp_strerror(-r) << dendl;
    mds_lock.Lock();
    suicide();
    mds_lock.Unlock();
    return r;
  }

  int rotating_auth_attempts = 0;
  auto rotating_auth_timeout =
    g_conf().get_val<int64_t>("rotating_keys_bootstrap_timeout");
  while (monc->wait_auth_rotating(rotating_auth_timeout) < 0) {
    if (++rotating_auth_attempts <= g_conf()->max_rotating_auth_attempts) {
      derr << "unable to obtain rotating service keys; retrying" << dendl;
      continue;
    }
    derr << "ERROR: failed to refresh rotating keys, "
         << "maximum retry time reached." << dendl;
    mds_lock.Lock();
    suicide();
    mds_lock.Unlock();
    return -ETIMEDOUT;
  }

  mds_lock.Lock();
  if (beacon.get_want_state() == CEPH_MDS_STATE_DNE) {
    dout(4) << __func__ << ": terminated already, dropping out" << dendl;
    mds_lock.Unlock();
    return 0;
  }

  monc->sub_want("mdsmap", 0, 0);
  monc->renew_subs();

  mds_lock.Unlock();

  // Set up admin socket before taking mds_lock, so that ordering
  // is consistent (later we take mds_lock within asok callbacks)
  set_up_admin_socket();
  mds_lock.Lock();
  if (beacon.get_want_state() == MDSMap::STATE_DNE) {
    suicide();  // we could do something more graceful here
    dout(4) << __func__ << ": terminated already, dropping out" << dendl;
    mds_lock.Unlock();
    return 0; 
  }

  timer.init();

  beacon.init(*mdsmap);
  messenger->set_myname(entity_name_t::MDS(MDS_RANK_NONE));

  // schedule tick
  reset_tick();
  mds_lock.Unlock();

  return 0;
}

void MDSDaemon::reset_tick()
{
  // cancel old
  if (tick_event) timer.cancel_event(tick_event);

  // schedule
  tick_event = timer.add_event_after(
<<<<<<< HEAD
    g_conf->mds_tick_interval,
    new FunctionContext([this](int) {
	assert(mds_lock.is_locked_by_me());
=======
    g_conf()->mds_tick_interval,
    new FunctionContext([this](int) {
	ceph_assert(mds_lock.is_locked_by_me());
>>>>>>> f8781be9
	tick();
      }));
}

void MDSDaemon::tick()
{
  // reschedule
  reset_tick();

  // Call through to subsystems' tick functions
  if (mds_rank) {
    mds_rank->tick();
  }
}

void MDSDaemon::send_command_reply(const MCommand::const_ref &m, MDSRank *mds_rank,
				   int r, bufferlist outbl,
<<<<<<< HEAD
				   boost::string_view outs)
=======
				   std::string_view outs)
>>>>>>> f8781be9
{
  auto priv = m->get_connection()->get_priv();
  auto session = static_cast<Session *>(priv.get());
  ceph_assert(session != NULL);
  // If someone is using a closed session for sending commands (e.g.
  // the ceph CLI) then we should feel free to clean up this connection
  // as soon as we've sent them a response.
  const bool live_session =
    session->get_state_seq() > 0 &&
    mds_rank &&
    mds_rank->sessionmap.get_session(session->info.inst.name);

  if (!live_session) {
    // This session only existed to issue commands, so terminate it
    // as soon as we can.
<<<<<<< HEAD
    assert(session->is_closed());
    session->connection->mark_disposable();
  }
  session->put();
=======
    ceph_assert(session->is_closed());
    session->get_connection()->mark_disposable();
  }
  priv.reset();
>>>>>>> f8781be9

  auto reply = MCommandReply::create(r, outs);
  reply->set_tid(m->get_tid());
  reply->set_data(outbl);
  m->get_connection()->send_message2(reply);
}

void MDSDaemon::handle_command(const MCommand::const_ref &m)
{
  auto priv = m->get_connection()->get_priv();
  auto session = static_cast<Session *>(priv.get());
  ceph_assert(session != NULL);

  int r = 0;
  cmdmap_t cmdmap;
  std::stringstream ss;
  std::string outs;
  bufferlist outbl;
  Context *run_after = NULL;
  bool need_reply = true;

  if (!session->auth_caps.allow_all()) {
    dout(1) << __func__
      << ": received command from client without `tell` capability: "
      << *m->get_connection()->peer_addrs << dendl;

    ss << "permission denied";
    r = -EPERM;
  } else if (m->cmd.empty()) {
    r = -EINVAL;
    ss << "no command given";
    outs = ss.str();
  } else if (!cmdmap_from_json(m->cmd, &cmdmap, ss)) {
    r = -EINVAL;
    outs = ss.str();
  } else {
    try {
      r = _handle_command(cmdmap, m, &outbl, &outs, &run_after, &need_reply);
    } catch (const bad_cmd_get& e) {
      outs = e.what();
      r = -EINVAL;
    }
  }
<<<<<<< HEAD
  session->put();
=======
  priv.reset();
>>>>>>> f8781be9

  if (need_reply) {
    send_command_reply(m, mds_rank, r, outbl, outs);
  }

  if (run_after) {
    run_after->complete(0);
  }
}

<<<<<<< HEAD

struct MDSCommand {
  string cmdstring;
  string helpstring;
  string module;
  string perm;
  string availability;
} mds_commands[] = {

#define COMMAND(parsesig, helptext, module, perm, availability) \
  {parsesig, helptext, module, perm, availability},

COMMAND("injectargs " \
	"name=injected_args,type=CephString,n=N",
	"inject configuration arguments into running MDS",
	"mds", "*", "cli,rest")
COMMAND("config set " \
	"name=key,type=CephString name=value,type=CephString",
	"Set a configuration option at runtime (not persistent)",
	"mds", "*", "cli,rest")
COMMAND("exit",
	"Terminate this MDS",
	"mds", "*", "cli,rest")
COMMAND("respawn",
	"Restart this MDS",
	"mds", "*", "cli,rest")
COMMAND("session kill " \
        "name=session_id,type=CephInt",
	"End a client session",
	"mds", "*", "cli,rest")
COMMAND("cpu_profiler " \
	"name=arg,type=CephChoices,strings=status|flush",
	"run cpu profiling on daemon", "mds", "rw", "cli,rest")
COMMAND("session ls " \
	"name=filters,type=CephString,n=N,req=false",
	"List client sessions", "mds", "r", "cli,rest")
COMMAND("client ls " \
	"name=filters,type=CephString,n=N,req=false",
	"List client sessions", "mds", "r", "cli,rest")
COMMAND("session evict " \
	"name=filters,type=CephString,n=N,req=false",
	"Evict client session(s)", "mds", "rw", "cli,rest")
COMMAND("client evict " \
	"name=filters,type=CephString,n=N,req=false",
	"Evict client session(s)", "mds", "rw", "cli,rest")
COMMAND("damage ls",
	"List detected metadata damage", "mds", "r", "cli,rest")
COMMAND("damage rm name=damage_id,type=CephInt",
	"Remove a damage table entry", "mds", "rw", "cli,rest")
COMMAND("version", "report version of MDS", "mds", "r", "cli,rest")
COMMAND("heap " \
	"name=heapcmd,type=CephChoices,strings=dump|start_profiler|stop_profiler|release|stats", \
	"show heap usage info (available only if compiled with tcmalloc)", \
	"mds", "*", "cli,rest")
=======
const std::vector<MDSDaemon::MDSCommand>& MDSDaemon::get_commands()
{
  static const std::vector<MDSCommand> commands = {
    MDSCommand("injectargs name=injected_args,type=CephString,n=N", "inject configuration arguments into running MDS"),
    MDSCommand("config set name=key,type=CephString name=value,type=CephString", "Set a configuration option at runtime (not persistent)"),
    MDSCommand("config unset name=key,type=CephString", "Unset a configuration option at runtime (not persistent)"),
    MDSCommand("exit", "Terminate this MDS"),
    MDSCommand("respawn", "Restart this MDS"),
    MDSCommand("session kill name=session_id,type=CephInt", "End a client session"),
    MDSCommand("cpu_profiler name=arg,type=CephChoices,strings=status|flush", "run cpu profiling on daemon"),
    MDSCommand("session ls name=filters,type=CephString,n=N,req=false", "List client sessions"),
    MDSCommand("client ls name=filters,type=CephString,n=N,req=false", "List client sessions"),
    MDSCommand("session evict name=filters,type=CephString,n=N,req=false", "Evict client session(s)"),
    MDSCommand("client evict name=filters,type=CephString,n=N,req=false", "Evict client session(s)"),
    MDSCommand("session config name=client_id,type=CephInt name=option,type=CephString name=value,type=CephString,req=false",
	"Config a client session"),
    MDSCommand("client config name=client_id,type=CephInt name=option,type=CephString name=value,type=CephString,req=false",
	"Config a client session"),
    MDSCommand("damage ls", "List detected metadata damage"),
    MDSCommand("damage rm name=damage_id,type=CephInt", "Remove a damage table entry"),
    MDSCommand("version", "report version of MDS"),
    MDSCommand("heap "
        "name=heapcmd,type=CephChoices,strings=dump|start_profiler|stop_profiler|release|stats",
        "show heap usage info (available only if compiled with tcmalloc)"),
    MDSCommand("cache drop name=timeout,type=CephInt,range=0,req=false", "trim cache and optionally request client to release all caps and flush the journal"),
    MDSCommand("scrub start name=path,type=CephString name=scrubops,type=CephChoices,strings=force|recursive|repair,n=N,req=false name=tag,type=CephString,req=false",
               "scrub an inode and output results"),
    MDSCommand("scrub abort", "Abort in progress scrub operation(s)"),
    MDSCommand("scrub pause", "Pause in progress scrub operation(s)"),
    MDSCommand("scrub resume", "Resume paused scrub operation(s)"),
    MDSCommand("scrub status", "Status of scrub operation"),
  };
  return commands;
>>>>>>> f8781be9
};

int MDSDaemon::_handle_command(
    const cmdmap_t &cmdmap,
    const MCommand::const_ref &m,
    bufferlist *outbl,
    std::string *outs,
    Context **run_later,
    bool *need_reply)
{
  ceph_assert(outbl != NULL);
  ceph_assert(outs != NULL);

  class SuicideLater : public Context
  {
    MDSDaemon *mds;

    public:
    explicit SuicideLater(MDSDaemon *mds_) : mds(mds_) {}
    void finish(int r) override {
      // Wait a little to improve chances of caller getting
      // our response before seeing us disappear from mdsmap
      sleep(1);

      mds->suicide();
    }
  };


  class RespawnLater : public Context
  {
    MDSDaemon *mds;

    public:

    explicit RespawnLater(MDSDaemon *mds_) : mds(mds_) {}
    void finish(int r) override {
      // Wait a little to improve chances of caller getting
      // our response before seeing us disappear from mdsmap
      sleep(1);

      mds->respawn();
    }
  };

  std::stringstream ds;
  std::stringstream ss;
  std::string prefix;
  std::string format;
  std::unique_ptr<Formatter> f(Formatter::create(format));
  cmd_getval(cct, cmdmap, "prefix", prefix);

  int r = 0;

  if (prefix == "get_command_descriptions") {
    int cmdnum = 0;
<<<<<<< HEAD
    std::unique_ptr<JSONFormatter> f(ceph::make_unique<JSONFormatter>());
=======
    std::unique_ptr<JSONFormatter> f(std::make_unique<JSONFormatter>());
>>>>>>> f8781be9
    f->open_object_section("command_descriptions");
    for (auto& c : get_commands()) {
      ostringstream secname;
      secname << "cmd" << setfill('0') << std::setw(3) << cmdnum;
<<<<<<< HEAD
      dump_cmddesc_to_json(f.get(), secname.str(), cp->cmdstring, cp->helpstring,
			   cp->module, cp->perm, cp->availability, 0);
=======
      dump_cmddesc_to_json(f.get(), m->get_connection()->get_features(),
                           secname.str(), c.cmdstring, c.helpstring,
			   c.module, "*", 0);
>>>>>>> f8781be9
      cmdnum++;
    }
    f->close_section();	// command_descriptions

    f->flush(ds);
    goto out; 
  }

  cmd_getval(cct, cmdmap, "format", format);
  if (prefix == "version") {
    if (f) {
      f->open_object_section("version");
      f->dump_string("version", pretty_version_to_str());
      f->close_section();
      f->flush(ds);
    } else {
      ds << pretty_version_to_str();
    }
  } else if (prefix == "injectargs") {
    vector<string> argsvec;
    cmd_getval(cct, cmdmap, "injected_args", argsvec);

    if (argsvec.empty()) {
      r = -EINVAL;
      ss << "ignoring empty injectargs";
      goto out;
    }
    string args = argsvec.front();
    for (vector<string>::iterator a = ++argsvec.begin(); a != argsvec.end(); ++a)
      args += " " + *a;
<<<<<<< HEAD
    r = cct->_conf->injectargs(args, &ss);
=======
    r = cct->_conf.injectargs(args, &ss);
>>>>>>> f8781be9
  } else if (prefix == "config set") {
    std::string key;
    cmd_getval(cct, cmdmap, "key", key);
    std::string val;
    cmd_getval(cct, cmdmap, "value", val);
<<<<<<< HEAD
    r = cct->_conf->set_val(key, val, true, &ss);
    if (r == 0) {
      cct->_conf->apply_changes(nullptr);
=======
    r = cct->_conf.set_val(key, val, &ss);
    if (r == 0) {
      cct->_conf.apply_changes(nullptr);
    }
  } else if (prefix == "config unset") {
    std::string key;
    cmd_getval(cct, cmdmap, "key", key);
    r = cct->_conf.rm_val(key);
    if (r == 0) {
      cct->_conf.apply_changes(nullptr);
    }
    if (r == -ENOENT) {
      r = 0; // idempotent
>>>>>>> f8781be9
    }
  } else if (prefix == "exit") {
    // We will send response before executing
    ss << "Exiting...";
    *run_later = new SuicideLater(this);
  } else if (prefix == "respawn") {
    // We will send response before executing
    ss << "Respawning...";
    *run_later = new RespawnLater(this);
  } else if (prefix == "session kill") {
    if (mds_rank == NULL) {
      r = -EINVAL;
      ss << "MDS not active";
      goto out;
    }
    // FIXME harmonize `session kill` with admin socket session evict
    int64_t session_id = 0;
    bool got = cmd_getval(cct, cmdmap, "session_id", session_id);
    ceph_assert(got);
    bool killed = mds_rank->evict_client(session_id, false,
                                         g_conf()->mds_session_blacklist_on_evict,
                                         ss);
    if (!killed)
      r = -ENOENT;
  } else if (prefix == "heap") {
    if (!ceph_using_tcmalloc()) {
      r = -EOPNOTSUPP;
      ss << "could not issue heap profiler command -- not using tcmalloc!";
    } else {
      string heapcmd;
      cmd_getval(cct, cmdmap, "heapcmd", heapcmd);
      vector<string> heapcmd_vec;
      get_str_vec(heapcmd, heapcmd_vec);
      string value;
      if (cmd_getval(cct, cmdmap, "value", value))
	 heapcmd_vec.push_back(value);
      ceph_heap_profiler_handle_command(heapcmd_vec, ds);
    }
  } else if (prefix == "cpu_profiler") {
    string arg;
    cmd_getval(cct, cmdmap, "arg", arg);
    vector<string> argvec;
    get_str_vec(arg, argvec);
    cpu_profiler_handle_command(argvec, ds);
  } else {
    // Give MDSRank a shot at the command
    if (!mds_rank) {
      ss << "MDS not active";
      r = -EINVAL;
    }
    else {
<<<<<<< HEAD
      bool handled = mds_rank->handle_command(cmdmap, m, &r, &ds, &ss,
					      need_reply);
      if (!handled) {
        // MDSDaemon doesn't know this command
        ss << "unrecognized command! " << prefix;
        r = -EINVAL;
=======
      bool handled;
      try {
        handled = mds_rank->handle_command(cmdmap, m, &r, &ds, &ss,
                                           run_later, need_reply);
	if (!handled) {
	  // MDSDaemon doesn't know this command
	  ss << "unrecognized command! " << prefix;
	  r = -EINVAL;
	}
      } catch (const bad_cmd_get& e) {
	ss << e.what();
	r = -EINVAL;
>>>>>>> f8781be9
      }
    }
  }

out:
  *outs = ss.str();
  outbl->append(ds);
  return r;
}

void MDSDaemon::handle_mds_map(const MMDSMap::const_ref &m)
{
  version_t epoch = m->get_epoch();

  // is it new?
  if (epoch <= mdsmap->get_epoch()) {
    dout(5) << "handle_mds_map old map epoch " << epoch << " <= "
            << mdsmap->get_epoch() << ", discarding" << dendl;
    return;
  }

  dout(1) << "Updating MDS map to version " << epoch << " from " << m->get_source() << dendl;

  // keep old map, for a moment
  std::unique_ptr<MDSMap> oldmap;
  oldmap.swap(mdsmap);

  // decode and process
  mdsmap.reset(new MDSMap);
  mdsmap->decode(m->get_encoded());

  monc->sub_got("mdsmap", mdsmap->get_epoch());

  // verify compatset
  CompatSet mdsmap_compat(MDSMap::get_compat_set_all());
  dout(10) << "     my compat " << mdsmap_compat << dendl;
  dout(10) << " mdsmap compat " << mdsmap->compat << dendl;
  if (!mdsmap_compat.writeable(mdsmap->compat)) {
    dout(0) << "handle_mds_map mdsmap compatset " << mdsmap->compat
	    << " not writeable with daemon features " << mdsmap_compat
	    << ", killing myself" << dendl;
    suicide();
    return;
  }

  // Calculate my effective rank (either my owned rank or the rank I'm following if STATE_STANDBY_REPLAY
  const auto addrs = messenger->get_myaddrs();
  const auto myid = monc->get_global_id();
  const auto mygid = mds_gid_t(myid);
  const auto whoami = mdsmap->get_rank_gid(mygid);
  const auto old_state = oldmap->get_state_gid(mygid);
  const auto new_state = mdsmap->get_state_gid(mygid);
  const auto incarnation = mdsmap->get_inc_gid(mygid);
  dout(10) << "my gid is " << myid << dendl;
  dout(10) << "map says I am mds." << whoami << "." << incarnation
	   << " state " << ceph_mds_state_name(new_state) << dendl;
  dout(10) << "msgr says I am " << addrs << dendl;

  // If we're removed from the MDSMap, stop all processing.
  using DS = MDSMap::DaemonState;
  if (old_state != DS::STATE_NULL && new_state == DS::STATE_NULL) {
    const auto& oldinfo = oldmap->get_info_gid(mygid);
    dout(1) << "Map removed me " << oldinfo
            << " from cluster; respawning! See cluster/monitor logs for details." << dendl;
    respawn();
  }

  if (old_state == DS::STATE_NULL && new_state != DS::STATE_NULL) {
    /* The MDS has been added to the FSMap, now we can init the MgrClient */
    mgrc.init();
    messenger->add_dispatcher_tail(&mgrc);
    monc->sub_want("mgrmap", 0, 0);
    monc->renew_subs(); /* MgrMap receipt drives connection to ceph-mgr */
  }

<<<<<<< HEAD
  // see who i am
  addr = messenger->get_myaddr();
  dout(10) << "map says I am " << addr << " mds." << whoami << "." << incarnation
	   << " state " << ceph_mds_state_name(new_state) << dendl;

  if (whoami == MDS_RANK_NONE) {
    if (mds_rank != NULL) {
      const auto myid = monc->get_global_id();
      // We have entered a rank-holding state, we shouldn't be back
      // here!
      if (g_conf->mds_enforce_unique_name) {
        if (mds_gid_t existing = mdsmap->find_mds_gid_by_name(name)) {
          const MDSMap::mds_info_t& i = mdsmap->get_info_gid(existing);
          if (i.global_id > myid) {
            dout(1) << "map replaced me with another mds." << whoami
                    << " with gid (" << i.global_id << ") larger than myself ("
                    << myid << "); quitting!" << dendl;
            // Call suicide() rather than respawn() because if someone else
            // has taken our ID, we don't want to keep restarting and
            // fighting them for the ID.
            suicide();
            m->put();
            return;
          }
        }
      }

      dout(1) << "map removed me (mds." << whoami << " gid:"
              << myid << ") from cluster due to lost contact; respawning" << dendl;
      respawn();
=======
  // mark down any failed peers
  for (const auto& [gid, info] : oldmap->get_mds_info()) {
    if (mdsmap->get_mds_info().count(gid) == 0) {
      dout(10) << " peer mds gid " << gid << " removed from map" << dendl;
      messenger->mark_down_addrs(info.addrs);
    }
  }

  if (whoami == MDS_RANK_NONE) {
    // We do not hold a rank:
    dout(10) <<  __func__ << ": handling map in rankless mode" << dendl;

    if (new_state == DS::STATE_STANDBY) {
      /* Note: STATE_BOOT is never an actual state in the FSMap. The Monitors
       * generally mark a new MDS as STANDBY (although it's possible to
       * immediately be assigned a rank).
       */
      if (old_state == DS::STATE_NULL) {
        dout(1) << "Monitors have assigned me to become a standby." << dendl;
        beacon.set_want_state(*mdsmap, new_state);
      } else if (old_state == DS::STATE_STANDBY) {
        dout(5) << "I am still standby" << dendl;
      }
    } else if (new_state == DS::STATE_NULL) {
      /* We are not in the MDSMap yet! Keep waiting: */
      ceph_assert(beacon.get_want_state() == DS::STATE_BOOT);
      dout(10) << "not in map yet" << dendl;
    } else {
      /* We moved to standby somehow from another state */
      ceph_abort("invalid transition to standby");
>>>>>>> f8781be9
    }
  } else {
    // Did we already hold a different rank?  MDSMonitor shouldn't try
    // to change that out from under me!
    if (mds_rank && whoami != mds_rank->get_nodeid()) {
      derr << "Invalid rank transition " << mds_rank->get_nodeid() << "->"
           << whoami << dendl;
      respawn();
    }

    // Did I previously not hold a rank?  Initialize!
    if (mds_rank == NULL) {
      mds_rank = new MDSRankDispatcher(whoami, mds_lock, clog,
          timer, beacon, mdsmap, messenger, monc, &mgrc,
          new FunctionContext([this](int r){respawn();}),
          new FunctionContext([this](int r){suicide();}));
      dout(10) <<  __func__ << ": initializing MDS rank "
               << mds_rank->get_nodeid() << dendl;
      mds_rank->init();
    }

    // MDSRank is active: let him process the map, we have no say.
    dout(10) <<  __func__ << ": handling map as rank "
             << mds_rank->get_nodeid() << dendl;
    mds_rank->handle_mds_map(m, *oldmap);
  }

  beacon.notify_mdsmap(*mdsmap);
}

void MDSDaemon::handle_signal(int signum)
{
  ceph_assert(signum == SIGINT || signum == SIGTERM);
  derr << "*** got signal " << sig_str(signum) << " ***" << dendl;
  {
    std::lock_guard l(mds_lock);
    if (stopping) {
      return;
    }
    suicide();
  }
}

void MDSDaemon::suicide()
{
  ceph_assert(mds_lock.is_locked());
  
  // make sure we don't suicide twice
  ceph_assert(stopping == false);
  stopping = true;

  dout(1) << "suicide! Wanted state "
          << ceph_mds_state_name(beacon.get_want_state()) << dendl;

  if (tick_event) {
    timer.cancel_event(tick_event);
    tick_event = 0;
  }

  clean_up_admin_socket();

  // Inform MDS we are going away, then shut down beacon
  beacon.set_want_state(*mdsmap, MDSMap::STATE_DNE);
  if (!mdsmap->is_dne_gid(mds_gid_t(monc->get_global_id()))) {
    // Notify the MDSMonitor that we're dying, so that it doesn't have to
    // wait for us to go laggy.  Only do this if we're actually in the
    // MDSMap, because otherwise the MDSMonitor will drop our message.
    beacon.send_and_wait(1);
  }
  beacon.shutdown();

  if (mgrc.is_initialized())
    mgrc.shutdown();

  if (mds_rank) {
    mds_rank->shutdown();
  } else {
    timer.shutdown();

    monc->shutdown();
    messenger->shutdown();
  }
}

void MDSDaemon::respawn()
{
  // --- WARNING TO FUTURE COPY/PASTERS ---
  // You must also add a call like
  //
  //   ceph_pthread_setname(pthread_self(), "ceph-mds");
  //
  // to main() so that /proc/$pid/stat field 2 contains "(ceph-mds)"
  // instead of "(exe)", so that killall (and log rotation) will work.

  dout(1) << "respawn!" << dendl;

  /* Dump recent in case the MDS was stuck doing something which caused it to
   * be removed from the MDSMap leading to respawn. */
  g_ceph_context->_log->dump_recent();

  char *new_argv[orig_argc+1];
  dout(1) << " e: '" << orig_argv[0] << "'" << dendl;
  for (int i=0; i<orig_argc; i++) {
    new_argv[i] = (char *)orig_argv[i];
    dout(1) << " " << i << ": '" << orig_argv[i] << "'" << dendl;
  }
  new_argv[orig_argc] = NULL;

  /* Determine the path to our executable, test if Linux /proc/self/exe exists.
   * This allows us to exec the same executable even if it has since been
   * unlinked.
   */
  char exe_path[PATH_MAX] = "";
#ifdef PROCPREFIX
  if (readlink(PROCPREFIX "/proc/self/exe", exe_path, PATH_MAX-1) != -1) {
    dout(1) << "respawning with exe " << exe_path << dendl;
    strcpy(exe_path, PROCPREFIX "/proc/self/exe");
  } else {
#else
  {
#endif
    /* Print CWD for the user's interest */
    char buf[PATH_MAX];
    char *cwd = getcwd(buf, sizeof(buf));
    ceph_assert(cwd);
    dout(1) << " cwd " << cwd << dendl;

    /* Fall back to a best-effort: just running in our CWD */
    strncpy(exe_path, orig_argv[0], PATH_MAX-1);
  }

  dout(1) << " exe_path " << exe_path << dendl;

  unblock_all_signals(NULL);
  execv(exe_path, new_argv);

  dout(0) << "respawn execv " << orig_argv[0]
	  << " failed with " << cpp_strerror(errno) << dendl;

  // We have to assert out here, because suicide() returns, and callers
  // to respawn expect it never to return.
  ceph_abort();
}



bool MDSDaemon::ms_dispatch2(const Message::ref &m)
{
  std::lock_guard l(mds_lock);
  if (stopping) {
    return false;
  }

  // Drop out early if shutting down
  if (beacon.get_want_state() == CEPH_MDS_STATE_DNE) {
    dout(10) << " stopping, discarding " << *m << dendl;
    return true;
  }

  // First see if it's a daemon message
  const bool handled_core = handle_core_message(m);
  if (handled_core) {
    return true;
  }

  // Not core, try it as a rank message
  if (mds_rank) {
    return mds_rank->ms_dispatch(m);
  } else {
    return false;
  }
}

bool MDSDaemon::ms_get_authorizer(int dest_type, AuthAuthorizer **authorizer)
{
  dout(10) << "MDSDaemon::ms_get_authorizer type="
           << ceph_entity_type_name(dest_type) << dendl;

  /* monitor authorization is being handled on different layer */
  if (dest_type == CEPH_ENTITY_TYPE_MON)
    return true;

  *authorizer = monc->build_authorizer(dest_type);
  return *authorizer != NULL;
}


/*
 * high priority messages we always process
 */
bool MDSDaemon::handle_core_message(const Message::const_ref &m)
{
  switch (m->get_type()) {
  case CEPH_MSG_MON_MAP:
    ALLOW_MESSAGES_FROM(CEPH_ENTITY_TYPE_MON);
    break;

    // MDS
  case CEPH_MSG_MDS_MAP:
    ALLOW_MESSAGES_FROM(CEPH_ENTITY_TYPE_MON | CEPH_ENTITY_TYPE_MDS);
    handle_mds_map(MMDSMap::msgref_cast(m));
    break;

    // OSD
  case MSG_COMMAND:
    handle_command(MCommand::msgref_cast(m));
    break;
  case CEPH_MSG_OSD_MAP:
    ALLOW_MESSAGES_FROM(CEPH_ENTITY_TYPE_MON | CEPH_ENTITY_TYPE_OSD);

    if (mds_rank) {
      mds_rank->handle_osd_map();
    }
    break;

  case MSG_MON_COMMAND:
    ALLOW_MESSAGES_FROM(CEPH_ENTITY_TYPE_MON);
    clog->warn() << "dropping `mds tell` command from legacy monitor";
    break;

  default:
    return false;
  }
  return true;
}

void MDSDaemon::ms_handle_connect(Connection *con)
{
}

bool MDSDaemon::ms_handle_reset(Connection *con)
{
  if (con->get_peer_type() != CEPH_ENTITY_TYPE_CLIENT)
    return false;

  std::lock_guard l(mds_lock);
  if (stopping) {
    return false;
  }
  dout(5) << "ms_handle_reset on " << con->get_peer_socket_addr() << dendl;
  if (beacon.get_want_state() == CEPH_MDS_STATE_DNE)
    return false;

  auto priv = con->get_priv();
  if (auto session = static_cast<Session *>(priv.get()); session) {
    if (session->is_closed()) {
      dout(3) << "ms_handle_reset closing connection for session " << session->info.inst << dendl;
      con->mark_down();
      con->set_priv(nullptr);
    }
  } else {
    con->mark_down();
  }
  return false;
}


void MDSDaemon::ms_handle_remote_reset(Connection *con)
{
  if (con->get_peer_type() != CEPH_ENTITY_TYPE_CLIENT)
    return;

  std::lock_guard l(mds_lock);
  if (stopping) {
    return;
  }

  dout(5) << "ms_handle_remote_reset on " << con->get_peer_socket_addr() << dendl;
  if (beacon.get_want_state() == CEPH_MDS_STATE_DNE)
    return;

  auto priv = con->get_priv();
  if (auto session = static_cast<Session *>(priv.get()); session) {
    if (session->is_closed()) {
      dout(3) << "ms_handle_remote_reset closing connection for session " << session->info.inst << dendl;
      con->mark_down();
      con->set_priv(nullptr);
    }
  }
}

bool MDSDaemon::ms_handle_refused(Connection *con)
{
  // do nothing for now
  return false;
}

<<<<<<< HEAD
bool MDSDaemon::ms_verify_authorizer(Connection *con, int peer_type,
			       int protocol, bufferlist& authorizer_data, bufferlist& authorizer_reply,
				     bool& is_valid, CryptoKey& session_key,
				     std::unique_ptr<AuthAuthorizerChallenge> *challenge)
=======
KeyStore *MDSDaemon::ms_get_auth1_authorizer_keystore()
>>>>>>> f8781be9
{
  return monc->rotating_secrets.get();
}

bool MDSDaemon::parse_caps(const AuthCapsInfo& info, MDSAuthCaps& caps)
{
  caps.clear();
  if (info.allow_all) {
    caps.set_allow_all();
    return true;
<<<<<<< HEAD
  }

  AuthCapsInfo caps_info;
  EntityName name;
  uint64_t global_id;

  RotatingKeyRing *keys = monc->rotating_secrets.get();
  if (keys) {
    is_valid = authorize_handler->verify_authorizer(
      cct, keys,
      authorizer_data, authorizer_reply, name, global_id, caps_info,
      session_key, nullptr, challenge);
  } else {
    dout(10) << __func__ << " no rotating_keys (yet), denied" << dendl;
    is_valid = false;
  }

  if (is_valid) {
    entity_name_t n(con->get_peer_type(), global_id);

    // We allow connections and assign Session instances to connections
    // even if we have not been assigned a rank, because clients with
    // "allow *" are allowed to connect and do 'tell' operations before
    // we have a rank.
    Session *s = NULL;
    if (mds_rank) {
      // If we do hold a rank, see if this is an existing client establishing
      // a new connection, rather than a new client
      s = mds_rank->sessionmap.get_session(n);
    }

    // Wire up a Session* to this connection
    // It doesn't go into a SessionMap instance until it sends an explicit
    // request to open a session (initial state of Session is `closed`)
    if (!s) {
      s = new Session;
      s->info.auth_name = name;
      s->info.inst.addr = con->get_peer_addr();
      s->info.inst.name = n;
      dout(10) << " new session " << s << " for " << s->info.inst << " con " << con << dendl;
      con->set_priv(s);
      s->connection = con;
      if (mds_rank) {
        mds_rank->kick_waiters_for_any_client_connection();
      }
    } else {
      dout(10) << " existing session " << s << " for " << s->info.inst << " existing con " << s->connection
	       << ", new/authorizing con " << con << dendl;
      con->set_priv(s->get());



      // Wait until we fully accept the connection before setting
      // s->connection.  In particular, if there are multiple incoming
      // connection attempts, they will all get their authorizer
      // validated, but some of them may "lose the race" and get
      // dropped.  We only want to consider the winner(s).  See
      // ms_handle_accept().  This is important for Sessions we replay
      // from the journal on recovery that don't have established
      // messenger state; we want the con from only the winning
      // connect attempt(s).  (Normal reconnects that don't follow MDS
      // recovery are reconnected to the existing con by the
      // messenger.)
    }

    if (caps_info.allow_all) {
      // Flag for auth providers that don't provide cap strings
      s->auth_caps.set_allow_all();
    } else {
      bufferlist::iterator p = caps_info.caps.begin();
      string auth_cap_str;
      try {
        ::decode(auth_cap_str, p);

        dout(10) << __func__ << ": parsing auth_cap_str='" << auth_cap_str << "'" << dendl;
        std::ostringstream errstr;
        if (!s->auth_caps.parse(g_ceph_context, auth_cap_str, &errstr)) {
          dout(1) << __func__ << ": auth cap parse error: " << errstr.str()
		  << " parsing '" << auth_cap_str << "'" << dendl;
	  clog->warn() << name << " mds cap '" << auth_cap_str
		       << "' does not parse: " << errstr.str();
          is_valid = false;
        }
      } catch (buffer::error& e) {
        // Assume legacy auth, defaults to:
        //  * permit all filesystem ops
        //  * permit no `tell` ops
        dout(1) << __func__ << ": cannot decode auth caps bl of length " << caps_info.caps.length() << dendl;
        is_valid = false;
      }
=======
  } else {
    auto it = info.caps.begin();
    string auth_cap_str;
    try {
      decode(auth_cap_str, it);
    } catch (const buffer::error& e) {
      dout(1) << __func__ << ": cannot decode auth caps buffer of length " << info.caps.length() << dendl;
      return false;
    }

    dout(10) << __func__ << ": parsing auth_cap_str='" << auth_cap_str << "'" << dendl;
    CachedStackStringStream cs;
    if (caps.parse(g_ceph_context, auth_cap_str, cs.get())) {
      return true;
    } else {
      dout(1) << __func__ << ": auth cap parse error: " << cs->strv() << " parsing '" << auth_cap_str << "'" << dendl;
      return false;
>>>>>>> f8781be9
    }
  }
}

int MDSDaemon::ms_handle_authentication(Connection *con)
{
  /* N.B. without mds_lock! */
  MDSAuthCaps caps;
  return parse_caps(con->get_peer_caps_info(), caps) ? 0 : -1;
}

void MDSDaemon::ms_handle_accept(Connection *con)
{
  entity_name_t n(con->get_peer_type(), con->get_peer_global_id());
  std::lock_guard l(mds_lock);
  if (stopping) {
    return;
  }

  // We allow connections and assign Session instances to connections
  // even if we have not been assigned a rank, because clients with
  // "allow *" are allowed to connect and do 'tell' operations before
  // we have a rank.
  Session *s = NULL;
  if (mds_rank) {
    // If we do hold a rank, see if this is an existing client establishing
    // a new connection, rather than a new client
    s = mds_rank->sessionmap.get_session(n);
  }

  // Wire up a Session* to this connection
  // It doesn't go into a SessionMap instance until it sends an explicit
  // request to open a session (initial state of Session is `closed`)
  if (!s) {
    s = new Session(con);
    dout(10) << " new session " << s << " for " << s->info.inst
	     << " con " << con << dendl;
    con->set_priv(RefCountedPtr{s, false});
    if (mds_rank) {
      mds_rank->kick_waiters_for_any_client_connection();
    }
  } else {
    dout(10) << " existing session " << s << " for " << s->info.inst
	     << " existing con " << s->get_connection()
	     << ", new/authorizing con " << con << dendl;
    con->set_priv(RefCountedPtr{s});
  }

  parse_caps(con->get_peer_caps_info(), s->auth_caps);

  dout(10) << "ms_handle_accept " << con->get_peer_socket_addr() << " con " << con << " session " << s << dendl;
  if (s) {
    if (s->get_connection() != con) {
      dout(10) << " session connection " << s->get_connection()
	       << " -> " << con << dendl;
      s->set_connection(con);

      // send out any queued messages
      while (!s->preopen_out_queue.empty()) {
	con->send_message2(s->preopen_out_queue.front());
	s->preopen_out_queue.pop_front();
      }
    }
  }
}

bool MDSDaemon::is_clean_shutdown()
{
  if (mds_rank) {
    return mds_rank->is_stopped();
  } else {
    return true;
  }
}<|MERGE_RESOLUTION|>--- conflicted
+++ resolved
@@ -21,10 +21,6 @@
 #include "common/Clock.h"
 #include "common/HeartbeatMap.h"
 #include "common/Timer.h"
-<<<<<<< HEAD
-#include "common/backport14.h"
-=======
->>>>>>> f8781be9
 #include "common/ceph_argparse.h"
 #include "common/config.h"
 #include "common/entity_name.h"
@@ -65,11 +61,7 @@
 #define dout_prefix *_dout << "mds." << name << ' '
 
 // cons/des
-<<<<<<< HEAD
-MDSDaemon::MDSDaemon(boost::string_view n, Messenger *m, MonClient *mc) :
-=======
 MDSDaemon::MDSDaemon(std::string_view n, Messenger *m, MonClient *mc) :
->>>>>>> f8781be9
   Dispatcher(m->cct),
   mds_lock("MDSDaemon::mds_lock"),
   stopping(false),
@@ -251,45 +243,29 @@
                                      "dump cache name=path,type=CephString,req=false",
                                      asok_hook,
                                      "dump metadata cache (optionally to a file)");
-<<<<<<< HEAD
-  assert(r == 0);
-=======
-  ceph_assert(r == 0);
->>>>>>> f8781be9
+  ceph_assert(r == 0);
   r = admin_socket->register_command("cache status",
                                      "cache status",
                                      asok_hook,
                                      "show cache status");
-<<<<<<< HEAD
-  assert(r == 0);
-=======
-  ceph_assert(r == 0);
->>>>>>> f8781be9
+  ceph_assert(r == 0);
   r = admin_socket->register_command("dump tree",
 				     "dump tree "
 				     "name=root,type=CephString,req=true "
 				     "name=depth,type=CephInt,req=false ",
 				     asok_hook,
 				     "dump metadata cache for subtree");
-<<<<<<< HEAD
-  assert(r == 0);
-=======
-  ceph_assert(r == 0);
->>>>>>> f8781be9
+  ceph_assert(r == 0);
   r = admin_socket->register_command("dump loads",
                                      "dump loads",
                                      asok_hook,
                                      "dump metadata loads");
-<<<<<<< HEAD
-  assert(r == 0);
-=======
   ceph_assert(r == 0);
   r = admin_socket->register_command("dump snaps",
                                      "dump snaps name=server,type=CephChoices,strings=--server,req=false",
                                      asok_hook,
                                      "dump snapshots");
   ceph_assert(r == 0);
->>>>>>> f8781be9
   r = admin_socket->register_command("session evict",
 				     "session evict name=client_id,type=CephString",
 				     asok_hook,
@@ -363,127 +339,11 @@
 
 void MDSDaemon::clean_up_admin_socket()
 {
-<<<<<<< HEAD
-  AdminSocket *admin_socket = g_ceph_context->get_admin_socket();
-  admin_socket->unregister_command("status");
-  admin_socket->unregister_command("dump_ops_in_flight");
-  admin_socket->unregister_command("ops");
-  admin_socket->unregister_command("dump_blocked_ops");
-  admin_socket->unregister_command("dump_historic_ops");
-  admin_socket->unregister_command("dump_historic_ops_by_duration");
-  admin_socket->unregister_command("scrub_path");
-  admin_socket->unregister_command("tag path");
-  admin_socket->unregister_command("flush_path");
-  admin_socket->unregister_command("export dir");
-  admin_socket->unregister_command("dump cache");
-  admin_socket->unregister_command("cache status");
-  admin_socket->unregister_command("dump tree");
-  admin_socket->unregister_command("dump loads");
-  admin_socket->unregister_command("session evict");
-  admin_socket->unregister_command("osdmap barrier");
-  admin_socket->unregister_command("session ls");
-  admin_socket->unregister_command("flush journal");
-  admin_socket->unregister_command("force_readonly");
-  admin_socket->unregister_command("get subtrees");
-  admin_socket->unregister_command("dirfrag split");
-  admin_socket->unregister_command("dirfrag merge");
-  admin_socket->unregister_command("dirfrag ls");
-=======
   g_ceph_context->get_admin_socket()->unregister_commands(asok_hook);
->>>>>>> f8781be9
   delete asok_hook;
   asok_hook = NULL;
 }
 
-<<<<<<< HEAD
-const char** MDSDaemon::get_tracked_conf_keys() const
-{
-  static const char* KEYS[] = {
-    "mds_op_complaint_time", "mds_op_log_threshold",
-    "mds_op_history_size", "mds_op_history_duration",
-    "mds_enable_op_tracker",
-    "mds_log_pause",
-    // clog & admin clog
-    "clog_to_monitors",
-    "clog_to_syslog",
-    "clog_to_syslog_facility",
-    "clog_to_syslog_level",
-    // PurgeQueue
-    "mds_max_purge_ops",
-    "mds_max_purge_ops_per_pg",
-    "mds_max_purge_files",
-    "mds_inject_migrator_session_race",
-    "clog_to_graylog",
-    "clog_to_graylog_host",
-    "clog_to_graylog_port",
-    "host",
-    "fsid",
-    NULL
-  };
-  return KEYS;
-}
-
-void MDSDaemon::handle_conf_change(const struct md_config_t *conf,
-			     const std::set <std::string> &changed)
-{
-  // We may be called within mds_lock (via `tell`) or outwith the
-  // lock (via admin socket `config set`), so handle either case.
-  const bool initially_locked = mds_lock.is_locked_by_me();
-  if (!initially_locked) {
-    mds_lock.Lock();
-  }
-
-  if (changed.count("mds_op_complaint_time") ||
-      changed.count("mds_op_log_threshold")) {
-    if (mds_rank) {
-      mds_rank->op_tracker.set_complaint_and_threshold(conf->mds_op_complaint_time,
-                                             conf->mds_op_log_threshold);
-    }
-  }
-  if (changed.count("mds_op_history_size") ||
-      changed.count("mds_op_history_duration")) {
-    if (mds_rank) {
-      mds_rank->op_tracker.set_history_size_and_duration(conf->mds_op_history_size,
-                                               conf->mds_op_history_duration);
-    }
-  }
-  if (changed.count("mds_enable_op_tracker")) {
-    if (mds_rank) {
-      mds_rank->op_tracker.set_tracking(conf->mds_enable_op_tracker);
-    }
-  }
-  if (changed.count("clog_to_monitors") ||
-      changed.count("clog_to_syslog") ||
-      changed.count("clog_to_syslog_level") ||
-      changed.count("clog_to_syslog_facility") ||
-      changed.count("clog_to_graylog") ||
-      changed.count("clog_to_graylog_host") ||
-      changed.count("clog_to_graylog_port") ||
-      changed.count("host") ||
-      changed.count("fsid")) {
-    if (mds_rank) {
-      mds_rank->update_log_config();
-    }
-  }
-
-  if (!g_conf->mds_log_pause && changed.count("mds_log_pause")) {
-    if (mds_rank) {
-      mds_rank->mdlog->kick_submitter();
-    }
-  }
-
-  if (mds_rank) {
-    mds_rank->handle_conf_change(conf, changed);
-  }
-
-  if (!initially_locked) {
-    mds_lock.Unlock();
-  }
-}
-
-
-=======
->>>>>>> f8781be9
 int MDSDaemon::init()
 {
   dout(10) << sizeof(MDSCacheObject) << "\tMDSCacheObject" << dendl;
@@ -598,15 +458,9 @@
 
   // schedule
   tick_event = timer.add_event_after(
-<<<<<<< HEAD
-    g_conf->mds_tick_interval,
-    new FunctionContext([this](int) {
-	assert(mds_lock.is_locked_by_me());
-=======
     g_conf()->mds_tick_interval,
     new FunctionContext([this](int) {
 	ceph_assert(mds_lock.is_locked_by_me());
->>>>>>> f8781be9
 	tick();
       }));
 }
@@ -624,11 +478,7 @@
 
 void MDSDaemon::send_command_reply(const MCommand::const_ref &m, MDSRank *mds_rank,
 				   int r, bufferlist outbl,
-<<<<<<< HEAD
-				   boost::string_view outs)
-=======
 				   std::string_view outs)
->>>>>>> f8781be9
 {
   auto priv = m->get_connection()->get_priv();
   auto session = static_cast<Session *>(priv.get());
@@ -644,17 +494,10 @@
   if (!live_session) {
     // This session only existed to issue commands, so terminate it
     // as soon as we can.
-<<<<<<< HEAD
-    assert(session->is_closed());
-    session->connection->mark_disposable();
-  }
-  session->put();
-=======
     ceph_assert(session->is_closed());
     session->get_connection()->mark_disposable();
   }
   priv.reset();
->>>>>>> f8781be9
 
   auto reply = MCommandReply::create(r, outs);
   reply->set_tid(m->get_tid());
@@ -698,11 +541,7 @@
       r = -EINVAL;
     }
   }
-<<<<<<< HEAD
-  session->put();
-=======
   priv.reset();
->>>>>>> f8781be9
 
   if (need_reply) {
     send_command_reply(m, mds_rank, r, outbl, outs);
@@ -713,62 +552,6 @@
   }
 }
 
-<<<<<<< HEAD
-
-struct MDSCommand {
-  string cmdstring;
-  string helpstring;
-  string module;
-  string perm;
-  string availability;
-} mds_commands[] = {
-
-#define COMMAND(parsesig, helptext, module, perm, availability) \
-  {parsesig, helptext, module, perm, availability},
-
-COMMAND("injectargs " \
-	"name=injected_args,type=CephString,n=N",
-	"inject configuration arguments into running MDS",
-	"mds", "*", "cli,rest")
-COMMAND("config set " \
-	"name=key,type=CephString name=value,type=CephString",
-	"Set a configuration option at runtime (not persistent)",
-	"mds", "*", "cli,rest")
-COMMAND("exit",
-	"Terminate this MDS",
-	"mds", "*", "cli,rest")
-COMMAND("respawn",
-	"Restart this MDS",
-	"mds", "*", "cli,rest")
-COMMAND("session kill " \
-        "name=session_id,type=CephInt",
-	"End a client session",
-	"mds", "*", "cli,rest")
-COMMAND("cpu_profiler " \
-	"name=arg,type=CephChoices,strings=status|flush",
-	"run cpu profiling on daemon", "mds", "rw", "cli,rest")
-COMMAND("session ls " \
-	"name=filters,type=CephString,n=N,req=false",
-	"List client sessions", "mds", "r", "cli,rest")
-COMMAND("client ls " \
-	"name=filters,type=CephString,n=N,req=false",
-	"List client sessions", "mds", "r", "cli,rest")
-COMMAND("session evict " \
-	"name=filters,type=CephString,n=N,req=false",
-	"Evict client session(s)", "mds", "rw", "cli,rest")
-COMMAND("client evict " \
-	"name=filters,type=CephString,n=N,req=false",
-	"Evict client session(s)", "mds", "rw", "cli,rest")
-COMMAND("damage ls",
-	"List detected metadata damage", "mds", "r", "cli,rest")
-COMMAND("damage rm name=damage_id,type=CephInt",
-	"Remove a damage table entry", "mds", "rw", "cli,rest")
-COMMAND("version", "report version of MDS", "mds", "r", "cli,rest")
-COMMAND("heap " \
-	"name=heapcmd,type=CephChoices,strings=dump|start_profiler|stop_profiler|release|stats", \
-	"show heap usage info (available only if compiled with tcmalloc)", \
-	"mds", "*", "cli,rest")
-=======
 const std::vector<MDSDaemon::MDSCommand>& MDSDaemon::get_commands()
 {
   static const std::vector<MDSCommand> commands = {
@@ -802,7 +585,6 @@
     MDSCommand("scrub status", "Status of scrub operation"),
   };
   return commands;
->>>>>>> f8781be9
 };
 
 int MDSDaemon::_handle_command(
@@ -859,23 +641,14 @@
 
   if (prefix == "get_command_descriptions") {
     int cmdnum = 0;
-<<<<<<< HEAD
-    std::unique_ptr<JSONFormatter> f(ceph::make_unique<JSONFormatter>());
-=======
     std::unique_ptr<JSONFormatter> f(std::make_unique<JSONFormatter>());
->>>>>>> f8781be9
     f->open_object_section("command_descriptions");
     for (auto& c : get_commands()) {
       ostringstream secname;
       secname << "cmd" << setfill('0') << std::setw(3) << cmdnum;
-<<<<<<< HEAD
-      dump_cmddesc_to_json(f.get(), secname.str(), cp->cmdstring, cp->helpstring,
-			   cp->module, cp->perm, cp->availability, 0);
-=======
       dump_cmddesc_to_json(f.get(), m->get_connection()->get_features(),
                            secname.str(), c.cmdstring, c.helpstring,
 			   c.module, "*", 0);
->>>>>>> f8781be9
       cmdnum++;
     }
     f->close_section();	// command_descriptions
@@ -906,21 +679,12 @@
     string args = argsvec.front();
     for (vector<string>::iterator a = ++argsvec.begin(); a != argsvec.end(); ++a)
       args += " " + *a;
-<<<<<<< HEAD
-    r = cct->_conf->injectargs(args, &ss);
-=======
     r = cct->_conf.injectargs(args, &ss);
->>>>>>> f8781be9
   } else if (prefix == "config set") {
     std::string key;
     cmd_getval(cct, cmdmap, "key", key);
     std::string val;
     cmd_getval(cct, cmdmap, "value", val);
-<<<<<<< HEAD
-    r = cct->_conf->set_val(key, val, true, &ss);
-    if (r == 0) {
-      cct->_conf->apply_changes(nullptr);
-=======
     r = cct->_conf.set_val(key, val, &ss);
     if (r == 0) {
       cct->_conf.apply_changes(nullptr);
@@ -934,7 +698,6 @@
     }
     if (r == -ENOENT) {
       r = 0; // idempotent
->>>>>>> f8781be9
     }
   } else if (prefix == "exit") {
     // We will send response before executing
@@ -986,14 +749,6 @@
       r = -EINVAL;
     }
     else {
-<<<<<<< HEAD
-      bool handled = mds_rank->handle_command(cmdmap, m, &r, &ds, &ss,
-					      need_reply);
-      if (!handled) {
-        // MDSDaemon doesn't know this command
-        ss << "unrecognized command! " << prefix;
-        r = -EINVAL;
-=======
       bool handled;
       try {
         handled = mds_rank->handle_command(cmdmap, m, &r, &ds, &ss,
@@ -1006,7 +761,6 @@
       } catch (const bad_cmd_get& e) {
 	ss << e.what();
 	r = -EINVAL;
->>>>>>> f8781be9
       }
     }
   }
@@ -1082,38 +836,6 @@
     monc->renew_subs(); /* MgrMap receipt drives connection to ceph-mgr */
   }
 
-<<<<<<< HEAD
-  // see who i am
-  addr = messenger->get_myaddr();
-  dout(10) << "map says I am " << addr << " mds." << whoami << "." << incarnation
-	   << " state " << ceph_mds_state_name(new_state) << dendl;
-
-  if (whoami == MDS_RANK_NONE) {
-    if (mds_rank != NULL) {
-      const auto myid = monc->get_global_id();
-      // We have entered a rank-holding state, we shouldn't be back
-      // here!
-      if (g_conf->mds_enforce_unique_name) {
-        if (mds_gid_t existing = mdsmap->find_mds_gid_by_name(name)) {
-          const MDSMap::mds_info_t& i = mdsmap->get_info_gid(existing);
-          if (i.global_id > myid) {
-            dout(1) << "map replaced me with another mds." << whoami
-                    << " with gid (" << i.global_id << ") larger than myself ("
-                    << myid << "); quitting!" << dendl;
-            // Call suicide() rather than respawn() because if someone else
-            // has taken our ID, we don't want to keep restarting and
-            // fighting them for the ID.
-            suicide();
-            m->put();
-            return;
-          }
-        }
-      }
-
-      dout(1) << "map removed me (mds." << whoami << " gid:"
-              << myid << ") from cluster due to lost contact; respawning" << dendl;
-      respawn();
-=======
   // mark down any failed peers
   for (const auto& [gid, info] : oldmap->get_mds_info()) {
     if (mdsmap->get_mds_info().count(gid) == 0) {
@@ -1144,7 +866,6 @@
     } else {
       /* We moved to standby somehow from another state */
       ceph_abort("invalid transition to standby");
->>>>>>> f8781be9
     }
   } else {
     // Did we already hold a different rank?  MDSMonitor shouldn't try
@@ -1432,14 +1153,7 @@
   return false;
 }
 
-<<<<<<< HEAD
-bool MDSDaemon::ms_verify_authorizer(Connection *con, int peer_type,
-			       int protocol, bufferlist& authorizer_data, bufferlist& authorizer_reply,
-				     bool& is_valid, CryptoKey& session_key,
-				     std::unique_ptr<AuthAuthorizerChallenge> *challenge)
-=======
 KeyStore *MDSDaemon::ms_get_auth1_authorizer_keystore()
->>>>>>> f8781be9
 {
   return monc->rotating_secrets.get();
 }
@@ -1450,98 +1164,6 @@
   if (info.allow_all) {
     caps.set_allow_all();
     return true;
-<<<<<<< HEAD
-  }
-
-  AuthCapsInfo caps_info;
-  EntityName name;
-  uint64_t global_id;
-
-  RotatingKeyRing *keys = monc->rotating_secrets.get();
-  if (keys) {
-    is_valid = authorize_handler->verify_authorizer(
-      cct, keys,
-      authorizer_data, authorizer_reply, name, global_id, caps_info,
-      session_key, nullptr, challenge);
-  } else {
-    dout(10) << __func__ << " no rotating_keys (yet), denied" << dendl;
-    is_valid = false;
-  }
-
-  if (is_valid) {
-    entity_name_t n(con->get_peer_type(), global_id);
-
-    // We allow connections and assign Session instances to connections
-    // even if we have not been assigned a rank, because clients with
-    // "allow *" are allowed to connect and do 'tell' operations before
-    // we have a rank.
-    Session *s = NULL;
-    if (mds_rank) {
-      // If we do hold a rank, see if this is an existing client establishing
-      // a new connection, rather than a new client
-      s = mds_rank->sessionmap.get_session(n);
-    }
-
-    // Wire up a Session* to this connection
-    // It doesn't go into a SessionMap instance until it sends an explicit
-    // request to open a session (initial state of Session is `closed`)
-    if (!s) {
-      s = new Session;
-      s->info.auth_name = name;
-      s->info.inst.addr = con->get_peer_addr();
-      s->info.inst.name = n;
-      dout(10) << " new session " << s << " for " << s->info.inst << " con " << con << dendl;
-      con->set_priv(s);
-      s->connection = con;
-      if (mds_rank) {
-        mds_rank->kick_waiters_for_any_client_connection();
-      }
-    } else {
-      dout(10) << " existing session " << s << " for " << s->info.inst << " existing con " << s->connection
-	       << ", new/authorizing con " << con << dendl;
-      con->set_priv(s->get());
-
-
-
-      // Wait until we fully accept the connection before setting
-      // s->connection.  In particular, if there are multiple incoming
-      // connection attempts, they will all get their authorizer
-      // validated, but some of them may "lose the race" and get
-      // dropped.  We only want to consider the winner(s).  See
-      // ms_handle_accept().  This is important for Sessions we replay
-      // from the journal on recovery that don't have established
-      // messenger state; we want the con from only the winning
-      // connect attempt(s).  (Normal reconnects that don't follow MDS
-      // recovery are reconnected to the existing con by the
-      // messenger.)
-    }
-
-    if (caps_info.allow_all) {
-      // Flag for auth providers that don't provide cap strings
-      s->auth_caps.set_allow_all();
-    } else {
-      bufferlist::iterator p = caps_info.caps.begin();
-      string auth_cap_str;
-      try {
-        ::decode(auth_cap_str, p);
-
-        dout(10) << __func__ << ": parsing auth_cap_str='" << auth_cap_str << "'" << dendl;
-        std::ostringstream errstr;
-        if (!s->auth_caps.parse(g_ceph_context, auth_cap_str, &errstr)) {
-          dout(1) << __func__ << ": auth cap parse error: " << errstr.str()
-		  << " parsing '" << auth_cap_str << "'" << dendl;
-	  clog->warn() << name << " mds cap '" << auth_cap_str
-		       << "' does not parse: " << errstr.str();
-          is_valid = false;
-        }
-      } catch (buffer::error& e) {
-        // Assume legacy auth, defaults to:
-        //  * permit all filesystem ops
-        //  * permit no `tell` ops
-        dout(1) << __func__ << ": cannot decode auth caps bl of length " << caps_info.caps.length() << dendl;
-        is_valid = false;
-      }
-=======
   } else {
     auto it = info.caps.begin();
     string auth_cap_str;
@@ -1559,7 +1181,6 @@
     } else {
       dout(1) << __func__ << ": auth cap parse error: " << cs->strv() << " parsing '" << auth_cap_str << "'" << dendl;
       return false;
->>>>>>> f8781be9
     }
   }
 }
