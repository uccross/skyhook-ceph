--- conflicted
+++ resolved
@@ -357,10 +357,6 @@
 }
 
 bool MDRequestImpl::is_queued_for_replay() const
-<<<<<<< HEAD
-{
-  return client_request ? client_request->is_queued_for_replay() : false;
-=======
 {
   return client_request ? client_request->is_queued_for_replay() : false;
 }
@@ -382,7 +378,6 @@
   slave_request = req;
   msg_lock.unlock();
   old.reset();
->>>>>>> f8781be9
 }
 
 void MDRequestImpl::print(ostream &out) const
