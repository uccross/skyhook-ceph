// -*- mode:C++; tab-width:8; c-basic-offset:2; indent-tabs-mode:t -*- 
// vim: ts=8 sw=2 smarttab
/*
 * Ceph - scalable distributed file system
 *
 * Copyright (C) 2004-2006 Sage Weil <sage@newdream.net>
 *
 * This is free software; you can redistribute it and/or
 * modify it under the terms of the GNU Lesser General Public
 * License version 2.1, as published by the Free Software 
 * Foundation.  See file COPYING.
 * 
 */

#include "Capability.h"
#include "CInode.h"
#include "SessionMap.h"

#include "common/Formatter.h"


/*
 * Capability::Export
 */

void Capability::Export::encode(bufferlist &bl) const
{
  ENCODE_START(3, 2, bl);
  encode(cap_id, bl);
  encode(wanted, bl);
  encode(issued, bl);
  encode(pending, bl);
  encode(client_follows, bl);
  encode(seq, bl);
  encode(mseq, bl);
  encode(last_issue_stamp, bl);
  encode(state, bl);
  ENCODE_FINISH(bl);
}

void Capability::Export::decode(bufferlist::const_iterator &p)
{
  DECODE_START_LEGACY_COMPAT_LEN(3, 2, 2, p);
  decode(cap_id, p);
  decode(wanted, p);
  decode(issued, p);
  decode(pending, p);
  decode(client_follows, p);
  decode(seq, p);
  decode(mseq, p);
  decode(last_issue_stamp, p);
  if (struct_v >= 3)
    decode(state, p);
  DECODE_FINISH(p);
}

void Capability::Export::dump(Formatter *f) const
{
  f->dump_unsigned("cap_id", cap_id);
  f->dump_unsigned("wanted", wanted);
  f->dump_unsigned("issued", issued);
  f->dump_unsigned("pending", pending);
  f->dump_unsigned("client_follows", client_follows);
  f->dump_unsigned("seq", seq);
  f->dump_unsigned("migrate_seq", mseq);
  f->dump_stream("last_issue_stamp") << last_issue_stamp;
}

void Capability::Export::generate_test_instances(list<Capability::Export*>& ls)
{
  ls.push_back(new Export);
  ls.push_back(new Export);
  ls.back()->wanted = 1;
  ls.back()->issued = 2;
  ls.back()->pending = 3;
  ls.back()->client_follows = 4;
  ls.back()->mseq = 5;
  ls.back()->last_issue_stamp = utime_t(6, 7);
}

void Capability::Import::encode(bufferlist &bl) const
{
  ENCODE_START(1, 1, bl);
  encode(cap_id, bl);
  encode(issue_seq, bl);
  encode(mseq, bl);
  ENCODE_FINISH(bl);
}

void Capability::Import::decode(bufferlist::const_iterator &bl)
{
  DECODE_START(1, bl);
  decode(cap_id, bl);
  decode(issue_seq, bl);
  decode(mseq, bl);
  DECODE_FINISH(bl);
}

void Capability::Import::dump(Formatter *f) const
{
  f->dump_unsigned("cap_id", cap_id);
  f->dump_unsigned("issue_seq", issue_seq);
  f->dump_unsigned("migrate_seq", mseq);
}

/*
 * Capability::revoke_info
 */

void Capability::revoke_info::encode(bufferlist& bl) const
{
  ENCODE_START(2, 2, bl)
  encode(before, bl);
  encode(seq, bl);
  encode(last_issue, bl);
  ENCODE_FINISH(bl);
}

void Capability::revoke_info::decode(bufferlist::const_iterator& bl)
{
  DECODE_START_LEGACY_COMPAT_LEN(2, 2, 2, bl);
  decode(before, bl);
  decode(seq, bl);
  decode(last_issue, bl);
  DECODE_FINISH(bl);
}

void Capability::revoke_info::dump(Formatter *f) const
{
  f->dump_unsigned("before", before);
  f->dump_unsigned("seq", seq);
  f->dump_unsigned("last_issue", last_issue);
}

void Capability::revoke_info::generate_test_instances(list<Capability::revoke_info*>& ls)
{
  ls.push_back(new revoke_info);
  ls.push_back(new revoke_info);
  ls.back()->before = 1;
  ls.back()->seq = 2;
  ls.back()->last_issue = 3;
}


/*
 * Capability
 */
Capability::Capability(CInode *i, Session *s, uint64_t id) :
  client_follows(0),
  client_xattr_version(0), client_inline_version(0),
  last_rbytes(0), last_rsize(0),
  item_session_caps(this), item_snaprealm_caps(this),
  item_revoking_caps(this), item_client_revoking_caps(this),
  inode(i), session(s),
  cap_id(id), _wanted(0), num_revoke_warnings(0),
  _pending(0), _issued(0), last_sent(0), last_issue(0), mseq(0),
  suppress(0), state(0)
{
  if (session) {
    session->touch_cap_bottom(this);
    cap_gen = session->get_cap_gen();
    if (session->is_stale())
      --cap_gen; // not valid

    auto& conn = session->get_connection();
    if (conn) {
      if (!conn->has_feature(CEPH_FEATURE_MDS_INLINE_DATA))
	state |= STATE_NOINLINE;
      if (!conn->has_feature(CEPH_FEATURE_FS_FILE_LAYOUT_V2))
	state |= STATE_NOPOOLNS;
      if (!conn->has_feature(CEPH_FEATURE_MDS_QUOTA))
	state |= STATE_NOQUOTA;
    }
  }
}

client_t Capability::get_client() const
{
  return session ? session->get_client() : client_t(-1);
}

bool Capability::is_stale() const
{
  return session ? session->is_stale() : false;
}

bool Capability::is_valid() const
{
  return !session || session->get_cap_gen() == cap_gen;
}

void Capability::revalidate()
{
  if (!is_valid())
    cap_gen = session->get_cap_gen();
}

void Capability::mark_notable()
{
  state |= STATE_NOTABLE;
  session->touch_cap(this);
}

void Capability::maybe_clear_notable()
{
  if ((_issued == _pending) &&
      !is_clientwriteable() &&
      !is_wanted_notable(_wanted)) {
    ceph_assert(is_notable());
    state &= ~STATE_NOTABLE;
    session->touch_cap_bottom(this);
  }
}

void Capability::set_wanted(int w) {
  CInode *in = get_inode();
  if (in) {
    if (!_wanted && w) {
      in->adjust_num_caps_wanted(1);
    } else if (_wanted && !w) {
      in->adjust_num_caps_wanted(-1);
    }
    if (!is_wanted_notable(_wanted) && is_wanted_notable(w)) {
      if (!is_notable())
	mark_notable();
    } else if (is_wanted_notable(_wanted) && !is_wanted_notable(w)) {
      maybe_clear_notable();
    }
  }
  _wanted = w;
}

void Capability::encode(bufferlist& bl) const
{
  ENCODE_START(2, 2, bl)
  encode(last_sent, bl);
  encode(last_issue_stamp, bl);

  encode(_wanted, bl);
  encode(_pending, bl);
  encode(_revokes, bl);
  ENCODE_FINISH(bl);
}

void Capability::decode(bufferlist::const_iterator &bl)
{
  DECODE_START_LEGACY_COMPAT_LEN(2, 2, 2, bl)
  decode(last_sent, bl);
  decode(last_issue_stamp, bl);

  __u32 tmp_wanted;
  decode(tmp_wanted, bl);
  set_wanted(tmp_wanted);
  decode(_pending, bl);
  decode(_revokes, bl);
  DECODE_FINISH(bl);
  
  calc_issued();
}

void Capability::dump(Formatter *f) const
{
  f->dump_unsigned("last_sent", last_sent);
  f->dump_unsigned("last_issue_stamp", last_issue_stamp);
  f->dump_unsigned("wanted", _wanted);
  f->dump_unsigned("pending", _pending);

  f->open_array_section("revokes");
  for (const auto &r : _revokes) {
    f->open_object_section("revoke");
    r.dump(f);
    f->close_section();
  }
  f->close_section();
}

void Capability::generate_test_instances(list<Capability*>& ls)
{
  ls.push_back(new Capability);
  ls.push_back(new Capability);
  ls.back()->last_sent = 11;
  ls.back()->last_issue_stamp = utime_t(12, 13);
  ls.back()->set_wanted(14);
  ls.back()->_pending = 15;
  {
<<<<<<< HEAD
    ls.back()->_revokes.emplace_back();
    auto &r = ls.back()->_revokes.back();
=======
    auto &r = ls.back()->_revokes.emplace_back();
>>>>>>> 3ad2dfa4
    r.before = 16;
    r.seq = 17;
    r.last_issue = 18;
  }
  {
<<<<<<< HEAD
    ls.back()->_revokes.emplace_back();
    auto &r = ls.back()->_revokes.back();
=======
    auto &r = ls.back()->_revokes.emplace_back();
>>>>>>> 3ad2dfa4
    r.before = 19;
    r.seq = 20;
    r.last_issue = 21;
  }
}

MEMPOOL_DEFINE_OBJECT_FACTORY(Capability, co_cap, mds_co);<|MERGE_RESOLUTION|>--- conflicted
+++ resolved
@@ -283,23 +283,13 @@
   ls.back()->set_wanted(14);
   ls.back()->_pending = 15;
   {
-<<<<<<< HEAD
-    ls.back()->_revokes.emplace_back();
-    auto &r = ls.back()->_revokes.back();
-=======
     auto &r = ls.back()->_revokes.emplace_back();
->>>>>>> 3ad2dfa4
     r.before = 16;
     r.seq = 17;
     r.last_issue = 18;
   }
   {
-<<<<<<< HEAD
-    ls.back()->_revokes.emplace_back();
-    auto &r = ls.back()->_revokes.back();
-=======
     auto &r = ls.back()->_revokes.emplace_back();
->>>>>>> 3ad2dfa4
     r.before = 19;
     r.seq = 20;
     r.last_issue = 21;
