// -*- mode:C++; tab-width:8; c-basic-offset:2; indent-tabs-mode:t -*- 
// vim: ts=8 sw=2 smarttab
/*
 * Ceph - scalable distributed file system
 *
 * Copyright (C) 2015 Red Hat
 *
 * This is free software; you can redistribute it and/or
 * modify it under the terms of the GNU Lesser General Public
 * License version 2.1, as published by the Free Software 
 * Foundation.  See file COPYING.
 * 
 */

#ifndef MDS_RANK_H_
#define MDS_RANK_H_

<<<<<<< HEAD
#include <boost/utility/string_view.hpp>
=======
#include <string_view>
>>>>>>> f8781be9

#include "common/DecayCounter.h"
#include "common/LogClient.h"
#include "common/Timer.h"
#include "common/TrackedOp.h"

#include "messages/MClientRequest.h"
#include "messages/MCommand.h"
#include "messages/MMDSMap.h"

#include "Beacon.h"
#include "DamageTable.h"
#include "MDSMap.h"
#include "SessionMap.h"
#include "MDCache.h"
#include "MDLog.h"
#include "MDSContext.h"
#include "PurgeQueue.h"
#include "Server.h"
#include "osdc/Journaler.h"

// Full .h import instead of forward declaration for PerfCounter, for the
// benefit of those including this header and using MDSRank::logger
#include "common/perf_counters.h"

enum {
  l_mds_first = 2000,
  l_mds_request,
  l_mds_reply,
  l_mds_reply_latency,
  l_mds_forward,
  l_mds_dir_fetch,
  l_mds_dir_commit,
  l_mds_dir_split,
  l_mds_dir_merge,
  l_mds_inode_max,
  l_mds_inodes,
  l_mds_inodes_top,
  l_mds_inodes_bottom,
  l_mds_inodes_pin_tail,
  l_mds_inodes_pinned,
  l_mds_inodes_expired,
  l_mds_inodes_with_caps,
  l_mds_caps,
  l_mds_subtrees,
  l_mds_traverse,
  l_mds_traverse_hit,
  l_mds_traverse_forward,
  l_mds_traverse_discover,
  l_mds_traverse_dir_fetch,
  l_mds_traverse_remote_ino,
  l_mds_traverse_lock,
  l_mds_load_cent,
  l_mds_dispatch_queue_len,
  l_mds_exported,
  l_mds_exported_inodes,
  l_mds_imported,
  l_mds_imported_inodes,
  l_mds_openino_dir_fetch,
  l_mds_openino_backtrace_fetch,
  l_mds_openino_peer_discover,
  l_mds_root_rfiles,
  l_mds_root_rbytes,
  l_mds_root_rsnaps,
  l_mds_last,
};

// memory utilization
enum {
  l_mdm_first = 2500,
  l_mdm_ino,
  l_mdm_inoa,
  l_mdm_inos,
  l_mdm_dir,
  l_mdm_dira,
  l_mdm_dirs,
  l_mdm_dn,
  l_mdm_dna,
  l_mdm_dns,
  l_mdm_cap,
  l_mdm_capa,
  l_mdm_caps,
  l_mdm_rss,
  l_mdm_heap,
  l_mdm_last,
};

namespace ceph {
  struct heartbeat_handle_d;
}

class Locker;
class MDCache;
class MDLog;
class MDBalancer;
class InoTable;
class SnapServer;
class SnapClient;
class MDSTableServer;
class MDSTableClient;
class Messenger;
class Objecter;
class MonClient;
class MgrClient;
class Finisher;
class ScrubStack;
class C_MDS_Send_Command_Reply;
class C_ExecAndReply;

/**
 * The public part of this class's interface is what's exposed to all
 * the various subsystems (server, mdcache, etc), such as pointers
 * to the other subsystems, and message-sending calls.
 */
class MDSRank {
  protected:
    const mds_rank_t whoami;

    // Incarnation as seen in MDSMap at the point where a rank is
    // assigned.
    int incarnation;

  public:

    friend class C_Flush_Journal;
    friend class C_Drop_Cache;

    friend class C_CacheDropExecAndReply;
    friend class C_ScrubExecAndReply;
    friend class C_ScrubControlExecAndReply;

    mds_rank_t get_nodeid() const { return whoami; }
    int64_t get_metadata_pool();

    // Reference to global MDS::mds_lock, so that users of MDSRank don't
    // carry around references to the outer MDS, and we can substitute
    // a separate lock here in future potentially.
    Mutex &mds_lock;

    mono_time get_starttime() const {
      return starttime;
    }
    chrono::duration<double> get_uptime() const {
      mono_time now = mono_clock::now();
      return chrono::duration<double>(now-starttime);
    }

    class CephContext *cct;

    bool is_daemon_stopping() const;

    // Reference to global cluster log client, just to avoid initialising
    // a separate one here.
    LogChannelRef &clog;

    // Reference to global timer utility, because MDSRank and MDSDaemon
    // currently both use the same mds_lock, so it makes sense for them
    // to share a timer.
    SafeTimer &timer;

    std::unique_ptr<MDSMap> &mdsmap; /* MDSDaemon::mdsmap */

    Objecter     *objecter;

    // sub systems
    Server       *server;
    MDCache      *mdcache;
    Locker       *locker;
    MDLog        *mdlog;
    MDBalancer   *balancer;
    ScrubStack   *scrubstack;
    DamageTable  damage_table;


    InoTable     *inotable;

    SnapServer   *snapserver;
    SnapClient   *snapclient;

    MDSTableClient *get_table_client(int t);
    MDSTableServer *get_table_server(int t);

    SessionMap   sessionmap;
    Session *get_session(client_t client) {
      return sessionmap.get_session(entity_name_t::CLIENT(client.v));
    }
<<<<<<< HEAD
    Session *get_session(Message *m);
=======
    Session *get_session(const Message::const_ref &m);
>>>>>>> f8781be9

    PerfCounters       *logger, *mlogger;
    OpTracker    op_tracker;

    // The last different state I held before current
    MDSMap::DaemonState last_state;
    // The state assigned to me by the MDSMap
    MDSMap::DaemonState state;

    bool cluster_degraded;

    MDSMap::DaemonState get_state() const { return state; } 
    MDSMap::DaemonState get_want_state() const { return beacon.get_want_state(); } 

    bool is_creating() const { return state == MDSMap::STATE_CREATING; }
    bool is_starting() const { return state == MDSMap::STATE_STARTING; }
    bool is_standby() const { return state == MDSMap::STATE_STANDBY; }
    bool is_replay() const { return state == MDSMap::STATE_REPLAY; }
    bool is_standby_replay() const { return state == MDSMap::STATE_STANDBY_REPLAY; }
    bool is_resolve() const { return state == MDSMap::STATE_RESOLVE; }
    bool is_reconnect() const { return state == MDSMap::STATE_RECONNECT; }
    bool is_rejoin() const { return state == MDSMap::STATE_REJOIN; }
    bool is_clientreplay() const { return state == MDSMap::STATE_CLIENTREPLAY; }
    bool is_active() const { return state == MDSMap::STATE_ACTIVE; }
    bool is_stopping() const { return state == MDSMap::STATE_STOPPING; }
    bool is_any_replay() const { return (is_replay() || is_standby_replay()); }
    bool is_stopped() const { return mdsmap->is_stopped(whoami); }
    bool is_cluster_degraded() const { return cluster_degraded; }
    bool allows_multimds_snaps() const { return mdsmap->allows_multimds_snaps(); }

<<<<<<< HEAD
    void handle_write_error(int err);

    void handle_conf_change(const struct md_config_t *conf,
                            const std::set <std::string> &changed)
    {
      mdcache->migrator->handle_conf_change(conf, changed, *mdsmap);
      purge_queue.handle_conf_change(conf, changed, *mdsmap);
    }

=======
    bool is_cache_trimmable() const {
      return is_clientreplay() || is_active() || is_stopping();
    }

    void handle_write_error(int err);

>>>>>>> f8781be9
    void update_mlogger();
  protected:
    // Flag to indicate we entered shutdown: anyone seeing this to be true
    // after taking mds_lock must drop out.
    bool stopping;

    // PurgeQueue is only used by StrayManager, but it is owned by MDSRank
    // because its init/shutdown happens at the top level.
    PurgeQueue   purge_queue;

    class ProgressThread : public Thread {
      MDSRank *mds;
      Cond cond;
      public:
      explicit ProgressThread(MDSRank *mds_) : mds(mds_) {}
      void * entry() override;
      void shutdown();
      void signal() {cond.Signal();}
    } progress_thread;

    list<Message::const_ref> waiting_for_nolaggy;
    MDSContext::que finished_queue;
    // Dispatch, retry, queues
    int dispatch_depth;
    void inc_dispatch_depth() { ++dispatch_depth; }
    void dec_dispatch_depth() { --dispatch_depth; }
    void retry_dispatch(const Message::const_ref &m);
    bool handle_deferrable_message(const Message::const_ref &m);
    void _advance_queues();
    bool _dispatch(const Message::const_ref &m, bool new_msg);

    ceph::heartbeat_handle_d *hb;  // Heartbeat for threads using mds_lock

    bool is_stale_message(const Message::const_ref &m) const;

    map<mds_rank_t, version_t> peer_mdsmap_epoch;

    ceph_tid_t last_tid;    // for mds-initiated requests (e.g. stray rename)

<<<<<<< HEAD
    list<MDSInternalContextBase*> waiting_for_active, waiting_for_replay, waiting_for_reconnect, waiting_for_resolve;
    list<MDSInternalContextBase*> waiting_for_any_client_connection;
    list<MDSInternalContextBase*> replay_queue;
    map<mds_rank_t, list<MDSInternalContextBase*> > waiting_for_active_peer;
    map<epoch_t, list<MDSInternalContextBase*> > waiting_for_mdsmap;
=======
    MDSContext::vec waiting_for_active, waiting_for_replay, waiting_for_rejoin,
				waiting_for_reconnect, waiting_for_resolve;
    MDSContext::vec waiting_for_any_client_connection;
    MDSContext::que replay_queue;
    bool replaying_requests_done = false;

    map<mds_rank_t, MDSContext::vec > waiting_for_active_peer;
    map<epoch_t, MDSContext::vec > waiting_for_mdsmap;
>>>>>>> f8781be9

    epoch_t osd_epoch_barrier;

    // Const reference to the beacon so that we can behave differently
    // when it's laggy.
    Beacon &beacon;

    /**
     * Emit clog warnings for any ops reported as warnings by optracker
     */
    void check_ops_in_flight();
  
    int mds_slow_req_count;

    /**
     * Share MDSMap with clients
     */
    void bcast_mds_map();  // to mounted clients
    epoch_t      last_client_mdsmap_bcast;

    map<mds_rank_t,DecayCounter> export_targets; /* targets this MDS is exporting to or wants/tries to */

    void create_logger();
  public:
    void queue_waiter(MDSContext *c) {
      finished_queue.push_back(c);
      progress_thread.signal();
    }
<<<<<<< HEAD
    void queue_waiters(std::list<MDSInternalContextBase*>& ls) {
      finished_queue.splice( finished_queue.end(), ls );
=======
    void queue_waiter_front(MDSContext *c) {
      finished_queue.push_front(c);
      progress_thread.signal();
    }
    void queue_waiters(MDSContext::vec& ls) {
      MDSContext::vec v;
      v.swap(ls);
      std::copy(v.begin(), v.end(), std::back_inserter(finished_queue));
      progress_thread.signal();
    }
    void queue_waiters_front(MDSContext::vec& ls) {
      MDSContext::vec v;
      v.swap(ls);
      std::copy(v.rbegin(), v.rend(), std::front_inserter(finished_queue));
>>>>>>> f8781be9
      progress_thread.signal();
    }

    MDSRank(
        mds_rank_t whoami_,
        Mutex &mds_lock_,
        LogChannelRef &clog_,
        SafeTimer &timer_,
        Beacon &beacon_,
        std::unique_ptr<MDSMap> & mdsmap_,
        Messenger *msgr,
        MonClient *monc_,
        MgrClient *mgrc,
        Context *respawn_hook_,
        Context *suicide_hook_);

  protected:
    ~MDSRank();

  public:

    // Daemon lifetime functions: these guys break the abstraction
    // and call up into the parent MDSDaemon instance.  It's kind
    // of unavoidable: if we want any depth into our calls 
    // to be able to e.g. tear down the whole process, we have to
    // have a reference going all the way down.
    // >>>
    void suicide();
    void respawn();
    // <<<

    /**
     * Call this periodically if inside a potentially long running piece
     * of code while holding the mds_lock
     */
    void heartbeat_reset();

    /**
     * Report state DAMAGED to the mon, and then pass on to respawn().  Call
     * this when an unrecoverable error is encountered while attempting
     * to load an MDS rank's data structures.  This is *not* for use with
     * errors affecting normal dirfrag/inode objects -- they should be handled
     * through cleaner scrub/repair mechanisms.
     *
     * Callers must already hold mds_lock.
     */
    void damaged();

    /**
     * Wrapper around `damaged` for users who are not
     * already holding mds_lock.
     *
     * Callers must not already hold mds_lock.
     */
    void damaged_unlocked();

    double last_cleared_laggy() const {
      return beacon.last_cleared_laggy();
    }

    double get_dispatch_queue_max_age(utime_t now) const;

    void send_message_mds(const Message::ref& m, mds_rank_t mds);
    void forward_message_mds(const MClientRequest::const_ref& req, mds_rank_t mds);
    void send_message_client_counted(const Message::ref& m, client_t client);
    void send_message_client_counted(const Message::ref& m, Session* session);
    void send_message_client_counted(const Message::ref& m, const ConnectionRef& connection);
    void send_message_client(const Message::ref& m, Session* session);
    void send_message(const Message::ref& m, const ConnectionRef& c);

    void wait_for_active_peer(mds_rank_t who, MDSContext *c) { 
      waiting_for_active_peer[who].push_back(c);
    }
    void wait_for_cluster_recovered(MDSContext *c) {
      ceph_assert(cluster_degraded);
      waiting_for_active_peer[MDS_RANK_NONE].push_back(c);
    }

<<<<<<< HEAD
    void wait_for_any_client_connection(MDSInternalContextBase *c) {
=======
    void wait_for_any_client_connection(MDSContext *c) {
>>>>>>> f8781be9
      waiting_for_any_client_connection.push_back(c);
    }
    void kick_waiters_for_any_client_connection(void) {
      finish_contexts(g_ceph_context, waiting_for_any_client_connection);
    }
<<<<<<< HEAD
    void wait_for_active(MDSInternalContextBase *c) {
=======
    void wait_for_active(MDSContext *c) {
>>>>>>> f8781be9
      waiting_for_active.push_back(c);
    }
    void wait_for_replay(MDSContext *c) { 
      waiting_for_replay.push_back(c); 
    }
    void wait_for_rejoin(MDSContext *c) {
      waiting_for_rejoin.push_back(c);
    }
    void wait_for_reconnect(MDSContext *c) {
      waiting_for_reconnect.push_back(c);
    }
    void wait_for_resolve(MDSContext *c) {
      waiting_for_resolve.push_back(c);
    }
    void wait_for_mdsmap(epoch_t e, MDSContext *c) {
      waiting_for_mdsmap[e].push_back(c);
    }
    void enqueue_replay(MDSContext *c) {
      replay_queue.push_back(c);
    }

    bool queue_one_replay();
    void maybe_clientreplay_done();

    void set_osd_epoch_barrier(epoch_t e);
    epoch_t get_osd_epoch_barrier() const {return osd_epoch_barrier;}
    epoch_t get_osd_epoch() const;

    ceph_tid_t issue_tid() { return ++last_tid; }

    Finisher     *finisher;

    MDSMap *get_mds_map() { return mdsmap.get(); }

    uint64_t get_num_requests() const { return logger->get(l_mds_request); }
  
    int get_mds_slow_req_count() const { return mds_slow_req_count; }

    void dump_status(Formatter *f) const;

    void hit_export_target(mds_rank_t rank, double amount=-1.0);
    bool is_export_target(mds_rank_t rank) {
      const set<mds_rank_t>& map_targets = mdsmap->get_mds_info(get_nodeid()).export_targets;
      return map_targets.count(rank);
    }

    bool evict_client(int64_t session_id, bool wait, bool blacklist,
                      std::ostream& ss, Context *on_killed=nullptr);
    int config_client(int64_t session_id, bool remove,
		      const std::string& option, const std::string& value,
		      std::ostream& ss);

    void mark_base_recursively_scrubbed(inodeno_t ino);

  protected:
    void dump_clientreplay_status(Formatter *f) const;
<<<<<<< HEAD
    void command_scrub_path(Formatter *f, boost::string_view path, vector<string>& scrubop_vec);
    void command_tag_path(Formatter *f, boost::string_view path,
                          boost::string_view tag);
    void command_flush_path(Formatter *f, boost::string_view path);
    void command_flush_journal(Formatter *f);
    void command_get_subtrees(Formatter *f);
    void command_export_dir(Formatter *f,
        boost::string_view path, mds_rank_t dest);
=======
    void command_scrub_start(Formatter *f,
                             std::string_view path, std::string_view tag,
                             const vector<string>& scrubop_vec, Context *on_finish);
    void command_tag_path(Formatter *f, std::string_view path,
                          std::string_view tag);
    // scrub control commands
    void command_scrub_abort(Formatter *f, Context *on_finish);
    void command_scrub_pause(Formatter *f, Context *on_finish);
    void command_scrub_resume(Formatter *f);
    void command_scrub_status(Formatter *f);

    void command_flush_path(Formatter *f, std::string_view path);
    void command_flush_journal(Formatter *f);
    void command_get_subtrees(Formatter *f);
    void command_export_dir(Formatter *f,
        std::string_view path, mds_rank_t dest);
>>>>>>> f8781be9
    bool command_dirfrag_split(
        cmdmap_t cmdmap,
        std::ostream &ss);
    bool command_dirfrag_merge(
        cmdmap_t cmdmap,
        std::ostream &ss);
    bool command_dirfrag_ls(
        cmdmap_t cmdmap,
        std::ostream &ss,
        Formatter *f);
<<<<<<< HEAD
    int _command_export_dir(boost::string_view path, mds_rank_t dest);
    int _command_flush_journal(std::stringstream *ss);
=======
    int _command_export_dir(std::string_view path, mds_rank_t dest);
>>>>>>> f8781be9
    CDir *_command_dirfrag_get(
        const cmdmap_t &cmdmap,
        std::ostream &ss);
    void command_openfiles_ls(Formatter *f);
    void command_dump_tree(const cmdmap_t &cmdmap, std::ostream &ss, Formatter *f);
    void command_dump_inode(Formatter *f, const cmdmap_t &cmdmap, std::ostream &ss);
    void command_cache_drop(uint64_t timeout, Formatter *f, Context *on_finish);

  protected:
    Messenger    *messenger;
    MonClient    *monc;
    MgrClient    *mgrc;

    Context *respawn_hook;
    Context *suicide_hook;

    // Friended to access retry_dispatch
    friend class C_MDS_RetryMessage;

    // FIXME the state machine logic should be separable from the dispatch
    // logic that calls it.
    // >>>
    void calc_recovery_set();
    void request_state(MDSMap::DaemonState s);

    bool standby_replaying;  // true if current replay pass is in standby-replay mode

    typedef enum {
      // The MDSMap is available, configure default layouts and structures
      MDS_BOOT_INITIAL = 0,
      // We are ready to open some inodes
      MDS_BOOT_OPEN_ROOT,
      // We are ready to do a replay if needed
      MDS_BOOT_PREPARE_LOG,
      // Replay is complete
      MDS_BOOT_REPLAY_DONE
    } BootStep;
    friend class C_MDS_BootStart;
    friend class C_MDS_InternalBootStart;
    void boot_create();             // i am new mds.
    void boot_start(BootStep step=MDS_BOOT_INITIAL, int r=0);    // starting|replay

    void replay_start();
    void creating_done();
    void starting_done();
    void replay_done();
    void standby_replay_restart();
    void _standby_replay_restart_finish(int r, uint64_t old_read_pos);
    class C_MDS_StandbyReplayRestart;
    class C_MDS_StandbyReplayRestartFinish;

    void reopen_log();

    void resolve_start();
    void resolve_done();
    void reconnect_start();
    void reconnect_done();
    void rejoin_joint_start();
    void rejoin_start();
    void rejoin_done();
    void recovery_done(int oldstate);
    void clientreplay_start();
    void clientreplay_done();
    void active_start();
    void stopping_start();
    void stopping_done();

    void validate_sessions();
    // <<<
    
    // >>>
    void handle_mds_recovery(mds_rank_t who);
    void handle_mds_failure(mds_rank_t who);
    // <<<

    /* Update MDSMap export_targets for this rank. Called on ::tick(). */
<<<<<<< HEAD
    void update_targets(utime_t now);

private:
    mono_time starttime = mono_clock::zero();
=======
    void update_targets();

    friend class C_MDS_MonCommand;
    void _mon_command_finish(int r, std::string_view cmd, std::string_view outs);
    void set_mdsmap_multimds_snaps_allowed();
private:
    mono_time starttime = mono_clock::zero();

    // "task" string that gets displayed in ceph status
    inline static const std::string SCRUB_STATUS_KEY = "scrub status";

    void get_task_status(std::map<std::string, std::string> *status);
    void schedule_update_timer_task();
    void send_task_status();

protected:
  Context *create_async_exec_context(C_ExecAndReply *ctx);
>>>>>>> f8781be9
};

/* This expects to be given a reference which it is responsible for.
 * The finish function calls functions which
 * will put the Message exactly once.*/
class C_MDS_RetryMessage : public MDSInternalContext {
public:
  C_MDS_RetryMessage(MDSRank *mds, const Message::const_ref &m)
    : MDSInternalContext(mds), m(m) {}
  void finish(int r) override {
    get_mds()->retry_dispatch(m);
  }
protected:
  Message::const_ref m;
};

class CF_MDS_RetryMessageFactory : public MDSContextFactory {
public:
  CF_MDS_RetryMessageFactory(MDSRank *mds, const Message::const_ref &m)
    : mds(mds), m(m) {}

  MDSContext *build() {
    return new C_MDS_RetryMessage(mds, m);
  }

private:
  MDSRank *mds;
  Message::const_ref m;
};

/**
 * The aspect of MDSRank exposed to MDSDaemon but not subsystems: i.e.
 * the service/dispatcher stuff like init/shutdown that subsystems should
 * never touch.
 */
class MDSRankDispatcher : public MDSRank, public md_config_obs_t
{
public:
  void init();
  void tick();
  void shutdown();
  bool handle_asok_command(std::string_view command, const cmdmap_t& cmdmap,
                           Formatter *f, std::ostream& ss);
  void handle_mds_map(const MMDSMap::const_ref &m, const MDSMap &oldmap);
  void handle_osd_map();
  void update_log_config();

  const char** get_tracked_conf_keys() const override final;
  void handle_conf_change(const ConfigProxy& conf, const std::set<std::string>& changed) override;

  bool handle_command(
    const cmdmap_t &cmdmap,
    const MCommand::const_ref &m,
    int *r,
    std::stringstream *ds,
    std::stringstream *ss,
    Context **run_later,
    bool *need_reply);

  void dump_sessions(const SessionFilter &filter, Formatter *f) const;
  void evict_clients(const SessionFilter &filter, const MCommand::const_ref &m);

  // Call into me from MDS::ms_dispatch
  bool ms_dispatch(const Message::const_ref &m);

  MDSRankDispatcher(
      mds_rank_t whoami_,
      Mutex &mds_lock_,
      LogChannelRef &clog_,
      SafeTimer &timer_,
      Beacon &beacon_,
      std::unique_ptr<MDSMap> &mdsmap_,
      Messenger *msgr,
      MonClient *monc_,
      MgrClient *mgrc,
      Context *respawn_hook_,
      Context *suicide_hook_);
};

// This utility for MDS and MDSRank dispatchers.
#define ALLOW_MESSAGES_FROM(peers) \
do { \
  if (m->get_connection() && (m->get_connection()->get_peer_type() & (peers)) == 0) { \
    dout(0) << __FILE__ << "." << __LINE__ << ": filtered out request, peer=" << m->get_connection()->get_peer_type() \
           << " allowing=" << #peers << " message=" << *m << dendl; \
    return true; \
  } \
} while (0)

#endif // MDS_RANK_H_
<|MERGE_RESOLUTION|>--- conflicted
+++ resolved
@@ -15,11 +15,7 @@
 #ifndef MDS_RANK_H_
 #define MDS_RANK_H_
 
-<<<<<<< HEAD
-#include <boost/utility/string_view.hpp>
-=======
 #include <string_view>
->>>>>>> f8781be9
 
 #include "common/DecayCounter.h"
 #include "common/LogClient.h"
@@ -206,11 +202,7 @@
     Session *get_session(client_t client) {
       return sessionmap.get_session(entity_name_t::CLIENT(client.v));
     }
-<<<<<<< HEAD
-    Session *get_session(Message *m);
-=======
     Session *get_session(const Message::const_ref &m);
->>>>>>> f8781be9
 
     PerfCounters       *logger, *mlogger;
     OpTracker    op_tracker;
@@ -241,24 +233,12 @@
     bool is_cluster_degraded() const { return cluster_degraded; }
     bool allows_multimds_snaps() const { return mdsmap->allows_multimds_snaps(); }
 
-<<<<<<< HEAD
-    void handle_write_error(int err);
-
-    void handle_conf_change(const struct md_config_t *conf,
-                            const std::set <std::string> &changed)
-    {
-      mdcache->migrator->handle_conf_change(conf, changed, *mdsmap);
-      purge_queue.handle_conf_change(conf, changed, *mdsmap);
-    }
-
-=======
     bool is_cache_trimmable() const {
       return is_clientreplay() || is_active() || is_stopping();
     }
 
     void handle_write_error(int err);
 
->>>>>>> f8781be9
     void update_mlogger();
   protected:
     // Flag to indicate we entered shutdown: anyone seeing this to be true
@@ -298,13 +278,6 @@
 
     ceph_tid_t last_tid;    // for mds-initiated requests (e.g. stray rename)
 
-<<<<<<< HEAD
-    list<MDSInternalContextBase*> waiting_for_active, waiting_for_replay, waiting_for_reconnect, waiting_for_resolve;
-    list<MDSInternalContextBase*> waiting_for_any_client_connection;
-    list<MDSInternalContextBase*> replay_queue;
-    map<mds_rank_t, list<MDSInternalContextBase*> > waiting_for_active_peer;
-    map<epoch_t, list<MDSInternalContextBase*> > waiting_for_mdsmap;
-=======
     MDSContext::vec waiting_for_active, waiting_for_replay, waiting_for_rejoin,
 				waiting_for_reconnect, waiting_for_resolve;
     MDSContext::vec waiting_for_any_client_connection;
@@ -313,7 +286,6 @@
 
     map<mds_rank_t, MDSContext::vec > waiting_for_active_peer;
     map<epoch_t, MDSContext::vec > waiting_for_mdsmap;
->>>>>>> f8781be9
 
     epoch_t osd_epoch_barrier;
 
@@ -342,10 +314,6 @@
       finished_queue.push_back(c);
       progress_thread.signal();
     }
-<<<<<<< HEAD
-    void queue_waiters(std::list<MDSInternalContextBase*>& ls) {
-      finished_queue.splice( finished_queue.end(), ls );
-=======
     void queue_waiter_front(MDSContext *c) {
       finished_queue.push_front(c);
       progress_thread.signal();
@@ -360,7 +328,6 @@
       MDSContext::vec v;
       v.swap(ls);
       std::copy(v.rbegin(), v.rend(), std::front_inserter(finished_queue));
->>>>>>> f8781be9
       progress_thread.signal();
     }
 
@@ -439,21 +406,13 @@
       waiting_for_active_peer[MDS_RANK_NONE].push_back(c);
     }
 
-<<<<<<< HEAD
-    void wait_for_any_client_connection(MDSInternalContextBase *c) {
-=======
     void wait_for_any_client_connection(MDSContext *c) {
->>>>>>> f8781be9
       waiting_for_any_client_connection.push_back(c);
     }
     void kick_waiters_for_any_client_connection(void) {
       finish_contexts(g_ceph_context, waiting_for_any_client_connection);
     }
-<<<<<<< HEAD
-    void wait_for_active(MDSInternalContextBase *c) {
-=======
     void wait_for_active(MDSContext *c) {
->>>>>>> f8781be9
       waiting_for_active.push_back(c);
     }
     void wait_for_replay(MDSContext *c) { 
@@ -510,16 +469,6 @@
 
   protected:
     void dump_clientreplay_status(Formatter *f) const;
-<<<<<<< HEAD
-    void command_scrub_path(Formatter *f, boost::string_view path, vector<string>& scrubop_vec);
-    void command_tag_path(Formatter *f, boost::string_view path,
-                          boost::string_view tag);
-    void command_flush_path(Formatter *f, boost::string_view path);
-    void command_flush_journal(Formatter *f);
-    void command_get_subtrees(Formatter *f);
-    void command_export_dir(Formatter *f,
-        boost::string_view path, mds_rank_t dest);
-=======
     void command_scrub_start(Formatter *f,
                              std::string_view path, std::string_view tag,
                              const vector<string>& scrubop_vec, Context *on_finish);
@@ -536,7 +485,6 @@
     void command_get_subtrees(Formatter *f);
     void command_export_dir(Formatter *f,
         std::string_view path, mds_rank_t dest);
->>>>>>> f8781be9
     bool command_dirfrag_split(
         cmdmap_t cmdmap,
         std::ostream &ss);
@@ -547,12 +495,7 @@
         cmdmap_t cmdmap,
         std::ostream &ss,
         Formatter *f);
-<<<<<<< HEAD
-    int _command_export_dir(boost::string_view path, mds_rank_t dest);
-    int _command_flush_journal(std::stringstream *ss);
-=======
     int _command_export_dir(std::string_view path, mds_rank_t dest);
->>>>>>> f8781be9
     CDir *_command_dirfrag_get(
         const cmdmap_t &cmdmap,
         std::ostream &ss);
@@ -629,12 +572,6 @@
     // <<<
 
     /* Update MDSMap export_targets for this rank. Called on ::tick(). */
-<<<<<<< HEAD
-    void update_targets(utime_t now);
-
-private:
-    mono_time starttime = mono_clock::zero();
-=======
     void update_targets();
 
     friend class C_MDS_MonCommand;
@@ -652,7 +589,6 @@
 
 protected:
   Context *create_async_exec_context(C_ExecAndReply *ctx);
->>>>>>> f8781be9
 };
 
 /* This expects to be given a reference which it is responsible for.
