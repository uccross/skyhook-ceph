// -*- mode:C++; tab-width:8; c-basic-offset:2; indent-tabs-mode:t -*- 
// vim: ts=8 sw=2 smarttab
/*
 * Ceph - scalable distributed file system
 *
 * Copyright (C) 2004-2006 Sage Weil <sage@newdream.net>
 *
 * This is free software; you can redistribute it and/or
 * modify it under the terms of the GNU Lesser General Public
 * License version 2.1, as published by the Free Software 
 * Foundation.  See file COPYING.
 * 
 */


#ifndef CEPH_SCATTERLOCK_H
#define CEPH_SCATTERLOCK_H

#include "SimpleLock.h"

#include "MDSContext.h"

class ScatterLock : public SimpleLock {

  struct more_bits_t {
    xlist<ScatterLock*>::item item_updated;
    utime_t update_stamp;

    explicit more_bits_t(ScatterLock *lock) :
      item_updated(lock)
    {}
  };

  mutable std::unique_ptr<more_bits_t> _more;

  more_bits_t *more() {
    if (!_more)
      _more.reset(new more_bits_t(this));
    return _more.get();
  }

  enum {
    SCATTER_WANTED   = 1 << 8,
    UNSCATTER_WANTED = 1 << 9,
    DIRTY            = 1 << 10,
    FLUSHING         = 1 << 11,
    FLUSHED          = 1 << 12,
  };

public:
  ScatterLock(MDSCacheObject *o, LockType *lt) :
    SimpleLock(o, lt) {}
  ~ScatterLock() override {
<<<<<<< HEAD
    assert(!_more);
=======
    ceph_assert(!_more);
>>>>>>> f8781be9
  }

  bool is_scatterlock() const override {
    return true;
  }

  bool is_sync_and_unlocked() const {
    return
      SimpleLock::is_sync_and_unlocked() && 
      !is_dirty() &&
      !is_flushing();
  }

  bool can_scatter_pin(client_t loner) {
    /*
      LOCK : NOT okay because it can MIX and force replicas to journal something
      TSYN : also not okay for same reason
      EXCL : also not okay

      MIX  : okay, replica can stall before sending AC_SYNCACK
      SYNC : okay, replica can stall before sending AC_MIXACK or AC_LOCKACK
    */   
    return
      get_state() == LOCK_SYNC ||
      get_state() == LOCK_MIX;
  }

  void set_xlock_snap_sync(MDSContext *c)
  {
    ceph_assert(get_type() == CEPH_LOCK_IFILE);
    ceph_assert(state == LOCK_XLOCK || state == LOCK_XLOCKDONE);
    state = LOCK_XLOCKSNAP;
    add_waiter(WAIT_STABLE, c);
  }

  xlist<ScatterLock*>::item *get_updated_item() { return &more()->item_updated; }

  utime_t get_update_stamp() {
    return _more ? _more->update_stamp : utime_t();
  }

  void set_update_stamp(utime_t t) { more()->update_stamp = t; }

  void set_scatter_wanted() {
    state_flags |= SCATTER_WANTED;
  }
  void set_unscatter_wanted() {
    state_flags |= UNSCATTER_WANTED;
  }
  void clear_scatter_wanted() {
    state_flags &= ~SCATTER_WANTED;
  }
  void clear_unscatter_wanted() {
    state_flags &= ~UNSCATTER_WANTED;
  }
  bool get_scatter_wanted() const {
    return state_flags & SCATTER_WANTED;
  }
  bool get_unscatter_wanted() const {
    return state_flags & UNSCATTER_WANTED;
  }

  bool is_dirty() const override {
    return state_flags & DIRTY;
  }
  bool is_flushing() const override {
    return state_flags & FLUSHING;
  }
  bool is_flushed() const override {
    return state_flags & FLUSHED;
  }
  bool is_dirty_or_flushing() const {
    return is_dirty() || is_flushing();
  }

  void mark_dirty() { 
    if (!is_dirty()) {
      if (!is_flushing())
	parent->get(MDSCacheObject::PIN_DIRTYSCATTERED);
      set_dirty();
    }
  }
  void start_flush() {
    if (is_dirty()) {
      set_flushing();
      clear_dirty();
    }
  }
  void finish_flush() {
    if (is_flushing()) {
      clear_flushing();
      set_flushed();
      if (!is_dirty()) {
	parent->put(MDSCacheObject::PIN_DIRTYSCATTERED);
	parent->clear_dirty_scattered(get_type());
      }
    }
  }
  void clear_flushed() override {
    state_flags &= ~FLUSHED;
  }
  void remove_dirty() {
    start_flush();
    finish_flush();
<<<<<<< HEAD
  }
  void clear_flushed() override {
    state_flags &= ~FLUSHED;
=======
    clear_flushed();
>>>>>>> f8781be9
  }

  void infer_state_from_strong_rejoin(int rstate, bool locktoo) {
    if (rstate == LOCK_MIX || 
	rstate == LOCK_MIX_LOCK || // replica still has wrlocks?
	rstate == LOCK_MIX_SYNC)
      state = LOCK_MIX;
    else if (locktoo && rstate == LOCK_LOCK)
      state = LOCK_LOCK;
  }

  void encode_state_for_rejoin(bufferlist& bl, int rep) {
    __s16 s = get_replica_state();
    if (is_gathering(rep)) {
      // the recovering mds may hold rejoined wrlocks
      if (state == LOCK_MIX_SYNC)
	s = LOCK_MIX_SYNC;
      else
	s = LOCK_MIX_LOCK;
    }

    // If there is a recovering mds who replcated an object when it failed
    // and scatterlock in the object was in MIX state, It's possible that
    // the recovering mds needs to take wrlock on the scatterlock when it
    // replays unsafe requests. So this mds should delay taking rdlock on
    // the scatterlock until the recovering mds finishes replaying unsafe.
    // Otherwise unsafe requests may get replayed after current request.
    //
    // For example:
    // The recovering mds is auth mds of a dirfrag, this mds is auth mds
<<<<<<< HEAD
    // of correspinding inode. when 'rm -rf' the direcotry, this mds should
=======
    // of corresponding inode. when 'rm -rf' the direcotry, this mds should
>>>>>>> f8781be9
    // delay the rmdir request until the recovering mds has replayed unlink
    // requests.
    if (s == LOCK_MIX || s == LOCK_MIX_LOCK || s == LOCK_MIX_SYNC)
      mark_need_recover();

    using ceph::encode;
    encode(s, bl);
  }

<<<<<<< HEAD
  void decode_state_rejoin(bufferlist::iterator& p, list<MDSInternalContextBase*>& waiters, bool survivor) {
=======
  void decode_state_rejoin(bufferlist::const_iterator& p, MDSContext::vec& waiters, bool survivor) {
>>>>>>> f8781be9
    SimpleLock::decode_state_rejoin(p, waiters, survivor);
    if (is_flushing()) {
      set_dirty();
      clear_flushing();
    }
  }

  bool remove_replica(int from, bool rejoin) {
    if (rejoin &&
	(state == LOCK_MIX ||
	 state == LOCK_MIX_SYNC ||
	 state == LOCK_MIX_LOCK2 ||
	 state == LOCK_MIX_TSYN ||
	 state == LOCK_MIX_EXCL))
      return false;
    return SimpleLock::remove_replica(from);
  }

  void print(ostream& out) const override {
    out << "(";
    _print(out);
    if (is_dirty())
      out << " dirty";
    if (is_flushing())
      out << " flushing";
    if (is_flushed())
      out << " flushed";
    if (get_scatter_wanted())
      out << " scatter_wanted";
    out << ")";
  }

private:
  void set_flushing() {
    state_flags |= FLUSHING;
  }
  void clear_flushing() {
    state_flags &= ~FLUSHING;
  }
  void set_flushed() {
    state_flags |= FLUSHED;
  }
  void set_dirty() {
    state_flags |= DIRTY;
  }
  void clear_dirty() {
    state_flags &= ~DIRTY;
    if (_more) {
      _more->item_updated.remove_myself();
      _more.reset();
    }
  }
};

#endif<|MERGE_RESOLUTION|>--- conflicted
+++ resolved
@@ -51,11 +51,7 @@
   ScatterLock(MDSCacheObject *o, LockType *lt) :
     SimpleLock(o, lt) {}
   ~ScatterLock() override {
-<<<<<<< HEAD
-    assert(!_more);
-=======
     ceph_assert(!_more);
->>>>>>> f8781be9
   }
 
   bool is_scatterlock() const override {
@@ -160,13 +156,7 @@
   void remove_dirty() {
     start_flush();
     finish_flush();
-<<<<<<< HEAD
-  }
-  void clear_flushed() override {
-    state_flags &= ~FLUSHED;
-=======
     clear_flushed();
->>>>>>> f8781be9
   }
 
   void infer_state_from_strong_rejoin(int rstate, bool locktoo) {
@@ -197,11 +187,7 @@
     //
     // For example:
     // The recovering mds is auth mds of a dirfrag, this mds is auth mds
-<<<<<<< HEAD
-    // of correspinding inode. when 'rm -rf' the direcotry, this mds should
-=======
     // of corresponding inode. when 'rm -rf' the direcotry, this mds should
->>>>>>> f8781be9
     // delay the rmdir request until the recovering mds has replayed unlink
     // requests.
     if (s == LOCK_MIX || s == LOCK_MIX_LOCK || s == LOCK_MIX_SYNC)
@@ -211,11 +197,7 @@
     encode(s, bl);
   }
 
-<<<<<<< HEAD
-  void decode_state_rejoin(bufferlist::iterator& p, list<MDSInternalContextBase*>& waiters, bool survivor) {
-=======
   void decode_state_rejoin(bufferlist::const_iterator& p, MDSContext::vec& waiters, bool survivor) {
->>>>>>> f8781be9
     SimpleLock::decode_state_rejoin(p, waiters, survivor);
     if (is_flushing()) {
       set_dirty();
