--- conflicted
+++ resolved
@@ -81,11 +81,7 @@
 
 void ScrubStack::_enqueue_inode(CInode *in, CDentry *parent,
 				ScrubHeaderRef& header,
-<<<<<<< HEAD
-				MDSInternalContextBase *on_finish, bool top)
-=======
 				MDSContext *on_finish, bool top)
->>>>>>> f8781be9
 {
   dout(10) << __func__ << " with {" << *in << "}"
            << ", on_finish=" << on_finish << ", top=" << top << dendl;
@@ -98,11 +94,7 @@
 }
 
 void ScrubStack::enqueue_inode(CInode *in, ScrubHeaderRef& header,
-<<<<<<< HEAD
-                               MDSInternalContextBase *on_finish, bool top)
-=======
                                MDSContext *on_finish, bool top)
->>>>>>> f8781be9
 {
   // abort in progress
   if (clear_inode_stack) {
@@ -205,11 +197,7 @@
   bool all_frags_done = true;
 
   ScrubHeaderRef header = in->get_scrub_header();
-<<<<<<< HEAD
-  assert(header != nullptr);
-=======
   ceph_assert(header != nullptr);
->>>>>>> f8781be9
 
   if (header->get_recursive()) {
     frag_vec_t scrubbing_frags;
@@ -449,13 +437,8 @@
     in->make_path_string(path, true);
   }
 
-<<<<<<< HEAD
-  if (result.backtrace.checked && !result.backtrace.passed
-      && !result.backtrace.repaired)
-=======
   if (result.backtrace.checked && !result.backtrace.passed &&
       !result.backtrace.repaired)
->>>>>>> f8781be9
   {
     // Record backtrace fails as remote linkage damage, as
     // we may not be able to resolve hard links to this inode
@@ -479,11 +462,7 @@
                    << " (" << path << ")";
     } else {
       clog->warn() << "Scrub error on inode " << in->ino()
-<<<<<<< HEAD
-                   << " (" << path << ") see " << g_conf->name
-=======
                    << " (" << path << ") see " << g_conf()->name
->>>>>>> f8781be9
                    << " log and `damage ls` output for details";
     }
 
