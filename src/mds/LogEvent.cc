// -*- mode:C++; tab-width:8; c-basic-offset:2; indent-tabs-mode:t -*- 
// vim: ts=8 sw=2 smarttab
/*
 * Ceph - scalable distributed file system
 *
 * Copyright (C) 2004-2006 Sage Weil <sage@newdream.net>
 *
 * This is free software; you can redistribute it and/or
 * modify it under the terms of the GNU Lesser General Public
 * License version 2.1, as published by the Free Software 
 * Foundation.  See file COPYING.
 * 
 */

#include "common/config.h"
#include "LogEvent.h"

#include "MDSRank.h"

// events i know of
#include "events/ESubtreeMap.h"
#include "events/EExport.h"
#include "events/EImportStart.h"
#include "events/EImportFinish.h"
#include "events/EFragment.h"

#include "events/EResetJournal.h"
#include "events/ESession.h"
#include "events/ESessions.h"

#include "events/EUpdate.h"
#include "events/ESlaveUpdate.h"
#include "events/EOpen.h"
#include "events/ECommitted.h"

#include "events/ETableClient.h"
#include "events/ETableServer.h"

#include "events/ENoOp.h"

#define dout_context g_ceph_context


std::unique_ptr<LogEvent> LogEvent::decode_event(bufferlist::const_iterator p)
{
  // parse type, length
  EventType type;
  std::unique_ptr<LogEvent> event;
  using ceph::decode;
  decode(type, p);

  if (EVENT_NEW_ENCODING == type) {
    try {
      DECODE_START(1, p);
      decode(type, p);
      event = decode_event(p, type);
      DECODE_FINISH(p);
    }
    catch (const buffer::error &e) {
      generic_dout(0) << "failed to decode LogEvent (type maybe " << type << ")" << dendl;
      return NULL;
    }
  } else { // we are using classic encoding
    event = decode_event(p, type);
  }
  return event;
}


std::string_view LogEvent::get_type_str() const
{
  switch(_type) {
  case EVENT_SUBTREEMAP: return "SUBTREEMAP";
  case EVENT_SUBTREEMAP_TEST: return "SUBTREEMAP_TEST";
  case EVENT_EXPORT: return "EXPORT";
  case EVENT_IMPORTSTART: return "IMPORTSTART";
  case EVENT_IMPORTFINISH: return "IMPORTFINISH";
  case EVENT_FRAGMENT: return "FRAGMENT";
  case EVENT_RESETJOURNAL: return "RESETJOURNAL";
  case EVENT_SESSION: return "SESSION";
  case EVENT_SESSIONS_OLD: return "SESSIONS_OLD";
  case EVENT_SESSIONS: return "SESSIONS";
  case EVENT_UPDATE: return "UPDATE";
  case EVENT_SLAVEUPDATE: return "SLAVEUPDATE";
  case EVENT_OPEN: return "OPEN";
  case EVENT_COMMITTED: return "COMMITTED";
  case EVENT_TABLECLIENT: return "TABLECLIENT";
  case EVENT_TABLESERVER: return "TABLESERVER";
  case EVENT_NOOP: return "NOOP";

  default:
    generic_dout(0) << "get_type_str: unknown type " << _type << dendl;
    return "UNKNOWN";
  }
}

const std::map<std::string, LogEvent::EventType> LogEvent::types = {
  {"SUBTREEMAP", EVENT_SUBTREEMAP},
  {"SUBTREEMAP_TEST", EVENT_SUBTREEMAP_TEST},
  {"EXPORT", EVENT_EXPORT},
  {"IMPORTSTART", EVENT_IMPORTSTART},
  {"IMPORTFINISH", EVENT_IMPORTFINISH},
  {"FRAGMENT", EVENT_FRAGMENT},
  {"RESETJOURNAL", EVENT_RESETJOURNAL},
  {"SESSION", EVENT_SESSION},
  {"SESSIONS_OLD", EVENT_SESSIONS_OLD},
  {"SESSIONS", EVENT_SESSIONS},
  {"UPDATE", EVENT_UPDATE},
  {"SLAVEUPDATE", EVENT_SLAVEUPDATE},
  {"OPEN", EVENT_OPEN},
  {"COMMITTED", EVENT_COMMITTED},
  {"TABLECLIENT", EVENT_TABLECLIENT},
  {"TABLESERVER", EVENT_TABLESERVER},
  {"NOOP", EVENT_NOOP}
};

/*
 * Resolve type string to type enum
 *
 * Return -1 if not found
 */
<<<<<<< HEAD
LogEvent::EventType LogEvent::str_to_type(boost::string_view str)
=======
LogEvent::EventType LogEvent::str_to_type(std::string_view str)
>>>>>>> f8781be9
{
  return LogEvent::types.at(std::string(str));
}


std::unique_ptr<LogEvent> LogEvent::decode_event(bufferlist::const_iterator& p, LogEvent::EventType type)
{
  const auto length = p.get_remaining();
  generic_dout(15) << "decode_log_event type " << type << ", size " << length << dendl;
  
  // create event
  std::unique_ptr<LogEvent> le;
  switch (type) {
  case EVENT_SUBTREEMAP:
    le = std::make_unique<ESubtreeMap>();
    break;
  case EVENT_SUBTREEMAP_TEST: 
    le = std::make_unique<ESubtreeMap>();
    le->set_type(type);
    break;
  case EVENT_EXPORT:
    le = std::make_unique<EExport>();
    break;
  case EVENT_IMPORTSTART:
    le = std::make_unique<EImportStart>();
    break;
  case EVENT_IMPORTFINISH:
    le = std::make_unique<EImportFinish>();
    break;
  case EVENT_FRAGMENT:
    le = std::make_unique<EFragment>();
    break;
  case EVENT_RESETJOURNAL:
    le = std::make_unique<EResetJournal>();
    break;
  case EVENT_SESSION:
    le = std::make_unique<ESession>();
    break;
  case EVENT_SESSIONS_OLD:
    {
      auto e = std::make_unique<ESessions>();
      e->mark_old_encoding();
      le = std::move(e);
    }
    break;
  case EVENT_SESSIONS:
    le = std::make_unique<ESessions>();
    break;
  case EVENT_UPDATE:
    le = std::make_unique<EUpdate>();
    break;
  case EVENT_SLAVEUPDATE:
    le = std::make_unique<ESlaveUpdate>();
    break;
  case EVENT_OPEN:
    le = std::make_unique<EOpen>();
    break;
  case EVENT_COMMITTED:
    le = std::make_unique<ECommitted>();
    break;
  case EVENT_TABLECLIENT:
    le = std::make_unique<ETableClient>();
    break;
  case EVENT_TABLESERVER:
    le = std::make_unique<ETableServer>();
    break;
  case EVENT_NOOP:
    le = std::make_unique<ENoOp>();
    break;
  default:
    generic_dout(0) << "uh oh, unknown log event type " << type << " length " << length << dendl;
    return nullptr;
  }

  // decode
  try {
    le->decode(p);
  }
  catch (const buffer::error &e) {
    generic_dout(0) << "failed to decode LogEvent type " << type << dendl;
    return nullptr;
  }

  ceph_assert(p.end());
  return le;
}
<|MERGE_RESOLUTION|>--- conflicted
+++ resolved
@@ -119,11 +119,7 @@
  *
  * Return -1 if not found
  */
-<<<<<<< HEAD
-LogEvent::EventType LogEvent::str_to_type(boost::string_view str)
-=======
 LogEvent::EventType LogEvent::str_to_type(std::string_view str)
->>>>>>> f8781be9
 {
   return LogEvent::types.at(std::string(str));
 }
