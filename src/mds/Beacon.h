// -*- mode:C++; tab-width:8; c-basic-offset:2; indent-tabs-mode:t -*- 
// vim: ts=8 sw=2 smarttab
/*
 * Ceph - scalable distributed file system
 *
 * Copyright (C) 2012 Red Hat
 *
 * This is free software; you can redistribute it and/or
 * modify it under the terms of the GNU Lesser General Public
 * License version 2.1, as published by the Free Software 
 * Foundation.  See file COPYING.
 * 
 */


#ifndef BEACON_STATE_H
#define BEACON_STATE_H

<<<<<<< HEAD
#include <boost/utility/string_view.hpp>
=======
#include <mutex>
#include <string_view>
#include <thread>
>>>>>>> f8781be9

#include "include/types.h"
#include "include/Context.h"
#include "msg/Dispatcher.h"

#include "messages/MMDSBeacon.h"

class MonClient;
class MDSRank;


/**
 * One of these per MDS.  Handle beacon logic in this separate class so
 * that a busy MDS holding its own lock does not hold up sending beacon
 * messages to the mon and cause false lagginess.
 *
 * So that we can continue to operate while the MDS is holding its own lock,
 * we keep copies of the data needed to generate beacon messages.  The MDS is
 * responsible for calling Beacon::notify_* when things change.
 */
class Beacon : public Dispatcher
{
public:
<<<<<<< HEAD
  Beacon(CephContext *cct_, MonClient *monc_, boost::string_view name);
=======
  using clock = ceph::coarse_mono_clock;
  using time = ceph::coarse_mono_time;

  Beacon(CephContext *cct, MonClient *monc, std::string_view name);
>>>>>>> f8781be9
  ~Beacon() override;

  void init(const MDSMap &mdsmap);
  void shutdown();

  bool ms_can_fast_dispatch_any() const override { return true; }
  bool ms_can_fast_dispatch2(const Message::const_ref& m) const override;
  void ms_fast_dispatch2(const Message::ref& m) override;
  bool ms_dispatch2(const Message::ref &m) override;
  void ms_handle_connect(Connection *c) override {}
  bool ms_handle_reset(Connection *c) override {return false;}
  void ms_handle_remote_reset(Connection *c) override {}
  bool ms_handle_refused(Connection *c) override {return false;}

  void notify_mdsmap(const MDSMap &mdsmap);
  void notify_health(const MDSRank *mds);

  void handle_mds_beacon(const MMDSBeacon::const_ref &m);
  void send();

  void set_want_state(const MDSMap &mdsmap, MDSMap::DaemonState newstate);
  MDSMap::DaemonState get_want_state() const;

  /**
   * Send a beacon, and block until the ack is received from the mon
   * or `duration` seconds pass, whichever happens sooner.  Useful
   * for emitting a last message on shutdown.
   */
  void send_and_wait(const double duration);

  bool is_laggy();
  double last_cleared_laggy() const {
    std::unique_lock lock(mutex);
    return std::chrono::duration<double>(clock::now()-last_laggy).count();
  }

private:
  void _notify_mdsmap(const MDSMap &mdsmap);
  bool _send();

  mutable std::mutex mutex;
  std::thread sender;
  std::condition_variable cvar;
  time last_send = clock::zero();
  double beacon_interval = 5.0;
  bool finished = false;
  MonClient*    monc;

  // Items we duplicate from the MDS to have access under our own lock
  std::string name;
  version_t epoch = 0;
  CompatSet compat;
  MDSMap::DaemonState want_state = MDSMap::STATE_BOOT;

  // Internal beacon state
  version_t last_seq = 0; // last seq sent to monitor
  std::map<version_t,time>  seq_stamp;    // seq # -> time sent
  time last_acked_stamp = clock::zero();  // last time we sent a beacon that got acked
  bool laggy = false;
  time last_laggy = clock::zero();

  // Health status to be copied into each beacon message
  MDSHealth health;
<<<<<<< HEAD

  // Ticker
  Context *sender = nullptr;

  version_t awaiting_seq;
  Cond waiting_cond;
=======
>>>>>>> f8781be9
};

#endif // BEACON_STATE_H<|MERGE_RESOLUTION|>--- conflicted
+++ resolved
@@ -16,13 +16,9 @@
 #ifndef BEACON_STATE_H
 #define BEACON_STATE_H
 
-<<<<<<< HEAD
-#include <boost/utility/string_view.hpp>
-=======
 #include <mutex>
 #include <string_view>
 #include <thread>
->>>>>>> f8781be9
 
 #include "include/types.h"
 #include "include/Context.h"
@@ -46,14 +42,10 @@
 class Beacon : public Dispatcher
 {
 public:
-<<<<<<< HEAD
-  Beacon(CephContext *cct_, MonClient *monc_, boost::string_view name);
-=======
   using clock = ceph::coarse_mono_clock;
   using time = ceph::coarse_mono_time;
 
   Beacon(CephContext *cct, MonClient *monc, std::string_view name);
->>>>>>> f8781be9
   ~Beacon() override;
 
   void init(const MDSMap &mdsmap);
@@ -117,15 +109,6 @@
 
   // Health status to be copied into each beacon message
   MDSHealth health;
-<<<<<<< HEAD
-
-  // Ticker
-  Context *sender = nullptr;
-
-  version_t awaiting_seq;
-  Cond waiting_cond;
-=======
->>>>>>> f8781be9
 };
 
 #endif // BEACON_STATE_H