// -*- mode:C++; tab-width:8; c-basic-offset:2; indent-tabs-mode:t -*- 
// vim: ts=8 sw=2 smarttab
/*
 * Ceph - scalable distributed file system
 *
 * Copyright (C) 2004-2006 Sage Weil <sage@newdream.net>
 *
 * This is free software; you can redistribute it and/or
 * modify it under the terms of the GNU Lesser General Public
 * License version 2.1, as published by the Free Software 
 * Foundation.  See file COPYING.
 * 
 */

#ifndef CEPH_MDS_SNAP_H
#define CEPH_MDS_SNAP_H

<<<<<<< HEAD
#include <boost/utility/string_view.hpp>
=======
#include <string_view>
>>>>>>> 3ad2dfa4

#include "mdstypes.h"
#include "common/snap_types.h"

/*
 * generic snap descriptor.
 */
struct SnapInfo {
  snapid_t snapid;
  inodeno_t ino;
  utime_t stamp;
  string name;

  mutable string long_name; ///< cached _$ino_$name
  
  void encode(bufferlist &bl) const;
  void decode(bufferlist::const_iterator &bl);
  void dump(Formatter *f) const;
  static void generate_test_instances(list<SnapInfo*>& ls);

<<<<<<< HEAD
  boost::string_view get_long_name();
=======
  std::string_view get_long_name() const;
>>>>>>> 3ad2dfa4
};
WRITE_CLASS_ENCODER(SnapInfo)

inline bool operator==(const SnapInfo &l, const SnapInfo &r)
{
  return l.snapid == r.snapid && l.ino == r.ino &&
	 l.stamp == r.stamp && l.name == r.name;
}

ostream& operator<<(ostream& out, const SnapInfo &sn);


/*
 * SnapRealm - a subtree that shares the same set of snapshots.
 */
struct SnapRealm;
class CInode;
class MDCache;



#include "Capability.h"

struct snaplink_t {
  inodeno_t ino;
  snapid_t first;

  void encode(bufferlist &bl) const;
  void decode(bufferlist::const_iterator &bl);
  void dump(Formatter *f) const;
  static void generate_test_instances(list<snaplink_t*>& ls);
};
WRITE_CLASS_ENCODER(snaplink_t)

ostream& operator<<(ostream& out, const snaplink_t &l);


// carry data about a specific version of a SnapRealm
struct sr_t {
  snapid_t seq;                     // basically, a version/seq # for changes to _this_ realm.
  snapid_t created;                 // when this realm was created.
  snapid_t last_created;            // last snap created in _this_ realm.
  snapid_t last_destroyed;          // seq for last removal
  snapid_t current_parent_since;
  map<snapid_t, SnapInfo> snaps;
  map<snapid_t, snaplink_t> past_parents;  // key is "last" (or NOSNAP)
  set<snapid_t> past_parent_snaps;

  __u32 flags;
  enum {
    PARENT_GLOBAL = 1 << 0,
  };

  void mark_parent_global() { flags |= PARENT_GLOBAL; }
  void clear_parent_global() { flags &= ~PARENT_GLOBAL; }
  bool is_parent_global() const { return flags & PARENT_GLOBAL; }

  sr_t()
    : seq(0), created(0),
      last_created(0), last_destroyed(0),
      current_parent_since(1), flags(0)
  {}

  void encode(bufferlist &bl) const;
  void decode(bufferlist::const_iterator &bl);
  void dump(Formatter *f) const;
  static void generate_test_instances(list<sr_t*>& ls);
};
WRITE_CLASS_ENCODER(sr_t)

#endif<|MERGE_RESOLUTION|>--- conflicted
+++ resolved
@@ -15,11 +15,7 @@
 #ifndef CEPH_MDS_SNAP_H
 #define CEPH_MDS_SNAP_H
 
-<<<<<<< HEAD
-#include <boost/utility/string_view.hpp>
-=======
 #include <string_view>
->>>>>>> 3ad2dfa4
 
 #include "mdstypes.h"
 #include "common/snap_types.h"
@@ -40,11 +36,7 @@
   void dump(Formatter *f) const;
   static void generate_test_instances(list<SnapInfo*>& ls);
 
-<<<<<<< HEAD
-  boost::string_view get_long_name();
-=======
   std::string_view get_long_name() const;
->>>>>>> 3ad2dfa4
 };
 WRITE_CLASS_ENCODER(SnapInfo)
 
