// -*- mode:C++; tab-width:8; c-basic-offset:2; indent-tabs-mode:t -*-
// vim: ts=8 sw=2 smarttab
/*
 * Ceph - scalable distributed file system
 *
 * Copyright (C) 2004-2006 Sage Weil <sage@newdream.net>
 *
 * This is free software; you can redistribute it and/or
 * modify it under the terms of the GNU Lesser General Public
 * License version 2.1, as published by the Free Software
 * Foundation.  See file COPYING.
 *
 */

#include "common/debug.h"

#include "mds/CDir.h"

#include "DamageTable.h"

#define dout_context g_ceph_context
#define dout_subsys ceph_subsys_mds
#undef dout_prefix
#define dout_prefix *_dout << "mds." << rank << ".damage " << __func__ << " "

namespace {
/**
 * Record damage to a particular dirfrag, implicitly affecting
 * any dentries within it.
 */
class DirFragDamage : public DamageEntry
{
  public:
  inodeno_t ino;
  frag_t frag;

  DirFragDamage(inodeno_t ino_, frag_t frag_)
    : ino(ino_), frag(frag_)
  {}

  damage_entry_type_t get_type() const override
  {
    return DAMAGE_ENTRY_DIRFRAG;
  }

  void dump(Formatter *f) const override
  {
    f->open_object_section("dir_frag_damage");
    f->dump_string("damage_type", "dir_frag");
    f->dump_int("id", id);
    f->dump_int("ino", ino);
    f->dump_stream("frag") << frag;
    f->dump_string("path", path);
    f->close_section();
  }
};


/**
 * Record damage to a particular dname within a particular dirfrag
 */
class DentryDamage : public DamageEntry
{
  public:
  inodeno_t ino;
  frag_t frag;
  std::string dname;
  snapid_t snap_id;

  DentryDamage(
      inodeno_t ino_,
      frag_t frag_,
<<<<<<< HEAD
      boost::string_view dname_,
=======
      std::string_view dname_,
>>>>>>> 3ad2dfa4
      snapid_t snap_id_)
    : ino(ino_), frag(frag_), dname(dname_), snap_id(snap_id_)
  {}

  damage_entry_type_t get_type() const override
  {
    return DAMAGE_ENTRY_DENTRY;
  }

  void dump(Formatter *f) const override
  {
    f->open_object_section("dentry_damage");
    f->dump_string("damage_type", "dentry");
    f->dump_int("id", id);
    f->dump_int("ino", ino);
    f->dump_stream("frag") << frag;
    f->dump_string("dname", dname);
    f->dump_stream("snap_id") << snap_id;
    f->dump_string("path", path);
    f->close_section();
  }
};


/**
 * Record damage to our ability to look up an ino by number
 */
class BacktraceDamage : public DamageEntry
{
  public:
  inodeno_t ino;

  BacktraceDamage(inodeno_t ino_)
    : ino(ino_)
  {}

  damage_entry_type_t get_type() const override
  {
    return DAMAGE_ENTRY_BACKTRACE;
  }

  void dump(Formatter *f) const override
  {
    f->open_object_section("backtrace_damage");
    f->dump_string("damage_type", "backtrace");
    f->dump_int("id", id);
    f->dump_int("ino", ino);
    f->dump_string("path", path);
    f->close_section();
  }
};
}

DamageEntry::~DamageEntry()
{}

bool DamageTable::notify_dentry(
    inodeno_t ino, frag_t frag,
<<<<<<< HEAD
    snapid_t snap_id, boost::string_view dname, boost::string_view path)
=======
    snapid_t snap_id, std::string_view dname, std::string_view path)
>>>>>>> 3ad2dfa4
{
  if (oversized()) {
    return true;
  }

  // Special cases: damage to these dirfrags is considered fatal to
  // the MDS rank that owns them.
  if (
      (MDS_INO_IS_MDSDIR(ino) && MDS_INO_MDSDIR_OWNER(ino) == rank)
      ||
      (MDS_INO_IS_STRAY(ino) && MDS_INO_STRAY_OWNER(ino) == rank)
     ) {
    derr << "Damage to dentries in fragment " << frag << " of ino " << ino
         << "is fatal because it is a system directory for this rank" << dendl;
    return true;
  }

  auto key = DirFragIdent(ino, frag);
  if (dentries.count(key) == 0) {
    DamageEntryRef entry = std::make_shared<DentryDamage>(
        ino, frag, dname, snap_id);
    entry->path = std::string(path);
    dentries[key][DentryIdent(dname, snap_id)] = entry;
    by_id[entry->id] = std::move(entry);
  }

  return false;
}

bool DamageTable::notify_dirfrag(inodeno_t ino, frag_t frag,
<<<<<<< HEAD
                                 boost::string_view path)
=======
                                 std::string_view path)
>>>>>>> 3ad2dfa4
{
  // Special cases: damage to these dirfrags is considered fatal to
  // the MDS rank that owns them.
  if (
      (MDS_INO_IS_STRAY(ino) && MDS_INO_STRAY_OWNER(ino) == rank)
      ||
      (ino == MDS_INO_ROOT)
     ) {
    derr << "Damage to fragment " << frag << " of ino " << ino
         << " is fatal because it is a system directory for this rank" << dendl;
    return true;
  }

  if (oversized()) {
    return true;
  }

  auto key = DirFragIdent(ino, frag);
  if (dirfrags.count(key) == 0) {
    DamageEntryRef entry = std::make_shared<DirFragDamage>(ino, frag);
    entry->path = std::string(path);
    dirfrags[key] = entry;
    by_id[entry->id] = std::move(entry);
  }

  return false;
}

<<<<<<< HEAD
bool DamageTable::notify_remote_damaged(inodeno_t ino, boost::string_view path)
=======
bool DamageTable::notify_remote_damaged(inodeno_t ino, std::string_view path)
>>>>>>> 3ad2dfa4
{
  if (oversized()) {
    return true;
  }

  if (remotes.count(ino) == 0) {
    auto entry = std::make_shared<BacktraceDamage>(ino);
    entry->path = std::string(path);
    remotes[ino] = entry;
    by_id[entry->id] = std::move(entry);
  }

  return false;
}

bool DamageTable::oversized() const
{
  return by_id.size() > (size_t)(g_conf()->mds_damage_table_max_entries);
}

bool DamageTable::is_dentry_damaged(
        const CDir *dir_frag,
<<<<<<< HEAD
        boost::string_view dname,
=======
        std::string_view dname,
>>>>>>> 3ad2dfa4
        const snapid_t snap_id) const
{
  if (dentries.count(
        DirFragIdent(dir_frag->inode->ino(), dir_frag->frag)
        ) == 0) {
    return false;
  }

  const std::map<DentryIdent, DamageEntryRef> &frag_dentries =
    dentries.at(DirFragIdent(dir_frag->inode->ino(), dir_frag->frag));

  return frag_dentries.count(DentryIdent(dname, snap_id)) > 0;
}

bool DamageTable::is_dirfrag_damaged(
    const CDir *dir_frag) const
{
  return dirfrags.count(
      DirFragIdent(dir_frag->inode->ino(), dir_frag->frag)) > 0;
}

bool DamageTable::is_remote_damaged(
    const inodeno_t ino) const
{
  return remotes.count(ino) > 0;
}

void DamageTable::dump(Formatter *f) const
{
  f->open_array_section("damage_table");
  for (const auto &i : by_id)
  {
    i.second->dump(f);
  }
  f->close_section();
}

void DamageTable::erase(damage_entry_id_t damage_id)
{
  auto by_id_entry = by_id.find(damage_id);
  if (by_id_entry == by_id.end()) {
    return;
  }

  DamageEntryRef entry = by_id_entry->second;
  ceph_assert(entry->id == damage_id);  // Sanity

  const auto type = entry->get_type();
  if (type == DAMAGE_ENTRY_DIRFRAG) {
    auto dirfrag_entry = std::static_pointer_cast<DirFragDamage>(entry);
    dirfrags.erase(DirFragIdent(dirfrag_entry->ino, dirfrag_entry->frag));
  } else if (type == DAMAGE_ENTRY_DENTRY) {
    auto dentry_entry = std::static_pointer_cast<DentryDamage>(entry);
    dentries.erase(DirFragIdent(dentry_entry->ino, dentry_entry->frag));
  } else if (type == DAMAGE_ENTRY_BACKTRACE) {
    auto backtrace_entry = std::static_pointer_cast<BacktraceDamage>(entry);
    remotes.erase(backtrace_entry->ino);
  } else {
    derr << "Invalid type " << type << dendl;
    ceph_abort();
  }

  by_id.erase(by_id_entry);
}
<|MERGE_RESOLUTION|>--- conflicted
+++ resolved
@@ -70,11 +70,7 @@
   DentryDamage(
       inodeno_t ino_,
       frag_t frag_,
-<<<<<<< HEAD
-      boost::string_view dname_,
-=======
       std::string_view dname_,
->>>>>>> 3ad2dfa4
       snapid_t snap_id_)
     : ino(ino_), frag(frag_), dname(dname_), snap_id(snap_id_)
   {}
@@ -133,11 +129,7 @@
 
 bool DamageTable::notify_dentry(
     inodeno_t ino, frag_t frag,
-<<<<<<< HEAD
-    snapid_t snap_id, boost::string_view dname, boost::string_view path)
-=======
     snapid_t snap_id, std::string_view dname, std::string_view path)
->>>>>>> 3ad2dfa4
 {
   if (oversized()) {
     return true;
@@ -159,7 +151,7 @@
   if (dentries.count(key) == 0) {
     DamageEntryRef entry = std::make_shared<DentryDamage>(
         ino, frag, dname, snap_id);
-    entry->path = std::string(path);
+    entry->path = path;
     dentries[key][DentryIdent(dname, snap_id)] = entry;
     by_id[entry->id] = std::move(entry);
   }
@@ -168,11 +160,7 @@
 }
 
 bool DamageTable::notify_dirfrag(inodeno_t ino, frag_t frag,
-<<<<<<< HEAD
-                                 boost::string_view path)
-=======
                                  std::string_view path)
->>>>>>> 3ad2dfa4
 {
   // Special cases: damage to these dirfrags is considered fatal to
   // the MDS rank that owns them.
@@ -193,7 +181,7 @@
   auto key = DirFragIdent(ino, frag);
   if (dirfrags.count(key) == 0) {
     DamageEntryRef entry = std::make_shared<DirFragDamage>(ino, frag);
-    entry->path = std::string(path);
+    entry->path = path;
     dirfrags[key] = entry;
     by_id[entry->id] = std::move(entry);
   }
@@ -201,11 +189,7 @@
   return false;
 }
 
-<<<<<<< HEAD
-bool DamageTable::notify_remote_damaged(inodeno_t ino, boost::string_view path)
-=======
 bool DamageTable::notify_remote_damaged(inodeno_t ino, std::string_view path)
->>>>>>> 3ad2dfa4
 {
   if (oversized()) {
     return true;
@@ -213,7 +197,7 @@
 
   if (remotes.count(ino) == 0) {
     auto entry = std::make_shared<BacktraceDamage>(ino);
-    entry->path = std::string(path);
+    entry->path = path;
     remotes[ino] = entry;
     by_id[entry->id] = std::move(entry);
   }
@@ -228,11 +212,7 @@
 
 bool DamageTable::is_dentry_damaged(
         const CDir *dir_frag,
-<<<<<<< HEAD
-        boost::string_view dname,
-=======
         std::string_view dname,
->>>>>>> 3ad2dfa4
         const snapid_t snap_id) const
 {
   if (dentries.count(
