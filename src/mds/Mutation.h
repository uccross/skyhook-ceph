--- conflicted
+++ resolved
@@ -298,21 +298,12 @@
     set<mds_rank_t> extra_witnesses; // replica list from srcdn auth (rename)
     mds_rank_t srcdn_auth_mds = MDS_RANK_NONE;
     bufferlist inode_import;
-<<<<<<< HEAD
-    version_t inode_import_v;
-    CInode* rename_inode;
-    bool is_freeze_authpin;
-    bool is_ambiguous_auth;
-    bool is_remote_frozen_authpin;
-    bool is_inode_exporter;
-=======
     version_t inode_import_v = 0;
     CInode* rename_inode = nullptr;
     bool is_freeze_authpin = false;
     bool is_ambiguous_auth = false;
     bool is_remote_frozen_authpin = false;
     bool is_inode_exporter = false;
->>>>>>> f8781be9
 
     map<client_t, pair<Session*, uint64_t> > imported_session_map;
     map<CInode*, map<client_t,Capability::Export> > cap_imports;
@@ -376,11 +367,7 @@
     session(NULL), item_session_request(this),
     client_request(params->client_req), straydn(NULL), snapid(CEPH_NOSNAP),
     tracei(NULL), tracedn(NULL), alloc_ino(0), used_prealloc_ino(0),
-<<<<<<< HEAD
-    slave_request(NULL), internal_op(params.internal_op), internal_op_finish(NULL),
-=======
     internal_op(params->internal_op), internal_op_finish(NULL),
->>>>>>> f8781be9
     internal_op_private(NULL),
     retry(0),
     waited_for_osdmap(false), _more(NULL) {
