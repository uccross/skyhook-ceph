--- conflicted
+++ resolved
@@ -342,13 +342,8 @@
         // potential IO path.
         if (bl.length() > 0) {
 	  try {
-<<<<<<< HEAD
-	    ::decode(*extents, iter);
-	    ::decode(*data_bl, iter);
-=======
 	    decode(*extents, iter);
 	    decode(*data_bl, iter);
->>>>>>> 3ad2dfa4
 	  } catch (buffer::error& e) {
 	    if (prval)
               *prval = -EIO;
