--- conflicted
+++ resolved
@@ -1330,19 +1330,7 @@
   for (list<LingerOp*>::iterator p = need_resend_linger.begin();
        p != need_resend_linger.end(); ++p) {
     LingerOp *op = *p;
-<<<<<<< HEAD
-    if (!op->session) {
-      _calc_target(&op->target, nullptr);
-      OSDSession *s = NULL;
-      const int r = _get_session(op->target.osd, &s, sul);
-      assert(r == 0);
-      assert(s != NULL);
-      op->session = s;
-      put_session(s);
-    }
-=======
     ceph_assert(op->session);
->>>>>>> 3ad2dfa4
     if (!op->session->is_homeless()) {
       logger->inc(l_osdc_linger_resend);
       _send_linger(op, sul);
@@ -3431,13 +3419,9 @@
     op->tid = 0;
     m->get_redirect().combine_with_locator(op->target.target_oloc,
 					   op->target.target_oid.name);
-<<<<<<< HEAD
-    op->target.flags |= (CEPH_OSD_FLAG_REDIRECTED | CEPH_OSD_FLAG_IGNORE_OVERLAY);
-=======
     op->target.flags |= (CEPH_OSD_FLAG_REDIRECTED |
 			 CEPH_OSD_FLAG_IGNORE_CACHE |
 			 CEPH_OSD_FLAG_IGNORE_OVERLAY);
->>>>>>> 3ad2dfa4
     _op_submit(op, sul, NULL);
     m->put();
     return;
@@ -3449,10 +3433,6 @@
       num_in_flight--;
     _session_op_remove(s, op);
     sl.unlock();
-<<<<<<< HEAD
-    put_session(s);
-=======
->>>>>>> 3ad2dfa4
 
     op->tid = 0;
     op->target.flags &= ~(CEPH_OSD_FLAG_BALANCE_READS |
@@ -4955,10 +4935,6 @@
   if (c->ontimeout && r != -ETIMEDOUT)
     timer.cancel_event(c->ontimeout);
 
-<<<<<<< HEAD
-  OSDSession *s = c->session;
-=======
->>>>>>> 3ad2dfa4
   _session_command_op_remove(c->session, c);
 
   c->put();
