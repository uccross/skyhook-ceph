// -*- mode:C++; tab-width:8; c-basic-offset:2; indent-tabs-mode:t -*- 
// vim: ts=8 sw=2 smarttab
/*
 * Ceph - scalable distributed file system
 *
 * Copyright (C) 2004-2006 Sage Weil <sage@newdream.net>
 *
 * This is free software; you can redistribute it and/or
 * modify it under the terms of the GNU Lesser General Public
 * License version 2.1, as published by the Free Software 
 * Foundation.  See file COPYING.
 * 
 */

#include <sys/types.h>
#include <sys/stat.h>
#include <fcntl.h>

#include <iostream>
#include <string>

#include "common/config.h"
#include "include/ceph_features.h"

#include "mon/MonMap.h"
#include "mon/Monitor.h"
#include "mon/MonitorDBStore.h"
#include "mon/MonClient.h"

#include "msg/Messenger.h"

#include "include/CompatSet.h"

#include "common/ceph_argparse.h"
#include "common/pick_address.h"
#include "common/Throttle.h"
#include "common/Timer.h"
#include "common/errno.h"
#include "common/Preforker.h"

#include "global/global_init.h"
#include "global/signal_handler.h"

#include "perfglue/heap_profiler.h"

#include "include/ceph_assert.h"

#define dout_subsys ceph_subsys_mon

Monitor *mon = NULL;

void handle_mon_signal(int signum)
{
  if (mon)
    mon->handle_signal(signum);
}


int obtain_monmap(MonitorDBStore &store, bufferlist &bl)
{
  dout(10) << __func__ << dendl;
  /*
   * the monmap may be in one of three places:
   *  'monmap:<latest_version_no>' - the monmap we'd really like to have
   *  'mon_sync:latest_monmap'     - last monmap backed up for the last sync
   *  'mkfs:monmap'                - a monmap resulting from mkfs
   */

  if (store.exists("monmap", "last_committed")) {
    version_t latest_ver = store.get("monmap", "last_committed");
    if (store.exists("monmap", latest_ver)) {
      int err = store.get("monmap", latest_ver, bl);
      ceph_assert(err == 0);
      ceph_assert(bl.length() > 0);
      dout(10) << __func__ << " read last committed monmap ver "
               << latest_ver << dendl;
      return 0;
    }
  }

  if (store.exists("mon_sync", "in_sync")
      || store.exists("mon_sync", "force_sync")) {
    dout(10) << __func__ << " detected aborted sync" << dendl;
    if (store.exists("mon_sync", "latest_monmap")) {
      int err = store.get("mon_sync", "latest_monmap", bl);
      ceph_assert(err == 0);
      ceph_assert(bl.length() > 0);
      dout(10) << __func__ << " read backup monmap" << dendl;
      return 0;
    }
  }

  if (store.exists("mkfs", "monmap")) {
    dout(10) << __func__ << " found mkfs monmap" << dendl;
    int err = store.get("mkfs", "monmap", bl);
    ceph_assert(err == 0);
    ceph_assert(bl.length() > 0);
    return 0;
  }

  derr << __func__ << " unable to find a monmap" << dendl;
  return -ENOENT;
}

int check_mon_data_exists()
{
  string mon_data = g_conf()->mon_data;
  struct stat buf;
  if (::stat(mon_data.c_str(), &buf)) {
    if (errno != ENOENT) {
      derr << "stat(" << mon_data << ") " << cpp_strerror(errno) << dendl;
    }
    return -errno;
  }
  return 0;
}

/** Check whether **mon data** is empty.
 *
 * Being empty means mkfs has not been run and there's no monitor setup
 * at **g_conf()->mon_data**.
 *
 * If the directory g_conf()->mon_data is not empty we will return -ENOTEMPTY.
 * Otherwise we will return 0.  Any other negative returns will represent
 * a failure to be handled by the caller.
 *
 * @return **0** on success, -ENOTEMPTY if not empty or **-errno** otherwise.
 */
int check_mon_data_empty()
{
  string mon_data = g_conf()->mon_data;

  DIR *dir = ::opendir(mon_data.c_str());
  if (!dir) {
    derr << "opendir(" << mon_data << ") " << cpp_strerror(errno) << dendl;
    return -errno;
  }
  int code = 0;
  struct dirent *de = nullptr;
  errno = 0;
  while ((de = ::readdir(dir))) {
    if (string(".") != de->d_name &&
	string("..") != de->d_name &&
	string("kv_backend") != de->d_name) {
      code = -ENOTEMPTY;
      break;
    }
  }
  if (!de && errno) {
    derr << "readdir(" << mon_data << ") " << cpp_strerror(errno) << dendl;
    code = -errno;
  }

  ::closedir(dir);

  return code;
}

static void usage()
{
  cout << "usage: ceph-mon -i <ID> [flags]\n"
       << "  --debug_mon n\n"
       << "        debug monitor level (e.g. 10)\n"
       << "  --mkfs\n"
       << "        build fresh monitor fs\n"
       << "  --force-sync\n"
       << "        force a sync from another mon by wiping local data (BE CAREFUL)\n"
       << "  --yes-i-really-mean-it\n"
       << "        mandatory safeguard for --force-sync\n"
       << "  --compact\n"
       << "        compact the monitor store\n"
       << "  --osdmap <filename>\n"
       << "        only used when --mkfs is provided: load the osdmap from <filename>\n"
       << "  --inject-monmap <filename>\n"
       << "        write the <filename> monmap to the local monitor store and exit\n"
       << "  --extract-monmap <filename>\n"
       << "        extract the monmap from the local monitor store and exit\n"
       << "  --mon-data <directory>\n"
       << "        where the mon store and keyring are located\n"
       << std::endl;
  generic_server_usage();
}

entity_addrvec_t make_mon_addrs(entity_addr_t a)
{
  entity_addrvec_t addrs;
  if (a.get_port() == 0) {
    a.set_type(entity_addr_t::TYPE_MSGR2);
    a.set_port(CEPH_MON_PORT_IANA);
    addrs.v.push_back(a);
    a.set_type(entity_addr_t::TYPE_LEGACY);
    a.set_port(CEPH_MON_PORT_LEGACY);
    addrs.v.push_back(a);
  } else if (a.get_port() == CEPH_MON_PORT_LEGACY) {
    a.set_type(entity_addr_t::TYPE_LEGACY);
    addrs.v.push_back(a);
  } else if (a.get_type() == entity_addr_t::TYPE_ANY) {
    a.set_type(entity_addr_t::TYPE_MSGR2);
    addrs.v.push_back(a);
  } else {
    addrs.v.push_back(a);
  }
  return addrs;
}

int main(int argc, const char **argv)
{
  // reset our process name, in case we did a respawn, so that it's not
  // left as "exe".
  ceph_pthread_setname(pthread_self(), "ceph-mon");

  int err;

  bool mkfs = false;
  bool compact = false;
  bool force_sync = false;
  bool yes_really = false;
  std::string osdmapfn, inject_monmap, extract_monmap;

  vector<const char*> args;
  argv_to_vec(argc, argv, args);
  if (args.empty()) {
    cerr << argv[0] << ": -h or --help for usage" << std::endl;
    exit(1);
  }
  if (ceph_argparse_need_usage(args)) {
    usage();
    exit(0);
  }

  // We need to specify some default values that may be overridden by the
  // user, that are specific to the monitor.  The options we are overriding
  // are also used on the OSD (or in any other component that uses leveldb),
  // so changing the global defaults is not an option.
  // This is not the prettiest way of doing this, especially since it has us
  // having a different place defining default values, but it's not horribly
  // wrong enough to prevent us from doing it :)
  //
  // NOTE: user-defined options will take precedence over ours.
  //
  //  leveldb_write_buffer_size = 32*1024*1024  = 33554432  // 32MB
  //  leveldb_cache_size        = 512*1024*1204 = 536870912 // 512MB
  //  leveldb_block_size        = 64*1024       = 65536     // 64KB
  //  leveldb_compression       = false
  //  leveldb_log               = ""
  map<string,string> defaults = {
    { "leveldb_write_buffer_size", "33554432" },
    { "leveldb_cache_size", "536870912" },
    { "leveldb_block_size", "65536" },
    { "leveldb_compression", "false"},
    { "leveldb_log", "" },
    { "keyring", "$mon_data/keyring" },
  };

  int flags = 0;
  {
    vector<const char*> args_copy = args;
    std::string val;
    for (std::vector<const char*>::iterator i = args_copy.begin();
	 i != args_copy.end(); ) {
      if (ceph_argparse_double_dash(args_copy, i)) {
	break;
      } else if (ceph_argparse_flag(args_copy, i, "--mkfs", (char*)NULL)) {
	flags |= CINIT_FLAG_NO_DAEMON_ACTIONS;
      } else if (ceph_argparse_witharg(args_copy, i, &val, "--inject_monmap", (char*)NULL)) {
	flags |= CINIT_FLAG_NO_DAEMON_ACTIONS;
      } else if (ceph_argparse_witharg(args_copy, i, &val, "--extract-monmap", (char*)NULL)) {
	flags |= CINIT_FLAG_NO_DAEMON_ACTIONS;
      } else {
	++i;
      }
    }
  }

  // don't try to get config from mon cluster during startup
  flags |= CINIT_FLAG_NO_MON_CONFIG;

  auto cct = global_init(&defaults, args,
			 CEPH_ENTITY_TYPE_MON, CODE_ENVIRONMENT_DAEMON,
			 flags, "mon_data");
  ceph_heap_profiler_init();

  std::string val;
  for (std::vector<const char*>::iterator i = args.begin(); i != args.end(); ) {
    if (ceph_argparse_double_dash(args, i)) {
      break;
    } else if (ceph_argparse_flag(args, i, "--mkfs", (char*)NULL)) {
      mkfs = true;
    } else if (ceph_argparse_flag(args, i, "--compact", (char*)NULL)) {
      compact = true;
    } else if (ceph_argparse_flag(args, i, "--force-sync", (char*)NULL)) {
      force_sync = true;
    } else if (ceph_argparse_flag(args, i, "--yes-i-really-mean-it", (char*)NULL)) {
      yes_really = true;
    } else if (ceph_argparse_witharg(args, i, &val, "--osdmap", (char*)NULL)) {
      osdmapfn = val;
    } else if (ceph_argparse_witharg(args, i, &val, "--inject_monmap", (char*)NULL)) {
      inject_monmap = val;
    } else if (ceph_argparse_witharg(args, i, &val, "--extract-monmap", (char*)NULL)) {
      extract_monmap = val;
    } else {
      ++i;
    }
  }
  if (!args.empty()) {
    cerr << "too many arguments: " << args << std::endl;
    exit(1);
  }

  if (force_sync && !yes_really) {
    cerr << "are you SURE you want to force a sync?  this will erase local data and may\n"
	 << "break your mon cluster.  pass --yes-i-really-mean-it if you do." << std::endl;
    exit(1);
  }

  if (g_conf()->mon_data.empty()) {
    cerr << "must specify '--mon-data=foo' data path" << std::endl;
    exit(1);
  }

  if (g_conf()->name.get_id().empty()) {
    cerr << "must specify id (--id <id> or --name mon.<id>)" << std::endl;
    exit(1);
  }

  // -- mkfs --
  if (mkfs) {

    int err = check_mon_data_exists();
    if (err == -ENOENT) {
      if (::mkdir(g_conf()->mon_data.c_str(), 0755)) {
	derr << "mkdir(" << g_conf()->mon_data << ") : "
	     << cpp_strerror(errno) << dendl;
	exit(1);
      }
    } else if (err < 0) {
      derr << "error opening '" << g_conf()->mon_data << "': "
           << cpp_strerror(-err) << dendl;
      exit(-err);
    }

    err = check_mon_data_empty();
    if (err == -ENOTEMPTY) {
      // Mon may exist.  Let the user know and exit gracefully.
      derr << "'" << g_conf()->mon_data << "' already exists and is not empty"
           << ": monitor may already exist" << dendl;
      exit(0);
    } else if (err < 0) {
      derr << "error checking if '" << g_conf()->mon_data << "' is empty: "
           << cpp_strerror(-err) << dendl;
      exit(-err);
    }

    // resolve public_network -> public_addr
    pick_addresses(g_ceph_context, CEPH_PICK_ADDRESS_PUBLIC);

    dout(10) << "public_network " << g_conf()->public_network << dendl;
    dout(10) << "public_addr " << g_conf()->public_network << dendl;

    common_init_finish(g_ceph_context);

    bufferlist monmapbl, osdmapbl;
    std::string error;
    MonMap monmap;

    // load or generate monmap
<<<<<<< HEAD
    const auto monmap_fn = g_conf->get_val<string>("monmap");
=======
    const auto monmap_fn = g_conf().get_val<string>("monmap");
>>>>>>> f8781be9
    if (monmap_fn.length()) {
      int err = monmapbl.read_file(monmap_fn.c_str(), &error);
      if (err < 0) {
	derr << argv[0] << ": error reading " << monmap_fn << ": " << error << dendl;
	exit(1);
      }
      try {
	monmap.decode(monmapbl);

	// always mark seed/mkfs monmap as epoch 0
	monmap.set_epoch(0);
      } catch (const buffer::error& e) {
	derr << argv[0] << ": error decoding monmap " << monmap_fn << ": " << e.what() << dendl;
	exit(1);
      }

      dout(1) << "imported monmap:\n";
      monmap.print(*_dout);
      *_dout << dendl;
      
    } else {
      ostringstream oss;
      int err = monmap.build_initial(g_ceph_context, true, oss);
      if (oss.tellp())
        derr << oss.str() << dendl;
      if (err < 0) {
	derr << argv[0] << ": warning: no initial monitors; must use admin socket to feed hints" << dendl;
      }

      dout(1) << "initial generated monmap:\n";
      monmap.print(*_dout);
      *_dout << dendl;

      // am i part of the initial quorum?
      if (monmap.contains(g_conf()->name.get_id())) {
	// hmm, make sure the ip listed exists on the current host?
	// maybe later.
      } else if (!g_conf()->public_addr.is_blank_ip()) {
	entity_addrvec_t av = make_mon_addrs(g_conf()->public_addr);
	string name;
	if (monmap.contains(av, &name)) {
	  monmap.rename(name, g_conf()->name.get_id());
	  dout(0) << argv[0] << ": renaming mon." << name << " " << av
		  << " to mon." << g_conf()->name.get_id() << dendl;
	}
      } else {
	// is a local address listed without a name?  if so, name myself.
	list<entity_addr_t> ls;
	monmap.list_addrs(ls);
	dout(0) << " monmap addrs are " << ls << ", checking if any are local"
		<< dendl;

	entity_addr_t local;
	if (have_local_addr(g_ceph_context, ls, &local)) {
	  dout(0) << " have local addr " << local << dendl;
	  string name;
	  local.set_type(entity_addr_t::TYPE_MSGR2);
	  if (!monmap.get_addr_name(local, name)) {
	    local.set_type(entity_addr_t::TYPE_LEGACY);
	    if (!monmap.get_addr_name(local, name)) {
	      dout(0) << "no local addresses appear in bootstrap monmap"
		      << dendl;
	    }
	  }
	  if (name.compare(0, 7, "noname-") == 0) {
	    dout(0) << argv[0] << ": mon." << name << " " << local
		    << " is local, renaming to mon." << g_conf()->name.get_id()
		    << dendl;
	    monmap.rename(name, g_conf()->name.get_id());
	  } else if (name.size()) {
	    dout(0) << argv[0] << ": mon." << name << " " << local
		    << " is local, but not 'noname-' + something; "
		    << "not assuming it's me" << dendl;
	  }
	} else {
	  dout(0) << " no local addrs match monmap" << dendl;
	}
      }
    }

<<<<<<< HEAD
    const auto fsid = g_conf->get_val<uuid_d>("fsid");
=======
    const auto fsid = g_conf().get_val<uuid_d>("fsid");
>>>>>>> f8781be9
    if (!fsid.is_zero()) {
      monmap.fsid = fsid;
      dout(0) << argv[0] << ": set fsid to " << fsid << dendl;
    }
    
    if (monmap.fsid.is_zero()) {
      derr << argv[0] << ": generated monmap has no fsid; use '--fsid <uuid>'" << dendl;
      exit(10);
    }

    //monmap.print(cout);

    // osdmap
    if (osdmapfn.length()) {
      err = osdmapbl.read_file(osdmapfn.c_str(), &error);
      if (err < 0) {
	derr << argv[0] << ": error reading " << osdmapfn << ": "
	     << error << dendl;
	exit(1);
      }
    }

    // go
    MonitorDBStore store(g_conf()->mon_data);
    ostringstream oss;
    int r = store.create_and_open(oss);
    if (oss.tellp())
      derr << oss.str() << dendl;
    if (r < 0) {
      derr << argv[0] << ": error opening mon data directory at '"
           << g_conf()->mon_data << "': " << cpp_strerror(r) << dendl;
      exit(1);
    }
    ceph_assert(r == 0);

    Monitor mon(g_ceph_context, g_conf()->name.get_id(), &store, 0, 0, &monmap);
    r = mon.mkfs(osdmapbl);
    if (r < 0) {
      derr << argv[0] << ": error creating monfs: " << cpp_strerror(r) << dendl;
      exit(1);
    }
    store.close();
    dout(0) << argv[0] << ": created monfs at " << g_conf()->mon_data 
	    << " for " << g_conf()->name << dendl;
    return 0;
  }

  err = check_mon_data_exists();
  if (err < 0 && err == -ENOENT) {
    derr << "monitor data directory at '" << g_conf()->mon_data << "'"
         << " does not exist: have you run 'mkfs'?" << dendl;
    exit(1);
  } else if (err < 0) {
    derr << "error accessing monitor data directory at '"
         << g_conf()->mon_data << "': " << cpp_strerror(-err) << dendl;
    exit(1);
  }

  err = check_mon_data_empty();
  if (err == 0) {
    derr << "monitor data directory at '" << g_conf()->mon_data
      << "' is empty: have you run 'mkfs'?" << dendl;
    exit(1);
  } else if (err < 0 && err != -ENOTEMPTY) {
    // we don't want an empty data dir by now
    derr << "error accessing '" << g_conf()->mon_data << "': "
         << cpp_strerror(-err) << dendl;
    exit(1);
  }

  {
    // check fs stats. don't start if it's critically close to full.
    ceph_data_stats_t stats;
    int err = get_fs_stats(stats, g_conf()->mon_data.c_str());
    if (err < 0) {
      derr << "error checking monitor data's fs stats: " << cpp_strerror(err)
           << dendl;
      exit(-err);
    }
    if (stats.avail_percent <= g_conf()->mon_data_avail_crit) {
      derr << "error: monitor data filesystem reached concerning levels of"
           << " available storage space (available: "
           << stats.avail_percent << "% " << byte_u_t(stats.byte_avail)
           << ")\nyou may adjust 'mon data avail crit' to a lower value"
           << " to make this go away (default: " << g_conf()->mon_data_avail_crit
           << "%)\n" << dendl;
      exit(ENOSPC);
    }
  }

  // we fork early to prevent leveldb's environment static state from
  // screwing us over
  Preforker prefork;
  if (!(flags & CINIT_FLAG_NO_DAEMON_ACTIONS)) {
    if (global_init_prefork(g_ceph_context) >= 0) {
      string err_msg;
      err = prefork.prefork(err_msg);
      if (err < 0) {
        derr << err_msg << dendl;
        prefork.exit(err);
      }
      if (prefork.is_parent()) {
        err = prefork.parent_wait(err_msg);
        if (err < 0)
          derr << err_msg << dendl;
        prefork.exit(err);
      }
      setsid();
      global_init_postfork_start(g_ceph_context);
    }
    common_init_finish(g_ceph_context);
    global_init_chdir(g_ceph_context);
    if (global_init_preload_erasure_code(g_ceph_context) < 0)
      prefork.exit(1);
  }

  // set up signal handlers, now that we've daemonized/forked.
  init_async_signal_handler();
  register_async_signal_handler(SIGHUP, sighup_handler);

  MonitorDBStore *store = new MonitorDBStore(g_conf()->mon_data);

  // make sure we aren't upgrading too fast
  {
    string val;
    int r = store->read_meta("min_mon_release", &val);
    if (r >= 0 && val.size()) {
      int min = atoi(val.c_str());
      if (min &&
	  min + 2 < (int)ceph_release()) {
	derr << "recorded min_mon_release is " << min
	     << " (" << ceph_release_name(min)
	     << ") which is >2 releases older than installed "
	     << ceph_release() << " (" << ceph_release_name(ceph_release())
	     << "); you can only upgrade 2 releases at a time" << dendl;
	derr << "you should first upgrade to "
	     << (min + 1) << " (" << ceph_release_name(min + 1) << ") or "
	     << (min + 2) << " (" << ceph_release_name(min + 2) << ")" << dendl;
	prefork.exit(1);
      }
    }
  }

  {
    ostringstream oss;
    err = store->open(oss);
    if (oss.tellp())
      derr << oss.str() << dendl;
    if (err < 0) {
      derr << "error opening mon data directory at '"
           << g_conf()->mon_data << "': " << cpp_strerror(err) << dendl;
      prefork.exit(1);
    }
  }

  bufferlist magicbl;
  err = store->get(Monitor::MONITOR_NAME, "magic", magicbl);
  if (err || !magicbl.length()) {
    derr << "unable to read magic from mon data" << dendl;
    prefork.exit(1);
  }
  string magic(magicbl.c_str(), magicbl.length()-1);  // ignore trailing \n
  if (strcmp(magic.c_str(), CEPH_MON_ONDISK_MAGIC)) {
    derr << "mon fs magic '" << magic << "' != current '" << CEPH_MON_ONDISK_MAGIC << "'" << dendl;
    prefork.exit(1);
  }

  err = Monitor::check_features(store);
  if (err < 0) {
    derr << "error checking features: " << cpp_strerror(err) << dendl;
    prefork.exit(1);
  }

  // inject new monmap?
  if (!inject_monmap.empty()) {
    bufferlist bl;
    std::string error;
    int r = bl.read_file(inject_monmap.c_str(), &error);
    if (r) {
      derr << "unable to read monmap from " << inject_monmap << ": "
	   << error << dendl;
      prefork.exit(1);
    }

    // get next version
    version_t v = store->get("monmap", "last_committed");
    dout(0) << "last committed monmap epoch is " << v << ", injected map will be " << (v+1)
            << dendl;
    v++;

    // set the version
    MonMap tmp;
    tmp.decode(bl);
    if (tmp.get_epoch() != v) {
      dout(0) << "changing monmap epoch from " << tmp.get_epoch()
           << " to " << v << dendl;
      tmp.set_epoch(v);
    }
    bufferlist mapbl;
    tmp.encode(mapbl, CEPH_FEATURES_ALL);
    bufferlist final;
    encode(v, final);
    encode(mapbl, final);

    auto t(std::make_shared<MonitorDBStore::Transaction>());
    // save it
    t->put("monmap", v, mapbl);
    t->put("monmap", "latest", final);
    t->put("monmap", "last_committed", v);
    store->apply_transaction(t);

    dout(0) << "done." << dendl;
    prefork.exit(0);
  }

  // monmap?
  MonMap monmap;
  {
    // note that even if we don't find a viable monmap, we should go ahead
    // and try to build it up in the next if-else block.
    bufferlist mapbl;
    int err = obtain_monmap(*store, mapbl);
    if (err >= 0) {
      try {
        monmap.decode(mapbl);
      } catch (const buffer::error& e) {
        derr << "can't decode monmap: " << e.what() << dendl;
      }
    } else {
      derr << "unable to obtain a monmap: " << cpp_strerror(err) << dendl;
    }

    dout(10) << __func__ << " monmap:\n";
    JSONFormatter jf(true);
    jf.dump_object("monmap", monmap);
    jf.flush(*_dout);
    *_dout << dendl;

    if (!extract_monmap.empty()) {
      int r = mapbl.write_file(extract_monmap.c_str());
      if (r < 0) {
	r = -errno;
	derr << "error writing monmap to " << extract_monmap << ": " << cpp_strerror(r) << dendl;
	prefork.exit(1);
      }
      derr << "wrote monmap to " << extract_monmap << dendl;
      prefork.exit(0);
    }
  }

  // this is what i will bind to
  entity_addrvec_t ipaddrs;

  if (monmap.contains(g_conf()->name.get_id())) {
    ipaddrs = monmap.get_addrs(g_conf()->name.get_id());

    // print helpful warning if the conf file doesn't match
    std::vector <std::string> my_sections;
    g_conf().get_my_sections(my_sections);
    std::string mon_addr_str;
    if (g_conf().get_val_from_conf_file(my_sections, "mon addr",
				       mon_addr_str, true) == 0) {
      entity_addr_t conf_addr;
      if (conf_addr.parse(mon_addr_str.c_str())) {
	entity_addrvec_t conf_addrs = make_mon_addrs(conf_addr);
        if (ipaddrs != conf_addrs) {
	  derr << "WARNING: 'mon addr' config option " << conf_addrs
	       << " does not match monmap file" << std::endl
	       << "         continuing with monmap configuration" << dendl;
        }
      } else
	derr << "WARNING: invalid 'mon addr' config option" << std::endl
	     << "         continuing with monmap configuration" << dendl;
    }
  } else {
    dout(0) << g_conf()->name << " does not exist in monmap, will attempt to join an existing cluster" << dendl;

    pick_addresses(g_ceph_context, CEPH_PICK_ADDRESS_PUBLIC);
    if (!g_conf()->public_addr.is_blank_ip()) {
      ipaddrs = make_mon_addrs(g_conf()->public_addr);
      dout(0) << "using public_addr " << g_conf()->public_addr << " -> "
	      << ipaddrs << dendl;
    } else {
      MonMap tmpmap;
      ostringstream oss;
      int err = tmpmap.build_initial(g_ceph_context, true, oss);
      if (oss.tellp())
        derr << oss.str() << dendl;
      if (err < 0) {
	derr << argv[0] << ": error generating initial monmap: "
             << cpp_strerror(err) << dendl;
	prefork.exit(1);
      }
      if (tmpmap.contains(g_conf()->name.get_id())) {
	ipaddrs = tmpmap.get_addrs(g_conf()->name.get_id());
      } else {
	derr << "no public_addr or public_network specified, and "
	     << g_conf()->name << " not present in monmap or ceph.conf" << dendl;
	prefork.exit(1);
      }
    }
  }

  // bind
  int rank = monmap.get_rank(g_conf()->name.get_id());
  std::string public_msgr_type = g_conf()->ms_public_type.empty() ? g_conf().get_val<std::string>("ms_type") : g_conf()->ms_public_type;
  Messenger *msgr = Messenger::create(g_ceph_context, public_msgr_type,
				      entity_name_t::MON(rank), "mon",
				      0, Messenger::HAS_MANY_CONNECTIONS);
  if (!msgr)
    exit(1);
  msgr->set_cluster_protocol(CEPH_MON_PROTOCOL);
  msgr->set_default_send_priority(CEPH_MSG_PRIO_HIGH);

  msgr->set_default_policy(Messenger::Policy::stateless_server(0));
  msgr->set_policy(entity_name_t::TYPE_MON,
                   Messenger::Policy::lossless_peer_reuse(
		     CEPH_FEATURE_SERVER_LUMINOUS));
  msgr->set_policy(entity_name_t::TYPE_OSD,
                   Messenger::Policy::stateless_server(
		     CEPH_FEATURE_SERVER_LUMINOUS));
  msgr->set_policy(entity_name_t::TYPE_CLIENT,
                   Messenger::Policy::stateless_server(0));
  msgr->set_policy(entity_name_t::TYPE_MDS,
                   Messenger::Policy::stateless_server(0));

  // throttle client traffic
  Throttle *client_throttler = new Throttle(g_ceph_context, "mon_client_bytes",
					    g_conf()->mon_client_bytes);
  msgr->set_policy_throttlers(entity_name_t::TYPE_CLIENT,
				     client_throttler, NULL);

  // throttle daemon traffic
  // NOTE: actual usage on the leader may multiply by the number of
  // monitors if they forward large update messages from daemons.
  Throttle *daemon_throttler = new Throttle(g_ceph_context, "mon_daemon_bytes",
					    g_conf()->mon_daemon_bytes);
  msgr->set_policy_throttlers(entity_name_t::TYPE_OSD, daemon_throttler,
				     NULL);
  msgr->set_policy_throttlers(entity_name_t::TYPE_MDS, daemon_throttler,
				     NULL);

  entity_addrvec_t bind_addrs = ipaddrs;
  entity_addrvec_t public_addrs = ipaddrs;

  // check if the public_bind_addr option is set
  if (!g_conf()->public_bind_addr.is_blank_ip()) {
    bind_addrs = make_mon_addrs(g_conf()->public_bind_addr);
  }

  dout(0) << "starting " << g_conf()->name << " rank " << rank
	  << " at public addrs " << public_addrs
	  << " at bind addrs " << bind_addrs
	  << " mon_data " << g_conf()->mon_data
	  << " fsid " << monmap.get_fsid()
	  << dendl;

  Messenger *mgr_msgr = Messenger::create(g_ceph_context, public_msgr_type,
					  entity_name_t::MON(rank), "mon-mgrc",
					  getpid(), 0);
  if (!mgr_msgr) {
    derr << "unable to create mgr_msgr" << dendl;
    prefork.exit(1);
  }

  mon = new Monitor(g_ceph_context, g_conf()->name.get_id(), store,
		    msgr, mgr_msgr, &monmap);

  mon->orig_argc = argc;
  mon->orig_argv = argv;

  if (force_sync) {
    derr << "flagging a forced sync ..." << dendl;
    ostringstream oss;
    mon->sync_force(NULL, oss);
    if (oss.tellp())
      derr << oss.str() << dendl;
  }

  err = mon->preinit();
  if (err < 0) {
    derr << "failed to initialize" << dendl;
    prefork.exit(1);
  }

  if (compact || g_conf()->mon_compact_on_start) {
    derr << "compacting monitor store ..." << dendl;
    mon->store->compact();
    derr << "done compacting" << dendl;
  }

  // bind
  err = msgr->bindv(bind_addrs);
  if (err < 0) {
    derr << "unable to bind monitor to " << bind_addrs << dendl;
    prefork.exit(1);
  }

  // if the public and bind addr are different set the msgr addr
  // to the public one, now that the bind is complete.
  if (public_addrs != bind_addrs) {
    msgr->set_addrs(public_addrs);
  }

  if (g_conf()->daemonize) {
    global_init_postfork_finish(g_ceph_context);
    prefork.daemonize();
  }

  msgr->start();
  mgr_msgr->start();

  mon->init();

  register_async_signal_handler_oneshot(SIGINT, handle_mon_signal);
  register_async_signal_handler_oneshot(SIGTERM, handle_mon_signal);

  if (g_conf()->inject_early_sigterm)
    kill(getpid(), SIGTERM);

  msgr->wait();
  mgr_msgr->wait();

  store->close();

  unregister_async_signal_handler(SIGHUP, sighup_handler);
  unregister_async_signal_handler(SIGINT, handle_mon_signal);
  unregister_async_signal_handler(SIGTERM, handle_mon_signal);
  shutdown_async_signal_handler();

  delete mon;
  delete store;
  delete msgr;
  delete mgr_msgr;
  delete client_throttler;
  delete daemon_throttler;

  // cd on exit, so that gmon.out (if any) goes into a separate directory for each node.
  char s[20];
  snprintf(s, sizeof(s), "gmon/%d", getpid());
  if ((mkdir(s, 0755) == 0) && (chdir(s) == 0)) {
    dout(0) << "ceph-mon: gmon.out should be in " << s << dendl;
  }

  prefork.signal_exit(0);
  return 0;
}<|MERGE_RESOLUTION|>--- conflicted
+++ resolved
@@ -18,6 +18,7 @@
 
 #include <iostream>
 #include <string>
+using namespace std;
 
 #include "common/config.h"
 #include "include/ceph_features.h"
@@ -204,6 +205,7 @@
 }
 
 int main(int argc, const char **argv)
+#endif
 {
   // reset our process name, in case we did a respawn, so that it's not
   // left as "exe".
@@ -280,10 +282,13 @@
 			 flags, "mon_data");
   ceph_heap_profiler_init();
 
+  uuid_d fsid;
   std::string val;
   for (std::vector<const char*>::iterator i = args.begin(); i != args.end(); ) {
     if (ceph_argparse_double_dash(args, i)) {
       break;
+    } else if (ceph_argparse_flag(args, i, "-h", "--help", (char*)NULL)) {
+      usage();
     } else if (ceph_argparse_flag(args, i, "--mkfs", (char*)NULL)) {
       mkfs = true;
     } else if (ceph_argparse_flag(args, i, "--compact", (char*)NULL)) {
@@ -364,11 +369,7 @@
     MonMap monmap;
 
     // load or generate monmap
-<<<<<<< HEAD
-    const auto monmap_fn = g_conf->get_val<string>("monmap");
-=======
     const auto monmap_fn = g_conf().get_val<string>("monmap");
->>>>>>> f8781be9
     if (monmap_fn.length()) {
       int err = monmapbl.read_file(monmap_fn.c_str(), &error);
       if (err < 0) {
@@ -422,6 +423,7 @@
 		<< dendl;
 
 	entity_addr_t local;
+
 	if (have_local_addr(g_ceph_context, ls, &local)) {
 	  dout(0) << " have local addr " << local << dendl;
 	  string name;
@@ -449,11 +451,7 @@
       }
     }
 
-<<<<<<< HEAD
-    const auto fsid = g_conf->get_val<uuid_d>("fsid");
-=======
     const auto fsid = g_conf().get_val<uuid_d>("fsid");
->>>>>>> f8781be9
     if (!fsid.is_zero()) {
       monmap.fsid = fsid;
       dout(0) << argv[0] << ": set fsid to " << fsid << dendl;
@@ -566,8 +564,12 @@
     }
     common_init_finish(g_ceph_context);
     global_init_chdir(g_ceph_context);
+#ifndef BUILDING_FOR_EMBEDDED
     if (global_init_preload_erasure_code(g_ceph_context) < 0)
       prefork.exit(1);
+#else
+    cephd_preload_embedded_plugins();
+#endif
   }
 
   // set up signal handlers, now that we've daemonized/forked.
@@ -711,6 +713,7 @@
     ipaddrs = monmap.get_addrs(g_conf()->name.get_id());
 
     // print helpful warning if the conf file doesn't match
+    entity_addr_t conf_addr;
     std::vector <std::string> my_sections;
     g_conf().get_my_sections(my_sections);
     std::string mon_addr_str;
@@ -727,6 +730,7 @@
       } else
 	derr << "WARNING: invalid 'mon addr' config option" << std::endl
 	     << "         continuing with monmap configuration" << dendl;
+      }
     }
   } else {
     dout(0) << g_conf()->name << " does not exist in monmap, will attempt to join an existing cluster" << dendl;
@@ -745,6 +749,7 @@
       if (err < 0) {
 	derr << argv[0] << ": error generating initial monmap: "
              << cpp_strerror(err) << dendl;
+	usage();
 	prefork.exit(1);
       }
       if (tmpmap.contains(g_conf()->name.get_id())) {
@@ -868,6 +873,9 @@
 
   mon->init();
 
+  // set up signal handlers, now that we've daemonized/forked.
+  init_async_signal_handler();
+  register_async_signal_handler(SIGHUP, sighup_handler);
   register_async_signal_handler_oneshot(SIGINT, handle_mon_signal);
   register_async_signal_handler_oneshot(SIGTERM, handle_mon_signal);
 
