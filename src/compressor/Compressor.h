--- conflicted
+++ resolved
@@ -40,9 +40,6 @@
 #ifdef HAVE_LZ4
     COMP_ALG_LZ4 = 4,
 #endif
-<<<<<<< HEAD
-    COMP_ALG_LAST	//the last value for range checks
-=======
 #ifdef HAVE_BROTLI
     COMP_ALG_BROTLI = 5,
 #endif
@@ -61,7 +58,6 @@
 #ifdef HAVE_BROTLI
 	{ "brotli",	COMP_ALG_BROTLI },
 #endif
->>>>>>> f8781be9
   };
 
   // compression options
