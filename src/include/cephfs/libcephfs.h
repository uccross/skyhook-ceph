// -*- mode:C++; tab-width:8; c-basic-offset:2; indent-tabs-mode:t -*-
// vim: ts=8 sw=2 smarttab
/*
 * Ceph - scalable distributed file system
 *
 * Copyright (C) 2009-2011 New Dream Network
 *
 * This is free software; you can redistribute it and/or
 * modify it under the terms of the GNU Lesser General Public
 * License version 2.1, as published by the Free Software
 * Foundation.  See file COPYING.
 *
 */

#ifndef CEPH_LIB_H
#define CEPH_LIB_H

#if defined(__linux__)
#include <features.h>
#endif
#include <utime.h>
#include <sys/stat.h>
#include <sys/types.h>
#include <sys/statvfs.h>
#include <sys/socket.h>
#include <stdint.h>
#include <stdbool.h>
#include <fcntl.h>

#include "ceph_statx.h"

#ifdef __cplusplus
extern "C" {
#endif

#define LIBCEPHFS_VER_MAJOR 10
#define LIBCEPHFS_VER_MINOR 0
#define LIBCEPHFS_VER_EXTRA 2

#define LIBCEPHFS_VERSION(maj, min, extra) ((maj << 16) + (min << 8) + extra)
#define LIBCEPHFS_VERSION_CODE LIBCEPHFS_VERSION(LIBCEPHFS_VER_MAJOR, LIBCEPHFS_VER_MINOR, LIBCEPHFS_VER_EXTRA)

/*
 * If using glibc check that file offset is 64-bit.
 */
#if defined(__GLIBC__) && !defined(__USE_FILE_OFFSET64)
# error libceph: glibc must define __USE_FILE_OFFSET64 or readdir results will be corrupted
#endif

/*
 * XXXX redeclarations from ceph_fs.h, rados.h, etc.  We need more of this
 * in the interface, but shouldn't be re-typing it (and using different
 * C data types).
 */
#ifndef __cplusplus

#define CEPH_INO_ROOT  1
#define CEPH_NOSNAP  ((uint64_t)(-2))

struct ceph_file_layout {
	/* file -> object mapping */
	uint32_t fl_stripe_unit;     /* stripe unit, in bytes.  must be multiple
				      of page size. */
	uint32_t fl_stripe_count;    /* over this many objects */
	uint32_t fl_object_size;     /* until objects are this big, then move to
				      new objects */
	uint32_t fl_cas_hash;        /* 0 = none; 1 = sha256 */

	/* pg -> disk layout */
	uint32_t fl_object_stripe_unit;  /* for per-object parity, if any */

	/* object -> pg layout */
	uint32_t fl_pg_preferred; /* preferred primary for pg (-1 for none) */
	uint32_t fl_pg_pool;      /* namespace, crush ruleset, rep level */
} __attribute__ ((packed));


typedef struct inodeno_t {
  uint64_t val;
} inodeno_t;

typedef struct _snapid_t {
  uint64_t val;
} snapid_t;

typedef struct vinodeno_t {
  inodeno_t ino;
  snapid_t snapid;
} vinodeno_t;

typedef struct Fh Fh;
#else /* _cplusplus */

struct inodeno_t;
struct vinodeno_t;
typedef struct vinodeno_t vinodeno;

#endif /* ! __cplusplus */

struct UserPerm;
typedef struct UserPerm UserPerm;

struct Inode;
typedef struct Inode Inode;

struct ceph_mount_info;
struct ceph_dir_result;
struct CephContext;

/* setattr mask bits */
#ifndef CEPH_SETATTR_MODE
# define CEPH_SETATTR_MODE	1
# define CEPH_SETATTR_UID	2
# define CEPH_SETATTR_GID	4
# define CEPH_SETATTR_MTIME	8
# define CEPH_SETATTR_ATIME	16
# define CEPH_SETATTR_SIZE	32
# define CEPH_SETATTR_CTIME	64
# define CEPH_SETATTR_MTIME_NOW	128
# define CEPH_SETATTR_ATIME_NOW	256
# define CEPH_SETATTR_BTIME	512
#endif

/* define error codes for the mount function*/
# define CEPHFS_ERROR_MON_MAP_BUILD 1000
# define CEPHFS_ERROR_NEW_CLIENT 1002
# define CEPHFS_ERROR_MESSENGER_START 1003

/**
 * Create a UserPerm credential object.
 *
 * Some calls (most notably, the ceph_ll_* ones), take a credential object
 * that represents the credentials that the calling program is using. This
 * function creates a new credential object for this purpose. Returns a
 * pointer to the object, or NULL if it can't be allocated.
 *
 * Note that the gidlist array is used directly and is not copied. It must
 * remain valid over the lifetime of the created UserPerm object.
 *
 * @param uid uid to be used
 * @param gid gid to be used
 * @param ngids number of gids in supplemental grouplist
 * @param gidlist array of gid_t's in the list of groups
 */
UserPerm *ceph_userperm_new(uid_t uid, gid_t gid, int ngids, gid_t *gidlist);

/**
 * Destroy a UserPerm credential object.
 *
 * @param perm pointer to object to be destroyed
 *
 * Currently this just frees the object. Note that the gidlist array is not
 * freed. The caller must do so if it's necessary.
 */
void ceph_userperm_destroy(UserPerm *perm);

/**
 * Get a pointer to the default UserPerm object for the mount.
 *
 * @param cmount the mount info handle
 *
 * Every cmount has a default set of credentials. This returns a pointer to
 * that object.
 *
 * Unlike with ceph_userperm_new, this object should not be freed.
 */
struct UserPerm *ceph_mount_perms(struct ceph_mount_info *cmount);

/**
 * Set cmount's default permissions
 *
 * @param cmount the mount info handle
 * @param perm permissions to set to default for mount
 *
 * Every cmount has a default set of credentials. This does a deep copy of
 * the given permissions to the ones in the cmount. Must be done after
 * ceph_init but before ceph_mount.
 *
 * Returns 0 on success, and -EISCONN if the cmount is already mounted.
 */
int ceph_mount_perms_set(struct ceph_mount_info *cmount, UserPerm *perm);

/**
 * @defgroup libcephfs_h_init Setup and Teardown
 * These are the first and last functions that should be called
 * when using libcephfs.
 *
 * @{
 */

/**
 * Get the version of libcephfs.
 *
 * The version number is major.minor.patch.
 *
 * @param major where to store the major version number
 * @param minor where to store the minor version number
 * @param patch where to store the extra version number
 */
const char *ceph_version(int *major, int *minor, int *patch);

/**
 * Create a mount handle for interacting with Ceph.  All libcephfs
 * functions operate on a mount info handle.
 *
 * @param cmount the mount info handle to initialize
 * @param id the id of the client.  This can be a unique id that identifies
 *           this client, and will get appended onto "client.".  Callers can
 *           pass in NULL, and the id will be the process id of the client.
 * @returns 0 on success, negative error code on failure
 */
int ceph_create(struct ceph_mount_info **cmount, const char * const id);

/**
 * Create a mount handle from a CephContext, which holds the configuration
 * for the ceph cluster.  A CephContext can be acquired from an existing ceph_mount_info
 * handle, using the @ref ceph_get_mount_context call.  Note that using the same CephContext
 * for two different mount handles results in the same client entity id being used.
 *
 * @param cmount the mount info handle to initialize
 * @param conf reuse this pre-existing CephContext config
 * @returns 0 on success, negative error code on failure
 */
int ceph_create_with_context(struct ceph_mount_info **cmount, struct CephContext *conf);


#ifndef VOIDPTR_RADOS_T
#define VOIDPTR_RADOS_T
typedef void *rados_t;
#endif // VOIDPTR_RADOS_T

/**
 * Create a mount handle from a rados_t, for using libcephfs in the
 * same process as librados.
 *
 * @param cmount the mount info handle to initialize
 * @param cluster reference to already-initialized librados handle
 * @returns 0 on success, negative error code on failure
 */
int ceph_create_from_rados(struct ceph_mount_info **cmount, rados_t cluster);

/**
 * Initialize the filesystem client (but do not mount the filesystem yet)
 *
 * @returns 0 on success, negative error code on failure
 */
int ceph_init(struct ceph_mount_info *cmount);

/**
 * Optionally set which filesystem to mount, before calling mount.
 *
 * An error will be returned if this libcephfs instance is already
 * mounted. This function is an alternative to setting the global
 * client_mds_namespace setting.  Using this function enables multiple
 * libcephfs instances in the same process to mount different filesystems.
 *
 * The filesystem name is *not* validated in this function.  That happens
 * during mount(), where an ENOENT error will result if a non-existent
 * filesystem was specified here.
 *
 * @param cmount the mount info handle
 * @returns 0 on success, negative error code on failure
 */
int ceph_select_filesystem(struct ceph_mount_info *cmount, const char *fs_name);


/**
 * Perform a mount using the path for the root of the mount.
 *
 * It is optional to call ceph_init before this.  If ceph_init has
 * not already been called, it will be called in the course of this operation.
 *
 * @param cmount the mount info handle
 * @param root the path for the root of the mount.  This can be an existing
 *	       directory within the ceph cluster, but most likely it will
 * 	       be "/".  Passing in NULL is equivalent to "/".
 * @returns 0 on success, negative error code on failure
 */
int ceph_mount(struct ceph_mount_info *cmount, const char *root);

/**
 * Return cluster ID for a mounted ceph filesystem
 *
 * Every ceph filesystem has a filesystem ID associated with it. This
 * function returns that value. If the ceph_mount_info does not refer to a
 * mounted filesystem, this returns a negative error code.
 */
int64_t ceph_get_fs_cid(struct ceph_mount_info *cmount);

/**
 * Execute a management command remotely on an MDS.
 *
 * Must have called ceph_init or ceph_mount before calling this.
 *
 * @param mds_spec string representing rank, MDS name, GID or '*'
 * @param cmd array of null-terminated strings
 * @param cmdlen length of cmd array
 * @param inbuf non-null-terminated input data to command
 * @param inbuflen length in octets of inbuf
 * @param outbuf populated with pointer to buffer (command output data)
 * @param outbuflen length of allocated outbuf
 * @param outs populated with pointer to buffer (command error strings)
 * @param outslen length of allocated outs
 *
 * @return 0 on success, negative error code on failure
 *
 */
int ceph_mds_command(struct ceph_mount_info *cmount,
    const char *mds_spec,
    const char **cmd,
    size_t cmdlen,
    const char *inbuf, size_t inbuflen,
    char **outbuf, size_t *outbuflen,
    char **outs, size_t *outslen);

/**
 * Free a buffer, such as those used for output arrays from ceph_mds_command
 */
void ceph_buffer_free(char *buf);

/**
 * Unmount a mount handle.
 *
 * @param cmount the mount handle
 * @return 0 on success, negative error code on failure
 */
int ceph_unmount(struct ceph_mount_info *cmount);

/**
 * Abort mds connections
 *
 * @param cmount the mount handle
 * @return 0 on success, negative error code on failure
 */
int ceph_abort_conn(struct ceph_mount_info *cmount);

/**
 * Destroy the mount handle.
 *
 * The handle should not be mounted. This should be called on completion of
 * all libcephfs functions.
 *
 * @param cmount the mount handle
 * @return 0 on success, negative error code on failure.
 */
int ceph_release(struct ceph_mount_info *cmount);

/**
 * Deprecated. Unmount and destroy the ceph mount handle. This should be
 * called on completion of all libcephfs functions.
 *
 * Equivalent to ceph_unmount() + ceph_release() without error handling.
 *
 * @param cmount the mount handle to shutdown
 */
void ceph_shutdown(struct ceph_mount_info *cmount);

/**
 * Get a global id for current instance
 *
 * The handle should not be mounted. This should be called on completion of
 * all libcephfs functions.
 *
 * @param cmount the mount handle
 * @returns instance global id
 */
uint64_t ceph_get_instance_id(struct ceph_mount_info *cmount);

/**
 * Extract the CephContext from the mount point handle.
 *
 * @param cmount the ceph mount handle to get the context from.
 * @returns the CephContext associated with the mount handle.
 */
struct CephContext *ceph_get_mount_context(struct ceph_mount_info *cmount);

/*
 * Check mount status.
 *
 * Return non-zero value if mounted. Otherwise, zero.
 */
int ceph_is_mounted(struct ceph_mount_info *cmount);

/** @} init */

/**
 * @defgroup libcephfs_h_config Config
 * Functions for manipulating the Ceph configuration at runtime.
 *
 * @{
 */

/**
 * Load the ceph configuration from the specified config file.
 *
 * @param cmount the mount handle to load the configuration into.
 * @param path_list the configuration file path
 * @returns 0 on success, negative error code on failure
 */
int ceph_conf_read_file(struct ceph_mount_info *cmount, const char *path_list);

/**
 * Parse the command line arguments and load the configuration parameters.
 *
 * @param cmount the mount handle to load the configuration parameters into.
 * @param argc count of the arguments in argv
 * @param argv the argument list
 * @returns 0 on success, negative error code on failure
 */
int ceph_conf_parse_argv(struct ceph_mount_info *cmount, int argc, const char **argv);

/**
 * Configure the cluster handle based on an environment variable
 *
 * The contents of the environment variable are parsed as if they were
 * Ceph command line options. If var is NULL, the CEPH_ARGS
 * environment variable is used.
 *
 * @pre ceph_mount() has not been called on the handle
 *
 * @note BUG: this is not threadsafe - it uses a static buffer
 *
 * @param cmount handle to configure
 * @param var name of the environment variable to read
 * @returns 0 on success, negative error code on failure
 */
int ceph_conf_parse_env(struct ceph_mount_info *cmount, const char *var);

/** Sets a configuration value from a string.
 *
 * @param cmount the mount handle to set the configuration value on
 * @param option the configuration option to set
 * @param value the value of the configuration option to set
 * 
 * @returns 0 on success, negative error code otherwise.
 */
int ceph_conf_set(struct ceph_mount_info *cmount, const char *option, const char *value);

/**
 * Gets the configuration value as a string.
 *
 * @param cmount the mount handle to set the configuration value on
 * @param option the config option to get
 * @param buf the buffer to fill with the value
 * @param len the length of the buffer.
 * @returns the size of the buffer filled in with the value, or negative error code on failure
 */
int ceph_conf_get(struct ceph_mount_info *cmount, const char *option, char *buf, size_t len);

/** @} config */

/**
 * @defgroup libcephfs_h_fsops File System Operations.
 * Functions for getting/setting file system wide information specific to a particular
 * mount handle.
 *
 * @{
 */

/**
 * Perform a statfs on the ceph file system.  This call fills in file system wide statistics
 * into the passed in buffer.
 *
 * @param cmount the ceph mount handle to use for performing the statfs.
 * @param path can be any path within the mounted filesystem
 * @param stbuf the file system statistics filled in by this function.
 * @return 0 on success, negative error code otherwise.
 */
int ceph_statfs(struct ceph_mount_info *cmount, const char *path, struct statvfs *stbuf);

/**
 * Synchronize all filesystem data to persistent media.
 *
 * @param cmount the ceph mount handle to use for performing the sync_fs.
 * @returns 0 on success or negative error code on failure.
 */
int ceph_sync_fs(struct ceph_mount_info *cmount);

/**
 * Get the current working directory.
 *
 * @param cmount the ceph mount to get the current working directory for.
 * @returns the path to the current working directory
 */
const char* ceph_getcwd(struct ceph_mount_info *cmount);

/**
 * Change the current working directory.
 *
 * @param cmount the ceph mount to change the current working directory for.
 * @param path the path to the working directory to change into.
 * @returns 0 on success, negative error code otherwise.
 */
int ceph_chdir(struct ceph_mount_info *cmount, const char *path);

/** @} fsops */

/**
 * @defgroup libcephfs_h_dir Directory Operations.
 * Functions for manipulating and listing directories.
 *
 * @{
 */

/**
 * Open the given directory.
 *
 * @param cmount the ceph mount handle to use to open the directory
 * @param name the path name of the directory to open.  Must be either an absolute path
 *        or a path relative to the current working directory.
 * @param dirpp the directory result pointer structure to fill in.
 * @returns 0 on success or negative error code otherwise.
 */
int ceph_opendir(struct ceph_mount_info *cmount, const char *name, struct ceph_dir_result **dirpp);

/**
 * Close the open directory.
 *
 * @param cmount the ceph mount handle to use for closing the directory
 * @param dirp the directory result pointer (set by ceph_opendir) to close
 * @returns 0 on success or negative error code on failure.
 */
int ceph_closedir(struct ceph_mount_info *cmount, struct ceph_dir_result *dirp);

/**
 * Get the next entry in an open directory.
 *
 * @param cmount the ceph mount handle to use for performing the readdir.
 * @param dirp the directory stream pointer from an opendir holding the state of the
 *        next entry to return.
 * @returns the next directory entry or NULL if at the end of the directory (or the directory
 *          is empty.  This pointer should not be freed by the caller, and is only safe to
 *          access between return and the next call to ceph_readdir or ceph_closedir.
 */
struct dirent * ceph_readdir(struct ceph_mount_info *cmount, struct ceph_dir_result *dirp);

/**
 * A safe version of ceph_readdir, where the directory entry struct is allocated by the caller.
 *
 * @param cmount the ceph mount handle to use for performing the readdir.
 * @param dirp the directory stream pointer from an opendir holding the state of the
 *        next entry to return.
 * @param de the directory entry pointer filled in with the next directory entry of the dirp state.
 * @returns 1 if the next entry was filled in, 0 if the end of the directory stream was reached,
 *          and a negative error code on failure.
 */
int ceph_readdir_r(struct ceph_mount_info *cmount, struct ceph_dir_result *dirp, struct dirent *de);

/**
 * A safe version of ceph_readdir that also returns the file statistics (readdir+stat).
 *
 * @param cmount the ceph mount handle to use for performing the readdir_plus_r.
 * @param dirp the directory stream pointer from an opendir holding the state of the
 *        next entry to return.
 * @param de the directory entry pointer filled in with the next directory entry of the dirp state.
 * @param stx the stats of the file/directory of the entry returned
 * @param want mask showing desired inode attrs for returned entry
 * @param flags bitmask of flags to use when filling out attributes
 * @param out optional returned Inode argument. If non-NULL, then a reference will be taken on
 *            the inode and the pointer set on success.
 * @returns 1 if the next entry was filled in, 0 if the end of the directory stream was reached,
 *          and a negative error code on failure.
 */
int ceph_readdirplus_r(struct ceph_mount_info *cmount, struct ceph_dir_result *dirp, struct dirent *de,
		       struct ceph_statx *stx, unsigned want, unsigned flags, struct Inode **out);

/**
 * Gets multiple directory entries.
 *
 * @param cmount the ceph mount handle to use for performing the getdents.
 * @param dirp the directory stream pointer from an opendir holding the state of the
 *        next entry/entries to return.
 * @param name an array of struct dirent that gets filled in with the  to fill returned directory entries into.
 * @param buflen the length of the buffer, which should be the number of dirent structs * sizeof(struct dirent).
 * @returns the length of the buffer that was filled in, will always be multiples of sizeof(struct dirent), or a
 *          negative error code.  If the buffer is not large enough for a single entry, -ERANGE is returned.
 */
int ceph_getdents(struct ceph_mount_info *cmount, struct ceph_dir_result *dirp, char *name, int buflen);

/**
 * Gets multiple directory names.
 * 
 * @param cmount the ceph mount handle to use for performing the getdents.
 * @param dirp the directory stream pointer from an opendir holding the state of the
 *        next entry/entries to return.
 * @param name a buffer to fill in with directory entry names.
 * @param buflen the length of the buffer that can be filled in.
 * @returns the length of the buffer filled in with entry names, or a negative error code on failure.
 *          If the buffer isn't large enough for a single entry, -ERANGE is returned.
 */
int ceph_getdnames(struct ceph_mount_info *cmount, struct ceph_dir_result *dirp, char *name, int buflen);

/**
 * Rewind the directory stream to the beginning of the directory.
 *
 * @param cmount the ceph mount handle to use for performing the rewinddir.
 * @param dirp the directory stream pointer to rewind.
 */
void ceph_rewinddir(struct ceph_mount_info *cmount, struct ceph_dir_result *dirp);

/**
 * Get the current position of a directory stream.
 *
 * @param cmount the ceph mount handle to use for performing the telldir.
 * @param dirp the directory stream pointer to get the current position of.
 * @returns the position of the directory stream.  Note that the offsets returned
 *          by ceph_telldir do not have a particular order (cannot be compared with
 *          inequality).
 */
int64_t ceph_telldir(struct ceph_mount_info *cmount, struct ceph_dir_result *dirp);

/**
 * Move the directory stream to a position specified by the given offset.
 *
 * @param cmount the ceph mount handle to use for performing the seekdir.
 * @param dirp the directory stream pointer to move.
 * @param offset the position to move the directory stream to.  This offset should be
 *        a value returned by seekdir.  Note that this value does not refer to the nth
 *        entry in a directory, and can not be manipulated with plus or minus.
 */
void ceph_seekdir(struct ceph_mount_info *cmount, struct ceph_dir_result *dirp, int64_t offset);

/**
 * Create a directory.
 *
 * @param cmount the ceph mount handle to use for making the directory.
 * @param path the path of the directory to create.  This must be either an
 *        absolute path or a relative path off of the current working directory.
 * @param mode the permissions the directory should have once created.
 * @returns 0 on success or a negative return code on error.
 */
int ceph_mkdir(struct ceph_mount_info *cmount, const char *path, mode_t mode);

/**
 * Create multiple directories at once.
 *
 * @param cmount the ceph mount handle to use for making the directories.
 * @param path the full path of directories and sub-directories that should
 *        be created.
 * @param mode the permissions the directory should have once created.
 * @returns 0 on success or a negative return code on error.
 */
int ceph_mkdirs(struct ceph_mount_info *cmount, const char *path, mode_t mode);

/**
 * Remove a directory.
 *
 * @param cmount the ceph mount handle to use for removing directories.
 * @param path the path of the directory to remove.
 * @returns 0 on success or a negative return code on error.
 */
int ceph_rmdir(struct ceph_mount_info *cmount, const char *path);

/** @} dir */

/**
 * @defgroup libcephfs_h_links Links and Link Handling.
 * Functions for creating and manipulating hard links and symbolic inks.
 *
 * @{
 */

/**
 * Create a link.
 *
 * @param cmount the ceph mount handle to use for creating the link.
 * @param existing the path to the existing file/directory to link to.
 * @param newname the path to the new file/directory to link from.
 * @returns 0 on success or a negative return code on error.
 */
int ceph_link(struct ceph_mount_info *cmount, const char *existing, const char *newname);

/**
 * Read a symbolic link.
 *
 * @param cmount the ceph mount handle to use for creating the link.
 * @param path the path to the symlink to read
 * @param buf the buffer to hold the path of the file that the symlink points to.
 * @param size the length of the buffer
 * @returns number of bytes copied on success or negative error code on failure
 */
int ceph_readlink(struct ceph_mount_info *cmount, const char *path, char *buf, int64_t size);

/**
 * Creates a symbolic link.
 *
 * @param cmount the ceph mount handle to use for creating the symbolic link.
 * @param existing the path to the existing file/directory to link to.
 * @param newname the path to the new file/directory to link from.
 * @returns 0 on success or a negative return code on failure.
 */
int ceph_symlink(struct ceph_mount_info *cmount, const char *existing, const char *newname);

/** @} links */

/**
 * @defgroup libcephfs_h_files File manipulation and handling.
 * Functions for creating and manipulating files.
 *
 * @{
 */

/**
 * Removes a file, link, or symbolic link.  If the file/link has multiple links to it, the
 * file will not disappear from the namespace until all references to it are removed.
 * 
 * @param cmount the ceph mount handle to use for performing the unlink.
 * @param path the path of the file or link to unlink.
 * @returns 0 on success or negative error code on failure.
 */
int ceph_unlink(struct ceph_mount_info *cmount, const char *path);

/**
 * Rename a file or directory.
 *
 * @param cmount the ceph mount handle to use for performing the rename.
 * @param from the path to the existing file or directory.
 * @param to the new name of the file or directory
 * @returns 0 on success or negative error code on failure.
 */
int ceph_rename(struct ceph_mount_info *cmount, const char *from, const char *to);

/**
 * Get an open file's extended statistics and attributes.
 *
 * @param cmount the ceph mount handle to use for performing the stat.
 * @param fd the file descriptor of the file to get statistics of.
 * @param stx the ceph_statx struct that will be filled in with the file's statistics.
 * @param want bitfield of CEPH_STATX_* flags showing designed attributes
 * @param flags bitfield that can be used to set AT_* modifier flags (only AT_NO_ATTR_SYNC and AT_SYMLINK_NOFOLLOW)
 * @returns 0 on success or negative error code on failure.
 */
int ceph_fstatx(struct ceph_mount_info *cmount, int fd, struct ceph_statx *stx,
		unsigned int want, unsigned int flags);

/**
 * Get a file's extended statistics and attributes.
 *
 * @param cmount the ceph mount handle to use for performing the stat.
 * @param path the file or directory to get the statistics of.
 * @param stx the ceph_statx struct that will be filled in with the file's statistics.
 * @param want bitfield of CEPH_STATX_* flags showing designed attributes
 * @param flags bitfield that can be used to set AT_* modifier flags (only AT_NO_ATTR_SYNC and AT_SYMLINK_NOFOLLOW)
 * @returns 0 on success or negative error code on failure.
 */
int ceph_statx(struct ceph_mount_info *cmount, const char *path, struct ceph_statx *stx,
	       unsigned int want, unsigned int flags);

/**
 * Get a file's statistics and attributes.
 *
 * @param cmount the ceph mount handle to use for performing the stat.
 * @param path the file or directory to get the statistics of.
 * @param stbuf the stat struct that will be filled in with the file's statistics.
 * @returns 0 on success or negative error code on failure.
 */
int ceph_stat(struct ceph_mount_info *cmount, const char *path, struct stat *stbuf);

/**
 * Get a file's statistics and attributes, without following symlinks.
 *
 * @param cmount the ceph mount handle to use for performing the stat.
 * @param path the file or directory to get the statistics of.
 * @param stbuf the stat struct that will be filled in with the file's statistics.
 * @returns 0 on success or negative error code on failure.
 */
int ceph_lstat(struct ceph_mount_info *cmount, const char *path, struct stat *stbuf);

/**
 * Get the open file's statistics.
 *
 * @param cmount the ceph mount handle to use for performing the fstat.
 * @param fd the file descriptor of the file to get statistics of.
 * @param stbuf the stat struct of the file's statistics, filled in by the
 *    function.
 * @returns 0 on success or a negative error code on failure
 */
int ceph_fstat(struct ceph_mount_info *cmount, int fd, struct stat *stbuf);

/**
 * Set a file's attributes.
 *
 * @param cmount the ceph mount handle to use for performing the setattr.
 * @param relpath the path to the file/directory to set the attributes of.
 * @param stx the statx struct that must include attribute values to set on the file.
 * @param mask a mask of all the CEPH_SETATTR_* values that have been set in the statx struct.
 * @param flags mask of AT_* flags (only AT_ATTR_NOFOLLOW is respected for now)
 * @returns 0 on success or negative error code on failure.
 */
int ceph_setattrx(struct ceph_mount_info *cmount, const char *relpath, struct ceph_statx *stx, int mask, int flags);

/**
 * Set a file's attributes (extended version).
 * 
 * @param cmount the ceph mount handle to use for performing the setattr.
 * @param fd the fd of the open file/directory to set the attributes of.
 * @param stx the statx struct that must include attribute values to set on the file.
 * @param mask a mask of all the stat values that have been set on the stat struct.
 * @returns 0 on success or negative error code on failure.
 */
int ceph_fsetattrx(struct ceph_mount_info *cmount, int fd, struct ceph_statx *stx, int mask);

/**
 * Change the mode bits (permissions) of a file/directory.
 *
 * @param cmount the ceph mount handle to use for performing the chmod.
 * @param path the path to the file/directory to change the mode bits on.
 * @param mode the new permissions to set.
 * @returns 0 on success or a negative error code on failure.
 */
int ceph_chmod(struct ceph_mount_info *cmount, const char *path, mode_t mode);

/**
 * Change the mode bits (permissions) of an open file.
 *
 * @param cmount the ceph mount handle to use for performing the chmod.
 * @param fd the open file descriptor to change the mode bits on.
 * @param mode the new permissions to set.
 * @returns 0 on success or a negative error code on failure.
 */
int ceph_fchmod(struct ceph_mount_info *cmount, int fd, mode_t mode);

/**
 * Change the ownership of a file/directory.
 * 
 * @param cmount the ceph mount handle to use for performing the chown.
 * @param path the path of the file/directory to change the ownership of.
 * @param uid the user id to set on the file/directory.
 * @param gid the group id to set on the file/directory.
 * @returns 0 on success or negative error code on failure.
 */
int ceph_chown(struct ceph_mount_info *cmount, const char *path, int uid, int gid);

/**
 * Change the ownership of a file from an open file descriptor.
 *
 * @param cmount the ceph mount handle to use for performing the chown.
 * @param fd the fd of the open file/directory to change the ownership of.
 * @param uid the user id to set on the file/directory.
 * @param gid the group id to set on the file/directory.
 * @returns 0 on success or negative error code on failure.
 */
int ceph_fchown(struct ceph_mount_info *cmount, int fd, int uid, int gid);

/**
 * Change the ownership of a file/directory, don't follow symlinks.
 * 
 * @param cmount the ceph mount handle to use for performing the chown.
 * @param path the path of the file/directory to change the ownership of.
 * @param uid the user id to set on the file/directory.
 * @param gid the group id to set on the file/directory.
 * @returns 0 on success or negative error code on failure.
 */
int ceph_lchown(struct ceph_mount_info *cmount, const char *path, int uid, int gid);

/**
 * Change file/directory last access and modification times.
 *
 * @param cmount the ceph mount handle to use for performing the utime.
 * @param path the path to the file/directory to set the time values of.
 * @param buf holding the access and modification times to set on the file.
 * @returns 0 on success or negative error code on failure.
 */
int ceph_utime(struct ceph_mount_info *cmount, const char *path, struct utimbuf *buf);

/**
 * Change file/directory last access and modification times.
 *
 * @param cmount the ceph mount handle to use for performing the utime.
 * @param fd the fd of the open file/directory to set the time values of.
 * @param buf holding the access and modification times to set on the file.
 * @returns 0 on success or negative error code on failure.
 */
int ceph_futime(struct ceph_mount_info *cmount, int fd, struct utimbuf *buf);

/**
 * Change file/directory last access and modification times.
 *
 * @param cmount the ceph mount handle to use for performing the utime.
 * @param path the path to the file/directory to set the time values of.
 * @param times holding the access and modification times to set on the file.
 * @returns 0 on success or negative error code on failure.
 */
int ceph_utimes(struct ceph_mount_info *cmount, const char *path, struct timeval times[2]);

/**
 * Change file/directory last access and modification times, don't follow symlinks.
 *
 * @param cmount the ceph mount handle to use for performing the utime.
 * @param path the path to the file/directory to set the time values of.
 * @param times holding the access and modification times to set on the file.
 * @returns 0 on success or negative error code on failure.
 */
int ceph_lutimes(struct ceph_mount_info *cmount, const char *path, struct timeval times[2]);

/**
 * Change file/directory last access and modification times.
 *
 * @param cmount the ceph mount handle to use for performing the utime.
 * @param fd the fd of the open file/directory to set the time values of.
 * @param times holding the access and modification times to set on the file.
 * @returns 0 on success or negative error code on failure.
 */
int ceph_futimes(struct ceph_mount_info *cmount, int fd, struct timeval times[2]);

/**
 * Change file/directory last access and modification times.
 *
 * @param cmount the ceph mount handle to use for performing the utime.
 * @param fd the fd of the open file/directory to set the time values of.
 * @param times holding the access and modification times to set on the file.
 * @returns 0 on success or negative error code on failure.
 */
int ceph_futimens(struct ceph_mount_info *cmount, int fd, struct timespec times[2]);

/**
 * Apply or remove an advisory lock.
 *
 * @param cmount the ceph mount handle to use for performing the lock.
 * @param fd the open file descriptor to change advisory lock.
 * @param operation the advisory lock operation to be performed on the file
 * descriptor among LOCK_SH (shared lock), LOCK_EX (exclusive lock),
 * or LOCK_UN (remove lock). The LOCK_NB value can be ORed to perform a
 * non-blocking operation.
 * @param owner the user-supplied owner identifier (an arbitrary integer)
 * @returns 0 on success or negative error code on failure.
 */
int ceph_flock(struct ceph_mount_info *cmount, int fd, int operation,
	       uint64_t owner);

/**
 * Truncate the file to the given size.  If this operation causes the
 * file to expand, the empty bytes will be filled in with zeros.
 *
 * @param cmount the ceph mount handle to use for performing the truncate.
 * @param path the path to the file to truncate.
 * @param size the new size of the file.
 * @returns 0 on success or a negative error code on failure.
 */
int ceph_truncate(struct ceph_mount_info *cmount, const char *path, int64_t size);

/**
 * Make a block or character special file.
 *
 * @param cmount the ceph mount handle to use for performing the mknod.
 * @param path the path to the special file.
 * @param mode the permissions to use and the type of special file.  The type can be
 *        one of S_IFREG, S_IFCHR, S_IFBLK, S_IFIFO.
 * @param rdev If the file type is S_IFCHR or S_IFBLK then this parameter specifies the
 *        major and minor numbers of the newly created device special file.  Otherwise, 
 *        it is ignored.
 * @returns 0 on success or negative error code on failure.
 */
int ceph_mknod(struct ceph_mount_info *cmount, const char *path, mode_t mode, dev_t rdev);
/**
 * Create and/or open a file.
 *
 * @param cmount the ceph mount handle to use for performing the open.
 * @param path the path of the file to open.  If the flags parameter includes O_CREAT,
 *        the file will first be created before opening.
 * @param flags a set of option masks that control how the file is created/opened.
 * @param mode the permissions to place on the file if the file does not exist and O_CREAT
 *        is specified in the flags.
 * @returns a non-negative file descriptor number on success or a negative error code on failure.
 */
int ceph_open(struct ceph_mount_info *cmount, const char *path, int flags, mode_t mode);

/**
 * Create and/or open a file with a specific file layout.
 *
 * @param cmount the ceph mount handle to use for performing the open.
 * @param path the path of the file to open.  If the flags parameter includes O_CREAT,
 *        the file will first be created before opening.
 * @param flags a set of option masks that control how the file is created/opened.
 * @param mode the permissions to place on the file if the file does not exist and O_CREAT
 *        is specified in the flags.
 * @param stripe_unit the stripe unit size (option, 0 for default)
 * @param stripe_count the stripe count (optional, 0 for default)
 * @param object_size the object size (optional, 0 for default)
 * @param data_pool name of target data pool name (optional, NULL or empty string for default)
 * @returns a non-negative file descriptor number on success or a negative error code on failure.
 */
int ceph_open_layout(struct ceph_mount_info *cmount, const char *path, int flags,
 		     mode_t mode, int stripe_unit, int stripe_count, int object_size,
 		     const char *data_pool);

/**
 * Close the open file.
 *
 * @param cmount the ceph mount handle to use for performing the close.
 * @param fd the file descriptor referring to the open file.
 * @returns 0 on success or a negative error code on failure.
 */
int ceph_close(struct ceph_mount_info *cmount, int fd);

/**
 * Reposition the open file stream based on the given offset.
 *
 * @param cmount the ceph mount handle to use for performing the lseek.
 * @param fd the open file descriptor referring to the open file and holding the
 *        current position of the stream.
 * @param offset the offset to set the stream to
 * @param whence the flag to indicate what type of seeking to perform:
 *	SEEK_SET: the offset is set to the given offset in the file.
 *      SEEK_CUR: the offset is set to the current location plus @e offset bytes.
 *      SEEK_END: the offset is set to the end of the file plus @e offset bytes.
 * @returns 0 on success or a negative error code on failure.
 */
int64_t ceph_lseek(struct ceph_mount_info *cmount, int fd, int64_t offset, int whence);
/**
 * Read data from the file.
 *
 * @param cmount the ceph mount handle to use for performing the read.
 * @param fd the file descriptor of the open file to read from.
 * @param buf the buffer to read data into
 * @param size the initial size of the buffer
 * @param offset the offset in the file to read from.  If this value is negative, the
 *        function reads from the current offset of the file descriptor.
 * @returns the number of bytes read into buf, or a negative error code on failure.
 */
int ceph_read(struct ceph_mount_info *cmount, int fd, char *buf, int64_t size, int64_t offset);

/**
 * Read data from the file.
 * @param cmount the ceph mount handle to use for performing the read.
 * @param fd the file descriptor of the open file to read from.
 * @param iov the iov structure to read data into
 * @param iovcnt the number of items that iov includes
 * @param offset the offset in the file to read from.  If this value is negative, the
 *        function reads from the current offset of the file descriptor.
 * @returns the number of bytes read into buf, or a negative error code on failure.
 */
int ceph_preadv(struct ceph_mount_info *cmount, int fd, const struct iovec *iov, int iovcnt,
           int64_t offset);

/**
 * Write data to a file.
 *
 * @param cmount the ceph mount handle to use for performing the write.
 * @param fd the file descriptor of the open file to write to
 * @param buf the bytes to write to the file
 * @param size the size of the buf array
 * @param offset the offset of the file write into.  If this value is negative, the
 *        function writes to the current offset of the file descriptor.
 * @returns the number of bytes written, or a negative error code
 */
int ceph_write(struct ceph_mount_info *cmount, int fd, const char *buf, int64_t size,
	       int64_t offset);

/**
 * Write data to a file.
 *
 * @param cmount the ceph mount handle to use for performing the write.
 * @param fd the file descriptor of the open file to write to
 * @param iov the iov structure to read data into
 * @param iovcnt the number of items that iov includes
 * @param offset the offset of the file write into.  If this value is negative, the
 *        function writes to the current offset of the file descriptor.
 * @returns the number of bytes written, or a negative error code
 */
int ceph_pwritev(struct ceph_mount_info *cmount, int fd, const struct iovec *iov, int iovcnt,
           int64_t offset);

/**
 * Truncate a file to the given size.
 *
 * @param cmount the ceph mount handle to use for performing the ftruncate.
 * @param fd the file descriptor of the file to truncate
 * @param size the new size of the file
 * @returns 0 on success or a negative error code on failure.
 */
int ceph_ftruncate(struct ceph_mount_info *cmount, int fd, int64_t size);

/**
 * Synchronize an open file to persistent media.
 *
 * @param cmount the ceph mount handle to use for performing the fsync.
 * @param fd the file descriptor of the file to sync.
 * @param syncdataonly a boolean whether to synchronize metadata and data (0)
 *        or just data (1).
 * @return 0 on success or a negative error code on failure.
 */
int ceph_fsync(struct ceph_mount_info *cmount, int fd, int syncdataonly);

/**
 * Preallocate or release disk space for the file for the byte range.
 *
 * @param cmount the ceph mount handle to use for performing the fallocate.
 * @param fd the file descriptor of the file to fallocate.
 * @param mode the flags determines the operation to be performed on the given range.
 *        default operation (0) allocate and initialize to zero the file in the byte range,
 *        and the file size will be changed if offset + length is greater than
 *        the file size. if the FALLOC_FL_KEEP_SIZE flag is specified in the mode,
 *        the file size will not be changed. if the FALLOC_FL_PUNCH_HOLE flag is
 *        specified in the mode, the operation is deallocate space and zero the byte range.
 * @param offset the byte range starting.
 * @param length the length of the range.
 * @return 0 on success or a negative error code on failure.
 */
int ceph_fallocate(struct ceph_mount_info *cmount, int fd, int mode,
	                      int64_t offset, int64_t length);

/**
 * Enable/disable lazyio for the file.
 *
 * @param cmount the ceph mount handle to use for performing the fsync.
 * @param fd the file descriptor of the file to sync.
 * @param enable a boolean to enable lazyio or disable lazyio.
 * @returns 0 on success or a negative error code on failure.
 */
int ceph_lazyio(struct ceph_mount_info *cmount, int fd, int enable);


/**
 * Flushes the write buffer for the file thereby propogating the buffered write to the file.
 *
 * @param cmount the ceph mount handle to use for performing the fsync.
 * @param fd the file descriptor of the file to sync.
 * @param offset a boolean to enable lazyio or disable lazyio.
 * @returns 0 on success or a negative error code on failure.
 */
int ceph_lazyio_propagate(struct ceph_mount_info *cmount, int fd, int64_t offset, size_t count);


/**
 * Flushes the write buffer for the file and invalidate the read cache. This allows a subsequent read operation to read and cache data directly from the file and hence everyone's propagated writes would be visible. 
 *
 * @param cmount the ceph mount handle to use for performing the fsync.
 * @param fd the file descriptor of the file to sync.
 * @param offset a boolean to enable lazyio or disable lazyio.
 * @returns 0 on success or a negative error code on failure.
 */
int ceph_lazyio_synchronize(struct ceph_mount_info *cmount, int fd, int64_t offset, size_t count);

/** @} file */

/**
 * @defgroup libcephfs_h_xattr Extended Attribute manipulation and handling.
 * Functions for creating and manipulating extended attributes on files.
 *
 * @{
 */

/**
 * Get an extended attribute.
 *
 * @param cmount the ceph mount handle to use for performing the getxattr.
 * @param path the path to the file
 * @param name the name of the extended attribute to get
 * @param value a pre-allocated buffer to hold the xattr's value
 * @param size the size of the pre-allocated buffer
 * @returns the size of the value or a negative error code on failure.
 */
int ceph_getxattr(struct ceph_mount_info *cmount, const char *path, const char *name, 
	void *value, size_t size);

/**
 * Get an extended attribute.
 *
 * @param cmount the ceph mount handle to use for performing the getxattr.
 * @param fd the open file descriptor referring to the file to get extended attribute from.
 * @param name the name of the extended attribute to get
 * @param value a pre-allocated buffer to hold the xattr's value
 * @param size the size of the pre-allocated buffer
 * @returns the size of the value or a negative error code on failure.
 */
int ceph_fgetxattr(struct ceph_mount_info *cmount, int fd, const char *name,
	void *value, size_t size);

/**
 * Get an extended attribute without following symbolic links.  This function is
 * identical to ceph_getxattr, but if the path refers to a symbolic link,
 * we get the extended attributes of the symlink rather than the attributes
 * of the link itself.
 *
 * @param cmount the ceph mount handle to use for performing the lgetxattr.
 * @param path the path to the file
 * @param name the name of the extended attribute to get
 * @param value a pre-allocated buffer to hold the xattr's value
 * @param size the size of the pre-allocated buffer
 * @returns the size of the value or a negative error code on failure.
 */
int ceph_lgetxattr(struct ceph_mount_info *cmount, const char *path, const char *name, 
	void *value, size_t size);

/**
 * List the extended attribute keys on a file.
 *
 * @param cmount the ceph mount handle to use for performing the listxattr.
 * @param path the path to the file.
 * @param list a buffer to be filled in with the list of extended attributes keys.
 * @param size the size of the list buffer.
 * @returns the size of the resulting list filled in.
 */
int ceph_listxattr(struct ceph_mount_info *cmount, const char *path, char *list, size_t size);

/**
 * List the extended attribute keys on a file.
 *
 * @param cmount the ceph mount handle to use for performing the listxattr.
 * @param fd the open file descriptor referring to the file to list extended attributes on.
 * @param list a buffer to be filled in with the list of extended attributes keys.
 * @param size the size of the list buffer.
 * @returns the size of the resulting list filled in.
 */
int ceph_flistxattr(struct ceph_mount_info *cmount, int fd, char *list, size_t size);

/**
 * Get the list of extended attribute keys on a file, but do not follow symbolic links.
 *
 * @param cmount the ceph mount handle to use for performing the llistxattr.
 * @param path the path to the file.
 * @param list a buffer to be filled in with the list of extended attributes keys.
 * @param size the size of the list buffer.
 * @returns the size of the resulting list filled in.
 */
int ceph_llistxattr(struct ceph_mount_info *cmount, const char *path, char *list, size_t size);

/**
 * Remove an extended attribute from a file.
 *
 * @param cmount the ceph mount handle to use for performing the removexattr.
 * @param path the path to the file.
 * @param name the name of the extended attribute to remove.
 * @returns 0 on success or a negative error code on failure.
 */
int ceph_removexattr(struct ceph_mount_info *cmount, const char *path, const char *name);

/**
 * Remove an extended attribute from a file.
 *
 * @param cmount the ceph mount handle to use for performing the removexattr.
 * @param fd the open file descriptor referring to the file to remove extended attribute from.
 * @param name the name of the extended attribute to remove.
 * @returns 0 on success or a negative error code on failure.
 */
int ceph_fremovexattr(struct ceph_mount_info *cmount, int fd, const char *name);

/**
 * Remove the extended attribute from a file, do not follow symbolic links.
 *
 * @param cmount the ceph mount handle to use for performing the lremovexattr.
 * @param path the path to the file.
 * @param name the name of the extended attribute to remove.
 * @returns 0 on success or a negative error code on failure.
 */
int ceph_lremovexattr(struct ceph_mount_info *cmount, const char *path, const char *name);

/**
 * Set an extended attribute on a file.
 *
 * @param cmount the ceph mount handle to use for performing the setxattr.
 * @param path the path to the file.
 * @param name the name of the extended attribute to set.
 * @param value the bytes of the extended attribute value
 * @param size the size of the extended attribute value
 * @param flags the flags can be:
 *	CEPH_XATTR_CREATE: create the extended attribute.  Must not exist.
 *      CEPH_XATTR_REPLACE: replace the extended attribute, Must already exist.
 * @returns 0 on success or a negative error code on failure.
 */
int ceph_setxattr(struct ceph_mount_info *cmount, const char *path, const char *name, 
	const void *value, size_t size, int flags);

/**
 * Set an extended attribute on a file.
 *
 * @param cmount the ceph mount handle to use for performing the setxattr.
 * @param fd the open file descriptor referring to the file to set extended attribute on.
 * @param name the name of the extended attribute to set.
 * @param value the bytes of the extended attribute value
 * @param size the size of the extended attribute value
 * @param flags the flags can be:
 *	CEPH_XATTR_CREATE: create the extended attribute.  Must not exist.
 *      CEPH_XATTR_REPLACE: replace the extended attribute, Must already exist.
 * @returns 0 on success or a negative error code on failure.
 */
int ceph_fsetxattr(struct ceph_mount_info *cmount, int fd, const char *name,
	const void *value, size_t size, int flags);

/**
 * Set an extended attribute on a file, do not follow symbolic links.
 *
 * @param cmount the ceph mount handle to use for performing the lsetxattr.
 * @param path the path to the file.
 * @param name the name of the extended attribute to set.
 * @param value the bytes of the extended attribute value
 * @param size the size of the extended attribute value
 * @param flags the flags can be:
 *	CEPH_XATTR_CREATE: create the extended attribute.  Must not exist.
 *      CEPH_XATTR_REPLACE: replace the extended attribute, Must already exist.
 * @returns 0 on success or a negative error code on failure.
 */
int ceph_lsetxattr(struct ceph_mount_info *cmount, const char *path, const char *name, 
	const void *value, size_t size, int flags);

/** @} xattr */

/**
 * @defgroup libcephfs_h_filelayout Control File Layout.
 * Functions for setting and getting the file layout of existing files.
 *
 * @{
 */

/**
 * Get the file striping unit from an open file descriptor.
 *
 * @param cmount the ceph mount handle to use.
 * @param fh the open file descriptor referring to the file to get the striping unit of.
 * @returns the striping unit of the file or a negative error code on failure.
 */
int ceph_get_file_stripe_unit(struct ceph_mount_info *cmount, int fh);

/**
 * Get the file striping unit.
 *
 * @param cmount the ceph mount handle to use.
 * @param path the path of the file/directory get the striping unit of.
 * @returns the striping unit of the file or a negative error code on failure.
 */
int ceph_get_path_stripe_unit(struct ceph_mount_info *cmount, const char *path);

/**
 * Get the file striping count from an open file descriptor.
 *
 * @param cmount the ceph mount handle to use.
 * @param fh the open file descriptor referring to the file to get the striping count of.
 * @returns the striping count of the file or a negative error code on failure.
 */
int ceph_get_file_stripe_count(struct ceph_mount_info *cmount, int fh);

/**
 * Get the file striping count.
 *
 * @param cmount the ceph mount handle to use.
 * @param path the path of the file/directory get the striping count of.
 * @returns the striping count of the file or a negative error code on failure.
 */
int ceph_get_path_stripe_count(struct ceph_mount_info *cmount, const char *path);

/**
 * Get the file object size from an open file descriptor.
 *
 * @param cmount the ceph mount handle to use.
 * @param fh the open file descriptor referring to the file to get the object size of.
 * @returns the object size of the file or a negative error code on failure.
 */
int ceph_get_file_object_size(struct ceph_mount_info *cmount, int fh);

/**
 * Get the file object size.
 *
 * @param cmount the ceph mount handle to use.
 * @param path the path of the file/directory get the object size of.
 * @returns the object size of the file or a negative error code on failure.
 */
int ceph_get_path_object_size(struct ceph_mount_info *cmount, const char *path);

/**
 * Get the file pool information from an open file descriptor.
 *
 * @param cmount the ceph mount handle to use.
 * @param fh the open file descriptor referring to the file to get the pool information of.
 * @returns the ceph pool id that the file is in
 */
int ceph_get_file_pool(struct ceph_mount_info *cmount, int fh);

/**
 * Get the file pool information.
 *
 * @param cmount the ceph mount handle to use.
 * @param path the path of the file/directory get the pool information of.
 * @returns the ceph pool id that the file is in
 */
int ceph_get_path_pool(struct ceph_mount_info *cmount, const char *path);

/**
 * Get the name of the pool a opened file is stored in,
 *
 * Write the name of the file's pool to the buffer.  If buflen is 0, return
 * a suggested length for the buffer.
 *
 * @param cmount the ceph mount handle to use.
 * @param fh the open file descriptor referring to the file
 * @param buf buffer to store the name in
 * @param buflen size of the buffer
 * @returns length in bytes of the pool name, or -ERANGE if the buffer is not large enough.
 */
int ceph_get_file_pool_name(struct ceph_mount_info *cmount, int fh, char *buf, size_t buflen);

/**
 * get the name of a pool by id
 *
 * Given a pool's numeric identifier, get the pool's alphanumeric name.
 *
 * @param cmount the ceph mount handle to use
 * @param pool the numeric pool id
 * @param buf buffer to sore the name in
 * @param buflen size of the buffer
 * @returns length in bytes of the pool name, or -ERANGE if the buffer is not large enough
 */
int ceph_get_pool_name(struct ceph_mount_info *cmount, int pool, char *buf, size_t buflen);

/**
 * Get the name of the pool a file is stored in
 *
 * Write the name of the file's pool to the buffer.  If buflen is 0, return
 * a suggested length for the buffer.
 *
 * @param cmount the ceph mount handle to use.
 * @param path the path of the file/directory
 * @param buf buffer to store the name in
 * @param buflen size of the buffer
 * @returns length in bytes of the pool name, or -ERANGE if the buffer is not large enough.
 */
int ceph_get_path_pool_name(struct ceph_mount_info *cmount, const char *path, char *buf, size_t buflen);

/**
 * Get the default pool name of cephfs
 * Write the name of the default pool to the buffer. If buflen is 0, return
 * a suggested length for the buffer.
 * @param cmount the ceph mount handle to use.
 * @param buf buffer to store the name in
 * @param buflen size of the buffer
 * @returns length in bytes of the pool name, or -ERANGE if the buffer is not large enough.
 */
int ceph_get_default_data_pool_name(struct ceph_mount_info *cmount, char *buf, size_t buflen);

/**
 * Get the file layout from an open file descriptor.
 *
 * @param cmount the ceph mount handle to use.
 * @param fh the open file descriptor referring to the file to get the layout of.
 * @param stripe_unit where to store the striping unit of the file
 * @param stripe_count where to store the striping count of the file
 * @param object_size where to store the object size of the file
 * @param pg_pool where to store the ceph pool id that the file is in
 * @returns 0 on success or a negative error code on failure.
 */
int ceph_get_file_layout(struct ceph_mount_info *cmount, int fh, int *stripe_unit, int *stripe_count, int *object_size, int *pg_pool);

/**
 * Get the file layout.
 *
 * @param cmount the ceph mount handle to use.
 * @param path the path of the file/directory get the layout of.
 * @param stripe_unit where to store the striping unit of the file
 * @param stripe_count where to store the striping count of the file
 * @param object_size where to store the object size of the file
 * @param pg_pool where to store the ceph pool id that the file is in
 * @returns 0 on success or a negative error code on failure.
 */
int ceph_get_path_layout(struct ceph_mount_info *cmount, const char *path, int *stripe_unit, int *stripe_count, int *object_size, int *pg_pool);

/**
 * Get the file replication information from an open file descriptor.
 *
 * @param cmount the ceph mount handle to use.
 * @param fh the open file descriptor referring to the file to get the replication information of.
 * @returns the replication factor of the file.
 */
int ceph_get_file_replication(struct ceph_mount_info *cmount, int fh);

/**
 * Get the file replication information.
 *
 * @param cmount the ceph mount handle to use.
 * @param path the path of the file/directory get the replication information of.
 * @returns the replication factor of the file.
 */
int ceph_get_path_replication(struct ceph_mount_info *cmount, const char *path);

/**
 * Get the id of the named pool.
 *
 * @param cmount the ceph mount handle to use.
 * @param pool_name the name of the pool.
 * @returns the pool id, or a negative error code on failure.
 */
int ceph_get_pool_id(struct ceph_mount_info *cmount, const char *pool_name);

/**
 * Get the pool replication factor.
 *
 * @param cmount the ceph mount handle to use.
 * @param pool_id the pool id to look up
 * @returns the replication factor, or a negative error code on failure.
 */
int ceph_get_pool_replication(struct ceph_mount_info *cmount, int pool_id);

/**
 * Get the OSD address where the primary copy of a file stripe is located.
 *
 * @param cmount the ceph mount handle to use.
 * @param fd the open file descriptor referring to the file to get the striping unit of.
 * @param offset the offset into the file to specify the stripe.  The offset can be
 *	anywhere within the stripe unit.
 * @param addr the address of the OSD holding that stripe
 * @param naddr the capacity of the address passed in.
 * @returns the size of the addressed filled into the @e addr parameter, or a negative
 *	error code on failure.
 */
int ceph_get_file_stripe_address(struct ceph_mount_info *cmount, int fd, int64_t offset,
				 struct sockaddr_storage *addr, int naddr);

/**
 * Get the list of OSDs where the objects containing a file offset are located.
 *
 * @param cmount the ceph mount handle to use.
 * @param fd the open file descriptor referring to the file.
 * @param offset the offset within the file.
 * @param length return the number of bytes between the offset and the end of
 * the stripe unit (optional).
 * @param osds an integer array to hold the OSD ids.
 * @param nosds the size of the integer array.
 * @returns the number of items stored in the output array, or -ERANGE if the
 * array is not large enough.
 */
int ceph_get_file_extent_osds(struct ceph_mount_info *cmount, int fd,
                              int64_t offset, int64_t *length, int *osds, int nosds);

/**
 * Get the fully qualified CRUSH location of an OSD.
 *
 * Returns (type, name) string pairs for each device in the CRUSH bucket
 * hierarchy starting from the given osd to the root. Each pair element is
 * separated by a NULL character.
 *
 * @param cmount the ceph mount handle to use.
 * @param osd the OSD id.
 * @param path buffer to store location.
 * @param len size of buffer.
 * @returns the amount of bytes written into the buffer, or -ERANGE if the
 * array is not large enough.
 */
int ceph_get_osd_crush_location(struct ceph_mount_info *cmount,
    int osd, char *path, size_t len);

/**
 * Get the network address of an OSD.
 *
 * @param cmount the ceph mount handle.
 * @param osd the OSD id.
 * @param addr the OSD network address.
 * @returns zero on success, other returns a negative error code.
 */
int ceph_get_osd_addr(struct ceph_mount_info *cmount, int osd,
    struct sockaddr_storage *addr);

/**
 * Get the file layout stripe unit granularity.
 * @param cmount the ceph mount handle.
 * @returns the stripe unit granularity or a negative error code on failure.
 */
int ceph_get_stripe_unit_granularity(struct ceph_mount_info *cmount);

/** @} filelayout */

/**
 * No longer available.  Do not use.
 * These functions will return -EOPNOTSUPP.
 */
int ceph_set_default_file_stripe_unit(struct ceph_mount_info *cmount, int stripe);
int ceph_set_default_file_stripe_count(struct ceph_mount_info *cmount, int count);
int ceph_set_default_object_size(struct ceph_mount_info *cmount, int size);
int ceph_set_default_preferred_pg(struct ceph_mount_info *cmount, int osd);
int ceph_set_default_file_replication(struct ceph_mount_info *cmount, int replication);

/**
 * Read from local replicas when possible.
 *
 * @param cmount the ceph mount handle to use.
 * @param val a boolean to set (1) or clear (0) the option to favor local objects
 *     for reads.
 * @returns 0
 */
int ceph_localize_reads(struct ceph_mount_info *cmount, int val);

/**
 * Get the osd id of the local osd (if any)
 *
 * @param cmount the ceph mount handle to use.
 * @returns the osd (if any) local to the node where this call is made, otherwise
 *	-1 is returned.
 */
int ceph_get_local_osd(struct ceph_mount_info *cmount);

/** @} default_filelayout */

/**
 * Get the capabilities currently issued to the client.
 *
 * @param cmount the ceph mount handle to use.
 * @param fd the file descriptor to get issued
 * @returns the current capabilities issued to this client
 *       for the open file
 */
int ceph_debug_get_fd_caps(struct ceph_mount_info *cmount, int fd);

/**
 * Get the capabilities currently issued to the client.
 *
 * @param cmount the ceph mount handle to use.
 * @param path the path to the file
 * @returns the current capabilities issued to this client
 *       for the file
 */
int ceph_debug_get_file_caps(struct ceph_mount_info *cmount, const char *path);

/* Low Level */
struct Inode *ceph_ll_get_inode(struct ceph_mount_info *cmount,
				vinodeno_t vino);
int ceph_ll_lookup_inode(
    struct ceph_mount_info *cmount,
    struct inodeno_t ino,
    Inode **inode);

/**
 * Get the root inode of FS. Increase counter of references for root Inode. You must call ceph_ll_forget for it!
 *
 * @param cmount the ceph mount handle to use.
 * @param parent pointer to pointer to Inode struct. Pointer to root inode will be returned
 * @returns 0 if all good
 */
int ceph_ll_lookup_root(struct ceph_mount_info *cmount,
                  Inode **parent);
int ceph_ll_lookup(struct ceph_mount_info *cmount, Inode *parent,
		   const char *name, Inode **out, struct ceph_statx *stx,
		   unsigned want, unsigned flags, const UserPerm *perms);
int ceph_ll_put(struct ceph_mount_info *cmount, struct Inode *in);
int ceph_ll_forget(struct ceph_mount_info *cmount, struct Inode *in,
		   int count);
int ceph_ll_walk(struct ceph_mount_info *cmount, const char* name, Inode **i,
		 struct ceph_statx *stx, unsigned int want, unsigned int flags,
		 const UserPerm *perms);
int ceph_ll_getattr(struct ceph_mount_info *cmount, struct Inode *in,
		    struct ceph_statx *stx, unsigned int want, unsigned int flags,
		    const UserPerm *perms);
int ceph_ll_setattr(struct ceph_mount_info *cmount, struct Inode *in,
		    struct ceph_statx *stx, int mask, const UserPerm *perms);
int ceph_ll_open(struct ceph_mount_info *cmount, struct Inode *in, int flags,
		 struct Fh **fh, const UserPerm *perms);
off_t ceph_ll_lseek(struct ceph_mount_info *cmount, struct Fh* filehandle,
		     off_t offset, int whence);
int ceph_ll_read(struct ceph_mount_info *cmount, struct Fh* filehandle,
		 int64_t off, uint64_t len, char* buf);
int ceph_ll_fsync(struct ceph_mount_info *cmount, struct Fh *fh,
		  int syncdataonly);
int ceph_ll_sync_inode(struct ceph_mount_info *cmount, struct Inode *in,
		  int syncdataonly);
<<<<<<< HEAD
=======
int ceph_ll_fallocate(struct ceph_mount_info *cmount, struct Fh *fh,
		      int mode, int64_t offset, int64_t length);
>>>>>>> 3ad2dfa4
int ceph_ll_write(struct ceph_mount_info *cmount, struct Fh* filehandle,
		  int64_t off, uint64_t len, const char *data);
int64_t ceph_ll_readv(struct ceph_mount_info *cmount, struct Fh *fh,
		      const struct iovec *iov, int iovcnt, int64_t off);
int64_t ceph_ll_writev(struct ceph_mount_info *cmount, struct Fh *fh,
		       const struct iovec *iov, int iovcnt, int64_t off);
int ceph_ll_close(struct ceph_mount_info *cmount, struct Fh* filehandle);
int ceph_ll_iclose(struct ceph_mount_info *cmount, struct Inode *in, int mode);
/**
 * Get xattr value by xattr name.
 *
 * @param cmount the ceph mount handle to use.
 * @param in file handle
 * @param name name of attribute
 * @param value pointer to begin buffer
 * @param size buffer size
 * @param perms pointer to UserPerms object
 * @returns size of returned buffer. Negative number in error case
 */
int ceph_ll_getxattr(struct ceph_mount_info *cmount, struct Inode *in,
		     const char *name, void *value, size_t size,
		     const UserPerm *perms);
int ceph_ll_setxattr(struct ceph_mount_info *cmount, struct Inode *in,
		     const char *name, const void *value, size_t size,
		     int flags, const UserPerm *perms);
int ceph_ll_listxattr(struct ceph_mount_info *cmount, struct Inode *in,
                      char *list, size_t buf_size, size_t *list_size,
		      const UserPerm *perms);
int ceph_ll_removexattr(struct ceph_mount_info *cmount, struct Inode *in,
			const char *name, const UserPerm *perms);
int ceph_ll_create(struct ceph_mount_info *cmount, Inode *parent,
		   const char *name, mode_t mode, int oflags, Inode **outp,
		   Fh **fhp, struct ceph_statx *stx, unsigned want,
		   unsigned lflags, const UserPerm *perms);
int ceph_ll_mknod(struct ceph_mount_info *cmount, Inode *parent,
		  const char *name, mode_t mode, dev_t rdev, Inode **out,
		  struct ceph_statx *stx, unsigned want, unsigned flags,
		  const UserPerm *perms);
int ceph_ll_mkdir(struct ceph_mount_info *cmount, Inode *parent,
		  const char *name, mode_t mode, Inode **out,
		  struct ceph_statx *stx, unsigned want,
		  unsigned flags, const UserPerm *perms);
int ceph_ll_link(struct ceph_mount_info *cmount, struct Inode *in,
		 struct Inode *newparent, const char *name,
		 const UserPerm *perms);
int ceph_ll_opendir(struct ceph_mount_info *cmount, struct Inode *in,
		    struct ceph_dir_result **dirpp, const UserPerm *perms);
int ceph_ll_releasedir(struct ceph_mount_info *cmount,
		       struct ceph_dir_result* dir);
int ceph_ll_rename(struct ceph_mount_info *cmount, struct Inode *parent,
		   const char *name, struct Inode *newparent,
		   const char *newname, const UserPerm *perms);
int ceph_ll_unlink(struct ceph_mount_info *cmount, struct Inode *in,
		   const char *name, const UserPerm *perms);
int ceph_ll_statfs(struct ceph_mount_info *cmount, struct Inode *in,
		   struct statvfs *stbuf);
int ceph_ll_readlink(struct ceph_mount_info *cmount, struct Inode *in,
		     char *buf, size_t bufsize, const UserPerm *perms);
int ceph_ll_symlink(struct ceph_mount_info *cmount,
		    Inode *in, const char *name, const char *value,
		    Inode **out, struct ceph_statx *stx,
		    unsigned want, unsigned flags,
		    const UserPerm *perms);
int ceph_ll_rmdir(struct ceph_mount_info *cmount, struct Inode *in,
		  const char *name, const UserPerm *perms);
uint32_t ceph_ll_stripe_unit(struct ceph_mount_info *cmount,
			     struct Inode *in);
uint32_t ceph_ll_file_layout(struct ceph_mount_info *cmount,
			     struct Inode *in,
			     struct ceph_file_layout *layout);
uint64_t ceph_ll_snap_seq(struct ceph_mount_info *cmount,
			  struct Inode *in);
int ceph_ll_get_stripe_osd(struct ceph_mount_info *cmount,
			   struct Inode *in,
			   uint64_t blockno,
			   struct ceph_file_layout* layout);
int ceph_ll_num_osds(struct ceph_mount_info *cmount);
int ceph_ll_osdaddr(struct ceph_mount_info *cmount,
		    int osd, uint32_t *addr);
uint64_t ceph_ll_get_internal_offset(struct ceph_mount_info *cmount,
				     struct Inode *in, uint64_t blockno);
int ceph_ll_read_block(struct ceph_mount_info *cmount,
		       struct Inode *in, uint64_t blockid,
		       char* bl, uint64_t offset, uint64_t length,
		       struct ceph_file_layout* layout);
int ceph_ll_write_block(struct ceph_mount_info *cmount,
			struct Inode *in, uint64_t blockid,
			char* buf, uint64_t offset,
			uint64_t length, struct ceph_file_layout* layout,
			uint64_t snapseq, uint32_t sync);
int ceph_ll_commit_blocks(struct ceph_mount_info *cmount,
			  struct Inode *in, uint64_t offset, uint64_t range);


int ceph_ll_getlk(struct ceph_mount_info *cmount,
		  Fh *fh, struct flock *fl, uint64_t owner);
int ceph_ll_setlk(struct ceph_mount_info *cmount,
		  Fh *fh, struct flock *fl, uint64_t owner, int sleep);

<<<<<<< HEAD
=======
int ceph_ll_lazyio(struct ceph_mount_info *cmount, Fh *fh, int enable);

>>>>>>> 3ad2dfa4
/*
 * Delegation support
 *
 * Delegations are way for an application to request exclusive or
 * semi-exclusive access to an Inode. The client requests the delegation and
 * if it's successful it can reliably cache file data and metadata until the
 * delegation is recalled.
 *
 * Recalls are issued via a callback function, provided by the application.
 * Callback functions should act something like signal handlers.  You want to
 * do as little as possible in the callback. Any major work should be deferred
 * in some fashion as it's difficult to predict the context in which this
 * function will be called.
 *
 * Once the delegation has been recalled, the application should return it as
 * soon as possible. The application has client_deleg_timeout seconds to
 * return it, after which the cmount structure is forcibly unmounted and
 * further calls into it fail.
 *
 * The application can set the client_deleg_timeout config option to suit its
 * needs, but it should take care to choose a value that allows it to avoid
 * forcible eviction from the cluster in the event of an application bug.
 */
typedef void (*ceph_deleg_cb_t)(struct Fh *fh, void *priv);

/* Commands for manipulating delegation state */
#ifndef CEPH_DELEGATION_NONE
# define CEPH_DELEGATION_NONE	0
# define CEPH_DELEGATION_RD	1
# define CEPH_DELEGATION_WR	2
#endif

/**
 * Get the amount of time that the client has to return caps
 * @param cmount the ceph mount handle to use.
 *
 * In the event that a client does not return its caps, the MDS may blacklist
 * it after this timeout. Applications should check this value and ensure
 * that they set the delegation timeout to a value lower than this.
 *
 * This call returns the cap return timeout (in seconds) for this cmount, or
 * zero if it's not mounted.
 */
uint32_t ceph_get_cap_return_timeout(struct ceph_mount_info *cmount);

/**
 * Set the delegation timeout for the mount (thereby enabling delegations)
 * @param cmount the ceph mount handle to use.
 * @param timeout the delegation timeout (in seconds)
 *
 * Since the client could end up blacklisted if it doesn't return delegations
 * in time, we mandate that any application wanting to use delegations
 * explicitly set the timeout beforehand. Until this call is done on the
 * mount, attempts to set a delegation will return -ETIME.
 *
 * Once a delegation is recalled, if it is not returned in this amount of
 * time, the cmount will be forcibly unmounted and further access attempts
 * will fail (usually with -ENOTCONN errors).
 *
 * This value is further vetted against the cap return timeout, and this call
 * can fail with -EINVAL if the timeout value is too long. Delegations can be
 * disabled again by setting the timeout to 0.
 */
int ceph_set_deleg_timeout(struct ceph_mount_info *cmount, uint32_t timeout);

/**
 * Request a delegation on an open Fh
 * @param cmount the ceph mount handle to use.
 * @param fh file handle
 * @param cmd CEPH_DELEGATION_* command
 * @param cb callback function for recalling delegation
 * @param priv opaque token passed back during recalls
 *
 * Returns 0 if the delegation was granted, -EAGAIN if there was a conflict
 * and other error codes if there is a fatal error of some sort (e.g. -ENOMEM,
 * -ETIME)
 */
int ceph_ll_delegation(struct ceph_mount_info *cmount, Fh *fh,
		       unsigned int cmd, ceph_deleg_cb_t cb, void *priv);
<<<<<<< HEAD
=======

mode_t ceph_umask(struct ceph_mount_info *cmount, mode_t mode);

/* state reclaim */
#define CEPH_RECLAIM_RESET 	1

/**
 * Set ceph client uuid
 * @param cmount the ceph mount handle to use.
 * @param uuid the uuid to set
 *
 * Must be called before mount.
 */
void ceph_set_uuid(struct ceph_mount_info *cmount, const char *uuid);

/**
 * Set ceph client session timeout
 * @param cmount the ceph mount handle to use.
 * @param timeout the timeout to set
 *
 * Must be called before mount.
 */
void ceph_set_session_timeout(struct ceph_mount_info *cmount, unsigned timeout);

/**
 * Start to reclaim states of other client
 * @param cmount the ceph mount handle to use.
 * @param uuid uuid of client whose states need to be reclaimed
 * @param flags flags that control how states get reclaimed
 *
 * Returns 0 success, -EOPNOTSUPP if mds does not support the operation,
 * -ENOENT if CEPH_RECLAIM_RESET is specified and there is no client
 * with the given uuid, -ENOTRECOVERABLE in all other error cases.
 */
int ceph_start_reclaim(struct ceph_mount_info *cmount,
		       const char *uuid, unsigned flags);

/**
 * finish reclaiming states of other client (
 * @param cmount the ceph mount handle to use.
 */
void ceph_finish_reclaim(struct ceph_mount_info *cmount);

>>>>>>> 3ad2dfa4
#ifdef __cplusplus
}
#endif

#endif<|MERGE_RESOLUTION|>--- conflicted
+++ resolved
@@ -1649,11 +1649,8 @@
 		  int syncdataonly);
 int ceph_ll_sync_inode(struct ceph_mount_info *cmount, struct Inode *in,
 		  int syncdataonly);
-<<<<<<< HEAD
-=======
 int ceph_ll_fallocate(struct ceph_mount_info *cmount, struct Fh *fh,
 		      int mode, int64_t offset, int64_t length);
->>>>>>> 3ad2dfa4
 int ceph_ll_write(struct ceph_mount_info *cmount, struct Fh* filehandle,
 		  int64_t off, uint64_t len, const char *data);
 int64_t ceph_ll_readv(struct ceph_mount_info *cmount, struct Fh *fh,
@@ -1753,11 +1750,8 @@
 int ceph_ll_setlk(struct ceph_mount_info *cmount,
 		  Fh *fh, struct flock *fl, uint64_t owner, int sleep);
 
-<<<<<<< HEAD
-=======
 int ceph_ll_lazyio(struct ceph_mount_info *cmount, Fh *fh, int enable);
 
->>>>>>> 3ad2dfa4
 /*
  * Delegation support
  *
@@ -1837,8 +1831,6 @@
  */
 int ceph_ll_delegation(struct ceph_mount_info *cmount, Fh *fh,
 		       unsigned int cmd, ceph_deleg_cb_t cb, void *priv);
-<<<<<<< HEAD
-=======
 
 mode_t ceph_umask(struct ceph_mount_info *cmount, mode_t mode);
 
@@ -1882,7 +1874,6 @@
  */
 void ceph_finish_reclaim(struct ceph_mount_info *cmount);
 
->>>>>>> 3ad2dfa4
 #ifdef __cplusplus
 }
 #endif
