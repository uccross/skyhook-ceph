--- conflicted
+++ resolved
@@ -193,9 +193,6 @@
 
 int ceph_posix_fallocate(int fd, off_t offset, off_t len);
 
-<<<<<<< HEAD
-=======
 int pipe_cloexec(int pipefd[2]);
 
->>>>>>> 3ad2dfa4
 #endif /* !CEPH_COMPAT_H */