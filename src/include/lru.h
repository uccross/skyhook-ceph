// -*- mode:C++; tab-width:8; c-basic-offset:2; indent-tabs-mode:t -*- 
// vim: ts=8 sw=2 smarttab
/*
 * Ceph - scalable distributed file system
 *
 * Copyright (C) 2004-2006 Sage Weil <sage@newdream.net>
 *
 * This is free software; you can redistribute it and/or
 * modify it under the terms of the GNU Lesser General Public
 * License version 2.1, as published by the Free Software 
 * Foundation.  See file COPYING.
 * 
 */



#ifndef CEPH_LRU_H
#define CEPH_LRU_H

#include <math.h>
#include <stdint.h>

#include "common/config.h"
#include "xlist.h"

class LRUObject {
public:
  LRUObject() : lru(), lru_link(this), lru_pinned(false) { }
  ~LRUObject();

  // pin/unpin item in cache
  void lru_pin();
  void lru_unpin();
  bool lru_is_expireable() const { return !lru_pinned; }

  friend class LRU;
private:
  class LRU *lru;
  xlist<LRUObject *>::item lru_link;
  bool lru_pinned;
};

class LRU {
public:
  LRU() : num_pinned(0), midpoint(0.6) {}

  uint64_t lru_get_size() const { return lru_get_top()+lru_get_bot()+lru_get_pintail(); }
  uint64_t lru_get_top() const { return top.size(); }
  uint64_t lru_get_bot() const{ return bottom.size(); }
  uint64_t lru_get_pintail() const { return pintail.size(); }
  uint64_t lru_get_num_pinned() const { return num_pinned; }

  void lru_set_midpoint(double f) { midpoint = fmin(1.0, fmax(0.0, f)); }
  
  void lru_clear() {
    while (!top.empty()) {
      lru_remove(top.front());
    }
    while (!bottom.empty()) {
      lru_remove(bottom.front());
    }
    while (!pintail.empty()) {
      lru_remove(pintail.front());
    }
<<<<<<< HEAD
    assert(num_pinned == 0);
=======
    ceph_assert(num_pinned == 0);
>>>>>>> f8781be9
  }

  // insert at top of lru
  void lru_insert_top(LRUObject *o) {
<<<<<<< HEAD
    assert(!o->lru);
=======
    ceph_assert(!o->lru);
>>>>>>> f8781be9
    o->lru = this;
    top.push_front(&o->lru_link);
    if (o->lru_pinned) num_pinned++;
    adjust();
  }

  // insert at mid point in lru
  void lru_insert_mid(LRUObject *o) {
<<<<<<< HEAD
    assert(!o->lru);
=======
    ceph_assert(!o->lru);
>>>>>>> f8781be9
    o->lru = this;
    bottom.push_front(&o->lru_link);
    if (o->lru_pinned) num_pinned++;
    adjust();
  }

  // insert at bottom of lru
  void lru_insert_bot(LRUObject *o) {
    ceph_assert(!o->lru);
    o->lru = this;
    bottom.push_back(&o->lru_link);
    if (o->lru_pinned) num_pinned++;
    adjust();
  }

  // remove an item
  LRUObject *lru_remove(LRUObject *o) {
    if (!o->lru) return o;
    auto list = o->lru_link.get_list();
<<<<<<< HEAD
    assert(list == &top || list == &bottom || list == &pintail);
=======
    ceph_assert(list == &top || list == &bottom || list == &pintail);
>>>>>>> f8781be9
    o->lru_link.remove_myself();
    if (o->lru_pinned) num_pinned--;
    o->lru = nullptr;
    adjust();
    return o;
  }

  // touch item -- move to head of lru
  bool lru_touch(LRUObject *o) {
    if (!o->lru) {
      lru_insert_top(o);
    } else {
<<<<<<< HEAD
      assert(o->lru == this);
      auto list = o->lru_link.get_list();
      assert(list == &top || list == &bottom || list == &pintail);
=======
      ceph_assert(o->lru == this);
      auto list = o->lru_link.get_list();
      ceph_assert(list == &top || list == &bottom || list == &pintail);
>>>>>>> f8781be9
      top.push_front(&o->lru_link);
      adjust();
    }
    return true;
  }

  // touch item -- move to midpoint (unless already higher)
  bool lru_midtouch(LRUObject *o) {
    if (!o->lru) {
      lru_insert_mid(o);
    } else {
<<<<<<< HEAD
      assert(o->lru == this);
      auto list = o->lru_link.get_list();
      assert(list == &top || list == &bottom || list == &pintail);
=======
      ceph_assert(o->lru == this);
      auto list = o->lru_link.get_list();
      ceph_assert(list == &top || list == &bottom || list == &pintail);
>>>>>>> f8781be9
      if (list == &top) return false;
      bottom.push_front(&o->lru_link);
      adjust();
    }
    return true;
  }

  // touch item -- move to bottom
  bool lru_bottouch(LRUObject *o) {
    if (!o->lru) {
      lru_insert_bot(o);
    } else {
<<<<<<< HEAD
      assert(o->lru == this);
      auto list = o->lru_link.get_list();
      assert(list == &top || list == &bottom || list == &pintail);
=======
      ceph_assert(o->lru == this);
      auto list = o->lru_link.get_list();
      ceph_assert(list == &top || list == &bottom || list == &pintail);
>>>>>>> f8781be9
      bottom.push_back(&o->lru_link);
      adjust();
    }
    return true;
  }

  void lru_touch_entire_pintail() {
    // promote entire pintail to the top lru
    while (pintail.size() > 0) {
      top.push_back(&pintail.front()->lru_link);
      adjust();
    }
  }

  // expire -- expire a single item
  LRUObject *lru_get_next_expire() {
    adjust();
    // look through tail of bot
    while (bottom.size()) {
      LRUObject *p = bottom.back();
      if (!p->lru_pinned) return p;

      // move to pintail
      pintail.push_front(&p->lru_link);
    }

    // ok, try head then
    while (top.size()) {
      LRUObject *p = top.back();
      if (!p->lru_pinned) return p;

      // move to pintail
      pintail.push_front(&p->lru_link);
    }
    
    // no luck!
    return NULL;
  }
  
  LRUObject *lru_expire() {
    LRUObject *p = lru_get_next_expire();
    if (p) 
      return lru_remove(p);
    return NULL;
  }

  void lru_status() {
    //generic_dout(10) << "lru: " << lru_get_size() << " items, " << top.size() << " top, " << bottom.size() << " bot, " << pintail.size() << " pintail" << dendl;
  }

protected:
  // adjust top/bot balance, as necessary
  void adjust() {
    uint64_t toplen = top.size();
    uint64_t topwant = (midpoint * (double)(lru_get_size() - num_pinned));
    /* move items from below midpoint (bottom) to top: move midpoint forward */
    for (uint64_t i = toplen; i < topwant; i++) {
      top.push_back(&bottom.front()->lru_link);
    }
    /* or: move items from above midpoint (top) to bottom: move midpoint backwards */
    for (uint64_t i = toplen; i > topwant; i--) {
      bottom.push_front(&top.back()->lru_link);
    }
  }

  uint64_t num_pinned;
  double midpoint;

  friend class LRUObject;
private:
  typedef xlist<LRUObject *> LRUList;
  LRUList top, bottom, pintail;
};

inline LRUObject::~LRUObject() {
  if (lru) {
    lru->lru_remove(this);
  }
}

inline void LRUObject::lru_pin() {
  if (lru && !lru_pinned) {
    lru->num_pinned++;
  }
  lru_pinned = true;
}

inline void LRUObject::lru_unpin() {
  if (lru && lru_pinned) {
    lru->num_pinned--;

    // move from pintail -> bot
    if (lru_link.get_list() == &lru->pintail) {
      lru->lru_bottouch(this);
    }
  }
  lru_pinned = false;
}

#endif<|MERGE_RESOLUTION|>--- conflicted
+++ resolved
@@ -62,20 +62,12 @@
     while (!pintail.empty()) {
       lru_remove(pintail.front());
     }
-<<<<<<< HEAD
-    assert(num_pinned == 0);
-=======
     ceph_assert(num_pinned == 0);
->>>>>>> f8781be9
   }
 
   // insert at top of lru
   void lru_insert_top(LRUObject *o) {
-<<<<<<< HEAD
-    assert(!o->lru);
-=======
     ceph_assert(!o->lru);
->>>>>>> f8781be9
     o->lru = this;
     top.push_front(&o->lru_link);
     if (o->lru_pinned) num_pinned++;
@@ -84,11 +76,7 @@
 
   // insert at mid point in lru
   void lru_insert_mid(LRUObject *o) {
-<<<<<<< HEAD
-    assert(!o->lru);
-=======
     ceph_assert(!o->lru);
->>>>>>> f8781be9
     o->lru = this;
     bottom.push_front(&o->lru_link);
     if (o->lru_pinned) num_pinned++;
@@ -108,11 +96,7 @@
   LRUObject *lru_remove(LRUObject *o) {
     if (!o->lru) return o;
     auto list = o->lru_link.get_list();
-<<<<<<< HEAD
-    assert(list == &top || list == &bottom || list == &pintail);
-=======
     ceph_assert(list == &top || list == &bottom || list == &pintail);
->>>>>>> f8781be9
     o->lru_link.remove_myself();
     if (o->lru_pinned) num_pinned--;
     o->lru = nullptr;
@@ -125,15 +109,9 @@
     if (!o->lru) {
       lru_insert_top(o);
     } else {
-<<<<<<< HEAD
-      assert(o->lru == this);
-      auto list = o->lru_link.get_list();
-      assert(list == &top || list == &bottom || list == &pintail);
-=======
       ceph_assert(o->lru == this);
       auto list = o->lru_link.get_list();
       ceph_assert(list == &top || list == &bottom || list == &pintail);
->>>>>>> f8781be9
       top.push_front(&o->lru_link);
       adjust();
     }
@@ -145,15 +123,9 @@
     if (!o->lru) {
       lru_insert_mid(o);
     } else {
-<<<<<<< HEAD
-      assert(o->lru == this);
-      auto list = o->lru_link.get_list();
-      assert(list == &top || list == &bottom || list == &pintail);
-=======
       ceph_assert(o->lru == this);
       auto list = o->lru_link.get_list();
       ceph_assert(list == &top || list == &bottom || list == &pintail);
->>>>>>> f8781be9
       if (list == &top) return false;
       bottom.push_front(&o->lru_link);
       adjust();
@@ -166,15 +138,9 @@
     if (!o->lru) {
       lru_insert_bot(o);
     } else {
-<<<<<<< HEAD
-      assert(o->lru == this);
-      auto list = o->lru_link.get_list();
-      assert(list == &top || list == &bottom || list == &pintail);
-=======
       ceph_assert(o->lru == this);
       auto list = o->lru_link.get_list();
       ceph_assert(list == &top || list == &bottom || list == &pintail);
->>>>>>> f8781be9
       bottom.push_back(&o->lru_link);
       adjust();
     }
