#ifndef CEPH_IPADDR_H
#define CEPH_IPADDR_H

class entity_addr_t;

/*
 * Find an IP address that is in the wanted subnet.
 *
 * If there are multiple matches, the first one is returned; this order
 * is system-dependent and should not be relied on.
 */
const struct ifaddrs *find_ip_in_subnet(const struct ifaddrs *addrs,
					const struct sockaddr *net,
					unsigned int prefix_len,
					int numa_node = -1);

/*
 * Validate and parse IPv4 or IPv6 network
 *
 * Given a network (e.g. "192.168.0.0/24") and pointers to a sockaddr_storage
 * struct and an unsigned int:
 *
 * if the network string is valid, return true and populate sockaddr_storage
 * and prefix_len;
 *
 * if the network string is invalid, return false.
 */
<<<<<<< HEAD
const struct ifaddrs *find_ip_in_subnet(const struct ifaddrs *addrs,
					 const struct sockaddr *net,
					 unsigned int prefix_len);
=======
bool parse_network(const char *s,
		   struct sockaddr_storage *network,
		   unsigned int *prefix_len);
bool parse_network(const char *s,
		   entity_addr_t *network,
		   unsigned int *prefix_len);

void netmask_ipv6(const struct in6_addr *addr,
		  unsigned int prefix_len,
		  struct in6_addr *out);
>>>>>>> 3ad2dfa4

void netmask_ipv4(const struct in_addr *addr,
		  unsigned int prefix_len,
		  struct in_addr *out);

bool network_contains(
	const struct entity_addr_t& network,
	unsigned int prefix_len,
	const struct entity_addr_t& addr);

#endif<|MERGE_RESOLUTION|>--- conflicted
+++ resolved
@@ -25,11 +25,6 @@
  *
  * if the network string is invalid, return false.
  */
-<<<<<<< HEAD
-const struct ifaddrs *find_ip_in_subnet(const struct ifaddrs *addrs,
-					 const struct sockaddr *net,
-					 unsigned int prefix_len);
-=======
 bool parse_network(const char *s,
 		   struct sockaddr_storage *network,
 		   unsigned int *prefix_len);
@@ -40,7 +35,6 @@
 void netmask_ipv6(const struct in6_addr *addr,
 		  unsigned int prefix_len,
 		  struct in6_addr *out);
->>>>>>> 3ad2dfa4
 
 void netmask_ipv4(const struct in_addr *addr,
 		  unsigned int prefix_len,
