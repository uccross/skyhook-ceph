#pragma once

<<<<<<< HEAD
=======
#include "acconfig.h"

>>>>>>> f8781be9
#ifdef HAVE_SYS_PRCTL_H
#include <iostream>
#include <sys/prctl.h>
#include "common/errno.h"

class PrCtl {
  int saved_state = -1;
  static int get_dumpable() {
    int r = prctl(PR_GET_DUMPABLE);
    if (r == -1) {
      r = errno;
      std::cerr << "warning: unable to get dumpable flag: " << cpp_strerror(r)
                << std::endl;
    }
    return r;
  }
  static int set_dumpable(bool new_state) {
    int r = prctl(PR_SET_DUMPABLE, new_state);
    if (r) {
      r = -errno;
      std::cerr << "warning: unable to " << (new_state ? "set" : "unset")
                << " dumpable flag: " << cpp_strerror(r)
                << std::endl;
    }
    return r;
  }
public:
  PrCtl(int new_state = 0) {
    int r = get_dumpable();
    if (r == -1) {
      return;
    }
    if (r != new_state) {
      if (!set_dumpable(new_state)) {
        saved_state = r;
      }
    }
  }
  ~PrCtl() {
    if (saved_state < 0) {
      return;
    }
    set_dumpable(saved_state);
  }
};

#else
<<<<<<< HEAD

=======
#include <sys/resource.h>
#ifdef RLIMIT_CORE
#include <iostream>
#include <sys/resource.h>
#include "common/errno.h"

class PrCtl {
  rlimit saved_lim;
  static int get_dumpable(rlimit* saved) {
    int r = getrlimit(RLIMIT_CORE, saved);
    if (r) {
      r = errno;
      std::cerr << "warning: unable to getrlimit(): " << cpp_strerror(r)
                << std::endl;
    }
    return r;
  }
  static void set_dumpable(const rlimit& rlim) {
    int r = setrlimit(RLIMIT_CORE, &rlim);
    if (r) {
      r = -errno;
      std::cerr << "warning: unable to setrlimit(): " << cpp_strerror(r)
                << std::endl;
    }
  }
public:
  PrCtl(int new_state = 0) {
    int r = get_dumpable(&saved_lim);
    if (r == -1) {
      return;
    }
    rlimit new_lim;
    if (new_state) {
      new_lim.rlim_cur = saved_lim.rlim_max;
    } else {
      new_lim.rlim_cur = new_lim.rlim_max = 0;
    }
    if (new_lim.rlim_cur == saved_lim.rlim_cur) {
      return;
    }
    set_dumpable(new_lim);
  }
  ~PrCtl() {
    set_dumpable(saved_lim);
  }
};
#else
>>>>>>> f8781be9
struct PrCtl {
  // to silence the Wunused-variable warning
  PrCtl() {}
};

<<<<<<< HEAD
=======
#endif  // RLIMIT_CORE
>>>>>>> f8781be9
#endif<|MERGE_RESOLUTION|>--- conflicted
+++ resolved
@@ -1,10 +1,7 @@
 #pragma once
 
-<<<<<<< HEAD
-=======
 #include "acconfig.h"
 
->>>>>>> f8781be9
 #ifdef HAVE_SYS_PRCTL_H
 #include <iostream>
 #include <sys/prctl.h>
@@ -52,9 +49,6 @@
 };
 
 #else
-<<<<<<< HEAD
-
-=======
 #include <sys/resource.h>
 #ifdef RLIMIT_CORE
 #include <iostream>
@@ -102,14 +96,10 @@
   }
 };
 #else
->>>>>>> f8781be9
 struct PrCtl {
   // to silence the Wunused-variable warning
   PrCtl() {}
 };
 
-<<<<<<< HEAD
-=======
 #endif  // RLIMIT_CORE
->>>>>>> f8781be9
 #endif