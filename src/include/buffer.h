// -*- mode:C++; tab-width:8; c-basic-offset:2; indent-tabs-mode:t -*-
// vim: ts=8 sw=2 smarttab
/*
 * Ceph - scalable distributed file system
 *
 * Copyright (C) 2004-2006 Sage Weil <sage@newdream.net>
 *
 * This is free software; you can redistribute it and/or
 * modify it under the terms of the GNU Lesser General Public
 * License version 2.1, as published by the Free Software
 * Foundation.  See file COPYING.
 *
 */
#ifndef CEPH_BUFFER_H
#define CEPH_BUFFER_H

#if defined(__linux__) || defined(__FreeBSD__)
#include <stdlib.h>
#endif
#include <limits.h>

#ifndef _XOPEN_SOURCE
# define _XOPEN_SOURCE 600
#endif

#include <stdio.h>
#include <sys/uio.h>

#if defined(__linux__)	// For malloc(2).
#include <malloc.h>
#endif

#include <inttypes.h>
#include <stdint.h>
#include <string.h>

#ifndef __CYGWIN__
# include <sys/mman.h>
#endif

#include <iosfwd>
#include <iomanip>
#include <list>
#include <vector>
#include <string>
#if __cplusplus >= 201703L
#include <string_view>
#endif // __cplusplus >= 201703L

#include <exception>
#include <type_traits>

#include "page.h"
#include "crc32c.h"
#include "buffer_fwd.h"

#ifdef __CEPH__
# include "include/ceph_assert.h"
#else
# include <assert.h>
#endif

#include "inline_memory.h"

#define CEPH_BUFFER_API

#if defined(HAVE_XIO)
struct xio_reg_mem;
class XioDispatchHook;
#endif
#ifdef HAVE_SEASTAR
namespace seastar {
template <typename T> class temporary_buffer;
namespace net {
class packet;
}
}
#endif // HAVE_SEASTAR
class deleter;
template<uint8_t S>
struct sha_digest_t;
using sha1_digest_t = sha_digest_t<20>;

namespace ceph {

template <class T>
struct nop_delete {
  void operator()(T*) {}
};

// This is not unique_ptr-like smart pointer! It just signalizes ownership
// but DOES NOT manage the resource. It WILL LEAK if not manually deleted.
// It's rather a replacement for raw pointer than any other smart one.
//
// Considered options:
//  * unique_ptr with custom deleter implemented in .cc (would provide
//    the non-zero-cost resource management),
//  * GSL's owner<T*> (pretty neat but would impose an extra depedency),
//  * unique_ptr with nop deleter,
//  * raw pointer (doesn't embed ownership enforcement - std::move).
template <class T>
struct unique_leakable_ptr : public std::unique_ptr<T, ceph::nop_delete<T>> {
  using std::unique_ptr<T, ceph::nop_delete<T>>::unique_ptr;
};

namespace buffer CEPH_BUFFER_API {
inline namespace v14_2_0 {

  /*
   * exceptions
   */

  struct error : public std::exception{
    const char *what() const throw () override;
  };
  struct bad_alloc : public error {
    const char *what() const throw () override;
  };
  struct end_of_buffer : public error {
    const char *what() const throw () override;
  };
  struct malformed_input : public error {
    explicit malformed_input(const std::string& w) {
      snprintf(buf, sizeof(buf), "buffer::malformed_input: %s", w.c_str());
    }
    const char *what() const throw () override;
  private:
    char buf[256];
  };
  struct error_code : public malformed_input {
    explicit error_code(int error);
    int code;
  };


  /// count of cached crc hits (matching input)
  int get_cached_crc();
  /// count of cached crc hits (mismatching input, required adjustment)
  int get_cached_crc_adjusted();
  /// count of crc cache misses
  int get_missed_crc();
  /// enable/disable tracking of cached crcs
  void track_cached_crc(bool b);

  /*
   * an abstract raw buffer.  with a reference count.
   */
  class raw;
  class raw_malloc;
  class raw_static;
  class raw_posix_aligned;
  class raw_hack_aligned;
  class raw_char;
  class raw_claimed_char;
  class raw_unshareable; // diagnostic, unshareable char buffer
  class raw_combined;
  class raw_claim_buffer;


  class xio_mempool;
  class xio_msg_buffer;

  /*
   * named constructors
   */
<<<<<<< HEAD
  raw* copy(const char *c, unsigned len);
  raw* create(unsigned len);
  raw* create_in_mempool(unsigned len, int mempool);
=======
  ceph::unique_leakable_ptr<raw> copy(const char *c, unsigned len);
  ceph::unique_leakable_ptr<raw> create(unsigned len);
  ceph::unique_leakable_ptr<raw> create_in_mempool(unsigned len, int mempool);
>>>>>>> 3ad2dfa4
  raw* claim_char(unsigned len, char *buf);
  raw* create_malloc(unsigned len);
  raw* claim_malloc(unsigned len, char *buf);
  raw* create_static(unsigned len, char *buf);
<<<<<<< HEAD
  raw* create_aligned(unsigned len, unsigned align);
  raw* create_aligned_in_mempool(unsigned len, unsigned align, int mempool);
  raw* create_page_aligned(unsigned len);
  raw* create_zero_copy(unsigned len, int fd, int64_t *offset);
=======
  ceph::unique_leakable_ptr<raw> create_aligned(unsigned len, unsigned align);
  ceph::unique_leakable_ptr<raw> create_aligned_in_mempool(unsigned len, unsigned align, int mempool);
  ceph::unique_leakable_ptr<raw> create_page_aligned(unsigned len);
  ceph::unique_leakable_ptr<raw> create_small_page_aligned(unsigned len);
>>>>>>> 3ad2dfa4
  raw* create_unshareable(unsigned len);
  raw* create_static(unsigned len, char *buf);
  raw* claim_buffer(unsigned len, char *buf, deleter del);

#ifdef HAVE_SEASTAR
  /// create a raw buffer to wrap seastar cpu-local memory, using foreign_ptr to
  /// make it safe to share between cpus
  raw* create_foreign(seastar::temporary_buffer<char>&& buf);
  /// create a raw buffer to wrap seastar cpu-local memory, without the safety
  /// of foreign_ptr. the caller must otherwise guarantee that the buffer ptr is
  /// destructed on this cpu
  raw* create(seastar::temporary_buffer<char>&& buf);
#endif
#if defined(HAVE_XIO)
  raw* create_msg(unsigned len, char *buf, XioDispatchHook *m_hook);
#endif

  /*
   * a buffer pointer.  references (a subsequence of) a raw buffer.
   */
  class CEPH_BUFFER_API ptr {
    raw *_raw;
  public: // dirty hack for testing; if it works, this will be abstracted
    unsigned _off, _len;
  private:

    void release();

    template<bool is_const>
    class iterator_impl {
      const ptr *bp;     ///< parent ptr
      const char *start; ///< starting pointer into bp->c_str()
      const char *pos;   ///< pointer into bp->c_str()
      const char *end_ptr;   ///< pointer to bp->end_c_str()
      const bool deep;   ///< if true, do not allow shallow ptr copies

      iterator_impl(typename std::conditional<is_const, const ptr*, ptr*>::type p,
		    size_t offset, bool d)
	: bp(p),
	  start(p->c_str() + offset),
	  pos(start),
	  end_ptr(p->end_c_str()),
	  deep(d)
      {}

      friend class ptr;

    public:
      using pointer = typename std::conditional<is_const, const char*, char *>::type;
      pointer get_pos_add(size_t n) {
	auto r = pos;
	advance(n);
	return r;
      }
      ptr get_ptr(size_t len) {
	if (deep) {
	  return buffer::copy(get_pos_add(len), len);
	} else {
	  size_t off = pos - bp->c_str();
	  advance(len);
	  return ptr(*bp, off, len);
	}
      }

      void advance(size_t len) {
	pos += len;
	if (pos > end_ptr)
	  throw end_of_buffer();
      }

      const char *get_pos() {
	return pos;
      }
      const char *get_end() {
	return end_ptr;
      }

      size_t get_offset() {
	return pos - start;
      }

      bool end() const {
	return pos == end_ptr;
      }
    };

  public:
    using const_iterator = iterator_impl<true>;
    using iterator = iterator_impl<false>;

    ptr() : _raw(nullptr), _off(0), _len(0) {}
    // cppcheck-suppress noExplicitConstructor
    ptr(raw* r);
    ptr(ceph::unique_leakable_ptr<raw> r);
    // cppcheck-suppress noExplicitConstructor
    ptr(unsigned l);
    ptr(const char *d, unsigned l);
    ptr(const ptr& p);
    ptr(ptr&& p) noexcept;
    ptr(const ptr& p, unsigned o, unsigned l);
    ptr(const ptr& p, ceph::unique_leakable_ptr<raw> r);
    ptr& operator= (const ptr& p);
    ptr& operator= (ptr&& p) noexcept;
    ~ptr() {
      // BE CAREFUL: this destructor is called also for hypercombined ptr_node.
      // After freeing underlying raw, `*this` can become inaccessible as well!
      release();
    }

    bool have_raw() const { return _raw ? true:false; }

    ceph::unique_leakable_ptr<raw> clone();
    void swap(ptr& other) noexcept;

    iterator begin(size_t offset=0) {
      return iterator(this, offset, false);
    }
    const_iterator begin(size_t offset=0) const {
      return const_iterator(this, offset, false);
    }
    const_iterator cbegin() const {
      return begin();
    }
    const_iterator begin_deep(size_t offset=0) const {
      return const_iterator(this, offset, true);
    }

    // misc
    bool is_aligned(unsigned align) const {
      return ((long)c_str() & (align-1)) == 0;
    }
    bool is_page_aligned() const { return is_aligned(CEPH_PAGE_SIZE); }
    bool is_n_align_sized(unsigned align) const
    {
      return (length() % align) == 0;
    }
    bool is_n_page_sized() const { return is_n_align_sized(CEPH_PAGE_SIZE); }
    bool is_partial() const {
      return have_raw() && (start() > 0 || end() < raw_length());
    }

    int get_mempool() const;
    void reassign_to_mempool(int pool);
    void try_assign_to_mempool(int pool);

    // accessors
    raw *get_raw() const { return _raw; }
    const char *c_str() const;
    char *c_str();
    const char *end_c_str() const;
    char *end_c_str();
    unsigned length() const { return _len; }
    unsigned offset() const { return _off; }
    unsigned start() const { return _off; }
    unsigned end() const { return _off + _len; }
    unsigned unused_tail_length() const;
    const char& operator[](unsigned n) const;
    char& operator[](unsigned n);

    const char *raw_c_str() const;
    unsigned raw_length() const;
    int raw_nref() const;

    void copy_out(unsigned o, unsigned l, char *dest) const;

    unsigned wasted() const;

    int cmp(const ptr& o) const;
    bool is_zero() const;

    // modifiers
    void set_offset(unsigned o) {
#ifdef __CEPH__
      ceph_assert(raw_length() >= o);
#else
      assert(raw_length() >= o);
#endif
      _off = o;
    }
    void set_length(unsigned l) {
#ifdef __CEPH__
      ceph_assert(raw_length() >= l);
#else
      assert(raw_length() >= l);
#endif
      _len = l;
    }

    unsigned append(char c);
    unsigned append(const char *p, unsigned l);
#if __cplusplus >= 201703L
    inline unsigned append(std::string_view s) {
      return append(s.data(), s.length());
    }
#endif // __cplusplus >= 201703L
    void copy_in(unsigned o, unsigned l, const char *src, bool crc_reset = true);
    void zero(bool crc_reset = true);
    void zero(unsigned o, unsigned l, bool crc_reset = true);
    unsigned append_zeros(unsigned l);

#ifdef HAVE_SEASTAR
    /// create a temporary_buffer, copying the ptr as its deleter
    operator seastar::temporary_buffer<char>() &;
    /// convert to temporary_buffer, stealing the ptr as its deleter
    operator seastar::temporary_buffer<char>() &&;
#endif // HAVE_SEASTAR

  };


  struct ptr_hook {
    mutable ptr_hook* next;

    ptr_hook() = default;
    ptr_hook(ptr_hook* const next)
      : next(next) {
    }
  };

  class ptr_node : public ptr_hook, public ptr {
  public:
    struct cloner {
      ptr_node* operator()(const ptr_node& clone_this);
    };
    struct disposer {
      void operator()(ptr_node* const delete_this) {
	if (!dispose_if_hypercombined(delete_this)) {
	  delete delete_this;
	}
      }
    };

    ~ptr_node() = default;

    static std::unique_ptr<ptr_node, disposer>
    create(ceph::unique_leakable_ptr<raw> r) {
      return create_hypercombined(std::move(r));
    }
    static std::unique_ptr<ptr_node, disposer> create(raw* const r) {
      return create_hypercombined(r);
    }
    static std::unique_ptr<ptr_node, disposer> create(const unsigned l) {
      return create_hypercombined(buffer::create(l));
    }
    template <class... Args>
    static std::unique_ptr<ptr_node, disposer> create(Args&&... args) {
      return std::unique_ptr<ptr_node, disposer>(
	new ptr_node(std::forward<Args>(args)...));
    }

    static ptr_node* copy_hypercombined(const ptr_node& copy_this);

  private:
    template <class... Args>
    ptr_node(Args&&... args) : ptr(std::forward<Args>(args)...) {
    }
    ptr_node(const ptr_node&) = default;

    ptr& operator= (const ptr& p) = delete;
    ptr& operator= (ptr&& p) noexcept = delete;
    ptr_node& operator= (const ptr_node& p) = delete;
    ptr_node& operator= (ptr_node&& p) noexcept = delete;
    void swap(ptr& other) noexcept = delete;
    void swap(ptr_node& other) noexcept = delete;

    static bool dispose_if_hypercombined(ptr_node* delete_this);
    static std::unique_ptr<ptr_node, disposer> create_hypercombined(
      buffer::raw* r);
    static std::unique_ptr<ptr_node, disposer> create_hypercombined(
      ceph::unique_leakable_ptr<raw> r);
  };
  /*
   * list - the useful bit!
   */

  class CEPH_BUFFER_API list {
<<<<<<< HEAD
    // my private bits
    std::list<ptr> _buffers;
    unsigned _len;
    unsigned _memcopy_count; //the total of memcopy using rebuild().
    ptr append_buffer;  // where i put small appends.

=======
>>>>>>> 3ad2dfa4
  public:
    // this the very low-level implementation of singly linked list
    // ceph::buffer::list is built on. We don't use intrusive slist
    // of Boost (or any other 3rd party) to save extra dependencies
    // in our public headers.
    class buffers_t {
      // _root.next can be thought as _head
      ptr_hook _root;
      ptr_hook* _tail;
      std::size_t _size;

    public:
      template <class T>
      class buffers_iterator {
	typename std::conditional<
	  std::is_const<T>::value, const ptr_hook*, ptr_hook*>::type cur;
	template <class U> friend class buffers_iterator;
      public:
	using value_type = T;
	using reference = typename std::add_lvalue_reference<T>::type;
	using pointer = typename std::add_pointer<T>::type;
	using difference_type = std::ptrdiff_t;
	using iterator_category = std::forward_iterator_tag;

	template <class U>
	buffers_iterator(U* const p)
	  : cur(p) {
	}
	template <class U>
	buffers_iterator(const buffers_iterator<U>& other)
	  : cur(other.cur) {
	}
	buffers_iterator() = default;

	T& operator*() const {
	  return *reinterpret_cast<T*>(cur);
	}
	T* operator->() const {
	  return reinterpret_cast<T*>(cur);
	}

	buffers_iterator& operator++() {
	  cur = cur->next;
	  return *this;
	}
	buffers_iterator operator++(int) {
	  const auto temp(*this);
	  ++*this;
	  return temp;
	}

	template <class U>
	buffers_iterator& operator=(buffers_iterator<U>& other) {
	  cur = other.cur;
	  return *this;
	}

	bool operator==(const buffers_iterator& rhs) const {
	  return cur == rhs.cur;
	}
	bool operator!=(const buffers_iterator& rhs) const {
	  return !(*this==rhs);
	}

	using citer_t = buffers_iterator<typename std::add_const<T>::type>;
	operator citer_t() const {
	  return citer_t(cur);
	}
      };

      typedef buffers_iterator<const ptr_node> const_iterator;
      typedef buffers_iterator<ptr_node> iterator;

      typedef const ptr_node& const_reference;
      typedef ptr_node& reference;

      buffers_t()
        : _root(&_root),
	  _tail(&_root),
	  _size(0) {
      }
      buffers_t(const buffers_t&) = delete;
      buffers_t(buffers_t&& other)
	: _root(other._root.next == &other._root ? &_root : other._root.next),
	  _tail(other._tail == &other._root ? &_root : other._tail),
	  _size(other._size) {
	other._root.next = &other._root;
	other._tail = &other._root;
	other._size = 0;

	_tail->next = &_root;
      }
      buffers_t& operator=(buffers_t&& other) {
	if (&other != this) {
	  clear_and_dispose();
	  swap(other);
	}
	return *this;
      }

      void push_back(reference item) {
	item.next = &_root;
	// this updates _root.next when called on empty
	_tail->next = &item;
	_tail = &item;
	_size++;
      }

      void push_front(reference item) {
	item.next = _root.next;
	_root.next = &item;
	_tail = _tail == &_root ? &item : _tail;
	_size++;
      }

      // *_after
      iterator erase_after(const_iterator it) {
	const auto* to_erase = it->next;

	it->next = to_erase->next;
	_root.next = _root.next == to_erase ? to_erase->next : _root.next;
	_tail = _tail == to_erase ? (ptr_hook*)&*it : _tail;
	_size--;
	return it->next;
      }

      void insert_after(const_iterator it, reference item) {
	item.next = it->next;
	it->next = &item;
	_root.next = it == end() ? &item : _root.next;
	_tail = const_iterator(_tail) == it ? &item : _tail;
	_size++;
      }

      void splice_back(buffers_t& other) {
	if (other._size == 0) {
	  return;
	}

	other._tail->next = &_root;
	// will update root.next if empty() == true
	_tail->next = other._root.next;
	_tail = other._tail;
	_size += other._size;

	other._root.next = &other._root;
	other._tail = &other._root;
	other._size = 0;
      }

      std::size_t size() const { return _size; }
      bool empty() const { return _tail == &_root; }

      const_iterator begin() const {
	return _root.next;
      }
      const_iterator before_begin() const {
	return &_root;
      }
      const_iterator end() const {
	return &_root;
      }
      iterator begin() {
	return _root.next;
      }
      iterator before_begin() {
	return &_root;
      }
      iterator end() {
	return &_root;
      }

      reference front() {
	return reinterpret_cast<reference>(*_root.next);
      }
      reference back() {
	return reinterpret_cast<reference>(*_tail);
      }
      const_reference front() const {
	return reinterpret_cast<const_reference>(*_root.next);
      }
      const_reference back() const {
	return reinterpret_cast<const_reference>(*_tail);
      }

      void clone_from(const buffers_t& other) {
	clear_and_dispose();
	for (auto& node : other) {
	  ptr_node* clone = ptr_node::cloner()(node);
	  push_back(*clone);
	}
      }
      void clear_and_dispose() {
	for (auto it = begin(); it != end(); /* nop */) {
	  auto& node = *it;
	  it = it->next;
	  ptr_node::disposer()(&node);
	}
	_root.next = &_root;
	_tail = &_root;
	_size = 0;
      }
      iterator erase_after_and_dispose(iterator it) {
	auto* to_dispose = &*std::next(it);
	auto ret = erase_after(it);
	ptr_node::disposer()(to_dispose);
	return ret;
      }

      void swap(buffers_t& other) {
	const auto copy_root = _root;
	_root.next = \
	  other._root.next == &other._root ? &this->_root : other._root.next;
	other._root.next = \
	  copy_root.next == &_root ? &other._root : copy_root.next;

	const auto copy_tail = _tail;
	_tail = other._tail == &other._root ? &this->_root : other._tail;
	other._tail = copy_tail == &_root ? &other._root : copy_tail;

	_tail->next = &_root;
	other._tail->next = &other._root;
	std::swap(_size, other._size);
      }
    };

    class iterator;

  private:
    // my private bits
    buffers_t _buffers;

    // track bufferptr we can modify (especially ::append() to). Not all bptrs
    // bufferlist holds have this trait -- if somebody ::push_back(const ptr&),
    // he expects it won't change.
    ptr* _carriage;
    unsigned _len;
    unsigned _memcopy_count; //the total of memcopy using rebuild().

    template <bool is_const>
    class CEPH_BUFFER_API iterator_impl {
    protected:
      typedef typename std::conditional<is_const,
					const list,
					list>::type bl_t;
      typedef typename std::conditional<is_const,
					const buffers_t,
					buffers_t >::type list_t;
      typedef typename std::conditional<is_const,
					typename buffers_t::const_iterator,
					typename buffers_t::iterator>::type list_iter_t;
      bl_t* bl;
      list_t* ls;  // meh.. just here to avoid an extra pointer dereference..
      list_iter_t p;
      unsigned off; // in bl
      unsigned p_off;   // in *p
      friend class iterator_impl<true>;

    public:
      using iterator_category = std::forward_iterator_tag;
      using value_type = typename std::conditional<is_const, const char, char>::type;
      using difference_type = std::ptrdiff_t;
      using pointer = typename std::add_pointer<value_type>::type;
      using reference = typename std::add_lvalue_reference<value_type>::type;

      // constructor.  position.
      iterator_impl()
	: bl(0), ls(0), off(0), p_off(0) {}
      iterator_impl(bl_t *l, unsigned o=0);
      iterator_impl(bl_t *l, unsigned o, list_iter_t ip, unsigned po)
	: bl(l), ls(&bl->_buffers), p(ip), off(o), p_off(po) {}
      iterator_impl(const list::iterator& i);

      /// get current iterator offset in buffer::list
      unsigned get_off() const { return off; }

      /// get number of bytes remaining from iterator position to the end of the buffer::list
      unsigned get_remaining() const { return bl->length() - off; }

      /// true if iterator is at the end of the buffer::list
      bool end() const {
	return p == ls->end();
	//return off == bl->length();
      }

      void advance(int o) = delete;
      void advance(unsigned o);
      void advance(size_t o) { advance(static_cast<unsigned>(o)); }
      void seek(unsigned o);
      char operator*() const;
      iterator_impl& operator++();
      ptr get_current_ptr() const;
      bool is_pointing_same_raw(const ptr& other) const;

      bl_t& get_bl() const { return *bl; }

      // copy data out.
      // note that these all _append_ to dest!
      void copy(unsigned len, char *dest);
      // deprecated, use copy_deep()
      void copy(unsigned len, ptr &dest) __attribute__((deprecated));
      void copy_deep(unsigned len, ptr &dest);
      void copy_shallow(unsigned len, ptr &dest);
      void copy(unsigned len, list &dest);
      void copy(unsigned len, std::string &dest);
      void copy_all(list &dest);

      // get a pointer to the currenet iterator position, return the
      // number of bytes we can read from that position (up to want),
      // and advance the iterator by that amount.
      size_t get_ptr_and_advance(size_t want, const char **p);

      /// calculate crc from iterator position
      uint32_t crc32c(size_t length, uint32_t crc);

      friend bool operator==(const iterator_impl& lhs,
			     const iterator_impl& rhs) {
	return &lhs.get_bl() == &rhs.get_bl() && lhs.get_off() == rhs.get_off();
      }
      friend bool operator!=(const iterator_impl& lhs,
			     const iterator_impl& rhs) {
	return &lhs.get_bl() != &rhs.get_bl() || lhs.get_off() != rhs.get_off();
      }
    };

  public:
    typedef iterator_impl<true> const_iterator;

    class CEPH_BUFFER_API iterator : public iterator_impl<false> {
    public:
      iterator() = default;
      iterator(bl_t *l, unsigned o=0);
      iterator(bl_t *l, unsigned o, list_iter_t ip, unsigned po);
<<<<<<< HEAD

      void advance(int o);
      void seek(unsigned o);
      using iterator_impl<false>::operator*;
      char operator*();
      iterator& operator++();
      ptr get_current_ptr();

      // copy data out
      void copy(unsigned len, char *dest);
      // deprecated, use copy_deep()
      void copy(unsigned len, ptr &dest) __attribute__((deprecated));
      void copy_deep(unsigned len, ptr &dest);
      void copy_shallow(unsigned len, ptr &dest);
      void copy(unsigned len, list &dest);
      void copy(unsigned len, std::string &dest);
      void copy_all(list &dest);

=======
>>>>>>> 3ad2dfa4
      // copy data in
      void copy_in(unsigned len, const char *src, bool crc_reset = true);
      void copy_in(unsigned len, const list& otherl);
    };

    struct reserve_t {
      char* bp_data;
      unsigned* bp_len;
      unsigned* bl_len;
    };

    class contiguous_appender {
      ceph::bufferlist& bl;
      ceph::bufferlist::reserve_t space;
      char* pos;
      bool deep;

      /// running count of bytes appended that are not reflected by @pos
      size_t out_of_band_offset = 0;

      contiguous_appender(bufferlist& bl, size_t len, bool d)
	: bl(bl),
	  space(bl.obtain_contiguous_space(len)),
	  pos(space.bp_data),
	  deep(d) {
      }

      void flush_and_continue() {
	const size_t l = pos - space.bp_data;
	*space.bp_len += l;
	*space.bl_len += l;
	space.bp_data = pos;
      }

      friend class list;

    public:
      ~contiguous_appender() {
	flush_and_continue();
      }

      size_t get_out_of_band_offset() const {
	return out_of_band_offset;
      }
      void append(const char* __restrict__ p, size_t l) {
	maybe_inline_memcpy(pos, p, l, 16);
	pos += l;
      }
      char *get_pos_add(size_t len) {
	char *r = pos;
	pos += len;
	return r;
      }
      char *get_pos() {
	return pos;
      }

      void append(const bufferptr& p) {
	const auto plen = p.length();
	if (!plen) {
	  return;
	}
	if (deep) {
	  append(p.c_str(), plen);
	} else {
	  flush_and_continue();
	  bl.append(p);
	  space = bl.obtain_contiguous_space(0);
	  out_of_band_offset += plen;
	}
      }
      void append(const bufferlist& l) {
	if (deep) {
	  for (const auto &p : l._buffers) {
	    append(p.c_str(), p.length());
	  }
	} else {
	  flush_and_continue();
	  bl.append(l);
	  space = bl.obtain_contiguous_space(0);
	  out_of_band_offset += l.length();
	}
      }

      size_t get_logical_offset() {
	return out_of_band_offset + (pos - space.bp_data);
      }
    };

    contiguous_appender get_contiguous_appender(size_t len, bool deep=false) {
      return contiguous_appender(*this, len, deep);
    }

    class contiguous_filler {
      friend buffer::list;
      char* pos;

      contiguous_filler(char* const pos) : pos(pos) {}

    public:
      void advance(const unsigned len) {
	pos += len;
      }
      void copy_in(const unsigned len, const char* const src) {
	memcpy(pos, src, len);
	advance(len);
      }
      char* c_str() {
        return pos;
      }
    };
    // The contiguous_filler is supposed to be not costlier than a single
    // pointer. Keep it dumb, please.
    static_assert(sizeof(contiguous_filler) == sizeof(char*),
		  "contiguous_filler should be no costlier than pointer");

    class page_aligned_appender {
      bufferlist *pbl;
      unsigned min_alloc;
      ptr buffer;
      char *pos, *end;

      page_aligned_appender(list *l, unsigned min_pages)
	: pbl(l),
	  min_alloc(min_pages * CEPH_PAGE_SIZE),
	  pos(nullptr), end(nullptr) {}

      friend class list;

    public:
      ~page_aligned_appender() {
	flush();
      }

      void flush() {
	if (pos && pos != buffer.c_str()) {
	  size_t len = pos - buffer.c_str();
	  pbl->append(buffer, 0, len);
	  buffer.set_length(buffer.length() - len);
	  buffer.set_offset(buffer.offset() + len);
	}
      }

      void append(const char *buf, size_t len) {
	while (len > 0) {
	  if (!pos) {
	    size_t alloc = (len + CEPH_PAGE_SIZE - 1) & CEPH_PAGE_MASK;
	    if (alloc < min_alloc) {
	      alloc = min_alloc;
	    }
	    buffer = create_page_aligned(alloc);
	    pos = buffer.c_str();
	    end = buffer.end_c_str();
	  }
	  size_t l = len;
	  if (l > (size_t)(end - pos)) {
	    l = end - pos;
	  }
	  memcpy(pos, buf, l);
	  pos += l;
	  buf += l;
	  len -= l;
	  if (pos == end) {
	    pbl->append(buffer, 0, buffer.length());
	    pos = end = nullptr;
	  }
	}
      }
    };

    page_aligned_appender get_page_aligned_appender(unsigned min_pages=1) {
      return page_aligned_appender(this, min_pages);
    }

  private:
    mutable iterator last_p;

    // always_empty_bptr has no underlying raw but its _len is always 0.
    // This is useful for e.g. get_append_buffer_unused_tail_length() as
    // it allows to avoid conditionals on hot paths.
    static ptr always_empty_bptr;
    ptr_node& refill_append_space(const unsigned len);

  public:
    // cons/des
    list()
      : _carriage(&always_empty_bptr),
        _len(0),
        _memcopy_count(0),
        last_p(this) {
    }
    // cppcheck-suppress noExplicitConstructor
    // cppcheck-suppress noExplicitConstructor
    list(unsigned prealloc)
      : _carriage(&always_empty_bptr),
        _len(0),
        _memcopy_count(0),
	last_p(this) {
      reserve(prealloc);
    }

    list(const list& other)
      : _carriage(&always_empty_bptr),
        _len(other._len),
        _memcopy_count(other._memcopy_count),
        last_p(this) {
      _buffers.clone_from(other._buffers);
    }
    list(list&& other) noexcept;

    ~list() {
      _buffers.clear_and_dispose();
    }

    list& operator= (const list& other) {
      if (this != &other) {
        _carriage = &always_empty_bptr;
        _buffers.clone_from(other._buffers);
        _len = other._len;
        last_p = begin();
      }
      return *this;
    }
    list& operator= (list&& other) noexcept {
      _buffers = std::move(other._buffers);
      _carriage = other._carriage;
      _len = other._len;
      _memcopy_count = other._memcopy_count;
      last_p = begin();
<<<<<<< HEAD
      append_buffer.swap(other.append_buffer);
=======
>>>>>>> 3ad2dfa4
      other.clear();
      return *this;
    }

    uint64_t get_wasted_space() const;
    unsigned get_num_buffers() const { return _buffers.size(); }
    const ptr_node& front() const { return _buffers.front(); }
    const ptr_node& back() const { return _buffers.back(); }

    int get_mempool() const;
    void reassign_to_mempool(int pool);
    void try_assign_to_mempool(int pool);

    size_t get_append_buffer_unused_tail_length() const {
      return _carriage->unused_tail_length();
    }

    unsigned get_memcopy_count() const {return _memcopy_count; }
    const buffers_t& buffers() const { return _buffers; }
    void swap(list& other) noexcept;
    unsigned length() const {
#if 0
      // DEBUG: verify _len
      unsigned len = 0;
      for (std::list<ptr>::const_iterator it = _buffers.begin();
	   it != _buffers.end();
	   it++) {
	len += (*it).length();
      }
#ifdef __CEPH__
      ceph_assert(len == _len);
#else
      assert(len == _len);
#endif // __CEPH__
#endif
      return _len;
    }

    bool contents_equal(const buffer::list& other) const;

    bool is_provided_buffer(const char *dst) const;
    bool is_aligned(unsigned align) const;
    bool is_page_aligned() const;
    bool is_n_align_sized(unsigned align) const;
    bool is_n_page_sized() const;
    bool is_aligned_size_and_memory(unsigned align_size,
				    unsigned align_memory) const;

    bool is_zero() const;

    // modifiers
    void clear() noexcept {
      _carriage = &always_empty_bptr;
      _buffers.clear_and_dispose();
      _len = 0;
      _memcopy_count = 0;
      last_p = begin();
    }
    void push_back(const ptr& bp) {
      if (bp.length() == 0)
	return;
      _buffers.push_back(*ptr_node::create(bp).release());
      _len += bp.length();
    }
    void push_back(ptr&& bp) {
      if (bp.length() == 0)
	return;
      _len += bp.length();
      _buffers.push_back(*ptr_node::create(std::move(bp)).release());
      _carriage = &always_empty_bptr;
    }
    void push_back(const ptr_node&) = delete;
    void push_back(ptr_node&) = delete;
    void push_back(ptr_node&&) = delete;
    void push_back(std::unique_ptr<ptr_node, ptr_node::disposer> bp) {
      if (bp->length() == 0)
	return;
      _carriage = bp.get();
      _len += bp->length();
      _buffers.push_back(*bp.release());
    }
    void push_back(raw* const r) {
      _buffers.push_back(*ptr_node::create(r).release());
      _carriage = &_buffers.back();
      _len += _buffers.back().length();
    }
    void push_back(ceph::unique_leakable_ptr<raw> r) {
      push_back(r.release());
    }

    void zero();
    void zero(unsigned o, unsigned l);

    bool is_contiguous() const;
    void rebuild();
    void rebuild(std::unique_ptr<ptr_node, ptr_node::disposer> nb);
    bool rebuild_aligned(unsigned align);
    // max_buffers = 0 mean don't care _buffers.size(), other
    // must make _buffers.size() <= max_buffers after rebuilding.
    bool rebuild_aligned_size_and_memory(unsigned align_size,
					 unsigned align_memory,
					 unsigned max_buffers = 0);
    bool rebuild_page_aligned();

    void reserve(size_t prealloc);

    // assignment-op with move semantics
    const static unsigned int CLAIM_DEFAULT = 0;
    const static unsigned int CLAIM_ALLOW_NONSHAREABLE = 1;

    void claim(list& bl, unsigned int flags = CLAIM_DEFAULT);
    void claim_append(list& bl, unsigned int flags = CLAIM_DEFAULT);
    // only for bl is bufferlist::page_aligned_appender
    void claim_append_piecewise(list& bl);

    // copy with explicit volatile-sharing semantics
    void share(const list& bl)
    {
      if (this != &bl) {
        clear();
	for (const auto& bp : bl._buffers) {
          _buffers.push_back(*ptr_node::create(bp).release());
        }
        _len = bl._len;
      }
    }

#ifdef HAVE_SEASTAR
    /// convert the bufferlist into a network packet
    operator seastar::net::packet() &&;
#endif

    iterator begin() {
      return iterator(this, 0);
    }
    iterator end() {
      return iterator(this, _len, _buffers.end(), 0);
    }

    const_iterator begin() const {
      return const_iterator(this, 0);
    }
    const_iterator cbegin() const {
      return begin();
    }
    const_iterator end() const {
      return const_iterator(this, _len, _buffers.end(), 0);
    }

    // crope lookalikes.
    // **** WARNING: this are horribly inefficient for large bufferlists. ****
    void copy(unsigned off, unsigned len, char *dest) const;
    void copy(unsigned off, unsigned len, list &dest) const;
    void copy(unsigned off, unsigned len, std::string& dest) const;
    void copy_in(unsigned off, unsigned len, const char *src, bool crc_reset = true);
    void copy_in(unsigned off, unsigned len, const list& src);

    void append(char c);
    void append(const char *data, unsigned len);
    void append(std::string s) {
      append(s.data(), s.length());
    }
#if __cplusplus >= 201703L
    // To forcibly disambiguate between string and string_view in the
    // case of arrays
    template<std::size_t N>
    void append(const char (&s)[N]) {
      append(s, N);
    }
    void append(const char* s) {
      append(s, strlen(s));
    }
    void append(std::string_view s) {
      append(s.data(), s.length());
    }
#endif // __cplusplus >= 201703L
    void append(const ptr& bp);
    void append(ptr&& bp);
    void append(const ptr& bp, unsigned off, unsigned len);
    void append(const list& bl);
    void append(std::istream& in);
    contiguous_filler append_hole(unsigned len);
    void append_zero(unsigned len);
    void prepend_zero(unsigned len);

    reserve_t obtain_contiguous_space(unsigned len);

    /*
     * get a char
     */
    const char& operator[](unsigned n) const;
    char *c_str();
    std::string to_str() const;

    void substr_of(const list& other, unsigned off, unsigned len);

    // funky modifer
    void splice(unsigned off, unsigned len, list *claim_by=0 /*, bufferlist& replace_with */);
    void write(int off, int len, std::ostream& out) const;

    void encode_base64(list& o);
    void decode_base64(list& o);

    void write_stream(std::ostream &out) const;
    void hexdump(std::ostream &out, bool trailing_newline = true) const;
    int read_file(const char *fn, std::string *error);
    ssize_t read_fd(int fd, size_t len);
    int write_file(const char *fn, int mode=0644);
    int write_fd(int fd) const;
    int write_fd(int fd, uint64_t offset) const;
    template<typename VectorT>
    void prepare_iov(VectorT *piov) const {
#ifdef __CEPH__
      ceph_assert(_buffers.size() <= IOV_MAX);
#else
      assert(_buffers.size() <= IOV_MAX);
#endif
      piov->resize(_buffers.size());
      unsigned n = 0;
      for (auto& p : _buffers) {
	(*piov)[n].iov_base = (void *)p.c_str();
	(*piov)[n].iov_len = p.length();
	++n;
      }
    }
    uint32_t crc32c(uint32_t crc) const;
    void invalidate_crc();
    sha1_digest_t sha1();

    // These functions return a bufferlist with a pointer to a single
    // static buffer. They /must/ not outlive the memory they
    // reference.
    static list static_from_mem(char* c, size_t l);
    static list static_from_cstring(char* c);
    static list static_from_string(std::string& s);
  };

} // inline namespace v14_2_0

  /*
   * efficient hash of one or more bufferlists
   */

  class hash {
    uint32_t crc;

  public:
    hash() : crc(0) { }
    // cppcheck-suppress noExplicitConstructor
    hash(uint32_t init) : crc(init) { }

    void update(const buffer::list& bl) {
      crc = bl.crc32c(crc);
    }

    uint32_t digest() {
      return crc;
    }
  };

inline bool operator>(bufferlist& l, bufferlist& r) {
  for (unsigned p = 0; ; p++) {
    if (l.length() > p && r.length() == p) return true;
    if (l.length() == p) return false;
    if (l[p] > r[p]) return true;
    if (l[p] < r[p]) return false;
  }
}
inline bool operator>=(bufferlist& l, bufferlist& r) {
  for (unsigned p = 0; ; p++) {
    if (l.length() > p && r.length() == p) return true;
    if (r.length() == p && l.length() == p) return true;
    if (l.length() == p && r.length() > p) return false;
    if (l[p] > r[p]) return true;
    if (l[p] < r[p]) return false;
  }
}

inline bool operator==(const bufferlist &l, const bufferlist &r) {
  if (l.length() != r.length())
    return false;
  for (unsigned p = 0; p < l.length(); p++) {
    if (l[p] != r[p])
      return false;
  }
  return true;
}
inline bool operator<(bufferlist& l, bufferlist& r) {
  return r > l;
}
inline bool operator<=(bufferlist& l, bufferlist& r) {
  return r >= l;
}


std::ostream& operator<<(std::ostream& out, const buffer::ptr& bp);

std::ostream& operator<<(std::ostream& out, const buffer::raw &r);

std::ostream& operator<<(std::ostream& out, const buffer::list& bl);

std::ostream& operator<<(std::ostream& out, const buffer::error& e);

inline bufferhash& operator<<(bufferhash& l, const bufferlist &r) {
  l.update(r);
  return l;
}

} // namespace buffer

#if defined(HAVE_XIO)
xio_reg_mem* get_xio_mp(const buffer::ptr& bp);
#endif

} // namespace ceph

#endif<|MERGE_RESOLUTION|>--- conflicted
+++ resolved
@@ -163,30 +163,17 @@
   /*
    * named constructors
    */
-<<<<<<< HEAD
-  raw* copy(const char *c, unsigned len);
-  raw* create(unsigned len);
-  raw* create_in_mempool(unsigned len, int mempool);
-=======
   ceph::unique_leakable_ptr<raw> copy(const char *c, unsigned len);
   ceph::unique_leakable_ptr<raw> create(unsigned len);
   ceph::unique_leakable_ptr<raw> create_in_mempool(unsigned len, int mempool);
->>>>>>> 3ad2dfa4
   raw* claim_char(unsigned len, char *buf);
   raw* create_malloc(unsigned len);
   raw* claim_malloc(unsigned len, char *buf);
   raw* create_static(unsigned len, char *buf);
-<<<<<<< HEAD
-  raw* create_aligned(unsigned len, unsigned align);
-  raw* create_aligned_in_mempool(unsigned len, unsigned align, int mempool);
-  raw* create_page_aligned(unsigned len);
-  raw* create_zero_copy(unsigned len, int fd, int64_t *offset);
-=======
   ceph::unique_leakable_ptr<raw> create_aligned(unsigned len, unsigned align);
   ceph::unique_leakable_ptr<raw> create_aligned_in_mempool(unsigned len, unsigned align, int mempool);
   ceph::unique_leakable_ptr<raw> create_page_aligned(unsigned len);
   ceph::unique_leakable_ptr<raw> create_small_page_aligned(unsigned len);
->>>>>>> 3ad2dfa4
   raw* create_unshareable(unsigned len);
   raw* create_static(unsigned len, char *buf);
   raw* claim_buffer(unsigned len, char *buf, deleter del);
@@ -463,15 +450,6 @@
    */
 
   class CEPH_BUFFER_API list {
-<<<<<<< HEAD
-    // my private bits
-    std::list<ptr> _buffers;
-    unsigned _len;
-    unsigned _memcopy_count; //the total of memcopy using rebuild().
-    ptr append_buffer;  // where i put small appends.
-
-=======
->>>>>>> 3ad2dfa4
   public:
     // this the very low-level implementation of singly linked list
     // ceph::buffer::list is built on. We don't use intrusive slist
@@ -805,27 +783,6 @@
       iterator() = default;
       iterator(bl_t *l, unsigned o=0);
       iterator(bl_t *l, unsigned o, list_iter_t ip, unsigned po);
-<<<<<<< HEAD
-
-      void advance(int o);
-      void seek(unsigned o);
-      using iterator_impl<false>::operator*;
-      char operator*();
-      iterator& operator++();
-      ptr get_current_ptr();
-
-      // copy data out
-      void copy(unsigned len, char *dest);
-      // deprecated, use copy_deep()
-      void copy(unsigned len, ptr &dest) __attribute__((deprecated));
-      void copy_deep(unsigned len, ptr &dest);
-      void copy_shallow(unsigned len, ptr &dest);
-      void copy(unsigned len, list &dest);
-      void copy(unsigned len, std::string &dest);
-      void copy_all(list &dest);
-
-=======
->>>>>>> 3ad2dfa4
       // copy data in
       void copy_in(unsigned len, const char *src, bool crc_reset = true);
       void copy_in(unsigned len, const list& otherl);
@@ -1055,10 +1012,6 @@
       _len = other._len;
       _memcopy_count = other._memcopy_count;
       last_p = begin();
-<<<<<<< HEAD
-      append_buffer.swap(other.append_buffer);
-=======
->>>>>>> 3ad2dfa4
       other.clear();
       return *this;
     }
