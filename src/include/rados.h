--- conflicted
+++ resolved
@@ -6,17 +6,7 @@
  * (Reliable Autonomic Distributed Object Store).
  */
 
-#include <string.h>
-#include <stdbool.h>
 #include "msgr.h"
-
-/* See comment in ceph_fs.h.  */
-#ifndef __KERNEL__
-#include "byteorder.h"
-#define __le16 ceph_le16
-#define __le32 ceph_le32
-#define __le64 ceph_le64
-#endif
 
 /*
  * fs id
@@ -167,8 +157,6 @@
 #define CEPH_OSDMAP_REQUIRE_LUMINOUS (1<<18) /* require l for booting osds */
 #define CEPH_OSDMAP_RECOVERY_DELETES (1<<19) /* deletes performed during recovery instead of peering */
 #define CEPH_OSDMAP_PURGED_SNAPDIRS  (1<<20) /* osds have converted snapsets */
-#define CEPH_OSDMAP_NOSNAPTRIM       (1<<21) /* disable snap trimming */
-#define CEPH_OSDMAP_PGLOG_HARDLIMIT  (1<<22) /* put a hard limit on pg log length */
 
 /* these are hidden in 'ceph status' view */
 #define CEPH_OSDMAP_SEMIHIDDEN_FLAGS (CEPH_OSDMAP_REQUIRE_JEWEL|	\
@@ -176,8 +164,7 @@
 				      CEPH_OSDMAP_REQUIRE_LUMINOUS |	\
 				      CEPH_OSDMAP_RECOVERY_DELETES |	\
 				      CEPH_OSDMAP_SORTBITWISE |		\
-				      CEPH_OSDMAP_PURGED_SNAPDIRS |     \
-                                      CEPH_OSDMAP_PGLOG_HARDLIMIT)
+				      CEPH_OSDMAP_PURGED_SNAPDIRS)
 #define CEPH_OSDMAP_LEGACY_REQUIRE_FLAGS (CEPH_OSDMAP_REQUIRE_JEWEL |	\
 					  CEPH_OSDMAP_REQUIRE_KRAKEN |	\
 					  CEPH_OSDMAP_REQUIRE_LUMINOUS)
@@ -198,11 +185,7 @@
 #define CEPH_RELEASE_KRAKEN     11
 #define CEPH_RELEASE_LUMINOUS   12
 #define CEPH_RELEASE_MIMIC      13
-<<<<<<< HEAD
-#define CEPH_RELEASE_NAUTILUS   14
-=======
 #define CEPH_RELEASE_NAUTILUS 	14
->>>>>>> 335df815
 #define CEPH_RELEASE_MAX        15  /* highest + 1 */
 
 extern const char *ceph_release_name(int r);
@@ -327,9 +310,6 @@
 									    \
 	/* Extensible */						    \
 	f(SET_REDIRECT,	__CEPH_OSD_OP(WR, DATA, 39),	"set-redirect")	    \
-	f(SET_CHUNK,	__CEPH_OSD_OP(WR, DATA, 40),	"set-chunk")	    \
-	f(TIER_PROMOTE,	__CEPH_OSD_OP(WR, DATA, 41),	"tier-promote")	    \
-	f(UNSET_MANIFEST, __CEPH_OSD_OP(WR, DATA, 42),	"unset-manifest")   \
 									    \
 	/** attrs **/							    \
 	/* read */							    \
@@ -407,7 +387,7 @@
 {
 	return op & CEPH_OSD_OP_MODE_CACHE;
 }
-static inline bool ceph_osd_op_uses_extent(int op)
+static inline int ceph_osd_op_uses_extent(int op)
 {
 	switch(op) {
 	case CEPH_OSD_OP_READ:
@@ -484,8 +464,6 @@
 	CEPH_OSD_OP_FLAG_FADVISE_WILLNEED   = 0x10,/* data will be accessed in the near future */
 	CEPH_OSD_OP_FLAG_FADVISE_DONTNEED   = 0x20,/* data will not be accessed in the near future */
 	CEPH_OSD_OP_FLAG_FADVISE_NOCACHE   = 0x40, /* data will be accessed only once by this client */
-	CEPH_OSD_OP_FLAG_WITH_REFERENCE   = 0x80, /* need reference couting */
-	CEPH_OSD_OP_FLAG_BYPASS_CLEAN_CACHE = 0x100, /* bypass ObjectStore cache, mainly for deep-scrub */
 };
 
 #define EOLDSNAPC    85  /* ORDERSNAP flag set; writer has old snapc*/
@@ -616,11 +594,10 @@
 		struct {
 			__le64 snapid;
 			__le64 src_version;
-			__u8 flags; /* CEPH_OSD_COPY_FROM_FLAG_* */
+			__u8 flags;
 			/*
-			 * CEPH_OSD_OP_FLAG_FADVISE_*: fadvise flags
-			 * for src object, flags for dest object are in
-			 * ceph_osd_op::flags.
+			 * __le32 flags: CEPH_OSD_OP_FLAG_FADVISE_: mean the fadvise flags for dest object
+			 * src_fadvise_flags mean the fadvise flags for src object
 			 */
 			__le32 src_fadvise_flags;
 		} __attribute__ ((packed)) copy_from;
@@ -676,10 +653,5 @@
 	struct ceph_osd_op ops[0];  /* ops[], object */
 } __attribute__ ((packed));
 
-#ifndef __KERNEL__
-#undef __le16
-#undef __le32
-#undef __le64
-#endif
 
 #endif