#ifndef CEPH_RADOS_TYPES_HPP
#define CEPH_RADOS_TYPES_HPP

#include <map>
#include <utility>
#include <vector>
#include <stdint.h>
#include <string>

#include "buffer.h"
#include "rados_types.h"

namespace librados {

typedef uint64_t snap_t;

enum {
  SNAP_HEAD = (uint64_t)(-2),
  SNAP_DIR = (uint64_t)(-1)
};

struct clone_info_t {
  snap_t cloneid;
  std::vector<snap_t> snaps;          // ascending
  std::vector< std::pair<uint64_t,uint64_t> > overlap;  // with next newest
  uint64_t size;
  clone_info_t() : cloneid(0), size(0) {}
};

struct snap_set_t {
  std::vector<clone_info_t> clones;   // ascending
  snap_t seq;   // newest snapid seen by the object
  snap_set_t() : seq(0) {}
};

struct object_id_t {
  std::string name;
  std::string nspace;
  std::string locator;
  snap_t snap = 0;
  object_id_t() = default;
  object_id_t(const std::string& name,
              const std::string& nspace,
              const std::string& locator,
              snap_t snap)
    : name(name),
      nspace(nspace),
      locator(locator),
      snap(snap)
  {}
};

struct err_t {
  enum : uint64_t {
    SHARD_MISSING        = 1 << 1,
    SHARD_STAT_ERR       = 1 << 2,
    SHARD_READ_ERR       = 1 << 3,
    DATA_DIGEST_MISMATCH_OI = 1 << 9,   // Old
    DATA_DIGEST_MISMATCH_INFO = 1 << 9,
    OMAP_DIGEST_MISMATCH_OI = 1 << 10,  // Old
    OMAP_DIGEST_MISMATCH_INFO = 1 << 10,
    SIZE_MISMATCH_OI        = 1 << 11,  // Old
    SIZE_MISMATCH_INFO        = 1 << 11,
    SHARD_EC_HASH_MISMATCH  = 1 << 12,
    SHARD_EC_SIZE_MISMATCH  = 1 << 13,
    OI_ATTR_MISSING         = 1 << 14, // Old
    INFO_MISSING         = 1 << 14,
    OI_ATTR_CORRUPTED       = 1 << 15, // Old
    INFO_CORRUPTED       = 1 << 15,
    SS_ATTR_MISSING         = 1 << 16, // Old
    SNAPSET_MISSING         = 1 << 16,
    SS_ATTR_CORRUPTED       = 1 << 17, // Old
    SNAPSET_CORRUPTED       = 1 << 17,
    OBJ_SIZE_OI_MISMATCH      = 1 << 18, // Old
    OBJ_SIZE_INFO_MISMATCH      = 1 << 18,
    HINFO_MISSING         = 1 << 19,
    HINFO_CORRUPTED       = 1 << 20
    // When adding more here add to either SHALLOW_ERRORS or DEEP_ERRORS
  };
  uint64_t errors = 0;
  static constexpr uint64_t SHALLOW_ERRORS = SHARD_MISSING|SHARD_STAT_ERR|SIZE_MISMATCH_INFO|INFO_MISSING|INFO_CORRUPTED|SNAPSET_MISSING|SNAPSET_CORRUPTED|OBJ_SIZE_INFO_MISMATCH|HINFO_MISSING|HINFO_CORRUPTED;
  static constexpr uint64_t DEEP_ERRORS = SHARD_READ_ERR|DATA_DIGEST_MISMATCH_INFO|OMAP_DIGEST_MISMATCH_INFO|SHARD_EC_HASH_MISMATCH|SHARD_EC_SIZE_MISMATCH;
  bool has_shard_missing() const {
    return errors & SHARD_MISSING;
  }
  bool has_stat_error() const {
    return errors & SHARD_STAT_ERR;
  }
  bool has_read_error() const {
    return errors & SHARD_READ_ERR;
  }
  bool has_data_digest_mismatch_oi() const {   // Compatibility
    return errors & DATA_DIGEST_MISMATCH_OI;
  }
  bool has_data_digest_mismatch_info() const {
    return errors & DATA_DIGEST_MISMATCH_INFO;
  }
  bool has_omap_digest_mismatch_oi() const {   // Compatibility
    return errors & OMAP_DIGEST_MISMATCH_OI;
  }
  bool has_omap_digest_mismatch_info() const {
    return errors & OMAP_DIGEST_MISMATCH_INFO;
  }
  bool has_size_mismatch_oi() const {   // Compatibility
    return errors & SIZE_MISMATCH_OI;
  }
  bool has_size_mismatch_info() const {
    return errors & SIZE_MISMATCH_INFO;
  }
  bool has_ec_hash_error() const {
    return errors & SHARD_EC_HASH_MISMATCH;
  }
  bool has_ec_size_error() const {
    return errors & SHARD_EC_SIZE_MISMATCH;
  }
  bool has_oi_attr_missing() const {    // Compatibility
    return errors & OI_ATTR_MISSING;
  }
  bool has_info_missing() const {
    return errors & INFO_MISSING;
  }
  bool has_oi_attr_corrupted() const {	 // Compatibility
    return errors & OI_ATTR_CORRUPTED;
  }
  bool has_info_corrupted() const {
    return errors & INFO_CORRUPTED;
  }
  bool has_ss_attr_missing() const {	// Compatibility
    return errors & SS_ATTR_MISSING;
  }
  bool has_snapset_missing() const {
    return errors & SNAPSET_MISSING;
  }
  bool has_ss_attr_corrupted() const {	// Compatibility
    return errors & SS_ATTR_CORRUPTED;
  }
  bool has_snapset_corrupted() const {
    return errors & SNAPSET_CORRUPTED;
  }
  bool has_shallow_errors() const {
    return errors & SHALLOW_ERRORS;
  }
  bool has_deep_errors() const {
    return errors & DEEP_ERRORS;
  }
  bool has_obj_size_oi_mismatch() const {   // Compatibility
    return errors & OBJ_SIZE_OI_MISMATCH;
   }
  bool has_obj_size_info_mismatch() const {
    return errors & OBJ_SIZE_INFO_MISMATCH;
  }
  bool has_hinfo_missing() const {
    return errors & HINFO_MISSING;
  }
  bool has_hinfo_corrupted() const {
    return errors & HINFO_CORRUPTED;
  }
};

struct shard_info_t : err_t {
  std::map<std::string, ceph::bufferlist> attrs;
  uint64_t size = -1;
  bool omap_digest_present = false;
  uint32_t omap_digest = 0;
  bool data_digest_present = false;
  uint32_t data_digest = 0;
  bool selected_oi = false;
  bool primary = false;
};

struct osd_shard_t {
  int32_t osd;
  int8_t shard;
};

inline bool operator<(const osd_shard_t &lhs, const osd_shard_t &rhs) {
  if (lhs.osd < rhs.osd)
    return true;
  else if (lhs.osd > rhs.osd)
    return false;
  else
    return lhs.shard < rhs.shard;
}

struct obj_err_t {
  enum : uint64_t {
    OBJECT_INFO_INCONSISTENCY   = 1 << 1,
    // XXX: Can an older rados binary work if these bits stay the same?
    DATA_DIGEST_MISMATCH = 1 << 4,
    OMAP_DIGEST_MISMATCH = 1 << 5,
    SIZE_MISMATCH        = 1 << 6,
    ATTR_VALUE_MISMATCH  = 1 << 7,
    ATTR_NAME_MISMATCH    = 1 << 8,
    SNAPSET_INCONSISTENCY   = 1 << 9,
    HINFO_INCONSISTENCY   = 1 << 10,
<<<<<<< HEAD
    // When adding more here add to either SHALLOW_ERRORS or DEEP_ERRORS
  };
  uint64_t errors = 0;
  static constexpr uint64_t SHALLOW_ERRORS = OBJECT_INFO_INCONSISTENCY|SIZE_MISMATCH|ATTR_VALUE_MISMATCH|ATTR_NAME_MISMATCH|SNAPSET_INCONSISTENCY|HINFO_INCONSISTENCY;
=======
    SIZE_TOO_LARGE        = 1 << 11,
    // When adding more here add to either SHALLOW_ERRORS or DEEP_ERRORS
  };
  uint64_t errors = 0;
  static constexpr uint64_t SHALLOW_ERRORS = OBJECT_INFO_INCONSISTENCY|SIZE_MISMATCH|ATTR_VALUE_MISMATCH
	  |ATTR_NAME_MISMATCH|SNAPSET_INCONSISTENCY|HINFO_INCONSISTENCY|SIZE_TOO_LARGE;
>>>>>>> 3ad2dfa4
  static constexpr uint64_t DEEP_ERRORS = DATA_DIGEST_MISMATCH|OMAP_DIGEST_MISMATCH;
  bool has_object_info_inconsistency() const {
    return errors & OBJECT_INFO_INCONSISTENCY;
  }
  bool has_data_digest_mismatch() const {
    return errors & DATA_DIGEST_MISMATCH;
  }
  bool has_omap_digest_mismatch() const {
    return errors & OMAP_DIGEST_MISMATCH;
  }
  bool has_size_mismatch() const {
    return errors & SIZE_MISMATCH;
  }
  bool has_attr_value_mismatch() const {
    return errors & ATTR_VALUE_MISMATCH;
  }
  bool has_attr_name_mismatch() const {
    return errors & ATTR_NAME_MISMATCH;
  }
  bool has_shallow_errors() const {
    return errors & SHALLOW_ERRORS;
  }
  bool has_deep_errors() const {
    return errors & DEEP_ERRORS;
  }
  bool has_snapset_inconsistency() const {
    return errors & SNAPSET_INCONSISTENCY;
  }
  bool has_hinfo_inconsistency() const {
    return errors & HINFO_INCONSISTENCY;
  }
<<<<<<< HEAD
=======
  bool has_size_too_large() const {
    return errors & SIZE_TOO_LARGE;
  }
>>>>>>> 3ad2dfa4
};

struct inconsistent_obj_t : obj_err_t {
  inconsistent_obj_t() = default;
  inconsistent_obj_t(const object_id_t& object)
    : object{object}, version(0)
  {}
  object_id_t object;
  uint64_t version;  // XXX: Redundant with object info attr
  std::map<osd_shard_t, shard_info_t> shards;
  err_t union_shards;
};

struct inconsistent_snapset_t {
  inconsistent_snapset_t() = default;
  inconsistent_snapset_t(const object_id_t& head)
    : object{head}
  {}
  enum {
    SNAPSET_MISSING = 1 << 0,
    SNAPSET_CORRUPTED = 1 << 1,
    CLONE_MISSING  = 1 << 2,
    SNAP_ERROR  = 1 << 3,
<<<<<<< HEAD
    HEAD_MISMATCH  = 1 << 4,
=======
    HEAD_MISMATCH  = 1 << 4,  // Unused
>>>>>>> 3ad2dfa4
    HEADLESS_CLONE = 1 << 5,
    SIZE_MISMATCH  = 1 << 6,
    OI_MISSING   = 1 << 7,    // Old
    INFO_MISSING   = 1 << 7,
    OI_CORRUPTED = 1 << 8,    // Old
    INFO_CORRUPTED = 1 << 8,
    EXTRA_CLONES = 1 << 9,
  };
  uint64_t errors = 0;
  object_id_t object;
  // Extra clones
  std::vector<snap_t> clones;
  std::vector<snap_t> missing;
  ceph::bufferlist ss_bl;

  bool ss_attr_missing() const {     // Compatibility
<<<<<<< HEAD
    return errors & SNAPSET_MISSING;
  }
  bool snapset_missing() const {
    return errors & SNAPSET_MISSING;
  }
=======
    return errors & SNAPSET_MISSING;
  }
  bool snapset_missing() const {
    return errors & SNAPSET_MISSING;
  }
>>>>>>> 3ad2dfa4
  bool ss_attr_corrupted() const {   // Compatibility
    return errors & SNAPSET_CORRUPTED;
  }
  bool snapset_corrupted() const {
    return errors & SNAPSET_CORRUPTED;
  }
  bool clone_missing() const  {
    return errors & CLONE_MISSING;
  }
  bool snapset_mismatch() const {    // Compatibility
    return errors & SNAP_ERROR;
  }
  bool snapset_error() const {
    return errors & SNAP_ERROR;
  }
  bool head_mismatch() const {      // Compatibility
    return false;
  }
  bool headless() const {
    return errors & HEADLESS_CLONE;
  }
  bool size_mismatch() const {
    return errors & SIZE_MISMATCH;
  }
  bool oi_attr_missing() const {   // Compatibility
    return errors & OI_MISSING;
  }
  bool info_missing() const {
    return errors & INFO_MISSING;
  }
  bool oi_attr_corrupted() const {  // Compatibility
    return errors & OI_CORRUPTED;
  }
  bool info_corrupted() const {
    return errors & INFO_CORRUPTED;
  }
  bool extra_clones() const {
    return errors & EXTRA_CLONES;
  }
};

/**
 * @var all_nspaces
 * Pass as nspace argument to IoCtx::set_namespace()
 * before calling nobjects_begin() to iterate
 * through all objects in all namespaces.
 */
const std::string all_nspaces(LIBRADOS_ALL_NSPACES);

}
#endif<|MERGE_RESOLUTION|>--- conflicted
+++ resolved
@@ -193,19 +193,12 @@
     ATTR_NAME_MISMATCH    = 1 << 8,
     SNAPSET_INCONSISTENCY   = 1 << 9,
     HINFO_INCONSISTENCY   = 1 << 10,
-<<<<<<< HEAD
-    // When adding more here add to either SHALLOW_ERRORS or DEEP_ERRORS
-  };
-  uint64_t errors = 0;
-  static constexpr uint64_t SHALLOW_ERRORS = OBJECT_INFO_INCONSISTENCY|SIZE_MISMATCH|ATTR_VALUE_MISMATCH|ATTR_NAME_MISMATCH|SNAPSET_INCONSISTENCY|HINFO_INCONSISTENCY;
-=======
     SIZE_TOO_LARGE        = 1 << 11,
     // When adding more here add to either SHALLOW_ERRORS or DEEP_ERRORS
   };
   uint64_t errors = 0;
   static constexpr uint64_t SHALLOW_ERRORS = OBJECT_INFO_INCONSISTENCY|SIZE_MISMATCH|ATTR_VALUE_MISMATCH
 	  |ATTR_NAME_MISMATCH|SNAPSET_INCONSISTENCY|HINFO_INCONSISTENCY|SIZE_TOO_LARGE;
->>>>>>> 3ad2dfa4
   static constexpr uint64_t DEEP_ERRORS = DATA_DIGEST_MISMATCH|OMAP_DIGEST_MISMATCH;
   bool has_object_info_inconsistency() const {
     return errors & OBJECT_INFO_INCONSISTENCY;
@@ -237,12 +230,9 @@
   bool has_hinfo_inconsistency() const {
     return errors & HINFO_INCONSISTENCY;
   }
-<<<<<<< HEAD
-=======
   bool has_size_too_large() const {
     return errors & SIZE_TOO_LARGE;
   }
->>>>>>> 3ad2dfa4
 };
 
 struct inconsistent_obj_t : obj_err_t {
@@ -266,11 +256,7 @@
     SNAPSET_CORRUPTED = 1 << 1,
     CLONE_MISSING  = 1 << 2,
     SNAP_ERROR  = 1 << 3,
-<<<<<<< HEAD
-    HEAD_MISMATCH  = 1 << 4,
-=======
     HEAD_MISMATCH  = 1 << 4,  // Unused
->>>>>>> 3ad2dfa4
     HEADLESS_CLONE = 1 << 5,
     SIZE_MISMATCH  = 1 << 6,
     OI_MISSING   = 1 << 7,    // Old
@@ -287,19 +273,11 @@
   ceph::bufferlist ss_bl;
 
   bool ss_attr_missing() const {     // Compatibility
-<<<<<<< HEAD
     return errors & SNAPSET_MISSING;
   }
   bool snapset_missing() const {
     return errors & SNAPSET_MISSING;
   }
-=======
-    return errors & SNAPSET_MISSING;
-  }
-  bool snapset_missing() const {
-    return errors & SNAPSET_MISSING;
-  }
->>>>>>> 3ad2dfa4
   bool ss_attr_corrupted() const {   // Compatibility
     return errors & SNAPSET_CORRUPTED;
   }
