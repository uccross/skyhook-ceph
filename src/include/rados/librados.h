// -*- mode:C++; tab-width:8; c-basic-offset:2; indent-tabs-mode:t -*-
// vim: ts=8 sw=2 smarttab
/*
 * Ceph - scalable distributed file system
 *
 * Copyright (C) 2004-2012 Sage Weil <sage@newdream.net>
 *
 * This is free software; you can redistribute it and/or
 * modify it under the terms of the GNU Lesser General Public
 * License version 2.1, as published by the Free Software
 * Foundation.  See file COPYING.
 *
 */

#ifndef CEPH_LIBRADOS_H
#define CEPH_LIBRADOS_H

#ifdef __cplusplus
extern "C" {
#endif

#include <netinet/in.h>
#if defined(__linux__)
#include <linux/types.h>
#elif defined(__FreeBSD__)
#include <sys/types.h>
#endif
#include <unistd.h>
#include <string.h>
#include "rados_types.h"

#include <sys/time.h>

#ifndef CEPH_OSD_TMAP_SET
/* These are also defined in rados.h and objclass.h. Keep them in sync! */
#define CEPH_OSD_TMAP_HDR 'h'
#define CEPH_OSD_TMAP_SET 's'
#define CEPH_OSD_TMAP_CREATE 'c'
#define CEPH_OSD_TMAP_RM  'r'
#endif

#define LIBRADOS_VER_MAJOR 3
#define LIBRADOS_VER_MINOR 0
#define LIBRADOS_VER_EXTRA 0

#define LIBRADOS_VERSION(maj, min, extra) ((maj << 16) + (min << 8) + extra)

#define LIBRADOS_VERSION_CODE LIBRADOS_VERSION(LIBRADOS_VER_MAJOR, LIBRADOS_VER_MINOR, LIBRADOS_VER_EXTRA)

#define LIBRADOS_SUPPORTS_WATCH 1
#define LIBRADOS_SUPPORTS_SERVICES 1
<<<<<<< HEAD
=======
#define LIBRADOS_SUPPORTS_APP_METADATA 1
>>>>>>> f8781be9

/* RADOS lock flags
 * They are also defined in cls_lock_types.h. Keep them in sync!
 */
#define LIBRADOS_LOCK_FLAG_RENEW 0x1

/*
 * Constants for rados_write_op_create().
 */
#define LIBRADOS_CREATE_EXCLUSIVE 1
#define LIBRADOS_CREATE_IDEMPOTENT 0

/*
 * Flags that can be set on a per-op basis via
 * rados_read_op_set_flags() and rados_write_op_set_flags().
 */
enum {
  // fail a create operation if the object already exists
  LIBRADOS_OP_FLAG_EXCL               =  0x1,
  // allow the transaction to succeed even if the flagged op fails
  LIBRADOS_OP_FLAG_FAILOK 	      = 0x2,
  // indicate read/write op random
  LIBRADOS_OP_FLAG_FADVISE_RANDOM     = 0x4,
  // indicate read/write op sequential
  LIBRADOS_OP_FLAG_FADVISE_SEQUENTIAL = 0x8,
  // indicate read/write data will be accessed in the near future (by someone)
  LIBRADOS_OP_FLAG_FADVISE_WILLNEED   = 0x10,
  // indicate read/write data will not accessed in the near future (by anyone)
  LIBRADOS_OP_FLAG_FADVISE_DONTNEED   = 0x20,
  // indicate read/write data will not accessed again (by *this* client)
  LIBRADOS_OP_FLAG_FADVISE_NOCACHE    = 0x40,
  // optionally support FUA (force unit access) on write requests
  LIBRADOS_OP_FLAG_FADVISE_FUA        = 0x80,
};

#define CEPH_RADOS_API

/**
 * @name xattr comparison operations
 * Operators for comparing xattrs on objects, and aborting the
 * rados_read_op or rados_write_op transaction if the comparison
 * fails.
 *
 * @{
 */
enum {
	LIBRADOS_CMPXATTR_OP_EQ  = 1,
	LIBRADOS_CMPXATTR_OP_NE  = 2,
	LIBRADOS_CMPXATTR_OP_GT  = 3,
	LIBRADOS_CMPXATTR_OP_GTE = 4,
	LIBRADOS_CMPXATTR_OP_LT  = 5,
	LIBRADOS_CMPXATTR_OP_LTE = 6
};
/** @} */

/**
 * @name Operation Flags
 * Flags for rados_read_op_operate(), rados_write_op_operate(),
 * rados_aio_read_op_operate(), and rados_aio_write_op_operate().
 * See librados.hpp for details.
 * @{
 */
enum {
  LIBRADOS_OPERATION_NOFLAG             = 0,
  LIBRADOS_OPERATION_BALANCE_READS      = 1,
  LIBRADOS_OPERATION_LOCALIZE_READS     = 2,
  LIBRADOS_OPERATION_ORDER_READS_WRITES = 4,
  LIBRADOS_OPERATION_IGNORE_CACHE       = 8,
  LIBRADOS_OPERATION_SKIPRWLOCKS        = 16,
  LIBRADOS_OPERATION_IGNORE_OVERLAY     = 32,
  /* send requests to cluster despite the cluster or pool being marked
     full; ops will either succeed (e.g., delete) or return EDQUOT or
     ENOSPC. */
  LIBRADOS_OPERATION_FULL_TRY           = 64,
  /*
   * Mainly for delete op
   */
  LIBRADOS_OPERATION_FULL_FORCE		= 128,
  LIBRADOS_OPERATION_IGNORE_REDIRECT	= 256,
  LIBRADOS_OPERATION_ORDERSNAP          = 512,
};
/** @} */

/**
 * @name Alloc hint flags
 * Flags for rados_write_op_alloc_hint2() and rados_set_alloc_hint2()
 * indicating future IO patterns.
 * @{
 */
enum {
  LIBRADOS_ALLOC_HINT_FLAG_SEQUENTIAL_WRITE = 1,
  LIBRADOS_ALLOC_HINT_FLAG_RANDOM_WRITE = 2,
  LIBRADOS_ALLOC_HINT_FLAG_SEQUENTIAL_READ = 4,
  LIBRADOS_ALLOC_HINT_FLAG_RANDOM_READ = 8,
  LIBRADOS_ALLOC_HINT_FLAG_APPEND_ONLY = 16,
  LIBRADOS_ALLOC_HINT_FLAG_IMMUTABLE = 32,
  LIBRADOS_ALLOC_HINT_FLAG_SHORTLIVED = 64,
  LIBRADOS_ALLOC_HINT_FLAG_LONGLIVED = 128,
  LIBRADOS_ALLOC_HINT_FLAG_COMPRESSIBLE = 256,
  LIBRADOS_ALLOC_HINT_FLAG_INCOMPRESSIBLE = 512,
};
/** @} */

typedef enum {
	LIBRADOS_CHECKSUM_TYPE_XXHASH32 = 0,
	LIBRADOS_CHECKSUM_TYPE_XXHASH64 = 1,
	LIBRADOS_CHECKSUM_TYPE_CRC32C   = 2
} rados_checksum_type_t;

/*
 * snap id contants
 */
#define LIBRADOS_SNAP_HEAD  ((uint64_t)(-2))
#define LIBRADOS_SNAP_DIR   ((uint64_t)(-1))

/**
 * @typedef rados_t
 *
 * A handle for interacting with a RADOS cluster. It encapsulates all
 * RADOS client configuration, including username, key for
 * authentication, logging, and debugging. Talking different clusters
 * -- or to the same cluster with different users -- requires
 * different cluster handles.
 */
#ifndef VOIDPTR_RADOS_T
#define VOIDPTR_RADOS_T
typedef void *rados_t;
#endif //VOIDPTR_RADOS_T

/**
 * @typedef rados_config_t
 *
 * A handle for the ceph configuration context for the rados_t cluster
 * instance.  This can be used to share configuration context/state
 * (e.g., logging configuration) between librados instance.
 *
 * @warning The config context does not have independent reference
 * counting.  As such, a rados_config_t handle retrieved from a given
 * rados_t is only valid as long as that rados_t.
 */
typedef void *rados_config_t;

/**
 * @typedef rados_ioctx_t
 *
 * An io context encapsulates a few settings for all I/O operations
 * done on it:
 * - pool - set when the io context is created (see rados_ioctx_create())
 * - snapshot context for writes (see
 *   rados_ioctx_selfmanaged_snap_set_write_ctx())
 * - snapshot id to read from (see rados_ioctx_snap_set_read())
 * - object locator for all single-object operations (see
 *   rados_ioctx_locator_set_key())
 * - namespace for all single-object operations (see
 *   rados_ioctx_set_namespace()).  Set to LIBRADOS_ALL_NSPACES
 *   before rados_nobjects_list_open() will list all objects in all
 *   namespaces.
 *
 * @warning Changing any of these settings is not thread-safe -
 * librados users must synchronize any of these changes on their own,
 * or use separate io contexts for each thread
 */
typedef void *rados_ioctx_t;

/**
 * @typedef rados_list_ctx_t
 *
 * An iterator for listing the objects in a pool.
 * Used with rados_nobjects_list_open(),
 * rados_nobjects_list_next(), and
 * rados_nobjects_list_close().
 */
typedef void *rados_list_ctx_t;

/**
 * @typedef rados_object_list_cursor
 *
 * The cursor used with rados_enumerate_objects
 * and accompanying methods.
 */
typedef void * rados_object_list_cursor;

/**
 * @struct rados_object_list_item
 *
 * The item populated by rados_object_list in
 * the results array.
 */
typedef struct rados_object_list_item {

  /// oid length
  size_t oid_length;
  /// name of the object
  char *oid;
  /// namespace length
  size_t nspace_length;
  /// the object namespace
  char *nspace;
  /// locator length
  size_t locator_length;
  /// object locator
  char *locator;
} rados_object_list_item;

/**
 * @typedef rados_snap_t
 * The id of a snapshot.
 */
typedef uint64_t rados_snap_t;

/**
 * @typedef rados_xattrs_iter_t
 * An iterator for listing extended attrbutes on an object.
 * Used with rados_getxattrs(), rados_getxattrs_next(), and
 * rados_getxattrs_end().
 */
typedef void *rados_xattrs_iter_t;

/**
 * @typedef rados_omap_iter_t
 * An iterator for listing omap key/value pairs on an object.
 * Used with rados_read_op_omap_get_keys(), rados_read_op_omap_get_vals(),
 * rados_read_op_omap_get_vals_by_keys(), rados_omap_get_next(), and
 * rados_omap_get_end().
 */
typedef void *rados_omap_iter_t;

/**
 * @struct rados_pool_stat_t
 * Usage information for a pool.
 */
struct rados_pool_stat_t {
  /// space used in bytes
  uint64_t num_bytes;
  /// space used in KB
  uint64_t num_kb;
  /// number of objects in the pool
  uint64_t num_objects;
  /// number of clones of objects
  uint64_t num_object_clones;
  /// num_objects * num_replicas
  uint64_t num_object_copies;
  /// number of objects missing on primary
  uint64_t num_objects_missing_on_primary;
  /// number of objects found on no OSDs
  uint64_t num_objects_unfound;
  /// number of objects replicated fewer times than they should be
  /// (but found on at least one OSD)
  uint64_t num_objects_degraded;
  /// number of objects read
  uint64_t num_rd;
  /// objects read in KB
  uint64_t num_rd_kb;
  /// number of objects written
  uint64_t num_wr;
  /// objects written in KB
  uint64_t num_wr_kb;
  /// bytes originally provided by user
  uint64_t num_user_bytes;
  /// bytes passed compression
  uint64_t compressed_bytes_orig;
  /// bytes resulted after compression
  uint64_t compressed_bytes;
  /// bytes allocated at storage
  uint64_t compressed_bytes_alloc;
};

/**
 * @struct rados_cluster_stat_t
 * Cluster-wide usage information
 */
struct rados_cluster_stat_t {
  /// total device size
  uint64_t kb;
  /// total used
  uint64_t kb_used;
  /// total available/free
  uint64_t kb_avail;
  /// number of objects
  uint64_t num_objects;
};

/**
 * @typedef rados_write_op_t
 *
 * An object write operation stores a number of operations which can be
 * executed atomically. For usage, see:
 * - Creation and deletion: rados_create_write_op() rados_release_write_op()
 * - Extended attribute manipulation: rados_write_op_cmpxattr()
 *   rados_write_op_cmpxattr(), rados_write_op_setxattr(),
 *   rados_write_op_rmxattr()
 * - Object map key/value pairs: rados_write_op_omap_set(),
 *   rados_write_op_omap_rm_keys(), rados_write_op_omap_clear(),
 *   rados_write_op_omap_cmp()
 * - Object properties: rados_write_op_assert_exists(),
 *   rados_write_op_assert_version()
 * - Creating objects: rados_write_op_create()
 * - IO on objects: rados_write_op_append(), rados_write_op_write(), rados_write_op_zero
 *   rados_write_op_write_full(), rados_write_op_writesame(), rados_write_op_remove,
 *   rados_write_op_truncate(), rados_write_op_zero(), rados_write_op_cmpext()
 * - Hints: rados_write_op_set_alloc_hint()
 * - Performing the operation: rados_write_op_operate(), rados_aio_write_op_operate()
 */
typedef void *rados_write_op_t;

/**
 * @typedef rados_read_op_t
 *
 * An object read operation stores a number of operations which can be
 * executed atomically. For usage, see:
 * - Creation and deletion: rados_create_read_op() rados_release_read_op()
 * - Extended attribute manipulation: rados_read_op_cmpxattr(),
 *   rados_read_op_getxattr(), rados_read_op_getxattrs()
 * - Object map key/value pairs: rados_read_op_omap_get_vals(),
 *   rados_read_op_omap_get_keys(), rados_read_op_omap_get_vals_by_keys(),
 *   rados_read_op_omap_cmp()
 * - Object properties: rados_read_op_stat(), rados_read_op_assert_exists(),
 *   rados_read_op_assert_version()
 * - IO on objects: rados_read_op_read(), rados_read_op_checksum(),
 *   rados_read_op_cmpext()
 * - Custom operations: rados_read_op_exec(), rados_read_op_exec_user_buf()
 * - Request properties: rados_read_op_set_flags()
 * - Performing the operation: rados_read_op_operate(),
 *   rados_aio_read_op_operate()
 */
typedef void *rados_read_op_t;

/**
 * @typedef rados_completion_t
 * Represents the state of an asynchronous operation - it contains the
 * return value once the operation completes, and can be used to block
 * until the operation is complete or safe.
 */
typedef void *rados_completion_t;

/**
 * @struct blkin_trace_info
 * blkin trace information for Zipkin tracing
 */
struct blkin_trace_info;

/**
 * Get the version of librados.
 *
 * The version number is major.minor.extra. Note that this is
 * unrelated to the Ceph version number.
 *
 * TODO: define version semantics, i.e.:
 * - incrementing major is for backwards-incompatible changes
 * - incrementing minor is for backwards-compatible changes
 * - incrementing extra is for bug fixes
 *
 * @param major where to store the major version number
 * @param minor where to store the minor version number
 * @param extra where to store the extra version number
 */
CEPH_RADOS_API void rados_version(int *major, int *minor, int *extra);

/**
 * @name Setup and Teardown
 * These are the first and last functions to that should be called
 * when using librados.
 *
 * @{
 */

/**
 * Create a handle for communicating with a RADOS cluster.
 *
 * Ceph environment variables are read when this is called, so if
 * $CEPH_ARGS specifies everything you need to connect, no further
 * configuration is necessary.
 *
 * @param cluster where to store the handle
 * @param id the user to connect as (i.e. admin, not client.admin)
 * @returns 0 on success, negative error code on failure
 */
CEPH_RADOS_API int rados_create(rados_t *cluster, const char * const id);

/**
 * Extended version of rados_create.
 *
 * Like rados_create, but 
 * 1) don't assume 'client\.'+id; allow full specification of name
 * 2) allow specification of cluster name
 * 3) flags for future expansion
 */
CEPH_RADOS_API int rados_create2(rados_t *pcluster,
                                 const char *const clustername,
                                 const char * const name, uint64_t flags);

/**
 * Initialize a cluster handle from an existing configuration.
 *
 * Share configuration state with another rados_t instance.
 *
 * @param cluster where to store the handle
 * @param cct the existing configuration to use
 * @returns 0 on success, negative error code on failure
 */
CEPH_RADOS_API int rados_create_with_context(rados_t *cluster,
                                             rados_config_t cct);

/**
 * Ping the monitor with ID mon_id, storing the resulting reply in
 * buf (if specified) with a maximum size of len.
 *
 * The result buffer is allocated on the heap; the caller is
 * expected to release that memory with rados_buffer_free().  The
 * buffer and length pointers can be NULL, in which case they are
 * not filled in.
 *
 * @param      cluster    cluster handle
 * @param[in]  mon_id     ID of the monitor to ping
 * @param[out] outstr     double pointer with the resulting reply
 * @param[out] outstrlen  pointer with the size of the reply in outstr
 */
CEPH_RADOS_API int rados_ping_monitor(rados_t cluster, const char *mon_id,
                                      char **outstr, size_t *outstrlen);

/**
 * Connect to the cluster.
 *
 * @note BUG: Before calling this, calling a function that communicates with the
 * cluster will crash.
 *
 * @pre The cluster handle is configured with at least a monitor
 * address. If cephx is enabled, a client name and secret must also be
 * set.
 *
 * @post If this succeeds, any function in librados may be used
 *
 * @param cluster The cluster to connect to.
 * @returns 0 on success, negative error code on failure
 */
CEPH_RADOS_API int rados_connect(rados_t cluster);

/**
 * Disconnects from the cluster.
 *
 * For clean up, this is only necessary after rados_connect() has
 * succeeded.
 *
 * @warning This does not guarantee any asynchronous writes have
 * completed. To do that, you must call rados_aio_flush() on all open
 * io contexts.
 *
 * @warning We implicitly call rados_watch_flush() on shutdown.  If
 * there are watches being used, this should be done explicitly before
 * destroying the relevant IoCtx.  We do it here as a safety measure.
 *
 * @post the cluster handle cannot be used again
 *
 * @param cluster the cluster to shutdown
 */
CEPH_RADOS_API void rados_shutdown(rados_t cluster);

/** @} init */

/**
 * @name Configuration
 * These functions read and update Ceph configuration for a cluster
 * handle. Any configuration changes must be done before connecting to
 * the cluster.
 *
 * Options that librados users might want to set include:
 * - mon_host
 * - auth_supported
 * - key, keyfile, or keyring when using cephx
 * - log_file, log_to_stderr, err_to_stderr, and log_to_syslog
 * - debug_rados, debug_objecter, debug_monc, debug_auth, or debug_ms
 *
 * See docs.ceph.com for information about available configuration options`
 *
 * @{
 */

/**
 * Configure the cluster handle using a Ceph config file
 *
 * If path is NULL, the default locations are searched, and the first
 * found is used. The locations are:
 * - $CEPH_CONF (environment variable)
 * - /etc/ceph/ceph.conf
 * - ~/.ceph/config
 * - ceph.conf (in the current working directory)
 *
 * @pre rados_connect() has not been called on the cluster handle
 *
 * @param cluster cluster handle to configure
 * @param path path to a Ceph configuration file
 * @returns 0 on success, negative error code on failure
 */
CEPH_RADOS_API int rados_conf_read_file(rados_t cluster, const char *path);

/**
 * Configure the cluster handle with command line arguments
 *
 * argv can contain any common Ceph command line option, including any
 * configuration parameter prefixed by '--' and replacing spaces with
 * dashes or underscores. For example, the following options are equivalent:
 * - --mon-host 10.0.0.1:6789
 * - --mon_host 10.0.0.1:6789
 * - -m 10.0.0.1:6789
 *
 * @pre rados_connect() has not been called on the cluster handle
 *
 * @param cluster cluster handle to configure
 * @param argc number of arguments in argv
 * @param argv arguments to parse
 * @returns 0 on success, negative error code on failure
 */
CEPH_RADOS_API int rados_conf_parse_argv(rados_t cluster, int argc,
                                         const char **argv);


/**
 * Configure the cluster handle with command line arguments, returning
 * any remainders.  Same rados_conf_parse_argv, except for extra
 * remargv argument to hold returns unrecognized arguments.
 *
 * @pre rados_connect() has not been called on the cluster handle
 *
 * @param cluster cluster handle to configure
 * @param argc number of arguments in argv
 * @param argv arguments to parse
 * @param remargv char* array for returned unrecognized arguments
 * @returns 0 on success, negative error code on failure
 */
CEPH_RADOS_API int rados_conf_parse_argv_remainder(rados_t cluster, int argc,
				                   const char **argv,
                                                   const char **remargv);
/**
 * Configure the cluster handle based on an environment variable
 *
 * The contents of the environment variable are parsed as if they were
 * Ceph command line options. If var is NULL, the CEPH_ARGS
 * environment variable is used.
 *
 * @pre rados_connect() has not been called on the cluster handle
 *
 * @note BUG: this is not threadsafe - it uses a static buffer
 *
 * @param cluster cluster handle to configure
 * @param var name of the environment variable to read
 * @returns 0 on success, negative error code on failure
 */
CEPH_RADOS_API int rados_conf_parse_env(rados_t cluster, const char *var);

/**
 * Set a configuration option
 *
 * @pre rados_connect() has not been called on the cluster handle
 *
 * @param cluster cluster handle to configure
 * @param option option to set
 * @param value value of the option
 * @returns 0 on success, negative error code on failure
 * @returns -ENOENT when the option is not a Ceph configuration option
 */
CEPH_RADOS_API int rados_conf_set(rados_t cluster, const char *option,
                                  const char *value);

/**
 * Get the value of a configuration option
 *
 * @param cluster configuration to read
 * @param option which option to read
 * @param buf where to write the configuration value
 * @param len the size of buf in bytes
 * @returns 0 on success, negative error code on failure
 * @returns -ENAMETOOLONG if the buffer is too short to contain the
 * requested value
 */
CEPH_RADOS_API int rados_conf_get(rados_t cluster, const char *option,
                                  char *buf, size_t len);

/** @} config */

/**
 * Read usage info about the cluster
 *
 * This tells you total space, space used, space available, and number
 * of objects. These are not updated immediately when data is written,
 * they are eventually consistent.
 *
 * @param cluster cluster to query
 * @param result where to store the results
 * @returns 0 on success, negative error code on failure
 */
CEPH_RADOS_API int rados_cluster_stat(rados_t cluster,
                                      struct rados_cluster_stat_t *result);

/**
 * Get the fsid of the cluster as a hexadecimal string.
 *
 * The fsid is a unique id of an entire Ceph cluster.
 *
 * @param cluster where to get the fsid
 * @param buf where to write the fsid
 * @param len the size of buf in bytes (should be 37)
 * @returns 0 on success, negative error code on failure
 * @returns -ERANGE if the buffer is too short to contain the
 * fsid
 */
CEPH_RADOS_API int rados_cluster_fsid(rados_t cluster, char *buf, size_t len);

/**
 * Get/wait for the most recent osdmap
 * 
 * @param cluster the cluster to shutdown
 * @returns 0 on success, negative error code on failure
 */
CEPH_RADOS_API int rados_wait_for_latest_osdmap(rados_t cluster);

/**
 * @name Pools
 *
 * RADOS pools are separate namespaces for objects. Pools may have
 * different crush rules associated with them, so they could have
 * differing replication levels or placement strategies. RADOS
 * permissions are also tied to pools - users can have different read,
 * write, and execute permissions on a per-pool basis.
 *
 * @{
 */

/**
 * List pools
 *
 * Gets a list of pool names as NULL-terminated strings.  The pool
 * names will be placed in the supplied buffer one after another.
 * After the last pool name, there will be two 0 bytes in a row.
 *
 * If len is too short to fit all the pool name entries we need, we will fill
 * as much as we can.
 *
 * Buf may be null to determine the buffer size needed to list all pools.
 *
 * @param cluster cluster handle
 * @param buf output buffer
 * @param len output buffer length
 * @returns length of the buffer we would need to list all pools
 */
CEPH_RADOS_API int rados_pool_list(rados_t cluster, char *buf, size_t len);

/**
 * List inconsistent placement groups of the given pool
 *
 * Gets a list of inconsistent placement groups as NULL-terminated strings.
 * The placement group names will be placed in the supplied buffer one after
 * another. After the last name, there will be two 0 types in a row.
 *
 * If len is too short to fit all the placement group entries we need, we  will
 * fill as much as we can.
 *
 * @param cluster cluster handle
 * @param pool pool ID
 * @param buf output buffer
 * @param len output buffer length
 * @returns length of the buffer we would need to list all pools
 */
CEPH_RADOS_API int rados_inconsistent_pg_list(rados_t cluster, int64_t pool,
					      char *buf, size_t len);

/**
 * Get a configuration handle for a rados cluster handle
 *
 * This handle is valid only as long as the cluster handle is valid.
 *
 * @param cluster cluster handle
 * @returns config handle for this cluster
 */
CEPH_RADOS_API rados_config_t rados_cct(rados_t cluster);

/**
 * Get a global id for current instance
 *
 * This id is a unique representation of current connection to the cluster
 *
 * @param cluster cluster handle
 * @returns instance global id
 */
CEPH_RADOS_API uint64_t rados_get_instance_id(rados_t cluster);

/**
 * Gets the minimum compatible OSD version
 *
 * @param cluster cluster handle
 * @param[out] require_osd_release minimum compatible OSD version
 *  based upon the current features
 * @returns 0 on sucess, negative error code on failure
 */
CEPH_RADOS_API int rados_get_min_compatible_osd(rados_t cluster,
                                                int8_t* require_osd_release);

/**
 * Gets the minimum compatible client version
 *
 * @param cluster cluster handle
 * @param[out] min_compat_client minimum compatible client version
 *  based upon the current features
 * @param[out] require_min_compat_client required minimum client version
 *  based upon explicit setting
 * @returns 0 on success, negative error code on failure
 */
CEPH_RADOS_API int rados_get_min_compatible_client(rados_t cluster,
                                                   int8_t* min_compat_client,
                                                   int8_t* require_min_compat_client);

/**
 * Create an io context
 *
 * The io context allows you to perform operations within a particular
 * pool. For more details see rados_ioctx_t.
 *
 * @param cluster which cluster the pool is in
 * @param pool_name name of the pool
 * @param ioctx where to store the io context
 * @returns 0 on success, negative error code on failure
 */
CEPH_RADOS_API int rados_ioctx_create(rados_t cluster, const char *pool_name,
                                      rados_ioctx_t *ioctx);
CEPH_RADOS_API int rados_ioctx_create2(rados_t cluster, int64_t pool_id,
                                       rados_ioctx_t *ioctx);

/**
 * The opposite of rados_ioctx_create
 *
 * This just tells librados that you no longer need to use the io context.
 * It may not be freed immediately if there are pending asynchronous
 * requests on it, but you should not use an io context again after
 * calling this function on it.
 *
 * @warning This does not guarantee any asynchronous
 * writes have completed. You must call rados_aio_flush()
 * on the io context before destroying it to do that.
 *
 * @warning If this ioctx is used by rados_watch, the caller needs to
 * be sure that all registered watches are disconnected via
 * rados_unwatch() and that rados_watch_flush() is called.  This
 * ensures that a racing watch callback does not make use of a
 * destroyed ioctx.
 *
 * @param io the io context to dispose of
 */
CEPH_RADOS_API void rados_ioctx_destroy(rados_ioctx_t io);

/**
 * Get configuration handle for a pool handle
 *
 * @param io pool handle
 * @returns rados_config_t for this cluster
 */
CEPH_RADOS_API rados_config_t rados_ioctx_cct(rados_ioctx_t io);

/**
 * Get the cluster handle used by this rados_ioctx_t
 * Note that this is a weak reference, and should not
 * be destroyed via rados_shutdown().
 *
 * @param io the io context
 * @returns the cluster handle for this io context
 */
CEPH_RADOS_API rados_t rados_ioctx_get_cluster(rados_ioctx_t io);

/**
 * Get pool usage statistics
 *
 * Fills in a rados_pool_stat_t after querying the cluster.
 *
 * @param io determines which pool to query
 * @param stats where to store the results
 * @returns 0 on success, negative error code on failure
 */
CEPH_RADOS_API int rados_ioctx_pool_stat(rados_ioctx_t io,
                                         struct rados_pool_stat_t *stats);

/**
 * Get the id of a pool
 *
 * @param cluster which cluster the pool is in
 * @param pool_name which pool to look up
 * @returns id of the pool
 * @returns -ENOENT if the pool is not found
 */
CEPH_RADOS_API int64_t rados_pool_lookup(rados_t cluster,
                                         const char *pool_name);

/**
 * Get the name of a pool
 *
 * @param cluster which cluster the pool is in
 * @param id the id of the pool
 * @param buf where to store the pool name
 * @param maxlen size of buffer where name will be stored
 * @returns length of string stored, or -ERANGE if buffer too small
 */
CEPH_RADOS_API int rados_pool_reverse_lookup(rados_t cluster, int64_t id,
                                             char *buf, size_t maxlen);

/**
 * Create a pool with default settings
 *
 * The default crush rule is rule 0.
 *
 * @param cluster the cluster in which the pool will be created
 * @param pool_name the name of the new pool
 * @returns 0 on success, negative error code on failure
 */
CEPH_RADOS_API int rados_pool_create(rados_t cluster, const char *pool_name);

/**
 * Create a pool owned by a specific auid.
 *
 * DEPRECATED: auid support has been removed, and this call will be removed in a future
 * release.
 *
 * @param cluster the cluster in which the pool will be created
 * @param pool_name the name of the new pool
 * @param auid the id of the owner of the new pool
 * @returns 0 on success, negative error code on failure
 */
CEPH_RADOS_API int rados_pool_create_with_auid(rados_t cluster,
                                               const char *pool_name,
                                               uint64_t auid)
  __attribute__((deprecated));

/**
 * Create a pool with a specific CRUSH rule
 *
 * @param cluster the cluster in which the pool will be created
 * @param pool_name the name of the new pool
 * @param crush_rule_num which rule to use for placement in the new pool1
 * @returns 0 on success, negative error code on failure
 */
CEPH_RADOS_API int rados_pool_create_with_crush_rule(rados_t cluster,
                                                     const char *pool_name,
				                     uint8_t crush_rule_num);

/**
 * Create a pool with a specific CRUSH rule and auid
 *
 * DEPRECATED: auid support has been removed and this call will be removed
 * in a future release.
 *
 * This is a combination of rados_pool_create_with_crush_rule() and
 * rados_pool_create_with_auid().
 *
 * @param cluster the cluster in which the pool will be created
 * @param pool_name the name of the new pool
 * @param crush_rule_num which rule to use for placement in the new pool2
 * @param auid the id of the owner of the new pool
 * @returns 0 on success, negative error code on failure
 */
CEPH_RADOS_API int rados_pool_create_with_all(rados_t cluster,
                                              const char *pool_name,
                                              uint64_t auid,
			                      uint8_t crush_rule_num)
  __attribute__((deprecated));

/**
 * Returns the pool that is the base tier for this pool.
 *
 * The return value is the ID of the pool that should be used to read from/write to.
 * If tiering is not set up for the pool, returns \c pool.
 *
 * @param cluster the cluster the pool is in
 * @param pool ID of the pool to query
 * @param[out] base_tier base tier, or \c pool if tiering is not configured
 * @returns 0 on success, negative error code on failure
 */
CEPH_RADOS_API int rados_pool_get_base_tier(rados_t cluster, int64_t pool,
                                            int64_t* base_tier);

/**
 * Delete a pool and all data inside it
 *
 * The pool is removed from the cluster immediately,
 * but the actual data is deleted in the background.
 *
 * @param cluster the cluster the pool is in
 * @param pool_name which pool to delete
 * @returns 0 on success, negative error code on failure
 */
CEPH_RADOS_API int rados_pool_delete(rados_t cluster, const char *pool_name);

/**
 * Attempt to change an io context's associated auid "owner"
 *
 * DEPRECATED: auid support has been removed and this call has no effect.
 *
 * Requires that you have write permission on both the current and new
 * auid.
 *
 * @param io reference to the pool to change.
 * @param auid the auid you wish the io to have.
 * @returns 0 on success, negative error code on failure
 */
CEPH_RADOS_API int rados_ioctx_pool_set_auid(rados_ioctx_t io, uint64_t auid)
  __attribute__((deprecated));


/**
 * Get the auid of a pool
 *
 * DEPRECATED: auid support has been removed and this call always reports
 * CEPH_AUTH_UID_DEFAULT (-1).

 * @param io pool to query
 * @param auid where to store the auid
 * @returns 0 on success, negative error code on failure
 */
CEPH_RADOS_API int rados_ioctx_pool_get_auid(rados_ioctx_t io, uint64_t *auid)
  __attribute__((deprecated));

/* deprecated, use rados_ioctx_pool_requires_alignment2 instead */
CEPH_RADOS_API int rados_ioctx_pool_requires_alignment(rados_ioctx_t io)
  __attribute__((deprecated));

/**
 * Test whether the specified pool requires alignment or not.
 *
 * @param io pool to query
 * @param req 1 if alignment is supported, 0 if not.
 * @returns 0 on success, negative error code on failure
 */
CEPH_RADOS_API int rados_ioctx_pool_requires_alignment2(rados_ioctx_t io,
  int *req);

/* deprecated, use rados_ioctx_pool_required_alignment2 instead */
CEPH_RADOS_API uint64_t rados_ioctx_pool_required_alignment(rados_ioctx_t io)
  __attribute__((deprecated));

/**
 * Get the alignment flavor of a pool
 *
 * @param io pool to query
 * @param alignment where to store the alignment flavor
 * @returns 0 on success, negative error code on failure
 */
CEPH_RADOS_API int rados_ioctx_pool_required_alignment2(rados_ioctx_t io,
  uint64_t *alignment);

/**
 * Get the pool id of the io context
 *
 * @param io the io context to query
 * @returns the id of the pool the io context uses
 */
CEPH_RADOS_API int64_t rados_ioctx_get_id(rados_ioctx_t io);

/**
 * Get the pool name of the io context
 *
 * @param io the io context to query
 * @param buf pointer to buffer where name will be stored
 * @param maxlen size of buffer where name will be stored
 * @returns length of string stored, or -ERANGE if buffer too small
 */
CEPH_RADOS_API int rados_ioctx_get_pool_name(rados_ioctx_t io, char *buf,
                                             unsigned maxlen);

/** @} pools */

/**
 * @name Object Locators
 *
 * @{
 */

/**
 * Set the key for mapping objects to pgs within an io context.
 *
 * The key is used instead of the object name to determine which
 * placement groups an object is put in. This affects all subsequent
 * operations of the io context - until a different locator key is
 * set, all objects in this io context will be placed in the same pg.
 *
 * @param io the io context to change
 * @param key the key to use as the object locator, or NULL to discard
 * any previously set key
 */
CEPH_RADOS_API void rados_ioctx_locator_set_key(rados_ioctx_t io,
                                                const char *key);

/**
 * Set the namespace for objects within an io context
 *
 * The namespace specification further refines a pool into different
 * domains.  The mapping of objects to pgs is also based on this
 * value.
 *
 * @param io the io context to change
 * @param nspace the name to use as the namespace, or NULL use the
 * default namespace
 */
CEPH_RADOS_API void rados_ioctx_set_namespace(rados_ioctx_t io,
                                              const char *nspace);

/**
 * Get the namespace for objects within the io context
 *
 * @param io the io context to query
 * @param buf pointer to buffer where name will be stored
 * @param maxlen size of buffer where name will be stored
 * @returns length of string stored, or -ERANGE if buffer too small
 */
CEPH_RADOS_API int rados_ioctx_get_namespace(rados_ioctx_t io, char *buf,
                                             unsigned maxlen);

/** @} obj_loc */

/**
 * @name Listing Objects
 * @{
 */
/**
 * Start listing objects in a pool
 *
 * @param io the pool to list from
 * @param ctx the handle to store list context in
 * @returns 0 on success, negative error code on failure
 */
CEPH_RADOS_API int rados_nobjects_list_open(rados_ioctx_t io,
                                            rados_list_ctx_t *ctx);

/**
 * Return hash position of iterator, rounded to the current PG
 *
 * @param ctx iterator marking where you are in the listing
 * @returns current hash position, rounded to the current pg
 */
CEPH_RADOS_API uint32_t rados_nobjects_list_get_pg_hash_position(rados_list_ctx_t ctx);

/**
 * Reposition object iterator to a different hash position
 *
 * @param ctx iterator marking where you are in the listing
 * @param pos hash position to move to
 * @returns actual (rounded) position we moved to
 */
CEPH_RADOS_API uint32_t rados_nobjects_list_seek(rados_list_ctx_t ctx,
                                                 uint32_t pos);

/**
 * Reposition object iterator to a different position
 *
 * @param ctx iterator marking where you are in the listing
 * @param cursor position to move to
 * @returns rounded position we moved to
 */
CEPH_RADOS_API uint32_t rados_nobjects_list_seek_cursor(rados_list_ctx_t ctx,
                                                        rados_object_list_cursor cursor);

/**
 * Reposition object iterator to a different position
 *
 * The returned handle must be released with rados_object_list_cursor_free().
 *
 * @param ctx iterator marking where you are in the listing
 * @param cursor where to store cursor
 * @returns 0 on success, negative error code on failure
 */
CEPH_RADOS_API int rados_nobjects_list_get_cursor(rados_list_ctx_t ctx,
                                                  rados_object_list_cursor *cursor);

/**
 * Get the next object name and locator in the pool
 *
 * *entry and *key are valid until next call to rados_nobjects_list_*
 *
 * @param ctx iterator marking where you are in the listing
 * @param entry where to store the name of the entry
 * @param key where to store the object locator (set to NULL to ignore)
 * @param nspace where to store the object namespace (set to NULL to ignore)
 * @returns 0 on success, negative error code on failure
 * @returns -ENOENT when there are no more objects to list
 */
CEPH_RADOS_API int rados_nobjects_list_next(rados_list_ctx_t ctx,
                                            const char **entry,
	                                    const char **key,
                                            const char **nspace);

/**
 * Close the object listing handle.
 *
 * This should be called when the handle is no longer needed.
 * The handle should not be used after it has been closed.
 *
 * @param ctx the handle to close
 */
CEPH_RADOS_API void rados_nobjects_list_close(rados_list_ctx_t ctx);

/**
 * Get cursor handle pointing to the *beginning* of a pool.
 *
 * This is an opaque handle pointing to the start of a pool.  It must
 * be released with rados_object_list_cursor_free().
 *
 * @param io ioctx for the pool
 * @returns handle for the pool, NULL on error (pool does not exist)
 */
CEPH_RADOS_API rados_object_list_cursor rados_object_list_begin(
  rados_ioctx_t io);

/**
 * Get cursor handle pointing to the *end* of a pool.
 *
 * This is an opaque handle pointing to the start of a pool.  It must
 * be released with rados_object_list_cursor_free().
 *
 * @param io ioctx for the pool
 * @returns handle for the pool, NULL on error (pool does not exist)
 */
CEPH_RADOS_API rados_object_list_cursor rados_object_list_end(rados_ioctx_t io);

/**
 * Check if a cursor has reached the end of a pool
 *
 * @param io ioctx
 * @param cur cursor
 * @returns 1 if the cursor has reached the end of the pool, 0 otherwise
 */
CEPH_RADOS_API int rados_object_list_is_end(rados_ioctx_t io,
    rados_object_list_cursor cur);

/**
 * Release a cursor
 *
 * Release a cursor.  The handle may not be used after this point.
 *
 * @param io ioctx
 * @param cur cursor
 */
CEPH_RADOS_API void rados_object_list_cursor_free(rados_ioctx_t io,
    rados_object_list_cursor cur);

/**
 * Compare two cursor positions
 *
 * Compare two cursors, and indicate whether the first cursor precedes,
 * matches, or follows the second.
 *
 * @param io ioctx
 * @param lhs first cursor
 * @param rhs second cursor
 * @returns -1, 0, or 1 for lhs < rhs, lhs == rhs, or lhs > rhs
 */
CEPH_RADOS_API int rados_object_list_cursor_cmp(rados_ioctx_t io,
    rados_object_list_cursor lhs, rados_object_list_cursor rhs);

/**
 * @return the number of items set in the results array
 */
CEPH_RADOS_API int rados_object_list(rados_ioctx_t io,
    const rados_object_list_cursor start,
    const rados_object_list_cursor finish,
    const size_t result_size,
    const char *filter_buf,
    const size_t filter_buf_len,
    rados_object_list_item *results,
    rados_object_list_cursor *next);

CEPH_RADOS_API void rados_object_list_free(
    const size_t result_size,
    rados_object_list_item *results);

/**
 * Obtain cursors delineating a subset of a range.  Use this
 * when you want to split up the work of iterating over the
 * global namespace.  Expected use case is when you are iterating
 * in parallel, with `m` workers, and each worker taking an id `n`.
 *
 * @param io ioctx
 * @param start start of the range to be sliced up (inclusive)
 * @param finish end of the range to be sliced up (exclusive)
 * @param n which of the m chunks you would like to get cursors for
 * @param m how many chunks to divide start-finish into
 * @param split_start cursor populated with start of the subrange (inclusive)
 * @param split_finish cursor populated with end of the subrange (exclusive)
 */
CEPH_RADOS_API void rados_object_list_slice(rados_ioctx_t io,
    const rados_object_list_cursor start,
    const rados_object_list_cursor finish,
    const size_t n,
    const size_t m,
    rados_object_list_cursor *split_start,
    rados_object_list_cursor *split_finish);


/** @} Listing Objects */

/**
 * @name Snapshots
 *
 * RADOS snapshots are based upon sequence numbers that form a
 * snapshot context. They are pool-specific. The snapshot context
 * consists of the current snapshot sequence number for a pool, and an
 * array of sequence numbers at which snapshots were taken, in
 * descending order. Whenever a snapshot is created or deleted, the
 * snapshot sequence number for the pool is increased. To add a new
 * snapshot, the new snapshot sequence number must be increased and
 * added to the snapshot context.
 *
 * There are two ways to manage these snapshot contexts:
 * -# within the RADOS cluster
 *    These are called pool snapshots, and store the snapshot context
 *    in the OSDMap. These represent a snapshot of all the objects in
 *    a pool.
 * -# within the RADOS clients
 *    These are called self-managed snapshots, and push the
 *    responsibility for keeping track of the snapshot context to the
 *    clients. For every write, the client must send the snapshot
 *    context. In librados, this is accomplished with
 *    rados_selfmanaged_snap_set_write_ctx(). These are more
 *    difficult to manage, but are restricted to specific objects
 *    instead of applying to an entire pool.
 *
 * @{
 */

/**
 * Create a pool-wide snapshot
 *
 * @param io the pool to snapshot
 * @param snapname the name of the snapshot
 * @returns 0 on success, negative error code on failure
 */
CEPH_RADOS_API int rados_ioctx_snap_create(rados_ioctx_t io,
                                           const char *snapname);

/**
 * Delete a pool snapshot
 *
 * @param io the pool to delete the snapshot from
 * @param snapname which snapshot to delete
 * @returns 0 on success, negative error code on failure
 */
CEPH_RADOS_API int rados_ioctx_snap_remove(rados_ioctx_t io,
                                           const char *snapname);

/**
 * Rollback an object to a pool snapshot
 *
 * The contents of the object will be the same as
 * when the snapshot was taken.
 *
 * @param io the pool in which the object is stored
 * @param oid the name of the object to rollback
 * @param snapname which snapshot to rollback to
 * @returns 0 on success, negative error code on failure
 */
CEPH_RADOS_API int rados_ioctx_snap_rollback(rados_ioctx_t io, const char *oid,
		                             const char *snapname);

/**
 * @warning Deprecated: Use rados_ioctx_snap_rollback() instead
 */
CEPH_RADOS_API int rados_rollback(rados_ioctx_t io, const char *oid,
				  const char *snapname)
  __attribute__((deprecated));

/**
 * Set the snapshot from which reads are performed.
 *
 * Subsequent reads will return data as it was at the time of that
 * snapshot.
 *
 * @param io the io context to change
 * @param snap the id of the snapshot to set, or LIBRADOS_SNAP_HEAD for no
 * snapshot (i.e. normal operation)
 */
CEPH_RADOS_API void rados_ioctx_snap_set_read(rados_ioctx_t io,
                                              rados_snap_t snap);

/**
 * Allocate an ID for a self-managed snapshot
 *
 * Get a unique ID to put in the snaphot context to create a
 * snapshot. A clone of an object is not created until a write with
 * the new snapshot context is completed.
 *
 * @param io the pool in which the snapshot will exist
 * @param snapid where to store the newly allocated snapshot ID
 * @returns 0 on success, negative error code on failure
 */
CEPH_RADOS_API int rados_ioctx_selfmanaged_snap_create(rados_ioctx_t io,
                                                       rados_snap_t *snapid);
CEPH_RADOS_API void
rados_aio_ioctx_selfmanaged_snap_create(rados_ioctx_t io,
                                        rados_snap_t *snapid,
                                        rados_completion_t completion);

/**
 * Remove a self-managed snapshot
 *
 * This increases the snapshot sequence number, which will cause
 * snapshots to be removed lazily.
 *
 * @param io the pool in which the snapshot will exist
 * @param snapid where to store the newly allocated snapshot ID
 * @returns 0 on success, negative error code on failure
 */
CEPH_RADOS_API int rados_ioctx_selfmanaged_snap_remove(rados_ioctx_t io,
                                                       rados_snap_t snapid);
CEPH_RADOS_API void
rados_aio_ioctx_selfmanaged_snap_remove(rados_ioctx_t io,
                                        rados_snap_t snapid,
                                        rados_completion_t completion);

/**
 * Rollback an object to a self-managed snapshot
 *
 * The contents of the object will be the same as
 * when the snapshot was taken.
 *
 * @param io the pool in which the object is stored
 * @param oid the name of the object to rollback
 * @param snapid which snapshot to rollback to
 * @returns 0 on success, negative error code on failure
 */
CEPH_RADOS_API int rados_ioctx_selfmanaged_snap_rollback(rados_ioctx_t io,
                                                         const char *oid,
                                                         rados_snap_t snapid);

/**
 * Set the snapshot context for use when writing to objects
 *
 * This is stored in the io context, and applies to all future writes.
 *
 * @param io the io context to change
 * @param seq the newest snapshot sequence number for the pool
 * @param snaps array of snapshots in sorted by descending id
 * @param num_snaps how many snaphosts are in the snaps array
 * @returns 0 on success, negative error code on failure
 * @returns -EINVAL if snaps are not in descending order
 */
CEPH_RADOS_API int rados_ioctx_selfmanaged_snap_set_write_ctx(rados_ioctx_t io,
                                                              rados_snap_t seq,
                                                              rados_snap_t *snaps,
                                                              int num_snaps);

/**
 * List all the ids of pool snapshots
 *
 * If the output array does not have enough space to fit all the
 * snapshots, -ERANGE is returned and the caller should retry with a
 * larger array.
 *
 * @param io the pool to read from
 * @param snaps where to store the results
 * @param maxlen the number of rados_snap_t that fit in the snaps array
 * @returns number of snapshots on success, negative error code on failure
 * @returns -ERANGE is returned if the snaps array is too short
 */
CEPH_RADOS_API int rados_ioctx_snap_list(rados_ioctx_t io, rados_snap_t *snaps,
                                         int maxlen);

/**
 * Get the id of a pool snapshot
 *
 * @param io the pool to read from
 * @param name the snapshot to find
 * @param id where to store the result
 * @returns 0 on success, negative error code on failure
 */
CEPH_RADOS_API int rados_ioctx_snap_lookup(rados_ioctx_t io, const char *name,
                                           rados_snap_t *id);

/**
 * Get the name of a pool snapshot
 *
 * @param io the pool to read from
 * @param id the snapshot to find
 * @param name where to store the result
 * @param maxlen the size of the name array
 * @returns 0 on success, negative error code on failure
 * @returns -ERANGE if the name array is too small
 */
CEPH_RADOS_API int rados_ioctx_snap_get_name(rados_ioctx_t io, rados_snap_t id,
                                             char *name, int maxlen);

/**
 * Find when a pool snapshot occurred
 *
 * @param io the pool the snapshot was taken in
 * @param id the snapshot to lookup
 * @param t where to store the result
 * @returns 0 on success, negative error code on failure
 */
CEPH_RADOS_API int rados_ioctx_snap_get_stamp(rados_ioctx_t io, rados_snap_t id,
                                              time_t *t);

/** @} Snapshots */

/**
 * @name Synchronous I/O
 * Writes are replicated to a number of OSDs based on the
 * configuration of the pool they are in. These write functions block
 * until data is in memory on all replicas of the object they're
 * writing to - they are equivalent to doing the corresponding
 * asynchronous write, and the calling
 * rados_ioctx_wait_for_complete().  For greater data safety, use the
 * asynchronous functions and rados_aio_wait_for_safe().
 *
 * @{
 */

/**
 * Return the version of the last object read or written to.
 *
 * This exposes the internal version number of the last object read or
 * written via this io context
 *
 * @param io the io context to check
 * @returns last read or written object version
 */
CEPH_RADOS_API uint64_t rados_get_last_version(rados_ioctx_t io);

/**
 * Write *len* bytes from *buf* into the *oid* object, starting at
 * offset *off*. The value of *len* must be <= UINT_MAX/2.
 *
 * @note This will never return a positive value not equal to len.
 * @param io the io context in which the write will occur
 * @param oid name of the object
 * @param buf data to write
 * @param len length of the data, in bytes
 * @param off byte offset in the object to begin writing at
 * @returns 0 on success, negative error code on failure
 */
CEPH_RADOS_API int rados_write(rados_ioctx_t io, const char *oid,
                               const char *buf, size_t len, uint64_t off);

/**
 * Write *len* bytes from *buf* into the *oid* object. The value of
 * *len* must be <= UINT_MAX/2.
 *
 * The object is filled with the provided data. If the object exists,
 * it is atomically truncated and then written.
 *
 * @param io the io context in which the write will occur
 * @param oid name of the object
 * @param buf data to write
 * @param len length of the data, in bytes
 * @returns 0 on success, negative error code on failure
 */
CEPH_RADOS_API int rados_write_full(rados_ioctx_t io, const char *oid,
                                    const char *buf, size_t len);

/**
 * Write the same *data_len* bytes from *buf* multiple times into the
 * *oid* object. *write_len* bytes are written in total, which must be
 * a multiple of *data_len*. The value of *write_len* and *data_len*
 * must be <= UINT_MAX/2.
 *
 * @param io the io context in which the write will occur
 * @param oid name of the object
 * @param buf data to write
 * @param data_len length of the data, in bytes
 * @param write_len the total number of bytes to write
 * @param off byte offset in the object to begin writing at
 * @returns 0 on success, negative error code on failure
 */
CEPH_RADOS_API int rados_writesame(rados_ioctx_t io, const char *oid,
                                   const char *buf, size_t data_len,
                                   size_t write_len, uint64_t off);

/**
 * Append *len* bytes from *buf* into the *oid* object. The value of
 * *len* must be <= UINT_MAX/2.
 *
 * @param io the context to operate in
 * @param oid the name of the object
 * @param buf the data to append
 * @param len length of buf (in bytes)
 * @returns 0 on success, negative error code on failure
 */
CEPH_RADOS_API int rados_append(rados_ioctx_t io, const char *oid,
                                const char *buf, size_t len);

/**
 * Read data from an object
 *
 * The io context determines the snapshot to read from, if any was set
 * by rados_ioctx_snap_set_read().
 *
 * @param io the context in which to perform the read
 * @param oid the name of the object to read from
 * @param buf where to store the results
 * @param len the number of bytes to read
 * @param off the offset to start reading from in the object
 * @returns number of bytes read on success, negative error code on
 * failure
 */
CEPH_RADOS_API int rados_read(rados_ioctx_t io, const char *oid, char *buf,
                              size_t len, uint64_t off);

/**
 * Compute checksum from object data
 *
 * The io context determines the snapshot to checksum, if any was set
 * by rados_ioctx_snap_set_read(). The length of the init_value and
 * resulting checksum are dependent upon the checksum type:
 *
 *    XXHASH64: le64
 *    XXHASH32: le32
 *    CRC32C:	le32
 *
 * The checksum result is encoded the following manner:
 *
 *    le32 num_checksum_chunks
 *    {
 *      leXX checksum for chunk (where XX = appropriate size for the checksum type)
 *    } * num_checksum_chunks
 *
 * @param io the context in which to perform the checksum
 * @param oid the name of the object to checksum
 * @param type the checksum algorithm to utilize
 * @param init_value the init value for the algorithm
 * @param init_value_len the length of the init value
 * @param len the number of bytes to checksum
 * @param off the offset to start checksumming in the object
 * @param chunk_size optional length-aligned chunk size for checksums
 * @param pchecksum where to store the checksum result
 * @param checksum_len the number of bytes available for the result
 * @return negative error code on failure
 */
CEPH_RADOS_API int rados_checksum(rados_ioctx_t io, const char *oid,
				  rados_checksum_type_t type,
				  const char *init_value, size_t init_value_len,
				  size_t len, uint64_t off, size_t chunk_size,
				  char *pchecksum, size_t checksum_len);

/**
 * Delete an object
 *
 * @note This does not delete any snapshots of the object.
 *
 * @param io the pool to delete the object from
 * @param oid the name of the object to delete
 * @returns 0 on success, negative error code on failure
 */
CEPH_RADOS_API int rados_remove(rados_ioctx_t io, const char *oid);

/**
 * Resize an object
 *
 * If this enlarges the object, the new area is logically filled with
 * zeroes. If this shrinks the object, the excess data is removed.
 *
 * @param io the context in which to truncate
 * @param oid the name of the object
 * @param size the new size of the object in bytes
 * @returns 0 on success, negative error code on failure
 */
CEPH_RADOS_API int rados_trunc(rados_ioctx_t io, const char *oid,
                               uint64_t size);

/**
 * Compare an on-disk object range with a buffer
 *
 * @param io the context in which to perform the comparison
 * @param o name of the object
 * @param cmp_buf buffer containing bytes to be compared with object contents
 * @param cmp_len length to compare and size of @c cmp_buf in bytes
 * @param off object byte offset at which to start the comparison
 * @returns 0 on success, negative error code on failure,
 *  (-MAX_ERRNO - mismatch_off) on mismatch
 */
CEPH_RADOS_API int rados_cmpext(rados_ioctx_t io, const char *o,
                                const char *cmp_buf, size_t cmp_len,
                                uint64_t off);

/**
 * @name Xattrs
 * Extended attributes are stored as extended attributes on the files
 * representing an object on the OSDs. Thus, they have the same
 * limitations as the underlying filesystem. On ext4, this means that
 * the total data stored in xattrs cannot exceed 4KB.
 *
 * @{
 */

/**
 * Get the value of an extended attribute on an object.
 *
 * @param io the context in which the attribute is read
 * @param o name of the object
 * @param name which extended attribute to read
 * @param buf where to store the result
 * @param len size of buf in bytes
 * @returns length of xattr value on success, negative error code on failure
 */
CEPH_RADOS_API int rados_getxattr(rados_ioctx_t io, const char *o,
                                  const char *name, char *buf, size_t len);

/**
 * Set an extended attribute on an object.
 *
 * @param io the context in which xattr is set
 * @param o name of the object
 * @param name which extended attribute to set
 * @param buf what to store in the xattr
 * @param len the number of bytes in buf
 * @returns 0 on success, negative error code on failure
 */
CEPH_RADOS_API int rados_setxattr(rados_ioctx_t io, const char *o,
                                  const char *name, const char *buf,
                                  size_t len);

/**
 * Delete an extended attribute from an object.
 *
 * @param io the context in which to delete the xattr
 * @param o the name of the object
 * @param name which xattr to delete
 * @returns 0 on success, negative error code on failure
 */
CEPH_RADOS_API int rados_rmxattr(rados_ioctx_t io, const char *o,
                                 const char *name);

/**
 * Start iterating over xattrs on an object.
 *
 * @post iter is a valid iterator
 *
 * @param io the context in which to list xattrs
 * @param oid name of the object
 * @param iter where to store the iterator
 * @returns 0 on success, negative error code on failure
 */
CEPH_RADOS_API int rados_getxattrs(rados_ioctx_t io, const char *oid,
                                   rados_xattrs_iter_t *iter);

/**
 * Get the next xattr on the object
 *
 * @pre iter is a valid iterator
 *
 * @post name is the NULL-terminated name of the next xattr, and val
 * contains the value of the xattr, which is of length len. If the end
 * of the list has been reached, name and val are NULL, and len is 0.
 *
 * @param iter iterator to advance
 * @param name where to store the name of the next xattr
 * @param val where to store the value of the next xattr
 * @param len the number of bytes in val
 * @returns 0 on success, negative error code on failure
 */
CEPH_RADOS_API int rados_getxattrs_next(rados_xattrs_iter_t iter,
                                        const char **name, const char **val,
                                        size_t *len);

/**
 * Close the xattr iterator.
 *
 * iter should not be used after this is called.
 *
 * @param iter the iterator to close
 */
CEPH_RADOS_API void rados_getxattrs_end(rados_xattrs_iter_t iter);

/** @} Xattrs */

/**
 * Get the next omap key/value pair on the object
 *
 * @pre iter is a valid iterator
 *
 * @post key and val are the next key/value pair. key is
 * null-terminated, and val has length len. If the end of the list has
 * been reached, key and val are NULL, and len is 0. key and val will
 * not be accessible after rados_omap_get_end() is called on iter, so
 * if they are needed after that they should be copied.
 *
 * @param iter iterator to advance
 * @param key where to store the key of the next omap entry
 * @param val where to store the value of the next omap entry
 * @param len where to store the number of bytes in val
 * @returns 0 on success, negative error code on failure
 */
CEPH_RADOS_API int rados_omap_get_next(rados_omap_iter_t iter,
                                       char **key,
                                       char **val,
                                       size_t *len);

/**
 * Get the next omap key/value pair on the object. Note that it's
 * perfectly safe to mix calls to rados_omap_get_next and
 * rados_omap_get_next2.
 *
 * @pre iter is a valid iterator
 *
 * @post key and val are the next key/value pair. key has length
 * keylen and val has length vallen. If the end of the list has
 * been reached, key and val are NULL, and keylen and vallen is 0.
 * key and val will not be accessible after rados_omap_get_end()
 * is called on iter, so if they are needed after that they
 * should be copied.
 *
 * @param iter iterator to advance
 * @param key where to store the key of the next omap entry
 * @param val where to store the value of the next omap entry
 * @param key_len where to store the number of bytes in key
 * @param val_len where to store the number of bytes in val
 * @returns 0 on success, negative error code on failure
 */
CEPH_RADOS_API int rados_omap_get_next2(rados_omap_iter_t iter,
                                       char **key,
                                       char **val,
                                       size_t *key_len,
                                       size_t *val_len);

/**
 * Return number of elements in the iterator
 *
 * @param iter the iterator of which to return the size
 */
CEPH_RADOS_API unsigned int rados_omap_iter_size(rados_omap_iter_t iter);

/**
 * Close the omap iterator.
 *
 * iter should not be used after this is called.
 *
 * @param iter the iterator to close
 */
CEPH_RADOS_API void rados_omap_get_end(rados_omap_iter_t iter);

/**
 * Get object stats (size/mtime)
 *
 * TODO: when are these set, and by whom? can they be out of date?
 *
 * @param io ioctx
 * @param o object name
 * @param psize where to store object size
 * @param pmtime where to store modification time
 * @returns 0 on success, negative error code on failure
 */
CEPH_RADOS_API int rados_stat(rados_ioctx_t io, const char *o, uint64_t *psize,
                              time_t *pmtime);
/**
 * Execute an OSD class method on an object
 *
 * The OSD has a plugin mechanism for performing complicated
 * operations on an object atomically. These plugins are called
 * classes. This function allows librados users to call the custom
 * methods. The input and output formats are defined by the class.
 * Classes in ceph.git can be found in src/cls subdirectories
 *
 * @param io the context in which to call the method
 * @param oid the object to call the method on
 * @param cls the name of the class
 * @param method the name of the method
 * @param in_buf where to find input
 * @param in_len length of in_buf in bytes
 * @param buf where to store output
 * @param out_len length of buf in bytes
 * @returns the length of the output, or
 * -ERANGE if out_buf does not have enough space to store it (For methods that return data). For
 * methods that don't return data, the return value is
 * method-specific.
 */
CEPH_RADOS_API int rados_exec(rados_ioctx_t io, const char *oid,
                              const char *cls, const char *method,
	                      const char *in_buf, size_t in_len, char *buf,
                              size_t out_len);


/** @} Synchronous I/O */

/**
 * @name Asynchronous I/O
 * Read and write to objects without blocking.
 *
 * @{
 */

/**
 * @typedef rados_callback_t
 * Callbacks for asynchrous operations take two parameters:
 * - cb the completion that has finished
 * - arg application defined data made available to the callback function
 */
typedef void (*rados_callback_t)(rados_completion_t cb, void *arg);

/**
 * Constructs a completion to use with asynchronous operations
 *
 * The complete and safe callbacks correspond to operations being
 * acked and committed, respectively. The callbacks are called in
 * order of receipt, so the safe callback may be triggered before the
 * complete callback, and vice versa. This is affected by journalling
 * on the OSDs.
 *
 * TODO: more complete documentation of this elsewhere (in the RADOS docs?)
 *
 * @note Read operations only get a complete callback.
 * @note BUG: this should check for ENOMEM instead of throwing an exception
 *
 * @param cb_arg application-defined data passed to the callback functions
 * @param cb_complete the function to be called when the operation is
 * in memory on all relpicas
 * @param cb_safe the function to be called when the operation is on
 * stable storage on all replicas
 * @param pc where to store the completion
 * @returns 0
 */
CEPH_RADOS_API int rados_aio_create_completion(void *cb_arg,
                                               rados_callback_t cb_complete,
                                               rados_callback_t cb_safe,
				               rados_completion_t *pc);

/**
 * Block until an operation completes
 *
 * This means it is in memory on all replicas.
 *
 * @note BUG: this should be void
 *
 * @param c operation to wait for
 * @returns 0
 */
CEPH_RADOS_API int rados_aio_wait_for_complete(rados_completion_t c);

/**
 * Block until an operation is safe
 *
 * This means it is on stable storage on all replicas.
 *
 * @note BUG: this should be void
 *
 * @param c operation to wait for
 * @returns 0
 */
CEPH_RADOS_API int rados_aio_wait_for_safe(rados_completion_t c);

/**
 * Has an asynchronous operation completed?
 *
 * @warning This does not imply that the complete callback has
 * finished
 *
 * @param c async operation to inspect
 * @returns whether c is complete
 */
CEPH_RADOS_API int rados_aio_is_complete(rados_completion_t c);

/**
 * Is an asynchronous operation safe?
 *
 * @warning This does not imply that the safe callback has
 * finished
 *
 * @param c async operation to inspect
 * @returns whether c is safe
 */
CEPH_RADOS_API int rados_aio_is_safe(rados_completion_t c);

/**
 * Block until an operation completes and callback completes
 *
 * This means it is in memory on all replicas and can be read.
 *
 * @note BUG: this should be void
 *
 * @param c operation to wait for
 * @returns 0
 */
CEPH_RADOS_API int rados_aio_wait_for_complete_and_cb(rados_completion_t c);

/**
 * Block until an operation is safe and callback has completed
 *
 * This means it is on stable storage on all replicas.
 *
 * @note BUG: this should be void
 *
 * @param c operation to wait for
 * @returns 0
 */
CEPH_RADOS_API int rados_aio_wait_for_safe_and_cb(rados_completion_t c);

/**
 * Has an asynchronous operation and callback completed
 *
 * @param c async operation to inspect
 * @returns whether c is complete
 */
CEPH_RADOS_API int rados_aio_is_complete_and_cb(rados_completion_t c);

/**
 * Is an asynchronous operation safe and has the callback completed
 *
 * @param c async operation to inspect
 * @returns whether c is safe
 */
CEPH_RADOS_API int rados_aio_is_safe_and_cb(rados_completion_t c);

/**
 * Get the return value of an asychronous operation
 *
 * The return value is set when the operation is complete or safe,
 * whichever comes first.
 *
 * @pre The operation is safe or complete
 *
 * @note BUG: complete callback may never be called when the safe
 * message is received before the complete message
 *
 * @param c async operation to inspect
 * @returns return value of the operation
 */
CEPH_RADOS_API int rados_aio_get_return_value(rados_completion_t c);

/**
 * Get the internal object version of the target of an asychronous operation
 *
 * The return value is set when the operation is complete or safe,
 * whichever comes first.
 *
 * @pre The operation is safe or complete
 *
 * @note BUG: complete callback may never be called when the safe
 * message is received before the complete message
 *
 * @param c async operation to inspect
 * @returns version number of the asychronous operation's target
 */
CEPH_RADOS_API uint64_t rados_aio_get_version(rados_completion_t c);

/**
 * Release a completion
 *
 * Call this when you no longer need the completion. It may not be
 * freed immediately if the operation is not acked and committed.
 *
 * @param c completion to release
 */
CEPH_RADOS_API void rados_aio_release(rados_completion_t c);

/**
 * Write data to an object asynchronously
 *
 * Queues the write and returns. The return value of the completion
 * will be 0 on success, negative error code on failure.
 *
 * @param io the context in which the write will occur
 * @param oid name of the object
 * @param completion what to do when the write is safe and complete
 * @param buf data to write
 * @param len length of the data, in bytes
 * @param off byte offset in the object to begin writing at
 * @returns 0 on success, -EROFS if the io context specifies a snap_seq
 * other than LIBRADOS_SNAP_HEAD
 */
CEPH_RADOS_API int rados_aio_write(rados_ioctx_t io, const char *oid,
		                   rados_completion_t completion,
		                   const char *buf, size_t len, uint64_t off);

/**
 * Asynchronously append data to an object
 *
 * Queues the append and returns.
 *
 * The return value of the completion will be 0 on success, negative
 * error code on failure.
 *
 * @param io the context to operate in
 * @param oid the name of the object
 * @param completion what to do when the append is safe and complete
 * @param buf the data to append
 * @param len length of buf (in bytes)
 * @returns 0 on success, -EROFS if the io context specifies a snap_seq
 * other than LIBRADOS_SNAP_HEAD
 */
CEPH_RADOS_API int rados_aio_append(rados_ioctx_t io, const char *oid,
		                    rados_completion_t completion,
		                    const char *buf, size_t len);

/**
 * Asynchronously write an entire object
 *
 * The object is filled with the provided data. If the object exists,
 * it is atomically truncated and then written.
 * Queues the write_full and returns.
 *
 * The return value of the completion will be 0 on success, negative
 * error code on failure.
 *
 * @param io the io context in which the write will occur
 * @param oid name of the object
 * @param completion what to do when the write_full is safe and complete
 * @param buf data to write
 * @param len length of the data, in bytes
 * @returns 0 on success, -EROFS if the io context specifies a snap_seq
 * other than LIBRADOS_SNAP_HEAD
 */
CEPH_RADOS_API int rados_aio_write_full(rados_ioctx_t io, const char *oid,
			                rados_completion_t completion,
			                const char *buf, size_t len);

/**
 * Asynchronously write the same buffer multiple times
 *
 * Queues the writesame and returns.
 *
 * The return value of the completion will be 0 on success, negative
 * error code on failure.
 *
 * @param io the io context in which the write will occur
 * @param oid name of the object
 * @param completion what to do when the writesame is safe and complete
 * @param buf data to write
 * @param data_len length of the data, in bytes
 * @param write_len the total number of bytes to write
 * @param off byte offset in the object to begin writing at
 * @returns 0 on success, -EROFS if the io context specifies a snap_seq
 * other than LIBRADOS_SNAP_HEAD
 */
CEPH_RADOS_API int rados_aio_writesame(rados_ioctx_t io, const char *oid,
			               rados_completion_t completion,
			               const char *buf, size_t data_len,
				       size_t write_len, uint64_t off);

/**
 * Asynchronously remove an object
 *
 * Queues the remove and returns.
 *
 * The return value of the completion will be 0 on success, negative
 * error code on failure.
 *
 * @param io the context to operate in
 * @param oid the name of the object
 * @param completion what to do when the remove is safe and complete
 * @returns 0 on success, -EROFS if the io context specifies a snap_seq
 * other than LIBRADOS_SNAP_HEAD
 */
CEPH_RADOS_API int rados_aio_remove(rados_ioctx_t io, const char *oid,
		                    rados_completion_t completion);

/**
 * Asynchronously read data from an object
 *
 * The io context determines the snapshot to read from, if any was set
 * by rados_ioctx_snap_set_read().
 *
 * The return value of the completion will be number of bytes read on
 * success, negative error code on failure.
 *
 * @note only the 'complete' callback of the completion will be called.
 *
 * @param io the context in which to perform the read
 * @param oid the name of the object to read from
 * @param completion what to do when the read is complete
 * @param buf where to store the results
 * @param len the number of bytes to read
 * @param off the offset to start reading from in the object
 * @returns 0 on success, negative error code on failure
 */
CEPH_RADOS_API int rados_aio_read(rados_ioctx_t io, const char *oid,
		                  rados_completion_t completion,
		                  char *buf, size_t len, uint64_t off);

/**
 * Block until all pending writes in an io context are safe
 *
 * This is not equivalent to calling rados_aio_wait_for_safe() on all
 * write completions, since this waits for the associated callbacks to
 * complete as well.
 *
 * @note BUG: always returns 0, should be void or accept a timeout
 *
 * @param io the context to flush
 * @returns 0 on success, negative error code on failure
 */
CEPH_RADOS_API int rados_aio_flush(rados_ioctx_t io);


/**
 * Schedule a callback for when all currently pending
 * aio writes are safe. This is a non-blocking version of
 * rados_aio_flush().
 *
 * @param io the context to flush
 * @param completion what to do when the writes are safe
 * @returns 0 on success, negative error code on failure
 */
CEPH_RADOS_API int rados_aio_flush_async(rados_ioctx_t io,
                                         rados_completion_t completion);


/**
 * Asynchronously get object stats (size/mtime)
 *
 * @param io ioctx
 * @param o object name
 * @param completion what to do when the stat is complete
 * @param psize where to store object size
 * @param pmtime where to store modification time
 * @returns 0 on success, negative error code on failure
 */
CEPH_RADOS_API int rados_aio_stat(rados_ioctx_t io, const char *o,
		                  rados_completion_t completion,
		                  uint64_t *psize, time_t *pmtime);

/**
 * Asynchronously compare an on-disk object range with a buffer
 *
 * @param io the context in which to perform the comparison
 * @param o the name of the object to compare with
 * @param completion what to do when the comparison is complete
 * @param cmp_buf buffer containing bytes to be compared with object contents
 * @param cmp_len length to compare and size of @c cmp_buf in bytes
 * @param off object byte offset at which to start the comparison
 * @returns 0 on success, negative error code on failure,
 *  (-MAX_ERRNO - mismatch_off) on mismatch
 */
CEPH_RADOS_API int rados_aio_cmpext(rados_ioctx_t io, const char *o,
                                    rados_completion_t completion,
                                    const char *cmp_buf,
                                    size_t cmp_len,
                                    uint64_t off);

/**
 * Cancel async operation
 *
 * @param io ioctx
 * @param completion completion handle
 * @returns 0 on success, negative error code on failure
 */
CEPH_RADOS_API int rados_aio_cancel(rados_ioctx_t io,
                                    rados_completion_t completion);

/**
 * Asynchronously execute an OSD class method on an object
 *
 * The OSD has a plugin mechanism for performing complicated
 * operations on an object atomically. These plugins are called
 * classes. This function allows librados users to call the custom
 * methods. The input and output formats are defined by the class.
 * Classes in ceph.git can be found in src/cls subdirectories
 *
 * @param io the context in which to call the method
 * @param o name of the object
 * @param completion what to do when the exec completes
 * @param cls the name of the class
 * @param method the name of the method
 * @param in_buf where to find input
 * @param in_len length of in_buf in bytes
 * @param buf where to store output
 * @param out_len length of buf in bytes
 * @returns 0 on success, negative error code on failure
 */
CEPH_RADOS_API int rados_aio_exec(rados_ioctx_t io, const char *o,
				  rados_completion_t completion,
				  const char *cls, const char *method,
				  const char *in_buf, size_t in_len,
				  char *buf, size_t out_len);

/** @} Asynchronous I/O */

/**
 * @name Asynchronous Xattrs
 * Extended attributes are stored as extended attributes on the files
 * representing an object on the OSDs. Thus, they have the same
 * limitations as the underlying filesystem. On ext4, this means that
 * the total data stored in xattrs cannot exceed 4KB.
 *
 * @{
 */

/**
 * Asynchronously get the value of an extended attribute on an object.
 *
 * @param io the context in which the attribute is read
 * @param o name of the object
 * @param completion what to do when the getxattr completes
 * @param name which extended attribute to read
 * @param buf where to store the result
 * @param len size of buf in bytes
 * @returns length of xattr value on success, negative error code on failure
 */
CEPH_RADOS_API int rados_aio_getxattr(rados_ioctx_t io, const char *o,
				      rados_completion_t completion,
				      const char *name, char *buf, size_t len);

/**
 * Asynchronously set an extended attribute on an object.
 *
 * @param io the context in which xattr is set
 * @param o name of the object
 * @param completion what to do when the setxattr completes
 * @param name which extended attribute to set
 * @param buf what to store in the xattr
 * @param len the number of bytes in buf
 * @returns 0 on success, negative error code on failure
 */
CEPH_RADOS_API int rados_aio_setxattr(rados_ioctx_t io, const char *o,
				      rados_completion_t completion,
				      const char *name, const char *buf,
				      size_t len);

/**
 * Asynchronously delete an extended attribute from an object.
 *
 * @param io the context in which to delete the xattr
 * @param o the name of the object
 * @param completion what to do when the rmxattr completes
 * @param name which xattr to delete
 * @returns 0 on success, negative error code on failure
 */
CEPH_RADOS_API int rados_aio_rmxattr(rados_ioctx_t io, const char *o,
				     rados_completion_t completion,
				     const char *name);

/**
 * Asynchronously start iterating over xattrs on an object.
 *
 * @post iter is a valid iterator
 *
 * @param io the context in which to list xattrs
 * @param oid name of the object
 * @param completion what to do when the getxattrs completes
 * @param iter where to store the iterator
 * @returns 0 on success, negative error code on failure
 */
CEPH_RADOS_API int rados_aio_getxattrs(rados_ioctx_t io, const char *oid,
				       rados_completion_t completion,
				       rados_xattrs_iter_t *iter);

/** @} Asynchronous Xattrs */

/**
 * @name Watch/Notify
 *
 * Watch/notify is a protocol to help communicate among clients. It
 * can be used to sychronize client state. All that's needed is a
 * well-known object name (for example, rbd uses the header object of
 * an image).
 *
 * Watchers register an interest in an object, and receive all
 * notifies on that object. A notify attempts to communicate with all
 * clients watching an object, and blocks on the notifier until each
 * client responds or a timeout is reached.
 *
 * See rados_watch() and rados_notify() for more details.
 *
 * @{
 */

/**
 * @typedef rados_watchcb_t
 *
 * Callback activated when a notify is received on a watched
 * object.
 *
 * @param opcode undefined
 * @param ver version of the watched object
 * @param arg application-specific data
 *
 * @note BUG: opcode is an internal detail that shouldn't be exposed
 * @note BUG: ver is unused
 */
typedef void (*rados_watchcb_t)(uint8_t opcode, uint64_t ver, void *arg);

/**
 * @typedef rados_watchcb2_t
 *
 * Callback activated when a notify is received on a watched
 * object.
 *
 * @param arg opaque user-defined value provided to rados_watch2()
 * @param notify_id an id for this notify event
 * @param handle the watcher handle we are notifying
 * @param notifier_id the unique client id for the notifier
 * @param data payload from the notifier
 * @param datalen length of payload buffer
 */
typedef void (*rados_watchcb2_t)(void *arg,
				 uint64_t notify_id,
				 uint64_t handle,
				 uint64_t notifier_id,
				 void *data,
				 size_t data_len);

/**
 * @typedef rados_watcherrcb_t
 *
 * Callback activated when we encounter an error with the watch session.
 * This can happen when the location of the objects moves within the
 * cluster and we fail to register our watch with the new object location,
 * or when our connection with the object OSD is otherwise interrupted and
 * we may have missed notify events.
 *
 * @param pre opaque user-defined value provided to rados_watch2()
 * @param err error code
 */
  typedef void (*rados_watcherrcb_t)(void *pre, uint64_t cookie, int err);

/**
 * Register an interest in an object
 *
 * A watch operation registers the client as being interested in
 * notifications on an object. OSDs keep track of watches on
 * persistent storage, so they are preserved across cluster changes by
 * the normal recovery process. If the client loses its connection to
 * the primary OSD for a watched object, the watch will be removed
 * after 30 seconds. Watches are automatically reestablished when a new
 * connection is made, or a placement group switches OSDs.
 *
 * @note BUG: librados should provide a way for watchers to notice connection resets
 * @note BUG: the ver parameter does not work, and -ERANGE will never be returned
 *            (See URL tracker.ceph.com/issues/2592)
 *
 * @param io the pool the object is in
 * @param o the object to watch
 * @param ver expected version of the object
 * @param cookie where to store the internal id assigned to this watch
 * @param watchcb what to do when a notify is received on this object
 * @param arg application defined data to pass when watchcb is called
 * @returns 0 on success, negative error code on failure
 * @returns -ERANGE if the version of the object is greater than ver
 */
CEPH_RADOS_API int rados_watch(rados_ioctx_t io, const char *o, uint64_t ver,
			       uint64_t *cookie,
			       rados_watchcb_t watchcb, void *arg)
  __attribute__((deprecated));


/**
 * Register an interest in an object
 *
 * A watch operation registers the client as being interested in
 * notifications on an object. OSDs keep track of watches on
 * persistent storage, so they are preserved across cluster changes by
 * the normal recovery process. If the client loses its connection to the
 * primary OSD for a watched object, the watch will be removed after
 * a timeout configured with osd_client_watch_timeout.
 * Watches are automatically reestablished when a new
 * connection is made, or a placement group switches OSDs.
 *
 * @param io the pool the object is in
 * @param o the object to watch
 * @param cookie where to store the internal id assigned to this watch
 * @param watchcb what to do when a notify is received on this object
 * @param watcherrcb what to do when the watch session encounters an error
 * @param arg opaque value to pass to the callback
 * @returns 0 on success, negative error code on failure
 */
CEPH_RADOS_API int rados_watch2(rados_ioctx_t io, const char *o, uint64_t *cookie,
				rados_watchcb2_t watchcb,
				rados_watcherrcb_t watcherrcb,
				void *arg);

/**
 * Register an interest in an object
 *
 * A watch operation registers the client as being interested in
 * notifications on an object. OSDs keep track of watches on
 * persistent storage, so they are preserved across cluster changes by
 * the normal recovery process. Watches are automatically reestablished when a new
 * connection is made, or a placement group switches OSDs.
 *
 * @param io the pool the object is in
 * @param o the object to watch
 * @param cookie where to store the internal id assigned to this watch
 * @param watchcb what to do when a notify is received on this object
 * @param watcherrcb what to do when the watch session encounters an error
 * @param timeout how many seconds the connection will keep after disconnection
 * @param arg opaque value to pass to the callback
 * @returns 0 on success, negative error code on failure
 */
CEPH_RADOS_API int rados_watch3(rados_ioctx_t io, const char *o, uint64_t *cookie,
        rados_watchcb2_t watchcb,
        rados_watcherrcb_t watcherrcb,
        uint32_t timeout,
        void *arg);

/**
 * Asynchronous register an interest in an object
 *
 * A watch operation registers the client as being interested in
 * notifications on an object. OSDs keep track of watches on
 * persistent storage, so they are preserved across cluster changes by
 * the normal recovery process. If the client loses its connection to
 * the primary OSD for a watched object, the watch will be removed
 * after 30 seconds. Watches are automatically reestablished when a new
 * connection is made, or a placement group switches OSDs.
 *
 * @param io the pool the object is in
 * @param o the object to watch
 * @param completion what to do when operation has been attempted
 * @param handle where to store the internal id assigned to this watch
 * @param watchcb what to do when a notify is received on this object
 * @param watcherrcb what to do when the watch session encounters an error
 * @param arg opaque value to pass to the callback
 * @returns 0 on success, negative error code on failure
 */
CEPH_RADOS_API int rados_aio_watch(rados_ioctx_t io, const char *o,
				   rados_completion_t completion, uint64_t *handle,
				   rados_watchcb2_t watchcb,
				   rados_watcherrcb_t watcherrcb,
				   void *arg);

/**
 * Asynchronous register an interest in an object
 *
 * A watch operation registers the client as being interested in
 * notifications on an object. OSDs keep track of watches on
 * persistent storage, so they are preserved across cluster changes by
 * the normal recovery process. If the client loses its connection to
 * the primary OSD for a watched object, the watch will be removed
 * after the number of seconds that configured in timeout parameter.
 * Watches are automatically reestablished when a new
 * connection is made, or a placement group switches OSDs.
 *
 * @param io the pool the object is in
 * @param o the object to watch
 * @param completion what to do when operation has been attempted
 * @param handle where to store the internal id assigned to this watch
 * @param watchcb what to do when a notify is received on this object
 * @param watcherrcb what to do when the watch session encounters an error
 * @param timeout how many seconds the connection will keep after disconnection
 * @param arg opaque value to pass to the callback
 * @returns 0 on success, negative error code on failure
 */
CEPH_RADOS_API int rados_aio_watch2(rados_ioctx_t io, const char *o,
           rados_completion_t completion, uint64_t *handle,
           rados_watchcb2_t watchcb,
           rados_watcherrcb_t watcherrcb,
           uint32_t timeout,
           void *arg);

/**
 * Check on the status of a watch
 *
 * Return the number of milliseconds since the watch was last confirmed.
 * Or, if there has been an error, return that.
 *
 * If there is an error, the watch is no longer valid, and should be
 * destroyed with rados_unwatch2().  The the user is still interested
 * in the object, a new watch should be created with rados_watch2().
 *
 * @param io the pool the object is in
 * @param cookie the watch handle
 * @returns ms since last confirmed on success, negative error code on failure
 */
CEPH_RADOS_API int rados_watch_check(rados_ioctx_t io, uint64_t cookie);

/**
 * Unregister an interest in an object
 *
 * Once this completes, no more notifies will be sent to us for this
 * watch. This should be called to clean up unneeded watchers.
 *
 * @param io the pool the object is in
 * @param o the name of the watched object (ignored)
 * @param cookie which watch to unregister
 * @returns 0 on success, negative error code on failure
 */
CEPH_RADOS_API int rados_unwatch(rados_ioctx_t io, const char *o, uint64_t cookie)
  __attribute__((deprecated));

/**
 * Unregister an interest in an object
 *
 * Once this completes, no more notifies will be sent to us for this
 * watch. This should be called to clean up unneeded watchers.
 *
 * @param io the pool the object is in
 * @param cookie which watch to unregister
 * @returns 0 on success, negative error code on failure
 */
CEPH_RADOS_API int rados_unwatch2(rados_ioctx_t io, uint64_t cookie);

/**
 * Asynchronous unregister an interest in an object
 *
 * Once this completes, no more notifies will be sent to us for this
 * watch. This should be called to clean up unneeded watchers.
 *
 * @param io the pool the object is in
 * @param completion what to do when operation has been attempted
 * @param cookie which watch to unregister
 * @returns 0 on success, negative error code on failure
 */
CEPH_RADOS_API int rados_aio_unwatch(rados_ioctx_t io, uint64_t cookie,
                                     rados_completion_t completion);

/**
 * Sychronously notify watchers of an object
 *
 * This blocks until all watchers of the object have received and
 * reacted to the notify, or a timeout is reached.
 *
 * @note BUG: the timeout is not changeable via the C API
 * @note BUG: the bufferlist is inaccessible in a rados_watchcb_t
 *
 * @param io the pool the object is in
 * @param o the name of the object
 * @param ver obsolete - just pass zero
 * @param buf data to send to watchers
 * @param buf_len length of buf in bytes
 * @returns 0 on success, negative error code on failure
 */
CEPH_RADOS_API int rados_notify(rados_ioctx_t io, const char *o, uint64_t ver,
				const char *buf, int buf_len)
  __attribute__((deprecated));

/**
 * Sychronously notify watchers of an object
 *
 * This blocks until all watchers of the object have received and
 * reacted to the notify, or a timeout is reached.
 *
 * The reply buffer is optional.  If specified, the client will get
 * back an encoded buffer that includes the ids of the clients that
 * acknowledged the notify as well as their notify ack payloads (if
 * any).  Clients that timed out are not included.  Even clients that
 * do not include a notify ack payload are included in the list but
 * have a 0-length payload associated with them.  The format:
 *
 *    le32 num_acks
 *    {
 *      le64 gid     global id for the client (for client.1234 that's 1234)
 *      le64 cookie  cookie for the client
 *      le32 buflen  length of reply message buffer
 *      u8 * buflen  payload
 *    } * num_acks
 *    le32 num_timeouts
 *    {
 *      le64 gid     global id for the client
 *      le64 cookie  cookie for the client
 *    } * num_timeouts
 *
 * Note: There may be multiple instances of the same gid if there are
 * multiple watchers registered via the same client.
 *
 * Note: The buffer must be released with rados_buffer_free() when the
 * user is done with it.
 *
 * Note: Since the result buffer includes clients that time out, it
 * will be set even when rados_notify() returns an error code (like
 * -ETIMEDOUT).
 *
 * @param io the pool the object is in
 * @param completion what to do when operation has been attempted
 * @param o the name of the object
 * @param buf data to send to watchers
 * @param buf_len length of buf in bytes
 * @param timeout_ms notify timeout (in ms)
 * @param reply_buffer pointer to reply buffer pointer (free with rados_buffer_free)
 * @param reply_buffer_len pointer to size of reply buffer
 * @returns 0 on success, negative error code on failure
 */
CEPH_RADOS_API int rados_aio_notify(rados_ioctx_t io, const char *o,
				    rados_completion_t completion,
				    const char *buf, int buf_len,
				    uint64_t timeout_ms, char **reply_buffer,
				    size_t *reply_buffer_len);
CEPH_RADOS_API int rados_notify2(rados_ioctx_t io, const char *o,
				 const char *buf, int buf_len,
				 uint64_t timeout_ms,
				 char **reply_buffer, size_t *reply_buffer_len);

/**
 * Acknolwedge receipt of a notify
 *
 * @param io the pool the object is in
 * @param o the name of the object
 * @param notify_id the notify_id we got on the watchcb2_t callback
 * @param cookie the watcher handle
 * @param buf payload to return to notifier (optional)
 * @param buf_len payload length
 * @returns 0 on success
 */
CEPH_RADOS_API int rados_notify_ack(rados_ioctx_t io, const char *o,
				    uint64_t notify_id, uint64_t cookie,
				    const char *buf, int buf_len);

/**
 * Flush watch/notify callbacks
 *
 * This call will block until all pending watch/notify callbacks have
 * been executed and the queue is empty.  It should usually be called
 * after shutting down any watches before shutting down the ioctx or
 * librados to ensure that any callbacks do not misuse the ioctx (for
 * example by calling rados_notify_ack after the ioctx has been
 * destroyed).
 *
 * @param cluster the cluster handle
 */
CEPH_RADOS_API int rados_watch_flush(rados_t cluster);
/**
 * Flush watch/notify callbacks
 *
 * This call will be nonblock, and the completion will be called
 * until all pending watch/notify callbacks have been executed and
 * the queue is empty.  It should usually be called after shutting
 * down any watches before shutting down the ioctx or
 * librados to ensure that any callbacks do not misuse the ioctx (for
 * example by calling rados_notify_ack after the ioctx has been
 * destroyed).
 *
 * @param cluster the cluster handle
 * @param completion what to do when operation has been attempted
 */
CEPH_RADOS_API int rados_aio_watch_flush(rados_t cluster, rados_completion_t completion);

/** @} Watch/Notify */

/**
 * Pin an object in the cache tier
 *
 * When an object is pinned in the cache tier, it stays in the cache
 * tier, and won't be flushed out.
 *
 * @param io the pool the object is in
 * @param o the object id
 * @returns 0 on success, negative error code on failure
 */
CEPH_RADOS_API int rados_cache_pin(rados_ioctx_t io, const char *o);

/**
 * Unpin an object in the cache tier
 *
 * After an object is unpinned in the cache tier, it can be flushed out
 *
 * @param io the pool the object is in
 * @param o the object id
 * @returns 0 on success, negative error code on failure
 */
CEPH_RADOS_API int rados_cache_unpin(rados_ioctx_t io, const char *o);

/**
 * @name Hints
 *
 * @{
 */

/**
 * Set allocation hint for an object
 *
 * This is an advisory operation, it will always succeed (as if it was
 * submitted with a LIBRADOS_OP_FLAG_FAILOK flag set) and is not
 * guaranteed to do anything on the backend.
 *
 * @param io the pool the object is in
 * @param o the name of the object
 * @param expected_object_size expected size of the object, in bytes
 * @param expected_write_size expected size of writes to the object, in bytes
 * @returns 0 on success, negative error code on failure
 */
CEPH_RADOS_API int rados_set_alloc_hint(rados_ioctx_t io, const char *o,
                                        uint64_t expected_object_size,
                                        uint64_t expected_write_size);

/**
 * Set allocation hint for an object
 *
 * This is an advisory operation, it will always succeed (as if it was
 * submitted with a LIBRADOS_OP_FLAG_FAILOK flag set) and is not
 * guaranteed to do anything on the backend.
 *
 * @param io the pool the object is in
 * @param o the name of the object
 * @param expected_object_size expected size of the object, in bytes
 * @param expected_write_size expected size of writes to the object, in bytes
 * @param flags hints about future IO patterns
 * @returns 0 on success, negative error code on failure
 */
CEPH_RADOS_API int rados_set_alloc_hint2(rados_ioctx_t io, const char *o,
					 uint64_t expected_object_size,
					 uint64_t expected_write_size,
					 uint32_t flags);

/** @} Hints */

/**
 * @name Object Operations
 *
 * A single rados operation can do multiple operations on one object
 * atomically. The whole operation will succeed or fail, and no partial
 * results will be visible.
 *
 * Operations may be either reads, which can return data, or writes,
 * which cannot. The effects of writes are applied and visible all at
 * once, so an operation that sets an xattr and then checks its value
 * will not see the updated value.
 *
 * @{
 */

/**
 * Create a new rados_write_op_t write operation. This will store all actions
 * to be performed atomically. You must call rados_release_write_op when you are
 * finished with it.
 *
 * @returns non-NULL on success, NULL on memory allocation error.
 */
CEPH_RADOS_API rados_write_op_t rados_create_write_op(void);

/**
 * Free a rados_write_op_t, must be called when you're done with it.
 * @param write_op operation to deallocate, created with rados_create_write_op
 */
CEPH_RADOS_API void rados_release_write_op(rados_write_op_t write_op);

/**
 * Set flags for the last operation added to this write_op.
 * At least one op must have been added to the write_op.
 * @param write_op operation to add this action to
 * @param flags see librados.h constants beginning with LIBRADOS_OP_FLAG
 */
CEPH_RADOS_API void rados_write_op_set_flags(rados_write_op_t write_op,
                                             int flags);

/**
 * Ensure that the object exists before writing
 * @param write_op operation to add this action to
 */
CEPH_RADOS_API void rados_write_op_assert_exists(rados_write_op_t write_op);

/**
 * Ensure that the object exists and that its internal version
 * number is equal to "ver" before writing. "ver" should be a
 * version number previously obtained with rados_get_last_version().
 * - If the object's version is greater than the asserted version
 *   then rados_write_op_operate will return -ERANGE instead of
 *   executing the op.
 * - If the object's version is less than the asserted version
 *   then rados_write_op_operate will return -EOVERFLOW instead
 *   of executing the op.
 * @param write_op operation to add this action to
 * @param ver object version number
 */
CEPH_RADOS_API void rados_write_op_assert_version(rados_write_op_t write_op, uint64_t ver);

/**
 * Ensure that given object range (extent) satisfies comparison.
 *
 * @param write_op operation to add this action to
 * @param cmp_buf buffer containing bytes to be compared with object contents
 * @param cmp_len length to compare and size of @c cmp_buf in bytes
 * @param off object byte offset at which to start the comparison
 * @param prval returned result of comparison, 0 on success, negative error code
 *  on failure, (-MAX_ERRNO - mismatch_off) on mismatch
 */
CEPH_RADOS_API void rados_write_op_cmpext(rados_write_op_t write_op,
                                          const char *cmp_buf,
                                          size_t cmp_len,
                                          uint64_t off,
                                          int *prval);

/**
 * Ensure that given xattr satisfies comparison.
 * If the comparison is not satisfied, the return code of the
 * operation will be -ECANCELED
 * @param write_op operation to add this action to
 * @param name name of the xattr to look up
 * @param comparison_operator currently undocumented, look for
 * LIBRADOS_CMPXATTR_OP_EQ in librados.h
 * @param value buffer to compare actual xattr value to
 * @param value_len length of buffer to compare actual xattr value to
 */
CEPH_RADOS_API void rados_write_op_cmpxattr(rados_write_op_t write_op,
                                            const char *name,
                                            uint8_t comparison_operator,
                                            const char *value,
                                            size_t value_len);

/**
 * Ensure that the an omap value satisfies a comparison,
 * with the supplied value on the right hand side (i.e.
 * for OP_LT, the comparison is actual_value < value.
 *
 * @param write_op operation to add this action to
 * @param key which omap value to compare
 * @param comparison_operator one of LIBRADOS_CMPXATTR_OP_EQ,
   LIBRADOS_CMPXATTR_OP_LT, or LIBRADOS_CMPXATTR_OP_GT
 * @param val value to compare with
 * @param val_len length of value in bytes
 * @param prval where to store the return value from this action
 */
CEPH_RADOS_API void rados_write_op_omap_cmp(rados_write_op_t write_op,
                                            const char *key,
                                            uint8_t comparison_operator,
                                            const char *val,
                                            size_t val_len,
                                            int *prval);

/**
 * Ensure that the an omap value satisfies a comparison,
 * with the supplied value on the right hand side (i.e.
 * for OP_LT, the comparison is actual_value < value.
 *
 * @param write_op operation to add this action to
 * @param key which omap value to compare
 * @param comparison_operator one of LIBRADOS_CMPXATTR_OP_EQ,
   LIBRADOS_CMPXATTR_OP_LT, or LIBRADOS_CMPXATTR_OP_GT
 * @param val value to compare with
 * @param key_len length of key in bytes
 * @param val_len length of value in bytes
 * @param prval where to store the return value from this action
 */
CEPH_RADOS_API void rados_write_op_omap_cmp2(rados_write_op_t write_op,
                                            const char *key,
                                            uint8_t comparison_operator,
                                            const char *val,
                                            size_t key_len,
                                            size_t val_len,
                                            int *prval);

/**
 * Set an xattr
 * @param write_op operation to add this action to
 * @param name name of the xattr
 * @param value buffer to set xattr to
 * @param value_len length of buffer to set xattr to
 */
CEPH_RADOS_API void rados_write_op_setxattr(rados_write_op_t write_op,
                                            const char *name,
                                            const char *value,
                                            size_t value_len);

/**
 * Remove an xattr
 * @param write_op operation to add this action to
 * @param name name of the xattr to remove
 */
CEPH_RADOS_API void rados_write_op_rmxattr(rados_write_op_t write_op,
                                           const char *name);

/**
 * Create the object
 * @param write_op operation to add this action to
 * @param exclusive set to either LIBRADOS_CREATE_EXCLUSIVE or
   LIBRADOS_CREATE_IDEMPOTENT
 * will error if the object already exists.
 * @param category category string (DEPRECATED, HAS NO EFFECT)
 */
CEPH_RADOS_API void rados_write_op_create(rados_write_op_t write_op,
                                          int exclusive,
                                          const char* category);

/**
 * Write to offset
 * @param write_op operation to add this action to
 * @param offset offset to write to
 * @param buffer bytes to write
 * @param len length of buffer
 */
CEPH_RADOS_API void rados_write_op_write(rados_write_op_t write_op,
                                         const char *buffer,
                                         size_t len,
                                         uint64_t offset);

/**
 * Write whole object, atomically replacing it.
 * @param write_op operation to add this action to
 * @param buffer bytes to write
 * @param len length of buffer
 */
CEPH_RADOS_API void rados_write_op_write_full(rados_write_op_t write_op,
                                              const char *buffer,
                                              size_t len);

/**
 * Write the same buffer multiple times
 * @param write_op operation to add this action to
 * @param buffer bytes to write
 * @param data_len length of buffer
 * @param write_len total number of bytes to write, as a multiple of @c data_len
 * @param offset offset to write to
 */
CEPH_RADOS_API void rados_write_op_writesame(rados_write_op_t write_op,
                                             const char *buffer,
                                             size_t data_len,
                                             size_t write_len,
                                             uint64_t offset);

/**
 * Append to end of object.
 * @param write_op operation to add this action to
 * @param buffer bytes to write
 * @param len length of buffer
 */
CEPH_RADOS_API void rados_write_op_append(rados_write_op_t write_op,
                                          const char *buffer,
                                          size_t len);
/**
 * Remove object
 * @param write_op operation to add this action to
 */
CEPH_RADOS_API void rados_write_op_remove(rados_write_op_t write_op);

/**
 * Truncate an object
 * @param write_op operation to add this action to
 * @param offset Offset to truncate to
 */
CEPH_RADOS_API void rados_write_op_truncate(rados_write_op_t write_op,
                                            uint64_t offset);

/**
 * Zero part of an object
 * @param write_op operation to add this action to
 * @param offset Offset to zero
 * @param len length to zero
 */
CEPH_RADOS_API void rados_write_op_zero(rados_write_op_t write_op,
			                uint64_t offset,
			                uint64_t len);

/**
 * Execute an OSD class method on an object
 * See rados_exec() for general description.
 *
 * @param write_op operation to add this action to
 * @param cls the name of the class
 * @param method the name of the method
 * @param in_buf where to find input
 * @param in_len length of in_buf in bytes
 * @param prval where to store the return value from the method
 */
CEPH_RADOS_API void rados_write_op_exec(rados_write_op_t write_op,
			                const char *cls,
			                const char *method,
			                const char *in_buf,
			                size_t in_len,
			                int *prval);

/**
 * Set key/value pairs on an object
 *
 * @param write_op operation to add this action to
 * @param keys array of null-terminated char arrays representing keys to set
 * @param vals array of pointers to values to set
 * @param lens array of lengths corresponding to each value
 * @param num number of key/value pairs to set
 */
CEPH_RADOS_API void rados_write_op_omap_set(rados_write_op_t write_op,
                                            char const* const* keys,
                                            char const* const* vals,
                                            const size_t *lens,
                                            size_t num);

/**
 * Set key/value pairs on an object
 *
 * @param write_op operation to add this action to
 * @param keys array of null-terminated char arrays representing keys to set
 * @param vals array of pointers to values to set
 * @param key_lens array of lengths corresponding to each key
 * @param val_lens array of lengths corresponding to each value
 * @param num number of key/value pairs to set
 */
CEPH_RADOS_API void rados_write_op_omap_set2(rados_write_op_t write_op,
                                            char const* const* keys,
                                            char const* const* vals,
                                            const size_t *key_lens,
                                            const size_t *val_lens,
                                            size_t num);

/**
 * Remove key/value pairs from an object
 *
 * @param write_op operation to add this action to
 * @param keys array of null-terminated char arrays representing keys to remove
 * @param keys_len number of key/value pairs to remove
 */
CEPH_RADOS_API void rados_write_op_omap_rm_keys(rados_write_op_t write_op,
                                                char const* const* keys,
                                                size_t keys_len);

/**
 * Remove key/value pairs from an object
 *
 * @param write_op operation to add this action to
 * @param keys array of char arrays representing keys to remove
 * @param key_lens array of size_t values representing length of each key
 * @param keys_len number of key/value pairs to remove
 */
CEPH_RADOS_API void rados_write_op_omap_rm_keys2(rados_write_op_t write_op,
                                                char const* const* keys,
                                                const size_t* key_lens,
                                                size_t keys_len);

/**
 * Remove all key/value pairs from an object
 *
 * @param write_op operation to add this action to
 */
CEPH_RADOS_API void rados_write_op_omap_clear(rados_write_op_t write_op);

/**
 * Set allocation hint for an object
 *
 * @param write_op operation to add this action to
 * @param expected_object_size expected size of the object, in bytes
 * @param expected_write_size expected size of writes to the object, in bytes
 */
CEPH_RADOS_API void rados_write_op_set_alloc_hint(rados_write_op_t write_op,
                                                  uint64_t expected_object_size,
                                                  uint64_t expected_write_size);

/**
 * Set allocation hint for an object
 *
 * @param write_op operation to add this action to
 * @param expected_object_size expected size of the object, in bytes
 * @param expected_write_size expected size of writes to the object, in bytes
 * @param flags hints about future IO patterns
 */
CEPH_RADOS_API void rados_write_op_set_alloc_hint2(rados_write_op_t write_op,
						   uint64_t expected_object_size,
						   uint64_t expected_write_size,
						   uint32_t flags);

/**
 * Perform a write operation synchronously
 * @param write_op operation to perform
 * @param io the ioctx that the object is in
 * @param oid the object id
 * @param mtime the time to set the mtime to, NULL for the current time
 * @param flags flags to apply to the entire operation (LIBRADOS_OPERATION_*)
 */
CEPH_RADOS_API int rados_write_op_operate(rados_write_op_t write_op,
			                  rados_ioctx_t io,
			                  const char *oid,
			                  time_t *mtime,
			                  int flags);
/**
 * Perform a write operation synchronously
 * @param write_op operation to perform
 * @param io the ioctx that the object is in
 * @param oid the object id
 * @param mtime the time to set the mtime to, NULL for the current time
 * @param flags flags to apply to the entire operation (LIBRADOS_OPERATION_*)
 */

CEPH_RADOS_API int rados_write_op_operate2(rados_write_op_t write_op,
                                           rados_ioctx_t io,
                                           const char *oid,
                                           struct timespec *mtime,
                                           int flags);

/**
 * Perform a write operation asynchronously
 * @param write_op operation to perform
 * @param io the ioctx that the object is in
 * @param completion what to do when operation has been attempted
 * @param oid the object id
 * @param mtime the time to set the mtime to, NULL for the current time
 * @param flags flags to apply to the entire operation (LIBRADOS_OPERATION_*)
 */
CEPH_RADOS_API int rados_aio_write_op_operate(rados_write_op_t write_op,
                                              rados_ioctx_t io,
                                              rados_completion_t completion,
                                              const char *oid,
                                              time_t *mtime,
			                      int flags);

/**
 * Create a new rados_read_op_t write operation. This will store all
 * actions to be performed atomically. You must call
 * rados_release_read_op when you are finished with it (after it
 * completes, or you decide not to send it in the first place).
 *
 * @returns non-NULL on success, NULL on memory allocation error.
 */
CEPH_RADOS_API rados_read_op_t rados_create_read_op(void);

/**
 * Free a rados_read_op_t, must be called when you're done with it.
 * @param read_op operation to deallocate, created with rados_create_read_op
 */
CEPH_RADOS_API void rados_release_read_op(rados_read_op_t read_op);

/**
 * Set flags for the last operation added to this read_op.
 * At least one op must have been added to the read_op.
 * @param read_op operation to add this action to
 * @param flags see librados.h constants beginning with LIBRADOS_OP_FLAG
 */
CEPH_RADOS_API void rados_read_op_set_flags(rados_read_op_t read_op, int flags);

/**
 * Ensure that the object exists before reading
 * @param read_op operation to add this action to
 */
CEPH_RADOS_API void rados_read_op_assert_exists(rados_read_op_t read_op);

/**
 * Ensure that the object exists and that its internal version
 * number is equal to "ver" before reading. "ver" should be a
 * version number previously obtained with rados_get_last_version().
 * - If the object's version is greater than the asserted version
 *   then rados_read_op_operate will return -ERANGE instead of
 *   executing the op.
 * - If the object's version is less than the asserted version
 *   then rados_read_op_operate will return -EOVERFLOW instead
 *   of executing the op.
 * @param read_op operation to add this action to
 * @param ver object version number
 */
CEPH_RADOS_API void rados_read_op_assert_version(rados_read_op_t read_op, uint64_t ver);

/**
 * Ensure that given object range (extent) satisfies comparison.
 *
 * @param read_op operation to add this action to
 * @param cmp_buf buffer containing bytes to be compared with object contents
 * @param cmp_len length to compare and size of @c cmp_buf in bytes
 * @param off object byte offset at which to start the comparison
 * @param prval returned result of comparison, 0 on success, negative error code
 *  on failure, (-MAX_ERRNO - mismatch_off) on mismatch
 */
CEPH_RADOS_API void rados_read_op_cmpext(rados_read_op_t read_op,
                                         const char *cmp_buf,
                                         size_t cmp_len,
                                         uint64_t off,
                                         int *prval);

/**
 * Ensure that the an xattr satisfies a comparison
 * If the comparison is not satisfied, the return code of the
 * operation will be -ECANCELED
 * @param read_op operation to add this action to
 * @param name name of the xattr to look up
 * @param comparison_operator currently undocumented, look for
 * LIBRADOS_CMPXATTR_OP_EQ in librados.h
 * @param value buffer to compare actual xattr value to
 * @param value_len length of buffer to compare actual xattr value to
 */
CEPH_RADOS_API void rados_read_op_cmpxattr(rados_read_op_t read_op,
			                   const char *name,
			                   uint8_t comparison_operator,
			                   const char *value,
			                   size_t value_len);

/**
 * Start iterating over xattrs on an object.
 *
 * @param read_op operation to add this action to
 * @param iter where to store the iterator
 * @param prval where to store the return value of this action
 */
CEPH_RADOS_API void rados_read_op_getxattrs(rados_read_op_t read_op,
			                    rados_xattrs_iter_t *iter,
			                    int *prval);

/**
 * Ensure that the an omap value satisfies a comparison,
 * with the supplied value on the right hand side (i.e.
 * for OP_LT, the comparison is actual_value < value.
 *
 * @param read_op operation to add this action to
 * @param key which omap value to compare
 * @param comparison_operator one of LIBRADOS_CMPXATTR_OP_EQ,
   LIBRADOS_CMPXATTR_OP_LT, or LIBRADOS_CMPXATTR_OP_GT
 * @param val value to compare with
 * @param val_len length of value in bytes
 * @param prval where to store the return value from this action
 */
CEPH_RADOS_API void rados_read_op_omap_cmp(rados_read_op_t read_op,
                                           const char *key,
                                           uint8_t comparison_operator,
                                           const char *val,
                                           size_t val_len,
                                           int *prval);

/**
 * Ensure that the an omap value satisfies a comparison,
 * with the supplied value on the right hand side (i.e.
 * for OP_LT, the comparison is actual_value < value.
 *
 * @param read_op operation to add this action to
 * @param key which omap value to compare
 * @param comparison_operator one of LIBRADOS_CMPXATTR_OP_EQ,
   LIBRADOS_CMPXATTR_OP_LT, or LIBRADOS_CMPXATTR_OP_GT
 * @param val value to compare with
 * @param key_len length of key in bytes
 * @param val_len length of value in bytes
 * @param prval where to store the return value from this action
 */
CEPH_RADOS_API void rados_read_op_omap_cmp2(rados_read_op_t read_op,
                                           const char *key,
                                           uint8_t comparison_operator,
                                           const char *val,
                                           size_t key_len,
                                           size_t val_len,
                                           int *prval);

/**
 * Get object size and mtime
 * @param read_op operation to add this action to
 * @param psize where to store object size
 * @param pmtime where to store modification time
 * @param prval where to store the return value of this action
 */
CEPH_RADOS_API void rados_read_op_stat(rados_read_op_t read_op,
			               uint64_t *psize,
			               time_t *pmtime,
			               int *prval);

/**
 * Read bytes from offset into buffer.
 *
 * prlen will be filled with the number of bytes read if successful.
 * A short read can only occur if the read reaches the end of the
 * object.
 *
 * @param read_op operation to add this action to
 * @param offset offset to read from
 * @param len length of buffer
 * @param buffer where to put the data
 * @param bytes_read where to store the number of bytes read by this action
 * @param prval where to store the return value of this action
 */
CEPH_RADOS_API void rados_read_op_read(rados_read_op_t read_op,
			               uint64_t offset,
			               size_t len,
			               char *buffer,
			               size_t *bytes_read,
			               int *prval);

/**
 * Compute checksum from object data
 *
 * @param read_op operation to add this action to
 * @param type the checksum algorithm to utilize
 * @param init_value the init value for the algorithm
 * @param init_value_len the length of the init value
 * @param offset the offset to start checksumming in the object
 * @param len the number of bytes to checksum
 * @param chunk_size optional length-aligned chunk size for checksums
 * @param pchecksum where to store the checksum result for this action
 * @param checksum_len the number of bytes available for the result
 * @param prval where to store the return value for this action
 */
CEPH_RADOS_API void rados_read_op_checksum(rados_read_op_t read_op,
					   rados_checksum_type_t type,
					   const char *init_value,
					   size_t init_value_len,
					   uint64_t offset, size_t len,
					   size_t chunk_size, char *pchecksum,
					   size_t checksum_len, int *prval);

/**
 * Execute an OSD class method on an object
 * See rados_exec() for general description.
 *
 * The output buffer is allocated on the heap; the caller is
 * expected to release that memory with rados_buffer_free(). The
 * buffer and length pointers can all be NULL, in which case they are
 * not filled in.
 *
 * @param read_op operation to add this action to
 * @param cls the name of the class
 * @param method the name of the method
 * @param in_buf where to find input
 * @param in_len length of in_buf in bytes
 * @param out_buf where to put librados-allocated output buffer
 * @param out_len length of out_buf in bytes
 * @param prval where to store the return value from the method
 */
CEPH_RADOS_API void rados_read_op_exec(rados_read_op_t read_op,
			               const char *cls,
			               const char *method,
			               const char *in_buf,
			               size_t in_len,
			               char **out_buf,
			               size_t *out_len,
			               int *prval);

/**
 * Execute an OSD class method on an object
 * See rados_exec() for general description.
 *
 * If the output buffer is too small, prval will
 * be set to -ERANGE and used_len will be 0.
 *
 * @param read_op operation to add this action to
 * @param cls the name of the class
 * @param method the name of the method
 * @param in_buf where to find input
 * @param in_len length of in_buf in bytes
 * @param out_buf user-provided buffer to read into
 * @param out_len length of out_buf in bytes
 * @param used_len where to store the number of bytes read into out_buf
 * @param prval where to store the return value from the method
 */
CEPH_RADOS_API void rados_read_op_exec_user_buf(rados_read_op_t read_op,
				                const char *cls,
				                const char *method,
				                const char *in_buf,
				                size_t in_len,
				                char *out_buf,
				                size_t out_len,
				                size_t *used_len,
				                int *prval);

/**
 * Start iterating over key/value pairs on an object.
 *
 * They will be returned sorted by key.
 *
 * @param read_op operation to add this action to
 * @param start_after list keys starting after start_after
 * @param filter_prefix list only keys beginning with filter_prefix
 * @param max_return list no more than max_return key/value pairs
 * @param iter where to store the iterator
 * @param prval where to store the return value from this action
 */
CEPH_RADOS_API void rados_read_op_omap_get_vals(rados_read_op_t read_op,
				                const char *start_after,
				                const char *filter_prefix,
				                uint64_t max_return,
				                rados_omap_iter_t *iter,
				                int *prval)
  __attribute__((deprecated)); /* use v2 below */

/**
 * Start iterating over key/value pairs on an object.
 *
 * They will be returned sorted by key.
 *
 * @param read_op operation to add this action to
 * @param start_after list keys starting after start_after
 * @param filter_prefix list only keys beginning with filter_prefix
 * @param max_return list no more than max_return key/value pairs
 * @param iter where to store the iterator
 * @param pmore flag indicating whether there are more keys to fetch
 * @param prval where to store the return value from this action
 */
CEPH_RADOS_API void rados_read_op_omap_get_vals2(rados_read_op_t read_op,
						 const char *start_after,
						 const char *filter_prefix,
						 uint64_t max_return,
						 rados_omap_iter_t *iter,
						 unsigned char *pmore,
						 int *prval);

/**
 * Start iterating over keys on an object.
 *
 * They will be returned sorted by key, and the iterator
 * will fill in NULL for all values if specified.
 *
 * @param read_op operation to add this action to
 * @param start_after list keys starting after start_after
 * @param max_return list no more than max_return keys
 * @param iter where to store the iterator
 * @param prval where to store the return value from this action
 */
CEPH_RADOS_API void rados_read_op_omap_get_keys(rados_read_op_t read_op,
				                const char *start_after,
				                uint64_t max_return,
				                rados_omap_iter_t *iter,
				                int *prval)
  __attribute__((deprecated)); /* use v2 below */

/**
 * Start iterating over keys on an object.
 *
 * They will be returned sorted by key, and the iterator
 * will fill in NULL for all values if specified.
 *
 * @param read_op operation to add this action to
 * @param start_after list keys starting after start_after
 * @param max_return list no more than max_return keys
 * @param iter where to store the iterator
 * @param pmore flag indicating whether there are more keys to fetch
 * @param prval where to store the return value from this action
 */
CEPH_RADOS_API void rados_read_op_omap_get_keys2(rados_read_op_t read_op,
						 const char *start_after,
						 uint64_t max_return,
						 rados_omap_iter_t *iter,
						 unsigned char *pmore,
						 int *prval);

/**
 * Start iterating over specific key/value pairs
 *
 * They will be returned sorted by key.
 *
 * @param read_op operation to add this action to
 * @param keys array of pointers to null-terminated keys to get
 * @param keys_len the number of strings in keys
 * @param iter where to store the iterator
 * @param prval where to store the return value from this action
 */
CEPH_RADOS_API void rados_read_op_omap_get_vals_by_keys(rados_read_op_t read_op,
                                                        char const* const* keys,
                                                        size_t keys_len,
                                                        rados_omap_iter_t *iter,
                                                        int *prval);

/**
 * Start iterating over specific key/value pairs
 *
 * They will be returned sorted by key.
 *
 * @param read_op operation to add this action to
 * @param keys array of pointers to keys to get
 * @param num_keys the number of strings in keys
 * @param key_lens array of size_t's describing each key len (in bytes)
 * @param iter where to store the iterator
 * @param prval where to store the return value from this action
 */
CEPH_RADOS_API void rados_read_op_omap_get_vals_by_keys2(rados_read_op_t read_op,
                                                        char const* const* keys,
                                                        size_t num_keys,
                                                        const size_t* key_lens,
                                                        rados_omap_iter_t *iter,
                                                        int *prval);

/**
 * Perform a read operation synchronously
 * @param read_op operation to perform
 * @param io the ioctx that the object is in
 * @param oid the object id
 * @param flags flags to apply to the entire operation (LIBRADOS_OPERATION_*)
 */
CEPH_RADOS_API int rados_read_op_operate(rados_read_op_t read_op,
			                 rados_ioctx_t io,
			                 const char *oid,
			                 int flags);

/**
 * Perform a read operation asynchronously
 * @param read_op operation to perform
 * @param io the ioctx that the object is in
 * @param completion what to do when operation has been attempted
 * @param oid the object id
 * @param flags flags to apply to the entire operation (LIBRADOS_OPERATION_*)
 */
CEPH_RADOS_API int rados_aio_read_op_operate(rados_read_op_t read_op,
			                     rados_ioctx_t io,
			                     rados_completion_t completion,
			                     const char *oid,
			                     int flags);

/** @} Object Operations */

/**
 * Take an exclusive lock on an object.
 *
 * @param io the context to operate in
 * @param oid the name of the object
 * @param name the name of the lock
 * @param cookie user-defined identifier for this instance of the lock
 * @param desc user-defined lock description
 * @param duration the duration of the lock. Set to NULL for infinite duration.
 * @param flags lock flags
 * @returns 0 on success, negative error code on failure
 * @returns -EBUSY if the lock is already held by another (client, cookie) pair
 * @returns -EEXIST if the lock is already held by the same (client, cookie) pair
 */
CEPH_RADOS_API int rados_lock_exclusive(rados_ioctx_t io, const char * oid,
                                        const char * name, const char * cookie,
                                        const char * desc,
                                        struct timeval * duration,
                                        uint8_t flags);

/**
 * Take a shared lock on an object.
 *
 * @param io the context to operate in
 * @param o the name of the object
 * @param name the name of the lock
 * @param cookie user-defined identifier for this instance of the lock
 * @param tag The tag of the lock
 * @param desc user-defined lock description
 * @param duration the duration of the lock. Set to NULL for infinite duration.
 * @param flags lock flags
 * @returns 0 on success, negative error code on failure
 * @returns -EBUSY if the lock is already held by another (client, cookie) pair
 * @returns -EEXIST if the lock is already held by the same (client, cookie) pair
 */
CEPH_RADOS_API int rados_lock_shared(rados_ioctx_t io, const char * o,
                                     const char * name, const char * cookie,
                                     const char * tag, const char * desc,
	                             struct timeval * duration, uint8_t flags);

/**
 * Release a shared or exclusive lock on an object.
 *
 * @param io the context to operate in
 * @param o the name of the object
 * @param name the name of the lock
 * @param cookie user-defined identifier for the instance of the lock
 * @returns 0 on success, negative error code on failure
 * @returns -ENOENT if the lock is not held by the specified (client, cookie) pair
 */
CEPH_RADOS_API int rados_unlock(rados_ioctx_t io, const char *o,
                                const char *name, const char *cookie);

/**
 * Asynchronous release a shared or exclusive lock on an object.
 *
 * @param io the context to operate in
 * @param o the name of the object
 * @param name the name of the lock
 * @param cookie user-defined identifier for the instance of the lock
 * @param completion what to do when operation has been attempted
 * @returns 0 on success, negative error code on failure
 */
CEPH_RADOS_API int rados_aio_unlock(rados_ioctx_t io, const char *o,
                                    const char *name, const char *cookie,
			            rados_completion_t completion);

/**
 * List clients that have locked the named object lock and information about
 * the lock.
 *
 * The number of bytes required in each buffer is put in the
 * corresponding size out parameter. If any of the provided buffers
 * are too short, -ERANGE is returned after these sizes are filled in.
 *
 * @param io the context to operate in
 * @param o the name of the object
 * @param name the name of the lock
 * @param exclusive where to store whether the lock is exclusive (1) or shared (0)
 * @param tag where to store the tag associated with the object lock
 * @param tag_len number of bytes in tag buffer
 * @param clients buffer in which locker clients are stored, separated by '\0'
 * @param clients_len number of bytes in the clients buffer
 * @param cookies buffer in which locker cookies are stored, separated by '\0'
 * @param cookies_len number of bytes in the cookies buffer
 * @param addrs buffer in which locker addresses are stored, separated by '\0'
 * @param addrs_len number of bytes in the clients buffer
 * @returns number of lockers on success, negative error code on failure
 * @returns -ERANGE if any of the buffers are too short
 */
CEPH_RADOS_API ssize_t rados_list_lockers(rados_ioctx_t io, const char *o,
			                  const char *name, int *exclusive,
			                  char *tag, size_t *tag_len,
			                  char *clients, size_t *clients_len,
			                  char *cookies, size_t *cookies_len,
			                  char *addrs, size_t *addrs_len);

/**
 * Releases a shared or exclusive lock on an object, which was taken by the
 * specified client.
 *
 * @param io the context to operate in
 * @param o the name of the object
 * @param name the name of the lock
 * @param client the client currently holding the lock
 * @param cookie user-defined identifier for the instance of the lock
 * @returns 0 on success, negative error code on failure
 * @returns -ENOENT if the lock is not held by the specified (client, cookie) pair
 * @returns -EINVAL if the client cannot be parsed
 */
CEPH_RADOS_API int rados_break_lock(rados_ioctx_t io, const char *o,
                                    const char *name, const char *client,
                                    const char *cookie);

/**
 * Blacklists the specified client from the OSDs
 *
 * @param cluster cluster handle
 * @param client_address client address
 * @param expire_seconds number of seconds to blacklist (0 for default)
 * @returns 0 on success, negative error code on failure
 */
CEPH_RADOS_API int rados_blacklist_add(rados_t cluster,
				       char *client_address,
				       uint32_t expire_seconds);

CEPH_RADOS_API void rados_set_osdmap_full_try(rados_ioctx_t io);

CEPH_RADOS_API void rados_unset_osdmap_full_try(rados_ioctx_t io);

/**
 * Enable an application on a pool
 *
 * @param io pool ioctx
 * @param app_name application name
 * @param force 0 if only single application per pool
 * @returns 0 on success, negative error code on failure
 */
CEPH_RADOS_API int rados_application_enable(rados_ioctx_t io,
                                            const char *app_name, int force);

/**
 * List all enabled applications
 *
 * If the provided buffer is too short, the required length is filled in and
 * -ERANGE is returned. Otherwise, the buffers are filled with the application
 * names, with a '\0' after each.
 *
 * @param io pool ioctx
 * @param values buffer in which to store application names
 * @param values_len number of bytes in values buffer
 * @returns 0 on success, negative error code on failure
 * @returns -ERANGE if either buffer is too short
 */
CEPH_RADOS_API int rados_application_list(rados_ioctx_t io, char *values,
                                          size_t *values_len);

/**
 * Get application metadata value from pool
 *
 * @param io pool ioctx
 * @param app_name application name
 * @param key metadata key
 * @param value result buffer
 * @param value_len maximum len of value
 * @returns 0 on success, negative error code on failure
 */
CEPH_RADOS_API int rados_application_metadata_get(rados_ioctx_t io,
                                                  const char *app_name,
                                                  const char *key, char *value,
                                                  size_t *value_len);

/**
 * Set application metadata on a pool
 *
 * @param io pool ioctx
 * @param app_name application name
 * @param key metadata key
 * @param value metadata key
 * @returns 0 on success, negative error code on failure
 */
CEPH_RADOS_API int rados_application_metadata_set(rados_ioctx_t io,
                                                  const char *app_name,
                                                  const char *key,
                                                  const char *value);

/**
 * Remove application metadata from a pool
 *
 * @param io pool ioctx
 * @param app_name application name
 * @param key metadata key
 * @returns 0 on success, negative error code on failure
 */
CEPH_RADOS_API int rados_application_metadata_remove(rados_ioctx_t io,
                                                     const char *app_name,
                                                     const char *key);

/**
 * List all metadata key/value pairs associated with an application.
 *
 * This iterates over all metadata, key_len and val_len are filled in
 * with the number of bytes put into the keys and values buffers.
 *
 * If the provided buffers are too short, the required lengths are filled
 * in and -ERANGE is returned. Otherwise, the buffers are filled with
 * the keys and values of the metadata, with a '\0' after each.
 *
 * @param io pool ioctx
 * @param app_name application name
 * @param keys buffer in which to store key names
 * @param key_len number of bytes in keys buffer
 * @param values buffer in which to store values
 * @param vals_len number of bytes in values buffer
 * @returns 0 on success, negative error code on failure
 * @returns -ERANGE if either buffer is too short
 */
CEPH_RADOS_API int rados_application_metadata_list(rados_ioctx_t io,
                                                   const char *app_name,
                                                   char *keys, size_t *key_len,
                                                   char *values,
                                                   size_t *vals_len);

/**
 * Enable an application on a pool
 *
 * @param ioctx pool ioctx
 * @param app_name application name
 * @param force 0 if only single application per pool
 * @returns 0 on success, negative error code on failure
 */
CEPH_RADOS_API int rados_application_enable(rados_ioctx_t io,
                                            const char *app_name, int force);

/**
 * List all enabled applications
 *
 * If the provided buffer is too short, the required length is filled in and
 * -ERANGE is returned. Otherwise, the buffers are filled with the application
 * names, with a '\0' after each.
 *
 * @param ioctx pool ioctx
 * @param app_name application name
 * @param values buffer in which to store application names
 * @param vals_len number of bytes in values buffer
 * @returns 0 on success, negative error code on failure
 * @returns -ERANGE if either buffer is too short
 */
CEPH_RADOS_API int rados_application_list(rados_ioctx_t io, char *values,
                                          size_t *values_len);

/**
 * Get application metadata value from pool
 *
 * @param ioctx pool ioctx
 * @param app_name application name
 * @param key metadata key
 * @param value result buffer
 * @param value_len maximum len of value
 * @returns 0 on success, negative error code on failure
 */
CEPH_RADOS_API int rados_application_metadata_get(rados_ioctx_t io,
                                                  const char *app_name,
                                                  const char *key, char *value,
                                                  size_t *value_len);

/**
 * Set application metadata on a pool
 *
 * @param ioctx pool ioctx
 * @param app_name application name
 * @param key metadata key
 * @param value metadata key
 * @returns 0 on success, negative error code on failure
 */
CEPH_RADOS_API int rados_application_metadata_set(rados_ioctx_t io,
                                                  const char *app_name,
                                                  const char *key,
                                                  const char *value);

/**
 * Remove application metadata from a pool
 *
 * @param ioctx pool ioctx
 * @param app_name application name
 * @param key metadata key
 * @returns 0 on success, negative error code on failure
 */
CEPH_RADOS_API int rados_application_metadata_remove(rados_ioctx_t io,
                                                     const char *app_name,
                                                     const char *key);

/**
 * List all metadata key/value pairs associated with an application.
 *
 * This iterates over all metadata, key_len and val_len are filled in
 * with the number of bytes put into the keys and values buffers.
 *
 * If the provided buffers are too short, the required lengths are filled
 * in and -ERANGE is returned. Otherwise, the buffers are filled with
 * the keys and values of the metadata, with a '\0' after each.
 *
 * @param ioctx pool ioctx
 * @param app_name application name
 * @param keys buffer in which to store key names
 * @param keys_len number of bytes in keys buffer
 * @param values buffer in which to store values
 * @param vals_len number of bytes in values buffer
 * @returns 0 on succcess, negative error code on failure
 * @returns -ERANGE if either buffer is too short
 */
CEPH_RADOS_API int rados_application_metadata_list(rados_ioctx_t io,
                                                   const char *app_name,
                                                   char *keys, size_t *key_len,
                                                   char *values,
                                                   size_t *vals_len);

/**
 * @name Mon/OSD/PG Commands
 *
 * These interfaces send commands relating to the monitor, OSD, or PGs.
 *
 * @{
 */

/**
 * Send monitor command.
 *
 * @note Takes command string in carefully-formatted JSON; must match
 * defined commands, types, etc.
 *
 * The result buffers are allocated on the heap; the caller is
 * expected to release that memory with rados_buffer_free().  The
 * buffer and length pointers can all be NULL, in which case they are
 * not filled in.
 *
 * @param cluster cluster handle
 * @param cmd an array of char *'s representing the command
 * @param cmdlen count of valid entries in cmd
 * @param inbuf any bulk input data (crush map, etc.)
 * @param inbuflen input buffer length
 * @param outbuf double pointer to output buffer
 * @param outbuflen pointer to output buffer length
 * @param outs double pointer to status string
 * @param outslen pointer to status string length
 * @returns 0 on success, negative error code on failure
 */
CEPH_RADOS_API int rados_mon_command(rados_t cluster, const char **cmd,
                                     size_t cmdlen, const char *inbuf,
                                     size_t inbuflen, char **outbuf,
                                     size_t *outbuflen, char **outs,
                                     size_t *outslen);

/**
 * Send ceph-mgr command.
 *
 * @note Takes command string in carefully-formatted JSON; must match
 * defined commands, types, etc.
 *
 * The result buffers are allocated on the heap; the caller is
 * expected to release that memory with rados_buffer_free().  The
 * buffer and length pointers can all be NULL, in which case they are
 * not filled in.
 *
 * @param cluster cluster handle
 * @param cmd an array of char *'s representing the command
 * @param cmdlen count of valid entries in cmd
 * @param inbuf any bulk input data (crush map, etc.)
 * @param inbuflen input buffer length
 * @param outbuf double pointer to output buffer
 * @param outbuflen pointer to output buffer length
 * @param outs double pointer to status string
 * @param outslen pointer to status string length
 * @returns 0 on success, negative error code on failure
 */
CEPH_RADOS_API int rados_mgr_command(rados_t cluster, const char **cmd,
                                     size_t cmdlen, const char *inbuf,
                                     size_t inbuflen, char **outbuf,
                                     size_t *outbuflen, char **outs,
                                     size_t *outslen);

/**
 * Send monitor command to a specific monitor.
 *
 * @note Takes command string in carefully-formatted JSON; must match
 * defined commands, types, etc.
 *
 * The result buffers are allocated on the heap; the caller is
 * expected to release that memory with rados_buffer_free().  The
 * buffer and length pointers can all be NULL, in which case they are
 * not filled in.
 *
 * @param cluster cluster handle
 * @param name target monitor's name
 * @param cmd an array of char *'s representing the command
 * @param cmdlen count of valid entries in cmd
 * @param inbuf any bulk input data (crush map, etc.)
 * @param inbuflen input buffer length
 * @param outbuf double pointer to output buffer
 * @param outbuflen pointer to output buffer length
 * @param outs double pointer to status string
 * @param outslen pointer to status string length
 * @returns 0 on success, negative error code on failure
 */
CEPH_RADOS_API int rados_mon_command_target(rados_t cluster, const char *name,
			                    const char **cmd, size_t cmdlen,
			                    const char *inbuf, size_t inbuflen,
			                    char **outbuf, size_t *outbuflen,
			                    char **outs, size_t *outslen);

/**
 * free a rados-allocated buffer
 *
 * Release memory allocated by librados calls like rados_mon_command().
 *
 * @param buf buffer pointer
 */
CEPH_RADOS_API void rados_buffer_free(char *buf);

CEPH_RADOS_API int rados_osd_command(rados_t cluster, int osdid,
                                     const char **cmd, size_t cmdlen,
		                     const char *inbuf, size_t inbuflen,
		                     char **outbuf, size_t *outbuflen,
		                     char **outs, size_t *outslen);

CEPH_RADOS_API int rados_pg_command(rados_t cluster, const char *pgstr,
                                    const char **cmd, size_t cmdlen,
		                    const char *inbuf, size_t inbuflen,
		                    char **outbuf, size_t *outbuflen,
		                    char **outs, size_t *outslen);

CEPH_RADOS_API int rados_mgr_command(rados_t cluster,
                                     const char **cmd, size_t cmdlen,
		                     const char *inbuf, size_t inbuflen,
		                     char **outbuf, size_t *outbuflen,
		                     char **outs, size_t *outslen);

/*
 * This is not a doxygen comment leadin, because doxygen breaks on
 * a typedef with function params and returns, and I can't figure out
 * how to fix it.
 *
 * Monitor cluster log
 *
 * Monitor events logged to the cluster log.  The callback get each
 * log entry both as a single formatted line and with each field in a
 * separate arg.
 *
 * Calling with a cb argument of NULL will deregister any previously
 * registered callback.
 *
 * @param cluster cluster handle
 * @param level minimum log level (debug, info, warn|warning, err|error)
 * @param cb callback to run for each log message. It MUST NOT block
 * nor call back into librados.
 * @param arg void argument to pass to cb
 *
 * @returns 0 on success, negative code on error
 */
typedef void (*rados_log_callback_t)(void *arg,
				     const char *line,
				     const char *who, 
				     uint64_t sec, uint64_t nsec,
				     uint64_t seq, const char *level,
				     const char *msg);

/*
 * This is not a doxygen comment leadin, because doxygen breaks on
 * a typedef with function params and returns, and I can't figure out
 * how to fix it.
 *
 * Monitor cluster log
 *
 * Monitor events logged to the cluster log.  The callback get each
 * log entry both as a single formatted line and with each field in a
 * separate arg.
 *
 * Calling with a cb argument of NULL will deregister any previously
 * registered callback.
 *
 * @param cluster cluster handle
 * @param level minimum log level (debug, info, warn|warning, err|error)
 * @param cb callback to run for each log message. It MUST NOT block
 * nor call back into librados.
 * @param arg void argument to pass to cb
 *
 * @returns 0 on success, negative code on error
 */
typedef void (*rados_log_callback2_t)(void *arg,
				     const char *line,
				     const char *channel,
				     const char *who,
				     const char *name,
				     uint64_t sec, uint64_t nsec,
				     uint64_t seq, const char *level,
				     const char *msg);

CEPH_RADOS_API int rados_monitor_log(rados_t cluster, const char *level,
                                     rados_log_callback_t cb, void *arg);
CEPH_RADOS_API int rados_monitor_log2(rados_t cluster, const char *level,
				      rados_log_callback2_t cb, void *arg);


/**
 * register daemon instance for a service
 *
 * Register us as a daemon providing a particular service.  We identify
 * the service (e.g., 'rgw') and our instance name (e.g., 'rgw.$hostname').
 * The metadata is a map of keys and values with arbitrary static metdata
 * for this instance.  The encoding is a series of NULL-terminated strings,
 * alternating key names and values, terminating with an empty key name.
 * For example,  "foo\0bar\0this\0that\0\0" is the dict {foo=bar,this=that}.
 *
 * For the lifetime of the librados instance, regular beacons will be sent
 * to the cluster to maintain our registration in the service map.
 *
 * @param cluster handle
 * @param service service name
 * @param daemon daemon instance name
 * @param metadata_dict static daemon metadata dict
 */
CEPH_RADOS_API int rados_service_register(
  rados_t cluster,
  const char *service,
  const char *daemon,
  const char *metadata_dict);

/**
 * update daemon status
 *
 * Update our mutable status information in the service map.
 *
 * The status dict is encoded the same way the daemon metadata is encoded
 * for rados_service_register.  For example, "foo\0bar\0this\0that\0\0" is
 * {foo=bar,this=that}.
 *
 * @param cluster rados cluster handle
 * @param status_dict status dict
 */
CEPH_RADOS_API int rados_service_update_status(
  rados_t cluster,
  const char *status_dict);

/** @} Mon/OSD/PG commands */

/*
 * These methods are no longer supported and return -ENOTSUP where possible.
 */
CEPH_RADOS_API int rados_objects_list_open(
  rados_ioctx_t io,
  rados_list_ctx_t *ctx) __attribute__((deprecated));
CEPH_RADOS_API uint32_t rados_objects_list_get_pg_hash_position(
  rados_list_ctx_t ctx) __attribute__((deprecated));
CEPH_RADOS_API uint32_t rados_objects_list_seek(
  rados_list_ctx_t ctx,
  uint32_t pos) __attribute__((deprecated));
CEPH_RADOS_API int rados_objects_list_next(
  rados_list_ctx_t ctx,
  const char **entry,
  const char **key) __attribute__((deprecated));
CEPH_RADOS_API void rados_objects_list_close(
  rados_list_ctx_t ctx) __attribute__((deprecated));


#ifdef __cplusplus
}
#endif

#endif<|MERGE_RESOLUTION|>--- conflicted
+++ resolved
@@ -49,10 +49,7 @@
 
 #define LIBRADOS_SUPPORTS_WATCH 1
 #define LIBRADOS_SUPPORTS_SERVICES 1
-<<<<<<< HEAD
-=======
 #define LIBRADOS_SUPPORTS_APP_METADATA 1
->>>>>>> f8781be9
 
 /* RADOS lock flags
  * They are also defined in cls_lock_types.h. Keep them in sync!
@@ -3729,100 +3726,6 @@
                                                    size_t *vals_len);
 
 /**
- * Enable an application on a pool
- *
- * @param ioctx pool ioctx
- * @param app_name application name
- * @param force 0 if only single application per pool
- * @returns 0 on success, negative error code on failure
- */
-CEPH_RADOS_API int rados_application_enable(rados_ioctx_t io,
-                                            const char *app_name, int force);
-
-/**
- * List all enabled applications
- *
- * If the provided buffer is too short, the required length is filled in and
- * -ERANGE is returned. Otherwise, the buffers are filled with the application
- * names, with a '\0' after each.
- *
- * @param ioctx pool ioctx
- * @param app_name application name
- * @param values buffer in which to store application names
- * @param vals_len number of bytes in values buffer
- * @returns 0 on success, negative error code on failure
- * @returns -ERANGE if either buffer is too short
- */
-CEPH_RADOS_API int rados_application_list(rados_ioctx_t io, char *values,
-                                          size_t *values_len);
-
-/**
- * Get application metadata value from pool
- *
- * @param ioctx pool ioctx
- * @param app_name application name
- * @param key metadata key
- * @param value result buffer
- * @param value_len maximum len of value
- * @returns 0 on success, negative error code on failure
- */
-CEPH_RADOS_API int rados_application_metadata_get(rados_ioctx_t io,
-                                                  const char *app_name,
-                                                  const char *key, char *value,
-                                                  size_t *value_len);
-
-/**
- * Set application metadata on a pool
- *
- * @param ioctx pool ioctx
- * @param app_name application name
- * @param key metadata key
- * @param value metadata key
- * @returns 0 on success, negative error code on failure
- */
-CEPH_RADOS_API int rados_application_metadata_set(rados_ioctx_t io,
-                                                  const char *app_name,
-                                                  const char *key,
-                                                  const char *value);
-
-/**
- * Remove application metadata from a pool
- *
- * @param ioctx pool ioctx
- * @param app_name application name
- * @param key metadata key
- * @returns 0 on success, negative error code on failure
- */
-CEPH_RADOS_API int rados_application_metadata_remove(rados_ioctx_t io,
-                                                     const char *app_name,
-                                                     const char *key);
-
-/**
- * List all metadata key/value pairs associated with an application.
- *
- * This iterates over all metadata, key_len and val_len are filled in
- * with the number of bytes put into the keys and values buffers.
- *
- * If the provided buffers are too short, the required lengths are filled
- * in and -ERANGE is returned. Otherwise, the buffers are filled with
- * the keys and values of the metadata, with a '\0' after each.
- *
- * @param ioctx pool ioctx
- * @param app_name application name
- * @param keys buffer in which to store key names
- * @param keys_len number of bytes in keys buffer
- * @param values buffer in which to store values
- * @param vals_len number of bytes in values buffer
- * @returns 0 on succcess, negative error code on failure
- * @returns -ERANGE if either buffer is too short
- */
-CEPH_RADOS_API int rados_application_metadata_list(rados_ioctx_t io,
-                                                   const char *app_name,
-                                                   char *keys, size_t *key_len,
-                                                   char *values,
-                                                   size_t *vals_len);
-
-/**
  * @name Mon/OSD/PG Commands
  *
  * These interfaces send commands relating to the monitor, OSD, or PGs.
