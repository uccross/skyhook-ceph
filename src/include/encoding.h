// -*- mode:C++; tab-width:8; c-basic-offset:2; indent-tabs-mode:t -*- 
// vim: ts=8 sw=2 smarttab
/*
 * Ceph - scalable distributed file system
 *
 * Copyright (C) 2004-2006 Sage Weil <sage@newdream.net>
 *
 * This is free software; you can redistribute it and/or
 * modify it under the terms of the GNU Lesser General Public
 * License version 2.1, as published by the Free Software 
 * Foundation.  See file COPYING.
 * 
 */
#ifndef CEPH_ENCODING_H
#define CEPH_ENCODING_H

#include <set>
#include <map>
#include <deque>
#include <vector>
#include <string>
<<<<<<< HEAD
#include <boost/utility/string_view.hpp>
#include <tuple>
=======
#include <string_view>
#include <tuple>
#include <boost/container/small_vector.hpp>
>>>>>>> 3ad2dfa4
#include <boost/optional/optional_io.hpp>
#include <boost/tuple/tuple.hpp>

#include "include/unordered_map.h"
#include "include/unordered_set.h"
<<<<<<< HEAD
=======
#include "common/ceph_time.h"
>>>>>>> 3ad2dfa4

#include "include/int_types.h"

#include "common/convenience.h"

#include "byteorder.h"
#include "buffer.h"

// pull in the new-style encoding so that we get the denc_traits<> definition.
#include "denc.h"

#include "assert.h"

using namespace ceph;

namespace ceph {

/*
 * Notes on feature encoding:
 *
 * - The default encode() methods have a features argument with a default parameter
 *   (which goes to zero).
 * - Normal classes will use WRITE_CLASS_ENCODER, with that features=0 default.
 * - Classes that _require_ features will use WRITE_CLASS_ENCODER_FEATURES, which
 *   does not define the default.  Any caller must explicitly pass it in.
 * - STL container macros have two encode variants: one with a features arg, and one
 *   without.
 *
 * The result:
 * - A feature encode() method will fail to compile if a value is not
 *   passed in.
 * - The feature varianet of the STL templates will be used when the feature arg is
 *   provided.  It will be passed through to any template arg types, but it will be
 *   ignored when not needed.
 */

// --------------------------------------
// base types

template<class T>
inline void encode_raw(const T& t, bufferlist& bl)
{
  bl.append((char*)&t, sizeof(t));
}
template<class T>
inline void decode_raw(T& t, bufferlist::const_iterator &p)
{
  p.copy(sizeof(t), (char*)&t);
}

#define WRITE_RAW_ENCODER(type)						\
  inline void encode(const type &v, ::ceph::bufferlist& bl, uint64_t features=0) { ::ceph::encode_raw(v, bl); } \
  inline void decode(type &v, ::ceph::bufferlist::const_iterator& p) { ::ceph::decode_raw(v, p); }

WRITE_RAW_ENCODER(__u8)
#ifndef _CHAR_IS_SIGNED
WRITE_RAW_ENCODER(__s8)
#endif
WRITE_RAW_ENCODER(char)
WRITE_RAW_ENCODER(ceph_le64)
WRITE_RAW_ENCODER(ceph_le32)
WRITE_RAW_ENCODER(ceph_le16)

// FIXME: we need to choose some portable floating point encoding here
WRITE_RAW_ENCODER(float)
WRITE_RAW_ENCODER(double)

inline void encode(const bool &v, bufferlist& bl) {
  __u8 vv = v;
  encode_raw(vv, bl);
}
inline void decode(bool &v, bufferlist::const_iterator& p) {
  __u8 vv;
  decode_raw(vv, p);
  v = vv;
}


// -----------------------------------
// int types

#define WRITE_INTTYPE_ENCODER(type, etype)				\
  inline void encode(type v, ::ceph::bufferlist& bl, uint64_t features=0) { \
    ceph_##etype e;					                \
    e = v;                                                              \
    ::ceph::encode_raw(e, bl);						\
  }									\
  inline void decode(type &v, ::ceph::bufferlist::const_iterator& p) {	\
    ceph_##etype e;							\
    ::ceph::decode_raw(e, p);						\
    v = e;								\
  }

WRITE_INTTYPE_ENCODER(uint64_t, le64)
WRITE_INTTYPE_ENCODER(int64_t, le64)
WRITE_INTTYPE_ENCODER(uint32_t, le32)
WRITE_INTTYPE_ENCODER(int32_t, le32)
WRITE_INTTYPE_ENCODER(uint16_t, le16)
WRITE_INTTYPE_ENCODER(int16_t, le16)

// see denc.h for ENCODE_DUMP_PATH discussion and definition.
#ifdef ENCODE_DUMP_PATH
# define ENCODE_DUMP_PRE()			\
  unsigned pre_off = bl.length()
# define ENCODE_DUMP_POST(cl)						\
  do {									\
    static int i = 0;							\
    i++;								\
    int bits = 0;							\
    for (unsigned t = i; t; bits++)					\
      t &= t - 1;							\
    if (bits > 2)							\
      break;								\
    char fn[PATH_MAX];							\
    snprintf(fn, sizeof(fn), ENCODE_STRINGIFY(ENCODE_DUMP_PATH) "/%s__%d.%x", #cl, getpid(), i++); \
    int fd = ::open(fn, O_WRONLY|O_TRUNC|O_CREAT|O_CLOEXEC, 0644);		\
    if (fd >= 0) {							\
      ::ceph::bufferlist sub;						\
      sub.substr_of(bl, pre_off, bl.length() - pre_off);		\
      sub.write_fd(fd);							\
      ::close(fd);							\
    }									\
  } while (0)
#else
# define ENCODE_DUMP_PRE()
# define ENCODE_DUMP_POST(cl)
#endif


#define WRITE_CLASS_ENCODER(cl)						\
  inline void encode(const cl &c, ::ceph::bufferlist &bl, uint64_t features=0) { \
    ENCODE_DUMP_PRE(); c.encode(bl); ENCODE_DUMP_POST(cl); }		\
  inline void decode(cl &c, ::ceph::bufferlist::const_iterator &p) { c.decode(p); }

#define WRITE_CLASS_MEMBER_ENCODER(cl)					\
  inline void encode(const cl &c, ::ceph::bufferlist &bl) const {	\
    ENCODE_DUMP_PRE(); c.encode(bl); ENCODE_DUMP_POST(cl); }		\
  inline void decode(cl &c, ::ceph::bufferlist::const_iterator &p) { c.decode(p); }

#define WRITE_CLASS_ENCODER_FEATURES(cl)				\
  inline void encode(const cl &c, ::ceph::bufferlist &bl, uint64_t features) { \
    ENCODE_DUMP_PRE(); c.encode(bl, features); ENCODE_DUMP_POST(cl); }	\
  inline void decode(cl &c, ::ceph::bufferlist::const_iterator &p) { c.decode(p); }

#define WRITE_CLASS_ENCODER_OPTIONAL_FEATURES(cl)				\
  inline void encode(const cl &c, ::ceph::bufferlist &bl, uint64_t features = 0) { \
    ENCODE_DUMP_PRE(); c.encode(bl, features); ENCODE_DUMP_POST(cl); }	\
  inline void decode(cl &c, ::ceph::bufferlist::const_iterator &p) { c.decode(p); }


// string
<<<<<<< HEAD
inline void encode(boost::string_view s, bufferlist& bl, uint64_t features=0)
=======
inline void encode(std::string_view s, bufferlist& bl, uint64_t features=0)
>>>>>>> 3ad2dfa4
{
  __u32 len = s.length();
  encode(len, bl);
  if (len)
    bl.append(s.data(), len);
}
inline void encode(const std::string& s, bufferlist& bl, uint64_t features=0)
{
<<<<<<< HEAD
  return encode(boost::string_view(s), bl, features);
}
inline void decode(std::string& s, bufferlist::iterator& p)
=======
  return encode(std::string_view(s), bl, features);
}
inline void decode(std::string& s, bufferlist::const_iterator& p)
>>>>>>> 3ad2dfa4
{
  __u32 len;
  decode(len, p);
  s.clear();
  p.copy(len, s);
}

<<<<<<< HEAD
inline void encode_nohead(boost::string_view s, bufferlist& bl)
=======
inline void encode_nohead(std::string_view s, bufferlist& bl)
>>>>>>> 3ad2dfa4
{
  bl.append(s.data(), s.length());
}
inline void encode_nohead(const std::string& s, bufferlist& bl)
{
<<<<<<< HEAD
  encode_nohead(boost::string_view(s), bl);
}
inline void decode_nohead(int len, std::string& s, bufferlist::iterator& p)
=======
  encode_nohead(std::string_view(s), bl);
}
inline void decode_nohead(int len, std::string& s, bufferlist::const_iterator& p)
>>>>>>> 3ad2dfa4
{
  s.clear();
  p.copy(len, s);
}

// const char* (encode only, string compatible)
inline void encode(const char *s, bufferlist& bl) 
{
<<<<<<< HEAD
  encode(boost::string_view(s, strlen(s)), bl);
=======
  encode(std::string_view(s, strlen(s)), bl);
>>>>>>> 3ad2dfa4
}


// -----------------------------
// buffers

// bufferptr (encapsulated)
inline void encode(const buffer::ptr& bp, bufferlist& bl) 
{
  __u32 len = bp.length();
  encode(len, bl);
  if (len)
    bl.append(bp);
}
inline void decode(buffer::ptr& bp, bufferlist::const_iterator& p)
{
  __u32 len;
  decode(len, p);

  bufferlist s;
  p.copy(len, s);

  if (len) {
    if (s.get_num_buffers() == 1)
      bp = s.front();
    else
      bp = buffer::copy(s.c_str(), s.length());
  }
}

// bufferlist (encapsulated)
inline void encode(const bufferlist& s, bufferlist& bl) 
{
  __u32 len = s.length();
  encode(len, bl);
  bl.append(s);
}
inline void encode_destructively(bufferlist& s, bufferlist& bl) 
{
  __u32 len = s.length();
  encode(len, bl);
  bl.claim_append(s);
}
inline void decode(bufferlist& s, bufferlist::const_iterator& p)
{
  __u32 len;
  decode(len, p);
  s.clear();
  p.copy(len, s);
}

inline void encode_nohead(const bufferlist& s, bufferlist& bl) 
{
  bl.append(s);
}
inline void decode_nohead(int len, bufferlist& s, bufferlist::const_iterator& p)
{
  s.clear();
  p.copy(len, s);
}

// Time, since the templates are defined in std::chrono

template<typename Clock, typename Duration,
         typename std::enable_if_t<converts_to_timespec_v<Clock>>* = nullptr>
void encode(const std::chrono::time_point<Clock, Duration>& t,
	    ceph::bufferlist &bl) {
  auto ts = Clock::to_timespec(t);
  // A 32 bit count of seconds causes me vast unhappiness.
  uint32_t s = ts.tv_sec;
  uint32_t ns = ts.tv_nsec;
  encode(s, bl);
  encode(ns, bl);
}

template<typename Clock, typename Duration,
         typename std::enable_if_t<converts_to_timespec_v<Clock>>* = nullptr>
void decode(std::chrono::time_point<Clock, Duration>& t,
	    bufferlist::const_iterator& p) {
  uint32_t s;
  uint32_t ns;
  decode(s, p);
  decode(ns, p);
  struct timespec ts = {
    static_cast<time_t>(s),
    static_cast<long int>(ns)};

  t = Clock::from_timespec(ts);
}

template<typename Rep, typename Period,
         typename std::enable_if_t<std::is_integral_v<Rep>>* = nullptr>
void encode(const std::chrono::duration<Rep, Period>& d,
	    ceph::bufferlist &bl) {
  using namespace std::chrono;
  uint32_t s = duration_cast<seconds>(d).count();
  uint32_t ns = (duration_cast<nanoseconds>(d) % seconds(1)).count();
  encode(s, bl);
  encode(ns, bl);
}

template<typename Rep, typename Period,
         typename std::enable_if_t<std::is_integral_v<Rep>>* = nullptr>
void decode(std::chrono::duration<Rep, Period>& d,
	    bufferlist::const_iterator& p) {
  uint32_t s;
  uint32_t ns;
  decode(s, p);
  decode(ns, p);
  d = std::chrono::seconds(s) + std::chrono::nanoseconds(ns);
}

// -----------------------------
// STL container types

template<typename T>
inline void encode(const boost::optional<T> &p, bufferlist &bl);
template<typename T>
inline void decode(boost::optional<T> &p, bufferlist::const_iterator &bp);
template<class A, class B, class C>
inline void encode(const boost::tuple<A, B, C> &t, bufferlist& bl);
template<class A, class B, class C>
inline void decode(boost::tuple<A, B, C> &t, bufferlist::const_iterator &bp);
template<class A, class B,
	 typename a_traits=denc_traits<A>, typename b_traits=denc_traits<B>>
inline std::enable_if_t<!a_traits::supported || !b_traits::supported>
encode(const std::pair<A,B> &p, bufferlist &bl, uint64_t features);
template<class A, class B,
	 typename a_traits=denc_traits<A>, typename b_traits=denc_traits<B>>
inline std::enable_if_t<!a_traits::supported ||
			!b_traits::supported>
encode(const std::pair<A,B> &p, bufferlist &bl);
template<class A, class B,
	 typename a_traits=denc_traits<A>, typename b_traits=denc_traits<B>>
inline std::enable_if_t<!a_traits::supported ||
			!b_traits::supported>
decode(std::pair<A,B> &pa, bufferlist::const_iterator &p);
template<class T, class Alloc, typename traits=denc_traits<T>>
inline std::enable_if_t<!traits::supported>
encode(const std::list<T, Alloc>& ls, bufferlist& bl);
template<class T, class Alloc, typename traits=denc_traits<T>>
inline std::enable_if_t<!traits::supported>
encode(const std::list<T,Alloc>& ls, bufferlist& bl, uint64_t features);
template<class T, class Alloc, typename traits=denc_traits<T>>
inline std::enable_if_t<!traits::supported>
decode(std::list<T,Alloc>& ls, bufferlist::const_iterator& p);
template<class T, class Alloc>
inline void encode(const std::list<std::shared_ptr<T>, Alloc>& ls,
		   bufferlist& bl);
template<class T, class Alloc>
inline void encode(const std::list<std::shared_ptr<T>, Alloc>& ls,
		   bufferlist& bl, uint64_t features);
template<class T, class Alloc>
inline void decode(std::list<std::shared_ptr<T>, Alloc>& ls,
		   bufferlist::const_iterator& p);
template<class T, class Comp, class Alloc, typename traits=denc_traits<T>>
inline std::enable_if_t<!traits::supported>
encode(const std::set<T,Comp,Alloc>& s, bufferlist& bl);
template<class T, class Comp, class Alloc, typename traits=denc_traits<T>>
inline std::enable_if_t<!traits::supported>
decode(std::set<T,Comp,Alloc>& s, bufferlist::const_iterator& p);
template<class T, class Comp, class Alloc, typename traits=denc_traits<T>>
inline std::enable_if_t<!traits::supported>
encode_nohead(const std::set<T,Comp,Alloc>& s, bufferlist& bl);
template<class T, class Comp, class Alloc, typename traits=denc_traits<T>>
inline std::enable_if_t<!traits::supported>
decode_nohead(int len, std::set<T,Comp,Alloc>& s, bufferlist::iterator& p);
template<class T, class Comp, class Alloc, typename traits=denc_traits<T>>
inline std::enable_if_t<!traits::supported>
encode(const boost::container::flat_set<T, Comp, Alloc>& s, bufferlist& bl);
template<class T, class Comp, class Alloc, typename traits=denc_traits<T>>
inline std::enable_if_t<!traits::supported>
decode(boost::container::flat_set<T, Comp, Alloc>& s, bufferlist::const_iterator& p);
template<class T, class Comp, class Alloc, typename traits=denc_traits<T>>
inline std::enable_if_t<!traits::supported>
encode_nohead(const boost::container::flat_set<T, Comp, Alloc>& s,
	      bufferlist& bl);
template<class T, class Comp, class Alloc, typename traits=denc_traits<T>>
inline std::enable_if_t<!traits::supported>
decode_nohead(int len, boost::container::flat_set<T, Comp, Alloc>& s,
	      bufferlist::iterator& p);
template<class T, class Comp, class Alloc>
inline void encode(const std::multiset<T,Comp,Alloc>& s, bufferlist& bl);
template<class T, class Comp, class Alloc>
inline void decode(std::multiset<T,Comp,Alloc>& s, bufferlist::const_iterator& p);
template<class T, class Alloc, typename traits=denc_traits<T>>
inline std::enable_if_t<!traits::supported>
encode(const std::vector<T,Alloc>& v, bufferlist& bl, uint64_t features);
template<class T, class Alloc, typename traits=denc_traits<T>>
inline std::enable_if_t<!traits::supported>
encode(const std::vector<T,Alloc>& v, bufferlist& bl);
template<class T, class Alloc, typename traits=denc_traits<T>>
inline std::enable_if_t<!traits::supported>
decode(std::vector<T,Alloc>& v, bufferlist::const_iterator& p);
template<class T, class Alloc, typename traits=denc_traits<T>>
inline std::enable_if_t<!traits::supported>
encode_nohead(const std::vector<T,Alloc>& v, bufferlist& bl);
template<class T, class Alloc, typename traits=denc_traits<T>>
inline std::enable_if_t<!traits::supported>
decode_nohead(int len, std::vector<T,Alloc>& v, bufferlist::const_iterator& p);
template<class T,class Alloc>
inline void encode(const std::vector<std::shared_ptr<T>,Alloc>& v,
		   bufferlist& bl,
		   uint64_t features);
template<class T, class Alloc>
inline void encode(const std::vector<std::shared_ptr<T>,Alloc>& v,
		   bufferlist& bl);
template<class T, class Alloc>
inline void decode(std::vector<std::shared_ptr<T>,Alloc>& v,
		   bufferlist::const_iterator& p);
// small_vector
template<class T, std::size_t N, class Alloc, typename traits=denc_traits<T>>
inline std::enable_if_t<!traits::supported>
encode(const boost::container::small_vector<T,N,Alloc>& v, bufferlist& bl, uint64_t features);
template<class T, std::size_t N, class Alloc, typename traits=denc_traits<T>>
inline std::enable_if_t<!traits::supported>
encode(const boost::container::small_vector<T,N,Alloc>& v, bufferlist& bl);
template<class T, std::size_t N, class Alloc, typename traits=denc_traits<T>>
inline std::enable_if_t<!traits::supported>
decode(boost::container::small_vector<T,N,Alloc>& v, bufferlist::const_iterator& p);
template<class T, std::size_t N, class Alloc, typename traits=denc_traits<T>>
inline std::enable_if_t<!traits::supported>
encode_nohead(const boost::container::small_vector<T,N,Alloc>& v, bufferlist& bl);
template<class T, std::size_t N, class Alloc, typename traits=denc_traits<T>>
inline std::enable_if_t<!traits::supported>
decode_nohead(int len, boost::container::small_vector<T,N,Alloc>& v, bufferlist::const_iterator& p);
// std::map
template<class T, class U, class Comp, class Alloc,
	 typename t_traits=denc_traits<T>, typename u_traits=denc_traits<U>>
inline std::enable_if_t<!t_traits::supported ||
			!u_traits::supported>
encode(const std::map<T,U,Comp,Alloc>& m, bufferlist& bl);
template<class T, class U, class Comp, class Alloc,
	 typename t_traits=denc_traits<T>, typename u_traits=denc_traits<U>>
inline std::enable_if_t<!t_traits::supported || !u_traits::supported>
encode(const std::map<T,U,Comp,Alloc>& m, bufferlist& bl, uint64_t features);
template<class T, class U, class Comp, class Alloc,
	 typename t_traits=denc_traits<T>, typename u_traits=denc_traits<U>>
inline std::enable_if_t<!t_traits::supported || !u_traits::supported>
decode(std::map<T,U,Comp,Alloc>& m, bufferlist::const_iterator& p);
template<class T, class U, class Comp, class Alloc>
inline void decode_noclear(std::map<T,U,Comp,Alloc>& m, bufferlist::const_iterator& p);
template<class T, class U, class Comp, class Alloc,
	 typename t_traits=denc_traits<T>, typename u_traits=denc_traits<U>>
inline std::enable_if_t<!t_traits::supported || !u_traits::supported>
encode_nohead(const std::map<T,U,Comp,Alloc>& m, bufferlist& bl);
template<class T, class U, class Comp, class Alloc,
	 typename t_traits=denc_traits<T>, typename u_traits=denc_traits<U>>
inline std::enable_if_t<!t_traits::supported || !u_traits::supported>
encode_nohead(const std::map<T,U,Comp,Alloc>& m, bufferlist& bl, uint64_t features);
template<class T, class U, class Comp, class Alloc,
	 typename t_traits=denc_traits<T>, typename u_traits=denc_traits<U>>
inline std::enable_if_t<!t_traits::supported || !u_traits::supported>
decode_nohead(int n, std::map<T,U,Comp,Alloc>& m, bufferlist::const_iterator& p);
template<class T, class U, class Comp, class Alloc,
	 typename t_traits=denc_traits<T>, typename u_traits=denc_traits<U>>
  inline std::enable_if_t<!t_traits::supported || !u_traits::supported>
encode(const boost::container::flat_map<T,U,Comp,Alloc>& m, bufferlist& bl);
template<class T, class U, class Comp, class Alloc,
	 typename t_traits=denc_traits<T>, typename u_traits=denc_traits<U>>
inline std::enable_if_t<!t_traits::supported || !u_traits::supported>
encode(const boost::container::flat_map<T,U,Comp,Alloc>& m, bufferlist& bl,
       uint64_t features);
template<class T, class U, class Comp, class Alloc,
	 typename t_traits=denc_traits<T>, typename u_traits=denc_traits<U>>
inline std::enable_if_t<!t_traits::supported || !u_traits::supported>
decode(boost::container::flat_map<T,U,Comp,Alloc>& m, bufferlist::const_iterator& p);
template<class T, class U, class Comp, class Alloc>
inline void decode_noclear(boost::container::flat_map<T,U,Comp,Alloc>& m,
			   bufferlist::const_iterator& p);
template<class T, class U, class Comp, class Alloc,
	 typename t_traits=denc_traits<T>, typename u_traits=denc_traits<U>>
inline std::enable_if_t<!t_traits::supported || !u_traits::supported>
encode_nohead(const boost::container::flat_map<T,U,Comp,Alloc>& m,
	      bufferlist& bl);
template<class T, class U, class Comp, class Alloc,
	 typename t_traits=denc_traits<T>, typename u_traits=denc_traits<U>>
inline std::enable_if_t<!t_traits::supported || !u_traits::supported>
encode_nohead(const boost::container::flat_map<T,U,Comp,Alloc>& m,
	      bufferlist& bl, uint64_t features);
template<class T, class U, class Comp, class Alloc,
	 typename t_traits=denc_traits<T>, typename u_traits=denc_traits<U>>
inline std::enable_if_t<!t_traits::supported || !u_traits::supported>
decode_nohead(int n, boost::container::flat_map<T,U,Comp,Alloc>& m,
	      bufferlist::const_iterator& p);
template<class T, class U, class Comp, class Alloc>
inline void encode(const std::multimap<T,U,Comp,Alloc>& m, bufferlist& bl);
template<class T, class U, class Comp, class Alloc>
inline void decode(std::multimap<T,U,Comp,Alloc>& m, bufferlist::const_iterator& p);
template<class T, class U, class Hash, class Pred, class Alloc>
inline void encode(const unordered_map<T,U,Hash,Pred,Alloc>& m, bufferlist& bl,
		   uint64_t features);
template<class T, class U, class Hash, class Pred, class Alloc>
inline void encode(const unordered_map<T,U,Hash,Pred,Alloc>& m, bufferlist& bl);
template<class T, class U, class Hash, class Pred, class Alloc>
inline void decode(unordered_map<T,U,Hash,Pred,Alloc>& m, bufferlist::const_iterator& p);
template<class T, class Hash, class Pred, class Alloc>
inline void encode(const ceph::unordered_set<T,Hash,Pred,Alloc>& m, bufferlist& bl);
template<class T, class Hash, class Pred, class Alloc>
inline void decode(ceph::unordered_set<T,Hash,Pred,Alloc>& m, bufferlist::const_iterator& p);
template<class T, class Alloc>
inline void encode(const std::deque<T,Alloc>& ls, bufferlist& bl, uint64_t features);
template<class T, class Alloc>
inline void encode(const std::deque<T,Alloc>& ls, bufferlist& bl);
template<class T, class Alloc>
inline void decode(std::deque<T,Alloc>& ls, bufferlist::const_iterator& p);
template<class T, size_t N, typename traits = denc_traits<T>>
inline std::enable_if_t<!traits::supported>
encode(const std::array<T, N>& v, bufferlist& bl, uint64_t features);
template<class T, size_t N, typename traits = denc_traits<T>>
inline std::enable_if_t<!traits::supported>
encode(const std::array<T, N>& v, bufferlist& bl);
template<class T, size_t N, typename traits = denc_traits<T>>
inline std::enable_if_t<!traits::supported>
decode(std::array<T, N>& v, bufferlist::const_iterator& p);

// full bl decoder
template<class T>
inline void decode(T &o, const bufferlist& bl)
{
  auto p = bl.begin();
  decode(o, p);
  ceph_assert(p.end());
}

// boost optional
template<typename T>
inline void encode(const boost::optional<T> &p, bufferlist &bl)
{
  __u8 present = static_cast<bool>(p);
  encode(present, bl);
  if (p)
    encode(p.get(), bl);
}

#pragma GCC diagnostic ignored "-Wpragmas"
#pragma GCC diagnostic push
#pragma GCC diagnostic ignored "-Wuninitialized"
template<typename T>
inline void decode(boost::optional<T> &p, bufferlist::const_iterator &bp)
{
  __u8 present;
  decode(present, bp);
  if (present) {
    p = T{};
    decode(p.get(), bp);
  } else {
    p = boost::none;
  }
}
#pragma GCC diagnostic pop
#pragma GCC diagnostic warning "-Wpragmas"

// std::tuple
template<typename... Ts>
inline void encode(const std::tuple<Ts...> &t, bufferlist& bl)
{
  ceph::for_each(t, [&bl](const auto& e) {
      encode(e, bl);
    });
}
template<typename... Ts>
inline void decode(std::tuple<Ts...> &t, bufferlist::const_iterator &bp)
{
  ceph::for_each(t, [&bp](auto& e) {
      decode(e, bp);
    });
}

//triple boost::tuple
template<class A, class B, class C>
inline void encode(const boost::tuple<A, B, C> &t, bufferlist& bl)
{
  encode(boost::get<0>(t), bl);
  encode(boost::get<1>(t), bl);
  encode(boost::get<2>(t), bl);
}
template<class A, class B, class C>
inline void decode(boost::tuple<A, B, C> &t, bufferlist::const_iterator &bp)
{
  decode(boost::get<0>(t), bp);
  decode(boost::get<1>(t), bp);
  decode(boost::get<2>(t), bp);
}

// std::pair<A,B>
template<class A, class B,
	 typename a_traits, typename b_traits>
inline std::enable_if_t<!a_traits::supported || !b_traits::supported>
  encode(const std::pair<A,B> &p, bufferlist &bl, uint64_t features)
{
  encode(p.first, bl, features);
  encode(p.second, bl, features);
}
template<class A, class B,
	 typename a_traits, typename b_traits>
inline std::enable_if_t<!a_traits::supported ||
			!b_traits::supported>
  encode(const std::pair<A,B> &p, bufferlist &bl)
{
  encode(p.first, bl);
  encode(p.second, bl);
}
template<class A, class B, typename a_traits, typename b_traits>
inline std::enable_if_t<!a_traits::supported ||
			!b_traits::supported>
  decode(std::pair<A,B> &pa, bufferlist::const_iterator &p)
{
  decode(pa.first, p);
  decode(pa.second, p);
}

// std::list<T>
template<class T, class Alloc, typename traits>
inline std::enable_if_t<!traits::supported>
  encode(const std::list<T, Alloc>& ls, bufferlist& bl)
{
  __u32 n = (__u32)(ls.size());  // c++11 std::list::size() is O(1)
  encode(n, bl);
  for (auto p = ls.begin(); p != ls.end(); ++p)
    encode(*p, bl);
}
template<class T, class Alloc, typename traits>
inline std::enable_if_t<!traits::supported>
  encode(const std::list<T,Alloc>& ls, bufferlist& bl, uint64_t features)
{
  // should i pre- or post- count?
  if (!ls.empty()) {
    unsigned pos = bl.length();
    unsigned n = 0;
    encode(n, bl);
    for (auto p = ls.begin(); p != ls.end(); ++p) {
      n++;
      encode(*p, bl, features);
    }
    ceph_le32 en;
    en = n;
    bl.copy_in(pos, sizeof(en), (char*)&en);
  } else {
    __u32 n = (__u32)(ls.size());    // FIXME: this is slow on a list.
    encode(n, bl);
    for (auto p = ls.begin(); p != ls.end(); ++p)
      encode(*p, bl, features);
  }
}
template<class T, class Alloc, typename traits>
inline std::enable_if_t<!traits::supported>
  decode(std::list<T,Alloc>& ls, bufferlist::const_iterator& p)
{
  __u32 n;
  decode(n, p);
  ls.clear();
  while (n--) {
    ls.emplace_back();
    decode(ls.back(), p);
  }
}

// std::list<std::shared_ptr<T>>
template<class T, class Alloc>
inline void encode(const std::list<std::shared_ptr<T>, Alloc>& ls,
		   bufferlist& bl)
{
  __u32 n = (__u32)(ls.size());  // c++11 std::list::size() is O(1)
  encode(n, bl);
  for (const auto& ref : ls) {
    encode(*ref, bl);
  }
}
template<class T, class Alloc>
inline void encode(const std::list<std::shared_ptr<T>, Alloc>& ls,
		   bufferlist& bl, uint64_t features)
{
  __u32 n = (__u32)(ls.size());  // c++11 std::list::size() is O(1)
  encode(n, bl);
  for (const auto& ref : ls) {
    encode(*ref, bl, features);
  }
}
template<class T, class Alloc>
inline void decode(std::list<std::shared_ptr<T>, Alloc>& ls,
		   bufferlist::const_iterator& p)
{
  __u32 n;
  decode(n, p);
  ls.clear();
  while (n--) {
    auto ref = std::make_shared<T>();
    decode(*ref, p);
    ls.emplace_back(std::move(ref));
  }
}

// std::set<T>
template<class T, class Comp, class Alloc, typename traits>
inline std::enable_if_t<!traits::supported>
  encode(const std::set<T,Comp,Alloc>& s, bufferlist& bl)
{
  __u32 n = (__u32)(s.size());
  encode(n, bl);
  for (auto p = s.begin(); p != s.end(); ++p)
    encode(*p, bl);
}
template<class T, class Comp, class Alloc, typename traits>
inline std::enable_if_t<!traits::supported>
  decode(std::set<T,Comp,Alloc>& s, bufferlist::const_iterator& p)
{
  __u32 n;
  decode(n, p);
  s.clear();
  while (n--) {
    T v;
    decode(v, p);
    s.insert(v);
  }
}

template<class T, class Comp, class Alloc, typename traits>
inline typename std::enable_if<!traits::supported>::type
  encode_nohead(const std::set<T,Comp,Alloc>& s, bufferlist& bl)
{
  for (auto p = s.begin(); p != s.end(); ++p)
    encode(*p, bl);
}
template<class T, class Comp, class Alloc, typename traits>
inline std::enable_if_t<!traits::supported>
  decode_nohead(int len, std::set<T,Comp,Alloc>& s, bufferlist::const_iterator& p)
{
  for (int i=0; i<len; i++) {
    T v;
    decode(v, p);
    s.insert(v);
  }
}

// boost::container::flat_set<T>
template<class T, class Comp, class Alloc, typename traits>
inline std::enable_if_t<!traits::supported>
encode(const boost::container::flat_set<T, Comp, Alloc>& s, bufferlist& bl)
{
  __u32 n = (__u32)(s.size());
  encode(n, bl);
  for (const auto& e : s)
    encode(e, bl);
}
template<class T, class Comp, class Alloc, typename traits>
inline std::enable_if_t<!traits::supported>
decode(boost::container::flat_set<T, Comp, Alloc>& s, bufferlist::const_iterator& p)
{
  __u32 n;
  decode(n, p);
  s.clear();
  s.reserve(n);
  while (n--) {
    T v;
    decode(v, p);
    s.insert(v);
  }
}

template<class T, class Comp, class Alloc, typename traits>
inline std::enable_if_t<!traits::supported>
encode_nohead(const boost::container::flat_set<T, Comp, Alloc>& s,
	      bufferlist& bl)
{
  for (const auto& e : s)
    encode(e, bl);
}
template<class T, class Comp, class Alloc, typename traits>
inline std::enable_if_t<!traits::supported>
decode_nohead(int len, boost::container::flat_set<T, Comp, Alloc>& s,
	      bufferlist::iterator& p)
{
  s.reserve(len);
  for (int i=0; i<len; i++) {
    T v;
    decode(v, p);
    s.insert(v);
  }
}

// multiset
template<class T, class Comp, class Alloc>
inline void encode(const std::multiset<T,Comp,Alloc>& s, bufferlist& bl)
{
  __u32 n = (__u32)(s.size());
  encode(n, bl);
  for (auto p = s.begin(); p != s.end(); ++p)
    encode(*p, bl);
}
template<class T, class Comp, class Alloc>
inline void decode(std::multiset<T,Comp,Alloc>& s, bufferlist::const_iterator& p)
{
  __u32 n;
  decode(n, p);
  s.clear();
  while (n--) {
    T v;
    decode(v, p);
    s.insert(v);
  }
}

template<class T, class Alloc, typename traits>
inline std::enable_if_t<!traits::supported>
  encode(const std::vector<T,Alloc>& v, bufferlist& bl, uint64_t features)
{
  __u32 n = (__u32)(v.size());
  encode(n, bl);
  for (auto p = v.begin(); p != v.end(); ++p)
    encode(*p, bl, features);
}
template<class T, class Alloc, typename traits>
inline std::enable_if_t<!traits::supported>
  encode(const std::vector<T,Alloc>& v, bufferlist& bl)
{
  __u32 n = (__u32)(v.size());
  encode(n, bl);
  for (auto p = v.begin(); p != v.end(); ++p)
    encode(*p, bl);
}
template<class T, class Alloc, typename traits>
inline std::enable_if_t<!traits::supported>
  decode(std::vector<T,Alloc>& v, bufferlist::const_iterator& p)
{
  __u32 n;
  decode(n, p);
  v.resize(n);
  for (__u32 i=0; i<n; i++) 
    decode(v[i], p);
}

template<class T, class Alloc, typename traits>
inline std::enable_if_t<!traits::supported>
  encode_nohead(const std::vector<T,Alloc>& v, bufferlist& bl)
{
  for (auto p = v.begin(); p != v.end(); ++p)
    encode(*p, bl);
}
template<class T, class Alloc, typename traits>
inline std::enable_if_t<!traits::supported>
  decode_nohead(int len, std::vector<T,Alloc>& v, bufferlist::const_iterator& p)
{
  v.resize(len);
  for (__u32 i=0; i<v.size(); i++) 
    decode(v[i], p);
}

// small vector
template<class T, std::size_t N, class Alloc, typename traits>
inline std::enable_if_t<!traits::supported>
  encode(const boost::container::small_vector<T,N,Alloc>& v, bufferlist& bl, uint64_t features)
{
  __u32 n = (__u32)(v.size());
  encode(n, bl);
  for (const auto& i : v)
    encode(i, bl, features);
}
template<class T, std::size_t N, class Alloc, typename traits>
inline std::enable_if_t<!traits::supported>
  encode(const boost::container::small_vector<T,N,Alloc>& v, bufferlist& bl)
{
  __u32 n = (__u32)(v.size());
  encode(n, bl);
  for (const auto& i : v)
    encode(i, bl);
}
template<class T, std::size_t N, class Alloc, typename traits>
inline std::enable_if_t<!traits::supported>
  decode(boost::container::small_vector<T,N,Alloc>& v, bufferlist::const_iterator& p)
{
  __u32 n;
  decode(n, p);
  v.resize(n);
  for (auto& i : v)
    decode(i, p);
}

template<class T, std::size_t N, class Alloc, typename traits>
inline std::enable_if_t<!traits::supported>
  encode_nohead(const boost::container::small_vector<T,N,Alloc>& v, bufferlist& bl)
{
  for (const auto& i : v)
    encode(i, bl);
}
template<class T, std::size_t N, class Alloc, typename traits>
inline std::enable_if_t<!traits::supported>
  decode_nohead(int len, boost::container::small_vector<T,N,Alloc>& v, bufferlist::const_iterator& p)
{
  v.resize(len);
  for (auto& i : v)
    decode(i, p);
}


// vector (shared_ptr)
template<class T,class Alloc>
inline void encode(const std::vector<std::shared_ptr<T>,Alloc>& v,
		   bufferlist& bl,
		   uint64_t features)
{
  __u32 n = (__u32)(v.size());
  encode(n, bl);
  for (const auto& ref : v) {
    if (ref)
      encode(*ref, bl, features);
    else
      encode(T(), bl, features);
  }
}
template<class T, class Alloc>
inline void encode(const std::vector<std::shared_ptr<T>,Alloc>& v,
		   bufferlist& bl)
{
  __u32 n = (__u32)(v.size());
  encode(n, bl);
  for (const auto& ref : v) {
    if (ref)
      encode(*ref, bl);
    else
      encode(T(), bl);
  }
}
template<class T, class Alloc>
inline void decode(std::vector<std::shared_ptr<T>,Alloc>& v,
		   bufferlist::const_iterator& p)
{
  __u32 n;
  decode(n, p);
  v.clear();
  v.reserve(n);
  while (n--) {
    auto ref = std::make_shared<T>();
    decode(*ref, p);
    v.emplace_back(std::move(ref));
  }
}

// map
template<class T, class U, class Comp, class Alloc,
	 typename t_traits, typename u_traits>
inline std::enable_if_t<!t_traits::supported ||
			!u_traits::supported>
  encode(const std::map<T,U,Comp,Alloc>& m, bufferlist& bl)
{
  __u32 n = (__u32)(m.size());
  encode(n, bl);
  for (auto p = m.begin(); p != m.end(); ++p) {
    encode(p->first, bl);
    encode(p->second, bl);
  }
}
template<class T, class U, class Comp, class Alloc,
	 typename t_traits, typename u_traits>
inline std::enable_if_t<!t_traits::supported || !u_traits::supported>
  encode(const std::map<T,U,Comp,Alloc>& m, bufferlist& bl, uint64_t features)
{
  __u32 n = (__u32)(m.size());
  encode(n, bl);
  for (auto p = m.begin(); p != m.end(); ++p) {
    encode(p->first, bl, features);
    encode(p->second, bl, features);
  }
}
template<class T, class U, class Comp, class Alloc,
	 typename t_traits, typename u_traits>
inline std::enable_if_t<!t_traits::supported || !u_traits::supported>
  decode(std::map<T,U,Comp,Alloc>& m, bufferlist::const_iterator& p)
{
  __u32 n;
  decode(n, p);
  m.clear();
  while (n--) {
    T k;
    decode(k, p);
    decode(m[k], p);
  }
}
template<class T, class U, class Comp, class Alloc>
inline void decode_noclear(std::map<T,U,Comp,Alloc>& m, bufferlist::const_iterator& p)
{
  __u32 n;
  decode(n, p);
  while (n--) {
    T k;
    decode(k, p);
    decode(m[k], p);
  }
}
template<class T, class U, class Comp, class Alloc,
	 typename t_traits, typename u_traits>
inline std::enable_if_t<!t_traits::supported || !u_traits::supported>
  encode_nohead(const std::map<T,U,Comp,Alloc>& m, bufferlist& bl)
{
  for (auto p = m.begin(); p != m.end(); ++p) {
    encode(p->first, bl);
    encode(p->second, bl);
  }
}
template<class T, class U, class Comp, class Alloc,
	 typename t_traits, typename u_traits>
inline std::enable_if_t<!t_traits::supported || !u_traits::supported>
  encode_nohead(const std::map<T,U,Comp,Alloc>& m, bufferlist& bl, uint64_t features)
{
  for (auto p = m.begin(); p != m.end(); ++p) {
    encode(p->first, bl, features);
    encode(p->second, bl, features);
  }
}
template<class T, class U, class Comp, class Alloc,
	 typename t_traits, typename u_traits>
inline std::enable_if_t<!t_traits::supported || !u_traits::supported>
  decode_nohead(int n, std::map<T,U,Comp,Alloc>& m, bufferlist::const_iterator& p)
{
  m.clear();
  while (n--) {
    T k;
    decode(k, p);
    decode(m[k], p);
  }
}

// boost::container::flat-map
template<class T, class U, class Comp, class Alloc,
	 typename t_traits, typename u_traits>
  inline std::enable_if_t<!t_traits::supported || !u_traits::supported>
  encode(const boost::container::flat_map<T,U,Comp,Alloc>& m, bufferlist& bl)
{
  __u32 n = (__u32)(m.size());
  encode(n, bl);
  for (typename boost::container::flat_map<T,U,Comp>::const_iterator p
	 = m.begin(); p != m.end(); ++p) {
    encode(p->first, bl);
    encode(p->second, bl);
  }
}
template<class T, class U, class Comp, class Alloc,
	 typename t_traits, typename u_traits>
  inline std::enable_if_t<!t_traits::supported || !u_traits::supported>
  encode(const boost::container::flat_map<T,U,Comp,Alloc>& m, bufferlist& bl,
	 uint64_t features)
{
  __u32 n = (__u32)(m.size());
  encode(n, bl);
  for (auto p = m.begin(); p != m.end(); ++p) {
    encode(p->first, bl, features);
    encode(p->second, bl, features);
  }
}
template<class T, class U, class Comp, class Alloc,
	 typename t_traits, typename u_traits>
  inline std::enable_if_t<!t_traits::supported || !u_traits::supported>
  decode(boost::container::flat_map<T,U,Comp,Alloc>& m, bufferlist::const_iterator& p)
{
  __u32 n;
  decode(n, p);
  m.clear();
  m.reserve(n);
  while (n--) {
    T k;
    decode(k, p);
    decode(m[k], p);
  }
}
template<class T, class U, class Comp, class Alloc>
inline void decode_noclear(boost::container::flat_map<T,U,Comp,Alloc>& m,
			   bufferlist::const_iterator& p)
{
  __u32 n;
  decode(n, p);
  m.reserve(m.size() + n);
  while (n--) {
    T k;
    decode(k, p);
    decode(m[k], p);
  }
}
template<class T, class U, class Comp, class Alloc,
	 typename t_traits, typename u_traits>
  inline std::enable_if_t<!t_traits::supported || !u_traits::supported>
  encode_nohead(const boost::container::flat_map<T,U,Comp,Alloc>& m,
		bufferlist& bl)
{
  for (auto p = m.begin(); p != m.end(); ++p) {
    encode(p->first, bl);
    encode(p->second, bl);
  }
}
template<class T, class U, class Comp, class Alloc,
	 typename t_traits, typename u_traits>
  inline std::enable_if_t<!t_traits::supported || !u_traits::supported>
  encode_nohead(const boost::container::flat_map<T,U,Comp,Alloc>& m,
		bufferlist& bl, uint64_t features)
{
  for (auto p = m.begin(); p != m.end(); ++p) {
    encode(p->first, bl, features);
    encode(p->second, bl, features);
  }
}
template<class T, class U, class Comp, class Alloc,
	 typename t_traits, typename u_traits>
inline std::enable_if_t<!t_traits::supported || !u_traits::supported>
  decode_nohead(int n, boost::container::flat_map<T,U,Comp,Alloc>& m,
		bufferlist::const_iterator& p)
{
  m.clear();
  while (n--) {
    T k;
    decode(k, p);
    decode(m[k], p);
  }
}

// multimap
template<class T, class U, class Comp, class Alloc>
inline void encode(const std::multimap<T,U,Comp,Alloc>& m, bufferlist& bl)
{
  __u32 n = (__u32)(m.size());
  encode(n, bl);
  for (auto p = m.begin(); p != m.end(); ++p) {
    encode(p->first, bl);
    encode(p->second, bl);
  }
}
template<class T, class U, class Comp, class Alloc>
inline void decode(std::multimap<T,U,Comp,Alloc>& m, bufferlist::const_iterator& p)
{
  __u32 n;
  decode(n, p);
  m.clear();
  while (n--) {
    typename std::pair<T,U> tu = std::pair<T,U>();
    decode(tu.first, p);
    typename std::multimap<T,U,Comp,Alloc>::iterator it = m.insert(tu);
    decode(it->second, p);
  }
}

// ceph::unordered_map
template<class T, class U, class Hash, class Pred, class Alloc>
inline void encode(const unordered_map<T,U,Hash,Pred,Alloc>& m, bufferlist& bl,
		   uint64_t features)
{
  __u32 n = (__u32)(m.size());
  encode(n, bl);
  for (auto p = m.begin(); p != m.end(); ++p) {
    encode(p->first, bl, features);
    encode(p->second, bl, features);
  }
}
template<class T, class U, class Hash, class Pred, class Alloc>
inline void encode(const unordered_map<T,U,Hash,Pred,Alloc>& m, bufferlist& bl)
{
  __u32 n = (__u32)(m.size());
  encode(n, bl);
  for (auto p = m.begin(); p != m.end(); ++p) {
    encode(p->first, bl);
    encode(p->second, bl);
  }
}
template<class T, class U, class Hash, class Pred, class Alloc>
inline void decode(unordered_map<T,U,Hash,Pred,Alloc>& m, bufferlist::const_iterator& p)
{
  __u32 n;
  decode(n, p);
  m.clear();
  while (n--) {
    T k;
    decode(k, p);
    decode(m[k], p);
  }
}

// ceph::unordered_set
template<class T, class Hash, class Pred, class Alloc>
inline void encode(const ceph::unordered_set<T,Hash,Pred,Alloc>& m, bufferlist& bl)
{
  __u32 n = (__u32)(m.size());
  encode(n, bl);
  for (auto p = m.begin(); p != m.end(); ++p)
    encode(*p, bl);
}
template<class T, class Hash, class Pred, class Alloc>
inline void decode(ceph::unordered_set<T,Hash,Pred,Alloc>& m, bufferlist::const_iterator& p)
{
  __u32 n;
  decode(n, p);
  m.clear();
  while (n--) {
    T k;
    decode(k, p);
    m.insert(k);
  }
}

// deque
template<class T, class Alloc>
inline void encode(const std::deque<T,Alloc>& ls, bufferlist& bl, uint64_t features)
{
  __u32 n = ls.size();
  encode(n, bl);
  for (auto p = ls.begin(); p != ls.end(); ++p)
    encode(*p, bl, features);
}
template<class T, class Alloc>
inline void encode(const std::deque<T,Alloc>& ls, bufferlist& bl)
{
  __u32 n = ls.size();
  encode(n, bl);
  for (auto p = ls.begin(); p != ls.end(); ++p)
    encode(*p, bl);
}
template<class T, class Alloc>
inline void decode(std::deque<T,Alloc>& ls, bufferlist::const_iterator& p)
{
  __u32 n;
  decode(n, p);
  ls.clear();
  while (n--) {
    ls.emplace_back();
    decode(ls.back(), p);
  }
}

// std::array<T, N>
template<class T, size_t N, typename traits>
inline std::enable_if_t<!traits::supported>
encode(const std::array<T, N>& v, bufferlist& bl, uint64_t features)
{
  for (const auto& e : v)
    encode(e, bl, features);
}
template<class T, size_t N, typename traits>
inline std::enable_if_t<!traits::supported>
encode(const std::array<T, N>& v, bufferlist& bl)
{
  for (const auto& e : v)
    encode(e, bl);
}
template<class T, size_t N, typename traits>
inline std::enable_if_t<!traits::supported>
decode(std::array<T, N>& v, bufferlist::const_iterator& p)
{
  for (auto& e : v)
    decode(e, p);
}
}

/*
 * guards
 */

/**
 * start encoding block
 *
 * @param v current (code) version of the encoding
 * @param compat oldest code version that can decode it
 * @param bl bufferlist to encode to
 *
 */
#define ENCODE_START(v, compat, bl)			     \
  __u8 struct_v = v;                                         \
  __u8 struct_compat = compat;		                     \
  ceph_le32 struct_len;				             \
  auto filler = (bl).append_hole(sizeof(struct_v) + 	     \
    sizeof(struct_compat) + sizeof(struct_len));	     \
  const auto starting_bl_len = (bl).length();		     \
  using ::ceph::encode;					     \
  do {

/**
 * finish encoding block
 *
 * @param bl bufferlist we were encoding to
 * @param new_struct_compat struct-compat value to use
 */
#define ENCODE_FINISH_NEW_COMPAT(bl, new_struct_compat)      \
  } while (false);                                           \
  if (new_struct_compat) {                                   \
    struct_compat = new_struct_compat;                       \
  }                                                          \
  struct_len = (bl).length() - starting_bl_len;              \
  filler.copy_in(sizeof(struct_v), (char *)&struct_v);       \
  filler.copy_in(sizeof(struct_compat),			     \
    (char *)&struct_compat);				     \
  filler.copy_in(sizeof(struct_len), (char *)&struct_len);

#define ENCODE_FINISH(bl) ENCODE_FINISH_NEW_COMPAT(bl, 0)

#define DECODE_ERR_OLDVERSION(func, v, compatv)					\
  (std::string(func) + " no longer understand old encoding version " #v " < " + std::to_string(compatv))

#define DECODE_ERR_PAST(func) \
  (std::string(func) + " decode past end of struct encoding")

/**
 * check for very old encoding
 *
 * If the encoded data is older than oldestv, raise an exception.
 *
 * @param oldestv oldest version of the code we can successfully decode.
 */
#define DECODE_OLDEST(oldestv)						\
  if (struct_v < oldestv)						\
    throw ::ceph::buffer::malformed_input(DECODE_ERR_OLDVERSION(__PRETTY_FUNCTION__, v, oldestv)); 

/**
 * start a decoding block
 *
 * @param v current version of the encoding that the code supports/encodes
 * @param bl bufferlist::iterator for the encoded data
 */
#define DECODE_START(v, bl)						\
  __u8 struct_v, struct_compat;						\
  using ::ceph::decode;							\
  decode(struct_v, bl);						\
  decode(struct_compat, bl);						\
  if (v < struct_compat)						\
    throw buffer::malformed_input(DECODE_ERR_OLDVERSION(__PRETTY_FUNCTION__, v, struct_compat)); \
  __u32 struct_len;							\
  decode(struct_len, bl);						\
  if (struct_len > bl.get_remaining())					\
    throw ::ceph::buffer::malformed_input(DECODE_ERR_PAST(__PRETTY_FUNCTION__)); \
  unsigned struct_end = bl.get_off() + struct_len;			\
  do {

/* BEWARE: any change to this macro MUST be also reflected in the duplicative
 * DECODE_START_LEGACY_COMPAT_LEN! */
#define __DECODE_START_LEGACY_COMPAT_LEN(v, compatv, lenv, skip_v, bl)	\
  using ::ceph::decode;							\
  __u8 struct_v;							\
  decode(struct_v, bl);						\
  if (struct_v >= compatv) {						\
    __u8 struct_compat;							\
    decode(struct_compat, bl);					\
    if (v < struct_compat)						\
      throw buffer::malformed_input(DECODE_ERR_OLDVERSION(__PRETTY_FUNCTION__, v, struct_compat)); \
  } else if (skip_v) {							\
    if (bl.get_remaining() < skip_v)					\
      throw buffer::malformed_input(DECODE_ERR_PAST(__PRETTY_FUNCTION__)); \
    bl.advance(skip_v);							\
  }									\
  unsigned struct_end = 0;						\
  if (struct_v >= lenv) {						\
    __u32 struct_len;							\
    decode(struct_len, bl);						\
    if (struct_len > bl.get_remaining())				\
      throw buffer::malformed_input(DECODE_ERR_PAST(__PRETTY_FUNCTION__)); \
    struct_end = bl.get_off() + struct_len;				\
  }									\
  do {

/**
 * start a decoding block with legacy support for older encoding schemes
 *
 * The old encoding schemes has a __u8 struct_v only, or lacked either
 * the compat version or length.  Skip those fields conditionally.
 *
 * Most of the time, v, compatv, and lenv will all match the version
 * where the structure was switched over to the new macros.
 *
 * @param v current version of the encoding that the code supports/encodes
 * @param compatv oldest version that includes a __u8 compat version field
 * @param lenv oldest version that includes a __u32 length wrapper
 * @param bl bufferlist::iterator containing the encoded data
 */

/* BEWARE: this is duplication of __DECODE_START_LEGACY_COMPAT_LEN which
 * MUST be changed altogether. For the rationale behind code duplication,
 * please `git blame` and refer to the commit message. */
#define DECODE_START_LEGACY_COMPAT_LEN(v, compatv, lenv, bl)		\
  using ::ceph::decode;							\
  __u8 struct_v;							\
  decode(struct_v, bl);							\
  if (struct_v >= compatv) {						\
    __u8 struct_compat;							\
    decode(struct_compat, bl);						\
    if (v < struct_compat)						\
      throw buffer::malformed_input(DECODE_ERR_OLDVERSION(		\
	__PRETTY_FUNCTION__, v, struct_compat));			\
  }									\
  unsigned struct_end = 0;						\
  if (struct_v >= lenv) {						\
    __u32 struct_len;							\
    decode(struct_len, bl);						\
    if (struct_len > bl.get_remaining())				\
      throw buffer::malformed_input(DECODE_ERR_PAST(__PRETTY_FUNCTION__)); \
    struct_end = bl.get_off() + struct_len;				\
  }									\
  do {

/**
 * start a decoding block with legacy support for older encoding schemes
 *
 * This version of the macro assumes the legacy encoding had a 32 bit
 * version
 *
 * The old encoding schemes has a __u8 struct_v only, or lacked either
 * the compat version or length.  Skip those fields conditionally.
 *
 * Most of the time, v, compatv, and lenv will all match the version
 * where the structure was switched over to the new macros.
 *
 * @param v current version of the encoding that the code supports/encodes
 * @param compatv oldest version that includes a __u8 compat version field
 * @param lenv oldest version that includes a __u32 length wrapper
 * @param bl bufferlist::iterator containing the encoded data
 */
#define DECODE_START_LEGACY_COMPAT_LEN_32(v, compatv, lenv, bl)		\
  __DECODE_START_LEGACY_COMPAT_LEN(v, compatv, lenv, 3u, bl)

#define DECODE_START_LEGACY_COMPAT_LEN_16(v, compatv, lenv, bl)		\
  __DECODE_START_LEGACY_COMPAT_LEN(v, compatv, lenv, 1u, bl)

/**
 * finish decode block
 *
 * @param bl bufferlist::iterator we were decoding from
 */
#define DECODE_FINISH(bl)						\
  } while (false);							\
  if (struct_end) {							\
    if (bl.get_off() > struct_end)					\
      throw buffer::malformed_input(DECODE_ERR_PAST(__PRETTY_FUNCTION__)); \
    if (bl.get_off() < struct_end)					\
      bl.advance(struct_end - bl.get_off());				\
  }

namespace ceph {

/*
 * Encoders/decoders to read from current offset in a file handle and
 * encode/decode the data according to argument types.
 */
inline ssize_t decode_file(int fd, std::string &str)
{
  bufferlist bl;
  __u32 len = 0;
  bl.read_fd(fd, sizeof(len));
  decode(len, bl);                                                                                                  
  bl.read_fd(fd, len);
  decode(str, bl);                                                                                                  
  return bl.length();
}

inline ssize_t decode_file(int fd, bufferptr &bp)
{
  bufferlist bl;
  __u32 len = 0;
  bl.read_fd(fd, sizeof(len));
  decode(len, bl);
  bl.read_fd(fd, len);
  auto bli = std::cbegin(bl);

  decode(bp, bli);
  return bl.length();
}
}

#endif<|MERGE_RESOLUTION|>--- conflicted
+++ resolved
@@ -19,23 +19,15 @@
 #include <deque>
 #include <vector>
 #include <string>
-<<<<<<< HEAD
-#include <boost/utility/string_view.hpp>
-#include <tuple>
-=======
 #include <string_view>
 #include <tuple>
 #include <boost/container/small_vector.hpp>
->>>>>>> 3ad2dfa4
 #include <boost/optional/optional_io.hpp>
 #include <boost/tuple/tuple.hpp>
 
 #include "include/unordered_map.h"
 #include "include/unordered_set.h"
-<<<<<<< HEAD
-=======
 #include "common/ceph_time.h"
->>>>>>> 3ad2dfa4
 
 #include "include/int_types.h"
 
@@ -187,11 +179,7 @@
 
 
 // string
-<<<<<<< HEAD
-inline void encode(boost::string_view s, bufferlist& bl, uint64_t features=0)
-=======
 inline void encode(std::string_view s, bufferlist& bl, uint64_t features=0)
->>>>>>> 3ad2dfa4
 {
   __u32 len = s.length();
   encode(len, bl);
@@ -200,15 +188,9 @@
 }
 inline void encode(const std::string& s, bufferlist& bl, uint64_t features=0)
 {
-<<<<<<< HEAD
-  return encode(boost::string_view(s), bl, features);
-}
-inline void decode(std::string& s, bufferlist::iterator& p)
-=======
   return encode(std::string_view(s), bl, features);
 }
 inline void decode(std::string& s, bufferlist::const_iterator& p)
->>>>>>> 3ad2dfa4
 {
   __u32 len;
   decode(len, p);
@@ -216,25 +198,15 @@
   p.copy(len, s);
 }
 
-<<<<<<< HEAD
-inline void encode_nohead(boost::string_view s, bufferlist& bl)
-=======
 inline void encode_nohead(std::string_view s, bufferlist& bl)
->>>>>>> 3ad2dfa4
 {
   bl.append(s.data(), s.length());
 }
 inline void encode_nohead(const std::string& s, bufferlist& bl)
 {
-<<<<<<< HEAD
-  encode_nohead(boost::string_view(s), bl);
-}
-inline void decode_nohead(int len, std::string& s, bufferlist::iterator& p)
-=======
   encode_nohead(std::string_view(s), bl);
 }
 inline void decode_nohead(int len, std::string& s, bufferlist::const_iterator& p)
->>>>>>> 3ad2dfa4
 {
   s.clear();
   p.copy(len, s);
@@ -243,11 +215,7 @@
 // const char* (encode only, string compatible)
 inline void encode(const char *s, bufferlist& bl) 
 {
-<<<<<<< HEAD
-  encode(boost::string_view(s, strlen(s)), bl);
-=======
   encode(std::string_view(s, strlen(s)), bl);
->>>>>>> 3ad2dfa4
 }
 
 
