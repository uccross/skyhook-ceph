// -*- mode:C++; tab-width:8; c-basic-offset:2; indent-tabs-mode:t -*-
// vim: ts=8 sw=2 smarttab
/*
 * Ceph - scalable distributed file system
 *
 * Copyright (C) 2013 Inktank <info@inktank.com>
 *
 * LGPL2.1 (see COPYING-LGPL2.1) or later
 */

#include <gtest/gtest.h>
#include <iostream>
#include <memory>
#include <set>

#include "common/ceph_argparse.h"
#include "common/common_init.h"
#include "include/stringify.h"

#include "crush/CrushWrapper.h"
#include "osd/osd_types.h"

std::unique_ptr<CrushWrapper> build_indep_map(CephContext *cct, int num_rack,
                              int num_host, int num_osd)
{
  std::unique_ptr<CrushWrapper> c(new CrushWrapper);
  c->create();

  c->set_type_name(5, "root");
  c->set_type_name(4, "row");
  c->set_type_name(3, "rack");
  c->set_type_name(2, "chasis");
  c->set_type_name(1, "host");
  c->set_type_name(0, "osd");

  int rootno;
  c->add_bucket(0, CRUSH_BUCKET_STRAW, CRUSH_HASH_RJENKINS1,
		5, 0, NULL, NULL, &rootno);
  c->set_item_name(rootno, "default");

  map<string,string> loc;
  loc["root"] = "default";

  int osd = 0;
  for (int r=0; r<num_rack; ++r) {
    loc["rack"] = string("rack-") + stringify(r);
    for (int h=0; h<num_host; ++h) {
      loc["host"] = string("host-") + stringify(r) + string("-") + stringify(h);
      for (int o=0; o<num_osd; ++o, ++osd) {
	c->insert_item(cct, osd, 1.0, string("osd.") + stringify(osd), loc);
      }
    }
  }
  int ret;
  int ruleno = 0;
  ret = c->add_rule(ruleno, 4, 123, 1, 20);
<<<<<<< HEAD
  assert(ret == ruleno);
=======
  ceph_assert(ret == ruleno);
>>>>>>> 3ad2dfa4
  ret = c->set_rule_step(ruleno, 0, CRUSH_RULE_SET_CHOOSELEAF_TRIES, 10, 0);
  ceph_assert(ret == 0);
  ret = c->set_rule_step(ruleno, 1, CRUSH_RULE_TAKE, rootno, 0);
  ceph_assert(ret == 0);
  ret = c->set_rule_step(ruleno, 2, CRUSH_RULE_CHOOSELEAF_INDEP, CRUSH_CHOOSE_N, 1);
  ceph_assert(ret == 0);
  ret = c->set_rule_step(ruleno, 3, CRUSH_RULE_EMIT, 0, 0);
  ceph_assert(ret == 0);
  c->set_rule_name(ruleno, "data");

  c->finalize();

  if (false) {
    Formatter *f = Formatter::create("json-pretty");
    f->open_object_section("crush_map");
    c->dump(f);
    f->close_section();
    f->flush(cout);
    delete f;
  }

  return c;
}

int get_num_dups(const vector<int>& v)
{
  std::set<int> s;
  int dups = 0;
  for (auto n : v) {
    if (s.count(n))
      ++dups;
    else if (n != CRUSH_ITEM_NONE)
      s.insert(n);
  }
  return dups;
}

class CRUSHTest : public ::testing::Test
{
public:
  void SetUp() final
  {
    CephInitParameters params(CEPH_ENTITY_TYPE_CLIENT);
    cct = common_preinit(params, CODE_ENVIRONMENT_UTILITY,
			 CINIT_FLAG_NO_DEFAULT_CONFIG_FILE);
  }
  void TearDown() final
  {
    cct->put();
    cct = nullptr;
  }
protected:
  CephContext *cct = nullptr;
};

TEST_F(CRUSHTest, indep_toosmall) {
  std::unique_ptr<CrushWrapper> c(build_indep_map(cct, 1, 3, 1));
  vector<__u32> weight(c->get_max_devices(), 0x10000);
  c->dump_tree(&cout, NULL);

  for (int x = 0; x < 100; ++x) {
    vector<int> out;
    c->do_rule(0, x, out, 5, weight, 0);
    cout << x << " -> " << out << std::endl;
    int num_none = 0;
    for (unsigned i=0; i<out.size(); ++i) {
      if (out[i] == CRUSH_ITEM_NONE)
	num_none++;
    }
    ASSERT_EQ(2, num_none);
    ASSERT_EQ(0, get_num_dups(out));
  }
}

TEST_F(CRUSHTest, indep_basic) {
  std::unique_ptr<CrushWrapper> c(build_indep_map(cct, 3, 3, 3));
  vector<__u32> weight(c->get_max_devices(), 0x10000);
  c->dump_tree(&cout, NULL);

  for (int x = 0; x < 100; ++x) {
    vector<int> out;
    c->do_rule(0, x, out, 5, weight, 0);
    cout << x << " -> " << out << std::endl;
    int num_none = 0;
    for (unsigned i=0; i<out.size(); ++i) {
      if (out[i] == CRUSH_ITEM_NONE)
	num_none++;
    }
    ASSERT_EQ(0, num_none);
    ASSERT_EQ(0, get_num_dups(out));
  }
}

TEST_F(CRUSHTest, indep_out_alt) {
  std::unique_ptr<CrushWrapper> c(build_indep_map(cct, 3, 3, 3));
  vector<__u32> weight(c->get_max_devices(), 0x10000);

  // mark a bunch of osds out
  int num = 3*3*3;
  for (int i=0; i<num / 2; ++i)
    weight[i*2] = 0;
  c->dump_tree(&cout, NULL);

  // need more retries to get 9/9 hosts for x in 0..99
  c->set_choose_total_tries(100);
  for (int x = 0; x < 100; ++x) {
    vector<int> out;
    c->do_rule(0, x, out, 9, weight, 0);
    cout << x << " -> " << out << std::endl;
    int num_none = 0;
    for (unsigned i=0; i<out.size(); ++i) {
      if (out[i] == CRUSH_ITEM_NONE)
	num_none++;
    }
    ASSERT_EQ(0, num_none);
    ASSERT_EQ(0, get_num_dups(out));
  }
}

TEST_F(CRUSHTest, indep_out_contig) {
  std::unique_ptr<CrushWrapper> c(build_indep_map(cct, 3, 3, 3));
  vector<__u32> weight(c->get_max_devices(), 0x10000);

  // mark a bunch of osds out
  int num = 3*3*3;
  for (int i=0; i<num / 3; ++i)
    weight[i] = 0;
  c->dump_tree(&cout, NULL);

  c->set_choose_total_tries(100);
  for (int x = 0; x < 100; ++x) {
    vector<int> out;
    c->do_rule(0, x, out, 7, weight, 0);
    cout << x << " -> " << out << std::endl;
    int num_none = 0;
    for (unsigned i=0; i<out.size(); ++i) {
      if (out[i] == CRUSH_ITEM_NONE)
	num_none++;
    }
    ASSERT_EQ(1, num_none);
    ASSERT_EQ(0, get_num_dups(out));
  }
}


TEST_F(CRUSHTest, indep_out_progressive) {
  std::unique_ptr<CrushWrapper> c(build_indep_map(cct, 3, 3, 3));
  c->set_choose_total_tries(100);
  vector<__u32> tweight(c->get_max_devices(), 0x10000);
  c->dump_tree(&cout, NULL);

  int tchanged = 0;
  for (int x = 1; x < 5; ++x) {
    vector<__u32> weight(c->get_max_devices(), 0x10000);

    std::map<int,unsigned> pos;
    vector<int> prev;
    for (unsigned i=0; i<weight.size(); ++i) {
      vector<int> out;
      c->do_rule(0, x, out, 7, weight, 0);
      cout << "(" << i << "/" << weight.size() << " out) "
	   << x << " -> " << out << std::endl;
      int num_none = 0;
      for (unsigned k=0; k<out.size(); ++k) {
	if (out[k] == CRUSH_ITEM_NONE)
	  num_none++;
      }
      ASSERT_EQ(0, get_num_dups(out));

      // make sure nothing moved
      int moved = 0;
      int changed = 0;
      for (unsigned j=0; j<out.size(); ++j) {
	if (i && out[j] != prev[j]) {
	  ++changed;
	  ++tchanged;
	}
	if (out[j] == CRUSH_ITEM_NONE) {
	  continue;
	}
	if (i && pos.count(out[j])) {
	  // result shouldn't have moved position
	  if (j != pos[out[j]]) {
	    cout << " " << out[j] << " moved from " << pos[out[j]] << " to " << j << std::endl;
	    ++moved;
	  }
	  //ASSERT_EQ(j, pos[out[j]]);
	}
      }
      if (moved || changed)
	cout << " " << moved << " moved, " << changed << " changed" << std::endl;
      ASSERT_LE(moved, 1);
      ASSERT_LE(changed, 3);

      // mark another osd out
      weight[i] = 0;
      prev = out;
      pos.clear();
      for (unsigned j=0; j<out.size(); ++j) {
	if (out[j] != CRUSH_ITEM_NONE)
	  pos[out[j]] = j;
      }
    }
  }
  cout << tchanged << " total changed" << std::endl;

}

TEST_F(CRUSHTest, straw_zero) {
  // zero weight items should have no effect on placement.

  std::unique_ptr<CrushWrapper> c(new CrushWrapper);
  const int ROOT_TYPE = 1;
  c->set_type_name(ROOT_TYPE, "root");
  const int OSD_TYPE = 0;
  c->set_type_name(OSD_TYPE, "osd");

  int n = 5;
  int items[n], weights[n];
  for (int i=0; i <n; ++i) {
    items[i] = i;
    weights[i] = 0x10000 * (n-i-1);
  }

  c->set_max_devices(n);

  string root_name0("root0");
  int root0;
  EXPECT_EQ(0, c->add_bucket(0, CRUSH_BUCKET_STRAW, CRUSH_HASH_RJENKINS1,
			     ROOT_TYPE, n, items, weights, &root0));
  EXPECT_EQ(0, c->set_item_name(root0, root_name0));

  string name0("rule0");
  int rule0 = c->add_simple_rule(name0, root_name0, "osd", "",
				       "firstn", pg_pool_t::TYPE_REPLICATED);
  EXPECT_EQ(0, rule0);

  string root_name1("root1");
  int root1;
  EXPECT_EQ(0, c->add_bucket(0, CRUSH_BUCKET_STRAW, CRUSH_HASH_RJENKINS1,
			     ROOT_TYPE, n-1, items, weights, &root1));
  EXPECT_EQ(0, c->set_item_name(root1, root_name1));

  string name1("rule1");
  int rule1 = c->add_simple_rule(name1, root_name1, "osd", "",
				       "firstn", pg_pool_t::TYPE_REPLICATED);
  EXPECT_EQ(1, rule1);

  c->finalize();

  vector<unsigned> reweight(n, 0x10000);
  for (int i=0; i<10000; ++i) {
    vector<int> out0, out1;
    c->do_rule(rule0, i, out0, 1, reweight, 0);
    ASSERT_EQ(1u, out0.size());
    c->do_rule(rule1, i, out1, 1, reweight, 0);
    ASSERT_EQ(1u, out1.size());
    ASSERT_EQ(out0[0], out1[0]);
    //cout << i << "\t" << out0 << "\t" << out1 << std::endl;
  }
}

TEST_F(CRUSHTest, straw_same) {
  // items with the same weight should map about the same as items
  // with very similar weights.
  //
  // give the 0 vector a paired stair pattern, with dup weights.  note
  // that the original straw flaw does not appear when there are 2 of
  // the initial weight, but it does when there is just 1.
  //
  // give the 1 vector a similar stair pattern, but make the same
  // steps weights slightly different (no dups).  this works.
  //
  // compare the result and verify that the resulting mapping is
  // almost identical.

  std::unique_ptr<CrushWrapper> c(new CrushWrapper);
  const int ROOT_TYPE = 1;
  c->set_type_name(ROOT_TYPE, "root");
  const int OSD_TYPE = 0;
  c->set_type_name(OSD_TYPE, "osd");

  int n = 10;
  int items[n], weights[n];
  for (int i=0; i <n; ++i) {
    items[i] = i;
    weights[i] = 0x10000 * ((i+1)/2 + 1);
  }

  c->set_max_devices(n);

  string root_name0("root0");
  int root0;
  EXPECT_EQ(0, c->add_bucket(0, CRUSH_BUCKET_STRAW, CRUSH_HASH_RJENKINS1,
			     ROOT_TYPE, n, items, weights, &root0));
  EXPECT_EQ(0, c->set_item_name(root0, root_name0));

  string name0("rule0");
  int rule0 = c->add_simple_rule(name0, root_name0, "osd", "",
				       "firstn", pg_pool_t::TYPE_REPLICATED);
  EXPECT_EQ(0, rule0);

  for (int i=0; i <n; ++i) {
    items[i] = i;
    weights[i] = 0x10000 * ((i+1)/2 + 1) + (i%2)*100;
  }

  string root_name1("root1");
  int root1;
  EXPECT_EQ(0, c->add_bucket(0, CRUSH_BUCKET_STRAW, CRUSH_HASH_RJENKINS1,
			     ROOT_TYPE, n, items, weights, &root1));
  EXPECT_EQ(0, c->set_item_name(root1, root_name1));

  string name1("rule1");
  int rule1 = c->add_simple_rule(name1, root_name1, "osd", "",
				       "firstn", pg_pool_t::TYPE_REPLICATED);
  EXPECT_EQ(1, rule1);

  if (0) {
    crush_bucket_straw *sb0 = reinterpret_cast<crush_bucket_straw*>(c->get_crush_map()->buckets[-1-root0]);
    crush_bucket_straw *sb1 = reinterpret_cast<crush_bucket_straw*>(c->get_crush_map()->buckets[-1-root1]);

    for (int i=0; i<n; ++i) {
      cout << i
	   << "\t" << sb0->item_weights[i]
	   << "\t" << sb1->item_weights[i]
	   << "\t"
	   << "\t" << sb0->straws[i]
	   << "\t" << sb1->straws[i]
	   << std::endl;
    }
  }

  if (0) {
    JSONFormatter jf(true);
    jf.open_object_section("crush");
    c->dump(&jf);
    jf.close_section();
    jf.flush(cout);
  }

  c->finalize();

  vector<int> sum0(n, 0), sum1(n, 0);
  vector<unsigned> reweight(n, 0x10000);
  int different = 0;
  int max = 100000;
  for (int i=0; i<max; ++i) {
    vector<int> out0, out1;
    c->do_rule(rule0, i, out0, 1, reweight, 0);
    ASSERT_EQ(1u, out0.size());
    c->do_rule(rule1, i, out1, 1, reweight, 0);
    ASSERT_EQ(1u, out1.size());
    sum0[out0[0]]++;
    sum1[out1[0]]++;
    if (out0[0] != out1[0])
      different++;
  }
  for (int i=0; i<n; ++i) {
    cout << i
	 << "\t" << ((double)weights[i] / (double)weights[0])
	 << "\t" << sum0[i] << "\t" << ((double)sum0[i]/(double)sum0[0])
	 << "\t" << sum1[i] << "\t" << ((double)sum1[i]/(double)sum1[0])
	 << std::endl;
  }
  double ratio = ((double)different / (double)max);
  cout << different << " of " << max << " = "
       << ratio
       << " different" << std::endl;
  ASSERT_LT(ratio, .001);
}

double calc_straw2_stddev(int *weights, int n, bool verbose)
{
  std::unique_ptr<CrushWrapper> c(new CrushWrapper);
  const int ROOT_TYPE = 2;
  c->set_type_name(ROOT_TYPE, "root");
  const int HOST_TYPE = 1;
  c->set_type_name(HOST_TYPE, "host");
  const int OSD_TYPE = 0;
  c->set_type_name(OSD_TYPE, "osd");

  int items[n];
  for (int i=0; i <n; ++i) {
    items[i] = i;
  }

  c->set_max_devices(n);

  string root_name0("root0");
  int root0;
  crush_bucket *b0 = crush_make_bucket(c->get_crush_map(),
				       CRUSH_BUCKET_STRAW2, CRUSH_HASH_RJENKINS1,
				       ROOT_TYPE, n, items, weights);
  crush_add_bucket(c->get_crush_map(), 0, b0, &root0);
  c->set_item_name(root0, root_name0);

  string name0("rule0");
  int rule0 = c->add_simple_rule(name0, root_name0, "osd", "",
				       "firstn", pg_pool_t::TYPE_REPLICATED);

  int sum[n];
  double totalweight = 0;
  vector<unsigned> reweight(n);
  for (int i=0; i<n; ++i) {
    sum[i] = 0;
    reweight[i] = 0x10000;
    totalweight += weights[i];
  }
  totalweight /= (double)0x10000;
  double avgweight = totalweight / n;

  c->finalize();

  int total = 1000000;
  for (int i=0; i<total; ++i) {
    vector<int> out;
    c->do_rule(rule0, i, out, 1, reweight, 0);
    sum[out[0]]++;
  }

  double expected = (double)total / (double)n;
  if (verbose)
    cout << "expect\t\t\t" << expected << std::endl;
  double stddev = 0;
  double exptotal = 0;
  if (verbose)
    cout << "osd\tweight\tcount\tadjusted\n";
  std::streamsize p = cout.precision();
  cout << std::setprecision(4);
  for (int i=0; i<n; ++i) {
    double w = (double)weights[i] / (double)0x10000;
    double adj = (double)sum[i] * avgweight / w;
    stddev += (adj - expected) * (adj - expected);
    exptotal += adj;
    if (verbose)
      cout << i
	   << "\t" << w
	   << "\t" << sum[i]
	   << "\t" << (int)adj
	   << std::endl;
  }
  cout << std::setprecision(p);
  {
    stddev = sqrt(stddev / (double)n);
    if (verbose)
      cout << "std dev " << stddev << std::endl;

    double p = 1.0 / (double)n;
    double estddev = sqrt(exptotal * p * (1.0 - p));
    if (verbose)
      cout << "     vs " << estddev << "\t(expected)" << std::endl;
  }
  return stddev;
}

TEST_F(CRUSHTest, straw2_stddev)
{
  int n = 15;
  int weights[n];
  cout << "maxskew\tstddev\n";
  for (double step = 1.0; step < 2; step += .25) {
    int w = 0x10000;
    for (int i = 0; i < n; ++i) {
      weights[i] = w;
      w *= step;
    }
    double stddev = calc_straw2_stddev(weights, n, true);
    cout << ((double)weights[n-1]/(double)weights[0])
	 << "\t" << stddev << std::endl;
  }
}

TEST_F(CRUSHTest, straw2_reweight) {
  // when we adjust the weight of an item in a straw2 bucket,
  // we should *only* see movement from or to that item, never
  // between other items.
  int weights[] = {
    0x10000,
    0x10000,
    0x20000,
    0x20000,
    0x30000,
    0x50000,
    0x8000,
    0x20000,
    0x10000,
    0x10000,
    0x20000,
    0x10000,
    0x10000,
    0x20000,
    0x300000,
    0x10000,
    0x20000
  };
  int n = 15;

  std::unique_ptr<CrushWrapper> c(new CrushWrapper);
  const int ROOT_TYPE = 2;
  c->set_type_name(ROOT_TYPE, "root");
  const int HOST_TYPE = 1;
  c->set_type_name(HOST_TYPE, "host");
  const int OSD_TYPE = 0;
  c->set_type_name(OSD_TYPE, "osd");

  int items[n];
  for (int i=0; i <n; ++i) {
    items[i] = i;
    //weights[i] = 0x10000;
  }

  c->set_max_devices(n);

  string root_name0("root0");
  int root0;
  crush_bucket *b0 = crush_make_bucket(c->get_crush_map(),
				       CRUSH_BUCKET_STRAW2, CRUSH_HASH_RJENKINS1,
				       ROOT_TYPE, n, items, weights);
  EXPECT_EQ(0, crush_add_bucket(c->get_crush_map(), 0, b0, &root0));
  EXPECT_EQ(0, c->set_item_name(root0, root_name0));

  string name0("rule0");
  int rule0 = c->add_simple_rule(name0, root_name0, "osd", "",
				       "firstn", pg_pool_t::TYPE_REPLICATED);
  EXPECT_EQ(0, rule0);

  int changed = 1;
  weights[changed] = weights[changed] / 10 * (rand() % 10);

  string root_name1("root1");
  int root1;
  crush_bucket *b1 = crush_make_bucket(c->get_crush_map(),
				       CRUSH_BUCKET_STRAW2, CRUSH_HASH_RJENKINS1,
				       ROOT_TYPE, n, items, weights);
  EXPECT_EQ(0, crush_add_bucket(c->get_crush_map(), 0, b1, &root1));
  EXPECT_EQ(0, c->set_item_name(root1, root_name1));

  string name1("rule1");
  int rule1 = c->add_simple_rule(name1, root_name1, "osd", "",
				       "firstn", pg_pool_t::TYPE_REPLICATED);
  EXPECT_EQ(1, rule1);

  int sum[n];
  double totalweight = 0;
  vector<unsigned> reweight(n);
  for (int i=0; i<n; ++i) {
    sum[i] = 0;
    reweight[i] = 0x10000;
    totalweight += weights[i];
  }
  totalweight /= (double)0x10000;
  double avgweight = totalweight / n;

  c->finalize();

  int total = 1000000;
  for (int i=0; i<total; ++i) {
    vector<int> out0, out1;
    c->do_rule(rule0, i, out0, 1, reweight, 0);
    ASSERT_EQ(1u, out0.size());

    c->do_rule(rule1, i, out1, 1, reweight, 0);
    ASSERT_EQ(1u, out1.size());

    sum[out1[0]]++;
    //sum[rand()%n]++;

    if (out1[0] == changed) {
      ASSERT_EQ(changed, out0[0]);
    } else if (out0[0] != changed) {
      ASSERT_EQ(out0[0], out1[0]);
    }
  }

  double expected = (double)total / (double)n;
  cout << "expect\t\t\t" << expected << std::endl;
  double stddev = 0;
  cout << "osd\tweight\tcount\tadjusted\n";
  std::streamsize p = cout.precision();
  cout << std::setprecision(4);
  for (int i=0; i<n; ++i) {
    double w = (double)weights[i] / (double)0x10000;
    double adj = (double)sum[i] * avgweight / w;
    stddev += (adj - expected) * (adj - expected);
    cout << i
	 << "\t" << w
	 << "\t" << sum[i]
	 << "\t" << (int)adj
	 << std::endl;
  }
  cout << std::setprecision(p);
  {
    stddev = sqrt(stddev / (double)n);
    cout << "std dev " << stddev << std::endl;

    double p = 1.0 / (double)n;
    double estddev = sqrt((double)total * p * (1.0 - p));
    cout << "     vs " << estddev << std::endl;
  }
}<|MERGE_RESOLUTION|>--- conflicted
+++ resolved
@@ -54,11 +54,7 @@
   int ret;
   int ruleno = 0;
   ret = c->add_rule(ruleno, 4, 123, 1, 20);
-<<<<<<< HEAD
-  assert(ret == ruleno);
-=======
   ceph_assert(ret == ruleno);
->>>>>>> 3ad2dfa4
   ret = c->set_rule_step(ruleno, 0, CRUSH_RULE_SET_CHOOSELEAF_TRIES, 10, 0);
   ceph_assert(ret == 0);
   ret = c->set_rule_step(ruleno, 1, CRUSH_RULE_TAKE, rootno, 0);
