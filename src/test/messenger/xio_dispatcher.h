--- conflicted
+++ resolved
@@ -92,37 +92,8 @@
    *
    * @return True if this function call properly filled in *a, false otherwise.
    */
-<<<<<<< HEAD
-  virtual bool ms_get_authorizer(int dest_type, AuthAuthorizer **a,
-				 bool force_new) { return false; };
-
-  /**
-   * Verify the authorizer for a new incoming Connection.
-   *
-   * @param con The new incoming Connection
-   * @param peer_type The type of the endpoint which initiated this Connection
-   * @param protocol The ID of the protocol in use (at time of writing, cephx
-   *  or none)
-   * @param authorizer The authorization string supplied by the remote
-   * @param authorizer_reply Output param: The string we should send back to
-   * the remote to authorize ourselves. Only filled in if isvalid
-   * @param isvalid Output param: True if authorizer is valid, false otherwise
-   *
-   * @return True if we were able to prove or disprove correctness of
-   * authorizer, false otherwise.
-   */
-  virtual bool ms_verify_authorizer(Connection *con, int peer_type,
-				    int protocol, bufferlist& authorizer,
-				    bufferlist& authorizer_reply,
-				    bool& isvalid, CryptoKey& session_key,
-				    std::unique_ptr<AuthAuthorizerChallenge> *challenge) {
-    /* always succeed */
-    isvalid = true;
-    return true;
-=======
   virtual bool ms_get_authorizer(int dest_type, AuthAuthorizer **a) {
     return false;
->>>>>>> 3ad2dfa4
   };
 
 
