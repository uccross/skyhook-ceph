--- conflicted
+++ resolved
@@ -11,11 +11,7 @@
 except ImportError:
     from itertools import zip_longest
 from itertools import combinations
-<<<<<<< HEAD
-from cStringIO import StringIO
-=======
 from six import StringIO
->>>>>>> 3ad2dfa4
 
 import boto
 import boto.s3.connection
@@ -96,10 +92,6 @@
 def mdlog_autotrim(zone):
     zone.cluster.admin(['mdlog', 'autotrim'])
 
-<<<<<<< HEAD
-def bilog_list(zone, bucket, args = None):
-    cmd = ['bilog', 'list', '--bucket', bucket] + (args or [])
-=======
 def datalog_list(zone, period = None):
     cmd = ['datalog', 'list']
     (datalog_json, _) = zone.cluster.admin(cmd, read_only=True)
@@ -112,7 +104,6 @@
 def bilog_list(zone, bucket, args = None):
     cmd = ['bilog', 'list', '--bucket', bucket] + (args or [])
     cmd += ['--tenant', config.tenant, '--uid', user.name] if config.tenant else []
->>>>>>> 3ad2dfa4
     bilog, _ = zone.cluster.admin(cmd, read_only=True)
     bilog = bilog.decode('utf-8')
     return json.loads(bilog)
@@ -415,15 +406,6 @@
                   (target_zone.name, source_zone.name, bucket_name)
 
 def zonegroup_bucket_checkpoint(zonegroup_conns, bucket_name):
-<<<<<<< HEAD
-    for source_conn in zonegroup_conns.zones:
-        for target_conn in zonegroup_conns.zones:
-            if source_conn.zone == target_conn.zone:
-                continue
-            zone_bucket_checkpoint(target_conn.zone, source_conn.zone, bucket_name)
-    for source_conn, target_conn in combinations(zonegroup_conns.zones, 2):
-        target_conn.check_bucket_eq(source_conn, bucket_name)
-=======
     for source_conn in zonegroup_conns.rw_zones:
         for target_conn in zonegroup_conns.zones:
             if source_conn.zone == target_conn.zone:
@@ -433,7 +415,6 @@
     for source_conn, target_conn in combinations(zonegroup_conns.zones, 2):
         if target_conn.zone.has_buckets():
             target_conn.check_bucket_eq(source_conn, bucket_name)
->>>>>>> 3ad2dfa4
 
 def set_master_zone(zone):
     zone.modify(zone.cluster, ['--master'])
@@ -443,8 +424,6 @@
     log.info('Set master zone=%s, waiting %ds for reconfiguration..', zone.name, config.reconfigure_delay)
     time.sleep(config.reconfigure_delay)
 
-<<<<<<< HEAD
-=======
 def set_sync_from_all(zone, flag):
     s = 'true' if flag else 'false'
     zone.modify(zone.cluster, ['--sync-from-all={}'.format(s)])
@@ -461,7 +440,6 @@
     log.info('Set redirect_zone zone %s to "%s"', zone.name, id_str)
     time.sleep(config.reconfigure_delay)
 
->>>>>>> 3ad2dfa4
 def enable_bucket_sync(zone, bucket_name):
     cmd = ['bucket', 'sync', 'enable', '--bucket', bucket_name] + zone.zone_args()
     zone.cluster.admin(cmd)
@@ -740,8 +718,6 @@
 
     for _, bucket in zone_bucket:
         zonegroup_bucket_checkpoint(zonegroup_conns, bucket.name)
-<<<<<<< HEAD
-=======
 
 def test_concurrent_versioned_object_incremental_sync():
     zonegroup = realm.master_zonegroup()
@@ -854,7 +830,6 @@
     # wait for full sync
     for _, bucket in zone_bucket:
         zonegroup_bucket_checkpoint(zonegroup_conns, bucket.name)
->>>>>>> 3ad2dfa4
 
 def test_bucket_versioning():
     buckets, zone_bucket = create_bucket_per_zone_in_realm()
@@ -1149,11 +1124,8 @@
     for zone in zonegroup.zones:
         check_buckets_sync_status_obj_not_exist(zone, buckets)
 
-<<<<<<< HEAD
-=======
     zonegroup_data_checkpoint(zonegroup_conns)
 
->>>>>>> 3ad2dfa4
 def test_bucket_sync_enable_right_after_disable():
     zonegroup = realm.master_zonegroup()
     zonegroup_conns = ZonegroupConns(zonegroup)
@@ -1184,11 +1156,8 @@
     for bucket_name in buckets:
         zonegroup_bucket_checkpoint(zonegroup_conns, bucket_name)
 
-<<<<<<< HEAD
-=======
     zonegroup_data_checkpoint(zonegroup_conns)
 
->>>>>>> 3ad2dfa4
 def test_bucket_sync_disable_enable():
     zonegroup = realm.master_zonegroup()
     zonegroup_conns = ZonegroupConns(zonegroup)
@@ -1225,11 +1194,8 @@
     for bucket_name in buckets:
         zonegroup_bucket_checkpoint(zonegroup_conns, bucket_name)
 
-<<<<<<< HEAD
-=======
     zonegroup_data_checkpoint(zonegroup_conns)
 
->>>>>>> 3ad2dfa4
 def test_multipart_object_sync():
     zonegroup = realm.master_zonegroup()
     zonegroup_conns = ZonegroupConns(zonegroup)
@@ -1255,12 +1221,9 @@
     zonegroup = realm.master_zonegroup()
     zonegroup_conns = ZonegroupConns(zonegroup)
 
-<<<<<<< HEAD
-=======
     if len(zonegroup.rw_zones) < 2:
         raise SkipTest("test_zonegroup_remove skipped. Requires 2 or more zones in master zonegroup.")
 
->>>>>>> 3ad2dfa4
     (zone1, zone2) = zonegroup_conns.rw_zones[0:2]
 
     # create a bucket on the first zone
@@ -1351,9 +1314,6 @@
 
     # verify cold bucket has empty bilog
     cold_bilog = bilog_list(zone.zone, cold_bucket.name)
-<<<<<<< HEAD
-    assert(len(cold_bilog) == 0)
-=======
     assert(len(cold_bilog) == 0)
 
 def test_bucket_creation_time():
@@ -1364,5 +1324,4 @@
     for z1, z2 in combinations(zone_buckets, 2):
         for a, b in zip(z1, z2):
             eq(a.name, b.name)
-            eq(a.creation_date, b.creation_date)
->>>>>>> 3ad2dfa4
+            eq(a.creation_date, b.creation_date)