--- conflicted
+++ resolved
@@ -26,11 +26,6 @@
 import os
 import random
 import re
-<<<<<<< HEAD
-import sys
-import json
-from StringIO import StringIO
-=======
 import string
 import sys
 import json
@@ -38,7 +33,6 @@
     from StringIO import StringIO
 except ImportError:
     from io import StringIO
->>>>>>> 3ad2dfa4
 
 def get_command_descriptions(what):
     CEPH_BIN = os.environ['CEPH_BIN']
@@ -109,11 +103,7 @@
                                                     command,
                                                     'toomany']))
 
-<<<<<<< HEAD
-	def capture_output(self, args, stdout=None, stderr=None):
-=======
     def capture_output(self, args, stdout=None, stderr=None):
->>>>>>> 3ad2dfa4
         if stdout:
             stdout = StringIO()
             sys.stdout = stdout
@@ -874,12 +864,6 @@
             assert_equal({}, validate_command(sigdict, ['osd', action,
                                                         'pause', 'toomany']))
 
-<<<<<<< HEAD
-    def test_cluster_snap(self):
-        assert_equal({}, validate_command(sigdict, ['osd', 'cluster_snap']))
-
-=======
->>>>>>> 3ad2dfa4
     def test_down(self):
         self.check_1_or_more_string_args('osd', 'down')
 
