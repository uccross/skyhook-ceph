--- conflicted
+++ resolved
@@ -32,15 +32,6 @@
 
 TEST(DaemonConfig, SimpleSet) {
   int ret;
-<<<<<<< HEAD
-  ret = g_ceph_context->_conf->set_val("log_graylog_port", "21");
-  ASSERT_EQ(0, ret);
-  g_ceph_context->_conf->apply_changes(NULL);
-  char buf[128];
-  memset(buf, 0, sizeof(buf));
-  char *tmp = buf;
-  ret = g_ceph_context->_conf->get_val("log_graylog_port", &tmp, sizeof(buf));
-=======
   ret = g_ceph_context->_conf.set_val("log_graylog_port", "21");
   ASSERT_EQ(0, ret);
   g_ceph_context->_conf.apply_changes(nullptr);
@@ -48,7 +39,6 @@
   memset(buf, 0, sizeof(buf));
   char *tmp = buf;
   ret = g_ceph_context->_conf.get_val("log_graylog_port", &tmp, sizeof(buf));
->>>>>>> f8781be9
   ASSERT_EQ(0, ret);
   ASSERT_EQ(string("21"), string(buf));
   g_ceph_context->_conf.rm_val("log_graylog_port");
@@ -56,19 +46,6 @@
 
 TEST(DaemonConfig, Substitution) {
   int ret;
-<<<<<<< HEAD
-  ret = g_ceph_context->_conf->set_val("internal_safe_to_start_threads", "false");
-  ASSERT_EQ(0, ret);
-  ret = g_ceph_context->_conf->set_val("host", "foo");
-  ASSERT_EQ(0, ret);
-  ret = g_ceph_context->_conf->set_val("public_network", "bar$host.baz", false);
-  ASSERT_EQ(0, ret);
-  g_ceph_context->_conf->apply_changes(NULL);
-  char buf[128];
-  memset(buf, 0, sizeof(buf));
-  char *tmp = buf;
-  ret = g_ceph_context->_conf->get_val("public_network", &tmp, sizeof(buf));
-=======
   g_conf()._clear_safe_to_start_threads();
   ret = g_ceph_context->_conf.set_val("host", "foo");
   ASSERT_EQ(0, ret);
@@ -79,26 +56,12 @@
   memset(buf, 0, sizeof(buf));
   char *tmp = buf;
   ret = g_ceph_context->_conf.get_val("public_network", &tmp, sizeof(buf));
->>>>>>> f8781be9
   ASSERT_EQ(0, ret);
   ASSERT_EQ(string("barfoo.baz"), string(buf));
 }
 
 TEST(DaemonConfig, SubstitutionTrailing) {
   int ret;
-<<<<<<< HEAD
-  ret = g_ceph_context->_conf->set_val("internal_safe_to_start_threads", "false");
-  ASSERT_EQ(0, ret);
-  ret = g_ceph_context->_conf->set_val("host", "foo");
-  ASSERT_EQ(0, ret);
-  ret = g_ceph_context->_conf->set_val("public_network", "bar$host", false);
-  ASSERT_EQ(0, ret);
-  g_ceph_context->_conf->apply_changes(NULL);
-  char buf[128];
-  memset(buf, 0, sizeof(buf));
-  char *tmp = buf;
-  ret = g_ceph_context->_conf->get_val("public_network", &tmp, sizeof(buf));
-=======
   g_conf()._clear_safe_to_start_threads();
   ret = g_ceph_context->_conf.set_val("host", "foo");
   ASSERT_EQ(0, ret);
@@ -109,26 +72,12 @@
   memset(buf, 0, sizeof(buf));
   char *tmp = buf;
   ret = g_ceph_context->_conf.get_val("public_network", &tmp, sizeof(buf));
->>>>>>> f8781be9
   ASSERT_EQ(0, ret);
   ASSERT_EQ(string("barfoo"), string(buf));
 }
 
 TEST(DaemonConfig, SubstitutionBraces) {
   int ret;
-<<<<<<< HEAD
-  ret = g_ceph_context->_conf->set_val("internal_safe_to_start_threads", "false");
-  ASSERT_EQ(0, ret);
-  ret = g_ceph_context->_conf->set_val("host", "foo");
-  ASSERT_EQ(0, ret);
-  ret = g_ceph_context->_conf->set_val("public_network", "bar${host}baz", false);
-  ASSERT_EQ(0, ret);
-  g_ceph_context->_conf->apply_changes(NULL);
-  char buf[128];
-  memset(buf, 0, sizeof(buf));
-  char *tmp = buf;
-  ret = g_ceph_context->_conf->get_val("public_network", &tmp, sizeof(buf));
-=======
   g_conf()._clear_safe_to_start_threads();
   ret = g_ceph_context->_conf.set_val("host", "foo");
   ASSERT_EQ(0, ret);
@@ -139,25 +88,11 @@
   memset(buf, 0, sizeof(buf));
   char *tmp = buf;
   ret = g_ceph_context->_conf.get_val("public_network", &tmp, sizeof(buf));
->>>>>>> f8781be9
   ASSERT_EQ(0, ret);
   ASSERT_EQ(string("barfoobaz"), string(buf));
 }
 TEST(DaemonConfig, SubstitutionBracesTrailing) {
   int ret;
-<<<<<<< HEAD
-  ret = g_ceph_context->_conf->set_val("internal_safe_to_start_threads", "false");
-  ASSERT_EQ(0, ret);
-  ret = g_ceph_context->_conf->set_val("host", "foo");
-  ASSERT_EQ(0, ret);
-  ret = g_ceph_context->_conf->set_val("public_network", "bar${host}", false);
-  ASSERT_EQ(0, ret);
-  g_ceph_context->_conf->apply_changes(NULL);
-  char buf[128];
-  memset(buf, 0, sizeof(buf));
-  char *tmp = buf;
-  ret = g_ceph_context->_conf->get_val("public_network", &tmp, sizeof(buf));
-=======
   g_conf()._clear_safe_to_start_threads();
   ret = g_ceph_context->_conf.set_val("host", "foo");
   ASSERT_EQ(0, ret);
@@ -168,7 +103,6 @@
   memset(buf, 0, sizeof(buf));
   char *tmp = buf;
   ret = g_ceph_context->_conf.get_val("public_network", &tmp, sizeof(buf));
->>>>>>> f8781be9
   ASSERT_EQ(0, ret);
   ASSERT_EQ(string("barfoo"), string(buf));
 }
@@ -176,27 +110,15 @@
 // config: variable substitution happen only once http://tracker.ceph.com/issues/7103
 TEST(DaemonConfig, SubstitutionMultiple) {
   int ret;
-<<<<<<< HEAD
-  ret = g_ceph_context->_conf->set_val("mon_host", "localhost", false);
-  ASSERT_EQ(0, ret);
-  ret = g_ceph_context->_conf->set_val("keyring", "$mon_host/$cluster.keyring,$mon_host/$cluster.mon.keyring", false);
-  ASSERT_EQ(0, ret);
-  g_ceph_context->_conf->apply_changes(NULL);
+  ret = g_ceph_context->_conf.set_val("mon_host", "localhost");
+  ASSERT_EQ(0, ret);
+  ret = g_ceph_context->_conf.set_val("keyring", "$mon_host/$cluster.keyring,$mon_host/$cluster.mon.keyring");
+  ASSERT_EQ(0, ret);
+  g_ceph_context->_conf.apply_changes(nullptr);
   char buf[512];
   memset(buf, 0, sizeof(buf));
   char *tmp = buf;
-  ret = g_ceph_context->_conf->get_val("keyring", &tmp, sizeof(buf));
-=======
-  ret = g_ceph_context->_conf.set_val("mon_host", "localhost");
-  ASSERT_EQ(0, ret);
-  ret = g_ceph_context->_conf.set_val("keyring", "$mon_host/$cluster.keyring,$mon_host/$cluster.mon.keyring");
-  ASSERT_EQ(0, ret);
-  g_ceph_context->_conf.apply_changes(nullptr);
-  char buf[512];
-  memset(buf, 0, sizeof(buf));
-  char *tmp = buf;
   ret = g_ceph_context->_conf.get_val("keyring", &tmp, sizeof(buf));
->>>>>>> f8781be9
   ASSERT_EQ(0, ret);
   ASSERT_EQ(string("localhost/ceph.keyring,localhost/ceph.mon.keyring"), tmp);
   ASSERT_TRUE(strchr(buf, '$') == NULL);
@@ -207,11 +129,7 @@
 
   int ret;
   const char *argv[] = { "foo", "--log-graylog-port", "22",
-<<<<<<< HEAD
-			 "--keyfile", "/tmp/my-keyfile", NULL };
-=======
 			 "--key", "my-key", NULL };
->>>>>>> f8781be9
   size_t argc = (sizeof(argv) / sizeof(argv[0])) - 1;
   vector<const char*> args;
   argv_to_vec(argc, argv, args);
@@ -221,21 +139,12 @@
   char buf[128];
   char *tmp = buf;
   memset(buf, 0, sizeof(buf));
-<<<<<<< HEAD
-  ret = g_ceph_context->_conf->get_val("keyfile", &tmp, sizeof(buf));
-  ASSERT_EQ(0, ret);
-  ASSERT_EQ(string("/tmp/my-keyfile"), string(buf));
-
-  memset(buf, 0, sizeof(buf));
-  ret = g_ceph_context->_conf->get_val("log_graylog_port", &tmp, sizeof(buf));
-=======
   ret = g_ceph_context->_conf.get_val("key", &tmp, sizeof(buf));
   ASSERT_EQ(0, ret);
   ASSERT_EQ(string("my-key"), string(buf));
 
   memset(buf, 0, sizeof(buf));
   ret = g_ceph_context->_conf.get_val("log_graylog_port", &tmp, sizeof(buf));
->>>>>>> f8781be9
   ASSERT_EQ(0, ret);
   ASSERT_EQ(string("22"), string(buf));
 
@@ -245,43 +154,25 @@
 TEST(DaemonConfig, InjectArgs) {
   int ret;
   std::string injection("--log-graylog-port 56 --leveldb-max-open-files 42");
-<<<<<<< HEAD
-  ret = g_ceph_context->_conf->injectargs(injection, &cout);
-=======
-  ret = g_ceph_context->_conf.injectargs(injection, &cout);
->>>>>>> f8781be9
-  ASSERT_EQ(0, ret);
-
-  char buf[128];
-  char *tmp = buf;
-  memset(buf, 0, sizeof(buf));
-<<<<<<< HEAD
-  ret = g_ceph_context->_conf->get_val("leveldb_max_open_files", &tmp, sizeof(buf));
-=======
+  ret = g_ceph_context->_conf.injectargs(injection, &cout);
+  ASSERT_EQ(0, ret);
+
+  char buf[128];
+  char *tmp = buf;
+  memset(buf, 0, sizeof(buf));
   ret = g_ceph_context->_conf.get_val("leveldb_max_open_files", &tmp, sizeof(buf));
->>>>>>> f8781be9
   ASSERT_EQ(0, ret);
   ASSERT_EQ(string("42"), string(buf));
 
   memset(buf, 0, sizeof(buf));
-<<<<<<< HEAD
-  ret = g_ceph_context->_conf->get_val("log_graylog_port", &tmp, sizeof(buf));
-=======
-  ret = g_ceph_context->_conf.get_val("log_graylog_port", &tmp, sizeof(buf));
->>>>>>> f8781be9
+  ret = g_ceph_context->_conf.get_val("log_graylog_port", &tmp, sizeof(buf));
   ASSERT_EQ(0, ret);
   ASSERT_EQ(string("56"), string(buf));
 
   injection = "--log-graylog-port 57";
-<<<<<<< HEAD
-  ret = g_ceph_context->_conf->injectargs(injection, &cout);
-  ASSERT_EQ(0, ret);
-  ret = g_ceph_context->_conf->get_val("log_graylog_port", &tmp, sizeof(buf));
-=======
-  ret = g_ceph_context->_conf.injectargs(injection, &cout);
-  ASSERT_EQ(0, ret);
-  ret = g_ceph_context->_conf.get_val("log_graylog_port", &tmp, sizeof(buf));
->>>>>>> f8781be9
+  ret = g_ceph_context->_conf.injectargs(injection, &cout);
+  ASSERT_EQ(0, ret);
+  ret = g_ceph_context->_conf.get_val("log_graylog_port", &tmp, sizeof(buf));
   ASSERT_EQ(0, ret);
   ASSERT_EQ(string("57"), string(buf));
 }
@@ -295,59 +186,35 @@
 
   // We should complain about the garbage in the input
   std::string injection("--random-garbage-in-injectargs 26 --log-graylog-port 28");
-<<<<<<< HEAD
-  ret = g_ceph_context->_conf->injectargs(injection, &cout);
-=======
-  ret = g_ceph_context->_conf.injectargs(injection, &cout);
->>>>>>> f8781be9
+  ret = g_ceph_context->_conf.injectargs(injection, &cout);
   ASSERT_EQ(-EINVAL, ret);
 
   // But, debug should still be set...
   memset(buf, 0, sizeof(buf));
-<<<<<<< HEAD
-  ret = g_ceph_context->_conf->get_val("log_graylog_port", &tmp, sizeof(buf));
-=======
-  ret = g_ceph_context->_conf.get_val("log_graylog_port", &tmp, sizeof(buf));
->>>>>>> f8781be9
+  ret = g_ceph_context->_conf.get_val("log_graylog_port", &tmp, sizeof(buf));
   ASSERT_EQ(0, ret);
   ASSERT_EQ(string("28"), string(buf));
 
   // What's the current value of osd_data?
   memset(buf, 0, sizeof(buf));
-<<<<<<< HEAD
-  ret = g_ceph_context->_conf->get_val("osd_data", &tmp, sizeof(buf));
-=======
   ret = g_ceph_context->_conf.get_val("osd_data", &tmp, sizeof(buf));
->>>>>>> f8781be9
   ASSERT_EQ(0, ret);
 
   // Injectargs shouldn't let us change this, since it is a string-valued
   // variable and there isn't an observer for it.
   std::string injection2("--osd_data /tmp/some-other-directory --log-graylog-port 4");
-<<<<<<< HEAD
-  ret = g_ceph_context->_conf->injectargs(injection2, &cout);
-=======
   ret = g_ceph_context->_conf.injectargs(injection2, &cout);
->>>>>>> f8781be9
   ASSERT_EQ(-ENOSYS, ret);
 
   // It should be unchanged.
   memset(buf2, 0, sizeof(buf2));
-<<<<<<< HEAD
-  ret = g_ceph_context->_conf->get_val("osd_data", &tmp2, sizeof(buf2));
-=======
   ret = g_ceph_context->_conf.get_val("osd_data", &tmp2, sizeof(buf2));
->>>>>>> f8781be9
   ASSERT_EQ(0, ret);
   ASSERT_EQ(string(buf), string(buf2));
 
   // We should complain about the missing arguments.
   std::string injection3("--log-graylog-port 28 --debug_ms");
-<<<<<<< HEAD
-  ret = g_ceph_context->_conf->injectargs(injection3, &cout);
-=======
   ret = g_ceph_context->_conf.injectargs(injection3, &cout);
->>>>>>> f8781be9
   ASSERT_EQ(-EINVAL, ret);
 }
 
@@ -358,87 +225,51 @@
 
   // Change log_to_syslog
   std::string injection("--log_to_syslog --log-graylog-port 28");
-<<<<<<< HEAD
-  ret = g_ceph_context->_conf->injectargs(injection, &cout);
-=======
-  ret = g_ceph_context->_conf.injectargs(injection, &cout);
->>>>>>> f8781be9
+  ret = g_ceph_context->_conf.injectargs(injection, &cout);
   ASSERT_EQ(0, ret);
 
   // log_to_syslog should be set...
   memset(buf, 0, sizeof(buf));
-<<<<<<< HEAD
-  ret = g_ceph_context->_conf->get_val("log_to_syslog", &tmp, sizeof(buf));
-=======
   ret = g_ceph_context->_conf.get_val("log_to_syslog", &tmp, sizeof(buf));
->>>>>>> f8781be9
   ASSERT_EQ(0, ret);
   ASSERT_EQ(string("true"), string(buf));
 
   // Turn off log_to_syslog
   injection = "--log_to_syslog=false --log-graylog-port 28";
-<<<<<<< HEAD
-  ret = g_ceph_context->_conf->injectargs(injection, &cout);
-=======
-  ret = g_ceph_context->_conf.injectargs(injection, &cout);
->>>>>>> f8781be9
+  ret = g_ceph_context->_conf.injectargs(injection, &cout);
   ASSERT_EQ(0, ret);
 
   // log_to_syslog should be cleared...
   memset(buf, 0, sizeof(buf));
-<<<<<<< HEAD
-  ret = g_ceph_context->_conf->get_val("log_to_syslog", &tmp, sizeof(buf));
-=======
   ret = g_ceph_context->_conf.get_val("log_to_syslog", &tmp, sizeof(buf));
->>>>>>> f8781be9
   ASSERT_EQ(0, ret);
   ASSERT_EQ(string("false"), string(buf));
 
   // Turn on log_to_syslog
   injection = "--log-graylog-port=1 --log_to_syslog=true --leveldb-max-open-files 40";
-<<<<<<< HEAD
-  ret = g_ceph_context->_conf->injectargs(injection, &cout);
-=======
-  ret = g_ceph_context->_conf.injectargs(injection, &cout);
->>>>>>> f8781be9
+  ret = g_ceph_context->_conf.injectargs(injection, &cout);
   ASSERT_EQ(0, ret);
 
   // log_to_syslog should be set...
   memset(buf, 0, sizeof(buf));
-<<<<<<< HEAD
-  ret = g_ceph_context->_conf->get_val("log_to_syslog", &tmp, sizeof(buf));
-=======
   ret = g_ceph_context->_conf.get_val("log_to_syslog", &tmp, sizeof(buf));
->>>>>>> f8781be9
   ASSERT_EQ(0, ret);
   ASSERT_EQ(string("true"), string(buf));
 
   // parse error
   injection = "--log-graylog-port 1 --log_to_syslog=falsey --leveldb-max-open-files 42";
-<<<<<<< HEAD
-  ret = g_ceph_context->_conf->injectargs(injection, &cout);
-=======
-  ret = g_ceph_context->_conf.injectargs(injection, &cout);
->>>>>>> f8781be9
+  ret = g_ceph_context->_conf.injectargs(injection, &cout);
   ASSERT_EQ(-EINVAL, ret);
 
   // log_to_syslog should still be set...
   memset(buf, 0, sizeof(buf));
-<<<<<<< HEAD
-  ret = g_ceph_context->_conf->get_val("log_to_syslog", &tmp, sizeof(buf));
-=======
   ret = g_ceph_context->_conf.get_val("log_to_syslog", &tmp, sizeof(buf));
->>>>>>> f8781be9
   ASSERT_EQ(0, ret);
   ASSERT_EQ(string("true"), string(buf));
 
   // debug-ms should still become 42...
   memset(buf, 0, sizeof(buf));
-<<<<<<< HEAD
-  ret = g_ceph_context->_conf->get_val("leveldb_max_open_files", &tmp, sizeof(buf));
-=======
   ret = g_ceph_context->_conf.get_val("leveldb_max_open_files", &tmp, sizeof(buf));
->>>>>>> f8781be9
   ASSERT_EQ(0, ret);
   ASSERT_EQ(string("42"), string(buf));
 }
@@ -454,22 +285,14 @@
   std::string injection("--log_file ");
   injection += tmpfile;
   // We're allowed to change log_file because there is an observer.
-<<<<<<< HEAD
-  ret = g_ceph_context->_conf->injectargs(injection, &cout);
-=======
-  ret = g_ceph_context->_conf.injectargs(injection, &cout);
->>>>>>> f8781be9
+  ret = g_ceph_context->_conf.injectargs(injection, &cout);
   ASSERT_EQ(0, ret);
 
   // It should have taken effect.
   char buf[128];
   char *tmp = buf;
   memset(buf, 0, sizeof(buf));
-<<<<<<< HEAD
-  ret = g_ceph_context->_conf->get_val("log_file", &tmp, sizeof(buf));
-=======
   ret = g_ceph_context->_conf.get_val("log_file", &tmp, sizeof(buf));
->>>>>>> f8781be9
   ASSERT_EQ(0, ret);
   ASSERT_EQ(string(buf), string(tmpfile));
 
@@ -477,17 +300,10 @@
   ASSERT_EQ(0, access(tmpfile, R_OK));
 
   // Let's turn off the logfile.
-<<<<<<< HEAD
-  ret = g_ceph_context->_conf->set_val("log_file", "");
-  ASSERT_EQ(0, ret);
-  g_ceph_context->_conf->apply_changes(NULL);
-  ret = g_ceph_context->_conf->get_val("log_file", &tmp, sizeof(buf));
-=======
   ret = g_ceph_context->_conf.set_val("log_file", "");
   ASSERT_EQ(0, ret);
   g_ceph_context->_conf.apply_changes(nullptr);
   ret = g_ceph_context->_conf.get_val("log_file", &tmp, sizeof(buf));
->>>>>>> f8781be9
   ASSERT_EQ(0, ret);
   ASSERT_EQ(string(""), string(buf));
 
@@ -499,11 +315,7 @@
   int ret;
   // Verify that we can't change this, since safe_to_start_threads has
   // been set.
-<<<<<<< HEAD
-  ret = g_ceph_context->_conf->set_val("osd_data", "");
-=======
   ret = g_ceph_context->_conf.set_val("osd_data", "");
->>>>>>> f8781be9
   ASSERT_EQ(-ENOSYS, ret);
 
   g_conf()._clear_safe_to_start_threads();
@@ -511,40 +323,23 @@
   // Ok, now we can change this. Since this is just a test, and there are no
   // OSD threads running, we know changing osd_data won't actually blow up the
   // world.
-<<<<<<< HEAD
-  ret = g_ceph_context->_conf->set_val("osd_data", "/tmp/crazydata");
-=======
   ret = g_ceph_context->_conf.set_val("osd_data", "/tmp/crazydata");
->>>>>>> f8781be9
-  ASSERT_EQ(0, ret);
-
-  char buf[128];
-  char *tmp = buf;
-  memset(buf, 0, sizeof(buf));
-<<<<<<< HEAD
-  ret = g_ceph_context->_conf->get_val("osd_data", &tmp, sizeof(buf));
+  ASSERT_EQ(0, ret);
+
+  char buf[128];
+  char *tmp = buf;
+  memset(buf, 0, sizeof(buf));
+  ret = g_ceph_context->_conf.get_val("osd_data", &tmp, sizeof(buf));
   ASSERT_EQ(0, ret);
   ASSERT_EQ(string("/tmp/crazydata"), string(buf));
 
-  ASSERT_EQ(0, g_ceph_context->_conf->set_val("internal_safe_to_start_threads",
-				       "false"));
-=======
-  ret = g_ceph_context->_conf.get_val("osd_data", &tmp, sizeof(buf));
-  ASSERT_EQ(0, ret);
-  ASSERT_EQ(string("/tmp/crazydata"), string(buf));
-
-  g_conf()._clear_safe_to_start_threads();
->>>>>>> f8781be9
+  g_conf()._clear_safe_to_start_threads();
   ASSERT_EQ(0, ret);
 }
 
 TEST(DaemonConfig, InvalidIntegers) {
   {
-<<<<<<< HEAD
-    int ret = g_ceph_context->_conf->set_val("log_graylog_port", "rhubarb");
-=======
     int ret = g_ceph_context->_conf.set_val("log_graylog_port", "rhubarb");
->>>>>>> f8781be9
     ASSERT_EQ(-EINVAL, ret);
   }
 
@@ -552,11 +347,7 @@
     int64_t max = std::numeric_limits<int64_t>::max();
     string str = boost::lexical_cast<string>(max);
     str = str + "999"; // some extra digits to take us out of bounds
-<<<<<<< HEAD
-    int ret = g_ceph_context->_conf->set_val("log_graylog_port", str);
-=======
     int ret = g_ceph_context->_conf.set_val("log_graylog_port", str);
->>>>>>> f8781be9
     ASSERT_EQ(-EINVAL, ret);
   }
 
@@ -567,29 +358,17 @@
   {
     double bad_value = 2 * (double)std::numeric_limits<float>::max();
     string str = boost::lexical_cast<string>(-bad_value);
-<<<<<<< HEAD
-    int ret = g_ceph_context->_conf->set_val("log_stop_at_utilization", str);
-=======
     int ret = g_ceph_context->_conf.set_val("log_stop_at_utilization", str);
->>>>>>> f8781be9
     ASSERT_EQ(-EINVAL, ret);
   }
   {
     double bad_value = 2 * (double)std::numeric_limits<float>::max();
     string str = boost::lexical_cast<string>(bad_value);
-<<<<<<< HEAD
-    int ret = g_ceph_context->_conf->set_val("log_stop_at_utilization", str);
-    ASSERT_EQ(-EINVAL, ret);
-  }
-  {
-    int ret = g_ceph_context->_conf->set_val("log_stop_at_utilization", "not a float");
-=======
     int ret = g_ceph_context->_conf.set_val("log_stop_at_utilization", str);
     ASSERT_EQ(-EINVAL, ret);
   }
   {
     int ret = g_ceph_context->_conf.set_val("log_stop_at_utilization", "not a float");
->>>>>>> f8781be9
     ASSERT_EQ(-EINVAL, ret);
   }
 }
