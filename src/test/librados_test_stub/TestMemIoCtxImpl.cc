// -*- mode:C++; tab-width:8; c-basic-offset:2; indent-tabs-mode:t -*-
// vim: ts=8 sw=2 smarttab

#include "test/librados_test_stub/TestMemIoCtxImpl.h"
#include "test/librados_test_stub/TestMemRadosClient.h"
#include "common/Clock.h"
#include "common/RWLock.h"
#include "include/err.h"
#include <boost/algorithm/string/predicate.hpp>
#include <boost/bind.hpp>
#include <errno.h>
#include <include/compat.h>

static void to_vector(const interval_set<uint64_t> &set,
                      std::vector<std::pair<uint64_t, uint64_t> > *vec) {
  vec->clear();
  for (interval_set<uint64_t>::const_iterator it = set.begin();
      it != set.end(); ++it) {
    vec->push_back(*it);
  }
}

// see PrimaryLogPG::finish_extent_cmp()
static int cmpext_compare(const bufferlist &bl, const bufferlist &read_bl) {
  for (uint64_t idx = 0; idx < bl.length(); ++idx) {
    char read_byte = (idx < read_bl.length() ? read_bl[idx] : 0);
    if (bl[idx] != read_byte) {
      return -MAX_ERRNO - idx;
    }
  }
  return 0;
}

namespace librados {

TestMemIoCtxImpl::TestMemIoCtxImpl() {
}

TestMemIoCtxImpl::TestMemIoCtxImpl(const TestMemIoCtxImpl& rhs)
    : TestIoCtxImpl(rhs), m_client(rhs.m_client), m_pool(rhs.m_pool) {
  m_pool->get();
}

TestMemIoCtxImpl::TestMemIoCtxImpl(TestMemRadosClient *client, int64_t pool_id,
                                   const std::string& pool_name,
                                   TestMemCluster::Pool *pool)
    : TestIoCtxImpl(client, pool_id, pool_name), m_client(client),
      m_pool(pool) {
  m_pool->get();
}

TestMemIoCtxImpl::~TestMemIoCtxImpl() {
  m_pool->put();
}

TestIoCtxImpl *TestMemIoCtxImpl::clone() {
  return new TestMemIoCtxImpl(*this);
}

int TestMemIoCtxImpl::aio_remove(const std::string& oid, AioCompletionImpl *c, int flags) {
  m_client->add_aio_operation(oid, true,
                              boost::bind(&TestMemIoCtxImpl::remove, this, oid,
                                          get_snap_context()),
                              c);
  return 0;
}

int TestMemIoCtxImpl::append(const std::string& oid, const bufferlist &bl,
                             const SnapContext &snapc) {
  if (get_snap_read() != CEPH_NOSNAP) {
    return -EROFS;
  } else if (m_client->is_blacklisted()) {
    return -EBLACKLISTED;
  }

  TestMemCluster::SharedFile file;
  {
    RWLock::WLocker l(m_pool->file_lock);
    file = get_file(oid, true, snapc);
  }

  RWLock::WLocker l(file->lock);
  auto off = file->data.length();
  ensure_minimum_length(off + bl.length(), &file->data);
  file->data.copy_in(off, bl.length(), bl);
  return 0;
}

int TestMemIoCtxImpl::assert_exists(const std::string &oid) {
  if (m_client->is_blacklisted()) {
    return -EBLACKLISTED;
  }

  RWLock::RLocker l(m_pool->file_lock);
  TestMemCluster::SharedFile file = get_file(oid, false, get_snap_context());
  if (file == NULL) {
    return -ENOENT;
  }
  return 0;
}

int TestMemIoCtxImpl::create(const std::string& oid, bool exclusive) {
  if (get_snap_read() != CEPH_NOSNAP) {
    return -EROFS;
  } else if (m_client->is_blacklisted()) {
    return -EBLACKLISTED;
  }

  RWLock::WLocker l(m_pool->file_lock);
  get_file(oid, true, get_snap_context());
  return 0;
}

int TestMemIoCtxImpl::list_snaps(const std::string& oid, snap_set_t *out_snaps) {
  if (m_client->is_blacklisted()) {
    return -EBLACKLISTED;
  }

  out_snaps->seq = 0;
  out_snaps->clones.clear();

  RWLock::RLocker l(m_pool->file_lock);
  TestMemCluster::Files::iterator it = m_pool->files.find(
    {get_namespace(), oid});
  if (it == m_pool->files.end()) {
    return -ENOENT;
  }

  bool include_head = false;
  TestMemCluster::FileSnapshots &file_snaps = it->second;
  for (TestMemCluster::FileSnapshots::iterator s_it = file_snaps.begin();
       s_it != file_snaps.end(); ++s_it) {
    TestMemCluster::File &file = *s_it->get();

    if (file_snaps.size() > 1) {
      out_snaps->seq = file.snap_id;
      TestMemCluster::FileSnapshots::iterator next_it(s_it);
      ++next_it;
      if (next_it == file_snaps.end()) {
        include_head = true;
        break;
      }

      ++out_snaps->seq;
      if (!file.exists) {
        continue;
      }

      // update the overlap with the next version's overlap metadata
      TestMemCluster::File &next_file = *next_it->get();
      interval_set<uint64_t> overlap;
      if (next_file.exists) {
        overlap = next_file.snap_overlap;
      }

      clone_info_t clone;
      clone.cloneid = file.snap_id;
      clone.snaps = file.snaps;
      to_vector(overlap, &clone.overlap);
      clone.size = file.data.length();
      out_snaps->clones.push_back(clone);
    }
  }

  if ((file_snaps.size() == 1 && file_snaps.back()->data.length() > 0) ||
      include_head)
  {
    // Include the SNAP_HEAD
    TestMemCluster::File &file = *file_snaps.back();
    if (file.exists) {
      RWLock::RLocker l2(file.lock);
      if (out_snaps->seq == 0 && !include_head) {
        out_snaps->seq = file.snap_id;
      }
      clone_info_t head_clone;
      head_clone.cloneid = librados::SNAP_HEAD;
      head_clone.size = file.data.length();
      out_snaps->clones.push_back(head_clone);
    }
  }
  return 0;

}

int TestMemIoCtxImpl::omap_get_vals2(const std::string& oid,
                                    const std::string& start_after,
                                    const std::string &filter_prefix,
                                    uint64_t max_return,
                                    std::map<std::string, bufferlist> *out_vals,
                                    bool *pmore) {
  if (out_vals == NULL) {
    return -EINVAL;
  } else if (m_client->is_blacklisted()) {
    return -EBLACKLISTED;
  }

  TestMemCluster::SharedFile file;
  {
    RWLock::RLocker l(m_pool->file_lock);
    file = get_file(oid, false, get_snap_context());
    if (file == NULL) {
      return -ENOENT;
    }
  }

  out_vals->clear();

  RWLock::RLocker l(file->lock);
  TestMemCluster::FileOMaps::iterator o_it = m_pool->file_omaps.find(
    {get_namespace(), oid});
  if (o_it == m_pool->file_omaps.end()) {
    if (pmore) {
      *pmore = false;
    }
    return 0;
  }

  TestMemCluster::OMap &omap = o_it->second;
  TestMemCluster::OMap::iterator it = omap.begin();
  if (!start_after.empty()) {
    it = omap.upper_bound(start_after);
  }

  while (it != omap.end() && max_return > 0) {
    if (filter_prefix.empty() ||
        boost::algorithm::starts_with(it->first, filter_prefix)) {
      (*out_vals)[it->first] = it->second;
      --max_return;
    }
    ++it;
  }
  if (pmore) {
    *pmore = (it != omap.end());
  }
  return 0;
}

int TestMemIoCtxImpl::omap_get_vals(const std::string& oid,
                                    const std::string& start_after,
                                    const std::string &filter_prefix,
                                    uint64_t max_return,
                                    std::map<std::string, bufferlist> *out_vals) {
  return omap_get_vals2(oid, start_after, filter_prefix, max_return, out_vals, nullptr);
}

int TestMemIoCtxImpl::omap_rm_keys(const std::string& oid,
                                   const std::set<std::string>& keys) {
  if (get_snap_read() != CEPH_NOSNAP) {
    return -EROFS;
  } else if (m_client->is_blacklisted()) {
    return -EBLACKLISTED;
  }

  TestMemCluster::SharedFile file;
  {
    RWLock::WLocker l(m_pool->file_lock);
    file = get_file(oid, true, get_snap_context());
    if (file == NULL) {
      return -ENOENT;
    }
  }

  RWLock::WLocker l(file->lock);
  for (std::set<std::string>::iterator it = keys.begin();
       it != keys.end(); ++it) {
    m_pool->file_omaps[{get_namespace(), oid}].erase(*it);
  }
  return 0;
}

int TestMemIoCtxImpl::omap_set(const std::string& oid,
                               const std::map<std::string, bufferlist> &map) {
  if (get_snap_read() != CEPH_NOSNAP) {
    return -EROFS;
  } else if (m_client->is_blacklisted()) {
    return -EBLACKLISTED;
  }

  TestMemCluster::SharedFile file;
  {
    RWLock::WLocker l(m_pool->file_lock);
    file = get_file(oid, true, get_snap_context());
    if (file == NULL) {
      return -ENOENT;
    }
  }

  RWLock::WLocker l(file->lock);
  for (std::map<std::string, bufferlist>::const_iterator it = map.begin();
      it != map.end(); ++it) {
    bufferlist bl;
    bl.append(it->second);
    m_pool->file_omaps[{get_namespace(), oid}][it->first] = bl;
  }

  return 0;
}

int TestMemIoCtxImpl::read(const std::string& oid, size_t len, uint64_t off,
                           bufferlist *bl) {
  if (m_client->is_blacklisted()) {
    return -EBLACKLISTED;
  }

  TestMemCluster::SharedFile file;
  {
    RWLock::RLocker l(m_pool->file_lock);
    file = get_file(oid, false, get_snap_context());
    if (file == NULL) {
      return -ENOENT;
    }
  }

  RWLock::RLocker l(file->lock);
  if (len == 0) {
    len = file->data.length();
  }
  len = clip_io(off, len, file->data.length());
  if (bl != NULL && len > 0) {
    bufferlist bit;
    bit.substr_of(file->data, off, len);
    append_clone(bit, bl);
  }
  return len;
}

int TestMemIoCtxImpl::remove(const std::string& oid, const SnapContext &snapc) {
  if (get_snap_read() != CEPH_NOSNAP) {
    return -EROFS;
  } else if (m_client->is_blacklisted()) {
    return -EBLACKLISTED;
  }

  RWLock::WLocker l(m_pool->file_lock);
  TestMemCluster::SharedFile file = get_file(oid, false, snapc);
  if (file == NULL) {
    return -ENOENT;
  }
  file = get_file(oid, true, snapc);

  {
    RWLock::WLocker l2(file->lock);
    file->exists = false;
  }

  TestCluster::ObjectLocator locator(get_namespace(), oid);
  TestMemCluster::Files::iterator it = m_pool->files.find(locator);
  ceph_assert(it != m_pool->files.end());

  if (*it->second.rbegin() == file) {
    TestMemCluster::ObjectHandlers object_handlers;
    std::swap(object_handlers, m_pool->file_handlers[locator]);
    m_pool->file_handlers.erase(locator);

    for (auto object_handler : object_handlers) {
      object_handler->handle_removed(m_client);
    }
  }

  if (it->second.size() == 1) {
    m_pool->files.erase(it);
    m_pool->file_omaps.erase(locator);
  }
  return 0;
}

int TestMemIoCtxImpl::selfmanaged_snap_create(uint64_t *snapid) {
  if (m_client->is_blacklisted()) {
    return -EBLACKLISTED;
  }

  RWLock::WLocker l(m_pool->file_lock);
  *snapid = ++m_pool->snap_id;
  m_pool->snap_seqs.insert(*snapid);
  return 0;
}

int TestMemIoCtxImpl::selfmanaged_snap_remove(uint64_t snapid) {
  if (m_client->is_blacklisted()) {
    return -EBLACKLISTED;
  }

  RWLock::WLocker l(m_pool->file_lock);
  TestMemCluster::SnapSeqs::iterator it =
    m_pool->snap_seqs.find(snapid);
  if (it == m_pool->snap_seqs.end()) {
    return -ENOENT;
  }

  // TODO clean up all file snapshots
  m_pool->snap_seqs.erase(it);
  return 0;
}

int TestMemIoCtxImpl::selfmanaged_snap_rollback(const std::string& oid,
                                                uint64_t snapid) {
  if (m_client->is_blacklisted()) {
    return -EBLACKLISTED;
  }

  RWLock::WLocker l(m_pool->file_lock);

  TestMemCluster::SharedFile file;
  TestMemCluster::Files::iterator f_it = m_pool->files.find(
    {get_namespace(), oid});
  if (f_it == m_pool->files.end()) {
    return 0;
  }

  TestMemCluster::FileSnapshots &snaps = f_it->second;
  file = snaps.back();

  size_t versions = 0;
  for (TestMemCluster::FileSnapshots::reverse_iterator it = snaps.rbegin();
      it != snaps.rend(); ++it) {
    TestMemCluster::SharedFile file = *it;
    if (file->snap_id < get_snap_read()) {
      if (versions == 0) {
        // already at the snapshot version
        return 0;
      } else if (file->snap_id == CEPH_NOSNAP) {
        if (versions == 1) {
          // delete it current HEAD, next one is correct version
          snaps.erase(it.base());
        } else {
          // overwrite contents of current HEAD
          file = TestMemCluster::SharedFile (new TestMemCluster::File(**it));
          file->snap_id = CEPH_NOSNAP;
          *it = file;
        }
      } else {
        // create new head version
        file = TestMemCluster::SharedFile (new TestMemCluster::File(**it));
        file->snap_id = m_pool->snap_id;
        snaps.push_back(file);
      }
      return 0;
    }
    ++versions;
  }
  return 0;
}

int TestMemIoCtxImpl::set_alloc_hint(const std::string& oid,
                                     uint64_t expected_object_size,
                                     uint64_t expected_write_size,
<<<<<<< HEAD
=======
                                     uint32_t flags,
>>>>>>> 3ad2dfa4
                                     const SnapContext &snapc) {
  if (get_snap_read() != CEPH_NOSNAP) {
    return -EROFS;
  } else if (m_client->is_blacklisted()) {
    return -EBLACKLISTED;
  }

  {
    RWLock::WLocker l(m_pool->file_lock);
    get_file(oid, true, snapc);
  }

  return 0;
}

int TestMemIoCtxImpl::sparse_read(const std::string& oid, uint64_t off,
                                  uint64_t len,
                                  std::map<uint64_t,uint64_t> *m,
                                  bufferlist *data_bl) {
  if (m_client->is_blacklisted()) {
    return -EBLACKLISTED;
  }

  // TODO verify correctness
  TestMemCluster::SharedFile file;
  {
    RWLock::RLocker l(m_pool->file_lock);
    file = get_file(oid, false, get_snap_context());
    if (file == NULL) {
      return -ENOENT;
    }
  }

  RWLock::RLocker l(file->lock);
  len = clip_io(off, len, file->data.length());
  // TODO support sparse read
  if (m != NULL) {
    m->clear();
    if (len > 0) {
      (*m)[off] = len;
    }
  }
  if (data_bl != NULL && len > 0) {
    bufferlist bit;
    bit.substr_of(file->data, off, len);
    append_clone(bit, data_bl);
  }
  return len > 0 ? 1 : 0;
}

int TestMemIoCtxImpl::stat(const std::string& oid, uint64_t *psize,
                           time_t *pmtime) {
  if (m_client->is_blacklisted()) {
    return -EBLACKLISTED;
  }

  TestMemCluster::SharedFile file;
  {
    RWLock::RLocker l(m_pool->file_lock);
    file = get_file(oid, false, get_snap_context());
    if (file == NULL) {
      return -ENOENT;
    }
  }

  RWLock::RLocker l(file->lock);
  if (psize != NULL) {
    *psize = file->data.length();
  }
  if (pmtime != NULL) {
    *pmtime = file->mtime;
  }
  return 0;
}

int TestMemIoCtxImpl::truncate(const std::string& oid, uint64_t size,
                               const SnapContext &snapc) {
  if (get_snap_read() != CEPH_NOSNAP) {
    return -EROFS;
  } else if (m_client->is_blacklisted()) {
    return -EBLACKLISTED;
  }

  TestMemCluster::SharedFile file;
  {
    RWLock::WLocker l(m_pool->file_lock);
    file = get_file(oid, true, snapc);
  }

  RWLock::WLocker l(file->lock);
  bufferlist bl(size);

  interval_set<uint64_t> is;
  if (file->data.length() > size) {
    is.insert(size, file->data.length() - size);

    bl.substr_of(file->data, 0, size);
    file->data.swap(bl);
  } else if (file->data.length() != size) {
    if (size == 0) {
      bl.clear();
    } else {
      is.insert(0, size);

      bl.append_zero(size - file->data.length());
      file->data.append(bl);
    }
  }
  is.intersection_of(file->snap_overlap);
  file->snap_overlap.subtract(is);
  return 0;
}

int TestMemIoCtxImpl::write(const std::string& oid, bufferlist& bl, size_t len,
                            uint64_t off, const SnapContext &snapc) {
  if (get_snap_read() != CEPH_NOSNAP) {
    return -EROFS;
  } else if (m_client->is_blacklisted()) {
    return -EBLACKLISTED;
  }

  TestMemCluster::SharedFile file;
  {
    RWLock::WLocker l(m_pool->file_lock);
    file = get_file(oid, true, snapc);
  }

  RWLock::WLocker l(file->lock);
  if (len > 0) {
    interval_set<uint64_t> is;
    is.insert(off, len);
    is.intersection_of(file->snap_overlap);
    file->snap_overlap.subtract(is);
  }

  ensure_minimum_length(off + len, &file->data);
  file->data.copy_in(off, len, bl);
  return 0;
}

int TestMemIoCtxImpl::write_full(const std::string& oid, bufferlist& bl,
                                 const SnapContext &snapc) {
  if (get_snap_read() != CEPH_NOSNAP) {
    return -EROFS;
  } else if (m_client->is_blacklisted()) {
    return -EBLACKLISTED;
  }

  TestMemCluster::SharedFile file;
  {
    RWLock::WLocker l(m_pool->file_lock);
    file = get_file(oid, true, snapc);
    if (file == NULL) {
      return -ENOENT;
    }
  }

  RWLock::WLocker l(file->lock);
  if (bl.length() > 0) {
    interval_set<uint64_t> is;
    is.insert(0, bl.length());
    is.intersection_of(file->snap_overlap);
    file->snap_overlap.subtract(is);
  }

  file->data.clear();
  ensure_minimum_length(bl.length(), &file->data);
  file->data.copy_in(0, bl.length(), bl);
  return 0;
}

int TestMemIoCtxImpl::writesame(const std::string& oid, bufferlist& bl, size_t len,
                                uint64_t off, const SnapContext &snapc) {
  if (get_snap_read() != CEPH_NOSNAP) {
    return -EROFS;
  } else if (m_client->is_blacklisted()) {
    return -EBLACKLISTED;
  }

  if (len == 0 || (len % bl.length())) {
    return -EINVAL;
  }

  TestMemCluster::SharedFile file;
  {
    RWLock::WLocker l(m_pool->file_lock);
    file = get_file(oid, true, snapc);
  }

  RWLock::WLocker l(file->lock);
  if (len > 0) {
    interval_set<uint64_t> is;
    is.insert(off, len);
    is.intersection_of(file->snap_overlap);
    file->snap_overlap.subtract(is);
  }

  ensure_minimum_length(off + len, &file->data);
  while (len > 0) {
    file->data.copy_in(off, bl.length(), bl);
    off += bl.length();
    len -= bl.length();
  }
  return 0;
}

int TestMemIoCtxImpl::cmpext(const std::string& oid, uint64_t off,
                             bufferlist& cmp_bl) {
<<<<<<< HEAD
  if (get_snap_read() != CEPH_NOSNAP) {
    return -EROFS;
  } else if (m_client->is_blacklisted()) {
    return -EBLACKLISTED;
  }

  if (cmp_bl.length() == 0) {
    return -EINVAL;
  }

  TestMemCluster::SharedFile file;
  {
    RWLock::WLocker l(m_pool->file_lock);
    file = get_file(oid, true, get_snap_context());
  }

  RWLock::RLocker l(file->lock);
  size_t len = cmp_bl.length();
  ensure_minimum_length(off + len, &file->data);
  if (len > 0 && off <= len) {
    for (uint64_t p = off; p < len; p++)  {
      if (file->data[p] != cmp_bl[p])
        return -MAX_ERRNO - p;
    }
  }
  return 0;
=======
  if (m_client->is_blacklisted()) {
    return -EBLACKLISTED;
  }

  bufferlist read_bl;
  uint64_t len = cmp_bl.length();

  TestMemCluster::SharedFile file;
  {
    RWLock::RLocker l(m_pool->file_lock);
    file = get_file(oid, false, get_snap_context());
    if (file == NULL) {
      return cmpext_compare(cmp_bl, read_bl);
    }
  }

  RWLock::RLocker l(file->lock);
  if (off >= file->data.length()) {
    len = 0;
  } else if (off + len > file->data.length()) {
    len = file->data.length() - off;
  }
  read_bl.substr_of(file->data, off, len);
  return cmpext_compare(cmp_bl, read_bl);
>>>>>>> 3ad2dfa4
}

int TestMemIoCtxImpl::xattr_get(const std::string& oid,
                                std::map<std::string, bufferlist>* attrset) {
  if (m_client->is_blacklisted()) {
    return -EBLACKLISTED;
  }

  TestMemCluster::SharedFile file;
  RWLock::RLocker l(m_pool->file_lock);
  TestMemCluster::FileXAttrs::iterator it = m_pool->file_xattrs.find(
    {get_namespace(), oid});
  if (it == m_pool->file_xattrs.end()) {
    return -ENODATA;
  }
  *attrset = it->second;
  return 0;
}

int TestMemIoCtxImpl::xattr_set(const std::string& oid, const std::string &name,
                                bufferlist& bl) {
  if (m_client->is_blacklisted()) {
    return -EBLACKLISTED;
  }

  RWLock::WLocker l(m_pool->file_lock);
  m_pool->file_xattrs[{get_namespace(), oid}][name] = bl;
  return 0;
}

int TestMemIoCtxImpl::zero(const std::string& oid, uint64_t off, uint64_t len,
                           const SnapContext &snapc) {
  if (m_client->is_blacklisted()) {
    return -EBLACKLISTED;
  }

  bool truncate_redirect = false;
  TestMemCluster::SharedFile file;
  {
    RWLock::WLocker l(m_pool->file_lock);
    file = get_file(oid, false, snapc);
    if (!file) {
      return 0;
    }
    file = get_file(oid, true, snapc);

    RWLock::RLocker l2(file->lock);
    if (len > 0 && off + len >= file->data.length()) {
      // Zero -> Truncate logic embedded in OSD
      truncate_redirect = true;
    }
  }
  if (truncate_redirect) {
    return truncate(oid, off, snapc);
  }

  bufferlist bl;
  bl.append_zero(len);
  return write(oid, bl, len, off, snapc);
}

void TestMemIoCtxImpl::append_clone(bufferlist& src, bufferlist* dest) {
  // deep-copy the src to ensure our memory-based mock RADOS data cannot
  // be modified by callers
  if (src.length() > 0) {
    bufferlist::iterator iter = src.begin();
    buffer::ptr ptr;
    iter.copy_deep(src.length(), ptr);
    dest->append(ptr);
  }
}

size_t TestMemIoCtxImpl::clip_io(size_t off, size_t len, size_t bl_len) {
  if (off >= bl_len) {
    len = 0;
  } else if (off + len > bl_len) {
    len = bl_len - off;
  }
  return len;
}

void TestMemIoCtxImpl::ensure_minimum_length(size_t len, bufferlist *bl) {
  if (len > bl->length()) {
    bufferptr ptr(buffer::create(len - bl->length()));
    ptr.zero();
    bl->append(ptr);
  }
}

TestMemCluster::SharedFile TestMemIoCtxImpl::get_file(
    const std::string &oid, bool write, const SnapContext &snapc) {
  ceph_assert(m_pool->file_lock.is_locked() || m_pool->file_lock.is_wlocked());
  ceph_assert(!write || m_pool->file_lock.is_wlocked());

  TestMemCluster::SharedFile file;
  TestMemCluster::Files::iterator it = m_pool->files.find(
    {get_namespace(), oid});
  if (it != m_pool->files.end()) {
    file = it->second.back();
  } else if (!write) {
    return TestMemCluster::SharedFile();
  }

  if (write) {
    bool new_version = false;
    if (!file || !file->exists) {
      file = TestMemCluster::SharedFile(new TestMemCluster::File());
      new_version = true;
    } else {
      if (!snapc.snaps.empty() && file->snap_id < snapc.seq) {
        for (std::vector<snapid_t>::const_reverse_iterator seq_it =
            snapc.snaps.rbegin();
            seq_it != snapc.snaps.rend(); ++seq_it) {
          if (*seq_it > file->snap_id && *seq_it <= snapc.seq) {
            file->snaps.push_back(*seq_it);
          }
        }

        bufferlist prev_data = file->data;
        file = TestMemCluster::SharedFile(
          new TestMemCluster::File(*file));
        file->data.clear();
        append_clone(prev_data, &file->data);
        if (prev_data.length() > 0) {
          file->snap_overlap.insert(0, prev_data.length());
        }
        new_version = true;
      }
    }

    if (new_version) {
      file->snap_id = snapc.seq;
      file->mtime = ceph_clock_now().sec();
      m_pool->files[{get_namespace(), oid}].push_back(file);
    }
    return file;
  }

  if (get_snap_read() == CEPH_NOSNAP) {
    if (!file->exists) {
      ceph_assert(it->second.size() > 1);
      return TestMemCluster::SharedFile();
    }
    return file;
  }

  TestMemCluster::FileSnapshots &snaps = it->second;
  for (TestMemCluster::FileSnapshots::reverse_iterator it = snaps.rbegin();
      it != snaps.rend(); ++it) {
    TestMemCluster::SharedFile file = *it;
    if (file->snap_id < get_snap_read()) {
      if (!file->exists) {
        return TestMemCluster::SharedFile();
      }
      return file;
    }
  }
  return TestMemCluster::SharedFile();
}

} // namespace librados<|MERGE_RESOLUTION|>--- conflicted
+++ resolved
@@ -444,10 +444,7 @@
 int TestMemIoCtxImpl::set_alloc_hint(const std::string& oid,
                                      uint64_t expected_object_size,
                                      uint64_t expected_write_size,
-<<<<<<< HEAD
-=======
                                      uint32_t flags,
->>>>>>> 3ad2dfa4
                                      const SnapContext &snapc) {
   if (get_snap_read() != CEPH_NOSNAP) {
     return -EROFS;
@@ -656,34 +653,6 @@
 
 int TestMemIoCtxImpl::cmpext(const std::string& oid, uint64_t off,
                              bufferlist& cmp_bl) {
-<<<<<<< HEAD
-  if (get_snap_read() != CEPH_NOSNAP) {
-    return -EROFS;
-  } else if (m_client->is_blacklisted()) {
-    return -EBLACKLISTED;
-  }
-
-  if (cmp_bl.length() == 0) {
-    return -EINVAL;
-  }
-
-  TestMemCluster::SharedFile file;
-  {
-    RWLock::WLocker l(m_pool->file_lock);
-    file = get_file(oid, true, get_snap_context());
-  }
-
-  RWLock::RLocker l(file->lock);
-  size_t len = cmp_bl.length();
-  ensure_minimum_length(off + len, &file->data);
-  if (len > 0 && off <= len) {
-    for (uint64_t p = off; p < len; p++)  {
-      if (file->data[p] != cmp_bl[p])
-        return -MAX_ERRNO - p;
-    }
-  }
-  return 0;
-=======
   if (m_client->is_blacklisted()) {
     return -EBLACKLISTED;
   }
@@ -708,7 +677,6 @@
   }
   read_bl.substr_of(file->data, off, len);
   return cmpext_compare(cmp_bl, read_bl);
->>>>>>> 3ad2dfa4
 }
 
 int TestMemIoCtxImpl::xattr_get(const std::string& oid,
