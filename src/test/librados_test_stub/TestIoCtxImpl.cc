// -*- mode:C++; tab-width:8; c-basic-offset:2; indent-tabs-mode:t -*-
// vim: ts=8 sw=2 smarttab

#include "test/librados_test_stub/TestIoCtxImpl.h"
#include "test/librados_test_stub/TestClassHandler.h"
#include "test/librados_test_stub/TestRadosClient.h"
#include "test/librados_test_stub/TestWatchNotify.h"
#include "librados/AioCompletionImpl.h"
#include "include/ceph_assert.h"
#include "common/Finisher.h"
#include "common/valgrind.h"
#include "objclass/objclass.h"
#include <boost/bind.hpp>
#include <errno.h>

namespace librados {

TestIoCtxImpl::TestIoCtxImpl() : m_client(NULL) {
  get();
}

TestIoCtxImpl::TestIoCtxImpl(TestRadosClient *client, int64_t pool_id,
                             const std::string& pool_name)
  : m_client(client), m_pool_id(pool_id), m_pool_name(pool_name),
    m_snap_seq(CEPH_NOSNAP)
{
  m_client->get();
  get();
}

TestIoCtxImpl::TestIoCtxImpl(const TestIoCtxImpl& rhs)
  : m_client(rhs.m_client),
    m_pool_id(rhs.m_pool_id),
    m_pool_name(rhs.m_pool_name),
    m_namespace_name(rhs.m_namespace_name),
    m_snap_seq(rhs.m_snap_seq)
{
  m_client->get();
  get();
}

TestIoCtxImpl::~TestIoCtxImpl() {
  ceph_assert(m_pending_ops == 0);
}

void TestObjectOperationImpl::get() {
  m_refcount++;
}

void TestObjectOperationImpl::put() {
  if (--m_refcount == 0) {
    ANNOTATE_HAPPENS_AFTER(&m_refcount);
    ANNOTATE_HAPPENS_BEFORE_FORGET_ALL(&m_refcount);
    delete this;
  } else {
    ANNOTATE_HAPPENS_BEFORE(&m_refcount);
  }
}

void TestIoCtxImpl::get() {
  m_refcount++;
}

void TestIoCtxImpl::put() {
  if (--m_refcount == 0) {
    m_client->put();
    delete this;
  }
}

uint64_t TestIoCtxImpl::get_instance_id() const {
  return m_client->get_instance_id();
}

int64_t TestIoCtxImpl::get_id() {
  return m_pool_id;
}

uint64_t TestIoCtxImpl::get_last_version() {
  return 0;
}

std::string TestIoCtxImpl::get_pool_name() {
  return m_pool_name;
}

int TestIoCtxImpl::aio_flush() {
  m_client->flush_aio_operations();
  return 0;
}

void TestIoCtxImpl::aio_flush_async(AioCompletionImpl *c) {
  m_client->flush_aio_operations(c);
}

void TestIoCtxImpl::aio_notify(const std::string& oid, AioCompletionImpl *c,
                               bufferlist& bl, uint64_t timeout_ms,
                               bufferlist *pbl) {
  m_pending_ops++;
  c->get();
  C_AioNotify *ctx = new C_AioNotify(this, c);
  m_client->get_watch_notify()->aio_notify(m_client, m_pool_id, get_namespace(),
                                           oid, bl, timeout_ms, pbl, ctx);
}

int TestIoCtxImpl::aio_operate(const std::string& oid, TestObjectOperationImpl &ops,
                               AioCompletionImpl *c, SnapContext *snap_context,
                               int flags) {
  // TODO flags for now
  ops.get();
  m_pending_ops++;
  m_client->add_aio_operation(oid, true, boost::bind(
    &TestIoCtxImpl::execute_aio_operations, this, oid, &ops,
    reinterpret_cast<bufferlist*>(0),
    snap_context != NULL ? *snap_context : m_snapc), c);
  return 0;
}

int TestIoCtxImpl::aio_operate_read(const std::string& oid,
                                    TestObjectOperationImpl &ops,
                                    AioCompletionImpl *c, int flags,
                                    bufferlist *pbl) {
  // TODO ignoring flags for now
  ops.get();
  m_pending_ops++;
  m_client->add_aio_operation(oid, true, boost::bind(
    &TestIoCtxImpl::execute_aio_operations, this, oid, &ops, pbl, m_snapc), c);
  return 0;
}

int TestIoCtxImpl::aio_watch(const std::string& o, AioCompletionImpl *c,
                             uint64_t *handle, librados::WatchCtx2 *watch_ctx) {
  m_pending_ops++;
  c->get();
  C_AioNotify *ctx = new C_AioNotify(this, c);
  if (m_client->is_blacklisted()) {
    m_client->get_aio_finisher()->queue(ctx, -EBLACKLISTED);
  } else {
    m_client->get_watch_notify()->aio_watch(m_client, m_pool_id,
                                            get_namespace(), o,
                                            get_instance_id(), handle, nullptr,
                                            watch_ctx, ctx);
  }
  return 0;
}

int TestIoCtxImpl::aio_unwatch(uint64_t handle, AioCompletionImpl *c) {
  m_pending_ops++;
  c->get();
  C_AioNotify *ctx = new C_AioNotify(this, c);
  if (m_client->is_blacklisted()) {
    m_client->get_aio_finisher()->queue(ctx, -EBLACKLISTED);
  } else {
    m_client->get_watch_notify()->aio_unwatch(m_client, handle, ctx);
  }
  return 0;
}

int TestIoCtxImpl::exec(const std::string& oid, TestClassHandler *handler,
                        const char *cls, const char *method,
                        bufferlist& inbl, bufferlist* outbl,
                        const SnapContext &snapc) {
  if (m_client->is_blacklisted()) {
    return -EBLACKLISTED;
  }

  cls_method_cxx_call_t call = handler->get_method(cls, method);
  if (call == NULL) {
    return -ENOSYS;
  }

  return (*call)(reinterpret_cast<cls_method_context_t>(
    handler->get_method_context(this, oid, snapc).get()), &inbl, outbl);
}

int TestIoCtxImpl::list_watchers(const std::string& o,
                                 std::list<obj_watch_t> *out_watchers) {
  if (m_client->is_blacklisted()) {
    return -EBLACKLISTED;
  }

  return m_client->get_watch_notify()->list_watchers(m_pool_id, get_namespace(),
                                                     o, out_watchers);
}

int TestIoCtxImpl::notify(const std::string& o, bufferlist& bl,
                          uint64_t timeout_ms, bufferlist *pbl) {
  if (m_client->is_blacklisted()) {
    return -EBLACKLISTED;
  }

  return m_client->get_watch_notify()->notify(m_client, m_pool_id,
                                              get_namespace(), o, bl,
                                              timeout_ms, pbl);
}

void TestIoCtxImpl::notify_ack(const std::string& o, uint64_t notify_id,
                               uint64_t handle, bufferlist& bl) {
  m_client->get_watch_notify()->notify_ack(m_client, m_pool_id, get_namespace(),
                                           o, notify_id, handle,
                                           m_client->get_instance_id(), bl);
}

int TestIoCtxImpl::operate(const std::string& oid, TestObjectOperationImpl &ops) {
  AioCompletionImpl *comp = new AioCompletionImpl();

  ops.get();
  m_pending_ops++;
  m_client->add_aio_operation(oid, false, boost::bind(
    &TestIoCtxImpl::execute_aio_operations, this, oid, &ops,
    reinterpret_cast<bufferlist*>(0), m_snapc), comp);

  comp->wait_for_safe();
  int ret = comp->get_return_value();
  comp->put();
  return ret;
}

int TestIoCtxImpl::operate_read(const std::string& oid, TestObjectOperationImpl &ops,
                                bufferlist *pbl) {
  AioCompletionImpl *comp = new AioCompletionImpl();

  ops.get();
  m_pending_ops++;
  m_client->add_aio_operation(oid, false, boost::bind(
    &TestIoCtxImpl::execute_aio_operations, this, oid, &ops, pbl,
    m_snapc), comp);

  comp->wait_for_complete();
  int ret = comp->get_return_value();
  comp->put();
  return ret;
}

void TestIoCtxImpl::aio_selfmanaged_snap_create(uint64_t *snapid,
                                                AioCompletionImpl *c) {
  m_client->add_aio_operation(
    "", true,
    boost::bind(&TestIoCtxImpl::selfmanaged_snap_create, this, snapid), c);
}

void TestIoCtxImpl::aio_selfmanaged_snap_remove(uint64_t snapid,
                                                AioCompletionImpl *c) {
  m_client->add_aio_operation(
    "", true,
    boost::bind(&TestIoCtxImpl::selfmanaged_snap_remove, this, snapid), c);
}

int TestIoCtxImpl::selfmanaged_snap_set_write_ctx(snap_t seq,
                                                  std::vector<snap_t>& snaps) {
  std::vector<snapid_t> snap_ids(snaps.begin(), snaps.end());
  m_snapc = SnapContext(seq, snap_ids);
  return 0;
}

int TestIoCtxImpl::set_alloc_hint(const std::string& oid,
                                  uint64_t expected_object_size,
                                  uint64_t expected_write_size,
<<<<<<< HEAD
=======
                                  uint32_t flags,
>>>>>>> 3ad2dfa4
                                  const SnapContext &snapc) {
  return 0;
}

void TestIoCtxImpl::set_snap_read(snap_t seq) {
  if (seq == 0) {
    seq = CEPH_NOSNAP;
  }
  m_snap_seq = seq;
}

int TestIoCtxImpl::tmap_update(const std::string& oid, bufferlist& cmdbl) {
  if (m_client->is_blacklisted()) {
    return -EBLACKLISTED;
  }

  // TODO: protect against concurrent tmap updates
  bufferlist tmap_header;
  std::map<string,bufferlist> tmap;
  uint64_t size = 0;
  int r = stat(oid, &size, NULL);
  if (r == -ENOENT) {
    r = create(oid, false);
  }
  if (r < 0) {
    return r;
  }

  if (size > 0) {
    bufferlist inbl;
    r = read(oid, size, 0, &inbl);
    if (r < 0) {
      return r;
    }
    auto iter = inbl.cbegin();
    decode(tmap_header, iter);
    decode(tmap, iter);
  }

  __u8 c;
  std::string key;
  bufferlist value;
  auto iter = cmdbl.cbegin();
  decode(c, iter);
  decode(key, iter);

  switch (c) {
    case CEPH_OSD_TMAP_SET:
      decode(value, iter);
      tmap[key] = value;
      break;
    case CEPH_OSD_TMAP_RM:
      r = tmap.erase(key);
      if (r == 0) {
        return -ENOENT;
      }
      break;
    default:
      return -EINVAL;
  }

  bufferlist out;
  encode(tmap_header, out);
  encode(tmap, out);
  r = write_full(oid, out, m_snapc);
  return r;
}

int TestIoCtxImpl::unwatch(uint64_t handle) {
  if (m_client->is_blacklisted()) {
    return -EBLACKLISTED;
  }

  return m_client->get_watch_notify()->unwatch(m_client, handle);
}

int TestIoCtxImpl::watch(const std::string& o, uint64_t *handle,
                         librados::WatchCtx *ctx, librados::WatchCtx2 *ctx2) {
  if (m_client->is_blacklisted()) {
    return -EBLACKLISTED;
  }

  return m_client->get_watch_notify()->watch(m_client, m_pool_id,
                                             get_namespace(), o,
                                             get_instance_id(), handle, ctx,
                                             ctx2);
}

int TestIoCtxImpl::execute_operation(const std::string& oid,
                                     const Operation &operation) {
  if (m_client->is_blacklisted()) {
    return -EBLACKLISTED;
  }

  TestRadosClient::Transaction transaction(m_client, get_namespace(), oid);
  return operation(this, oid);
}

int TestIoCtxImpl::execute_aio_operations(const std::string& oid,
                                          TestObjectOperationImpl *ops,
                                          bufferlist *pbl,
                                          const SnapContext &snapc) {
  int ret = 0;
  if (m_client->is_blacklisted()) {
    ret = -EBLACKLISTED;
  } else {
    TestRadosClient::Transaction transaction(m_client, get_namespace(), oid);
    for (ObjectOperations::iterator it = ops->ops.begin();
         it != ops->ops.end(); ++it) {
      ret = (*it)(this, oid, pbl, snapc);
      if (ret < 0) {
        break;
      }
    }
  }
  m_pending_ops--;
  ops->put();
  return ret;
}

void TestIoCtxImpl::handle_aio_notify_complete(AioCompletionImpl *c, int r) {
  m_pending_ops--;

  m_client->finish_aio_completion(c, r);
}

} // namespace librados<|MERGE_RESOLUTION|>--- conflicted
+++ resolved
@@ -256,10 +256,7 @@
 int TestIoCtxImpl::set_alloc_hint(const std::string& oid,
                                   uint64_t expected_object_size,
                                   uint64_t expected_write_size,
-<<<<<<< HEAD
-=======
                                   uint32_t flags,
->>>>>>> 3ad2dfa4
                                   const SnapContext &snapc) {
   return 0;
 }
