--- conflicted
+++ resolved
@@ -87,11 +87,7 @@
   virtual int service_daemon_register(const std::string& service,
                                       const std::string& name,
                                       const std::map<std::string,std::string>& metadata) = 0;
-<<<<<<< HEAD
-  virtual int service_daemon_update_status(const std::map<std::string,std::string>& status) = 0;
-=======
   virtual int service_daemon_update_status(std::map<std::string,std::string>&& status) = 0;
->>>>>>> f8781be9
 
   virtual int pool_create(const std::string &pool_name) = 0;
   virtual int pool_delete(const std::string &pool_name) = 0;
