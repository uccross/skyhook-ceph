--- conflicted
+++ resolved
@@ -49,11 +49,7 @@
                               const std::map<std::string,std::string>& metadata) override {
     return 0;
   }
-<<<<<<< HEAD
-  int service_daemon_update_status(const std::map<std::string,std::string>& status) override {
-=======
   int service_daemon_update_status(std::map<std::string,std::string>&& status) override {
->>>>>>> f8781be9
     return 0;
   }
 
