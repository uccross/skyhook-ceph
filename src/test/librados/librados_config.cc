// -*- mode:C++; tab-width:8; c-basic-offset:2; indent-tabs-mode:t -*-
// vim: ts=8 sw=2 smarttab
/*
 * Ceph - scalable distributed file system
 *
 * Copyright (C) 2011 New Dream Network
 *
 * This is free software; you can redistribute it and/or
 * modify it under the terms of the GNU Lesser General Public
 * License version 2.1, as published by the Free Software
 * Foundation.  See file COPYING.
 *
 */

#include "gtest/gtest.h"
#include "include/rados/librados.h"

#include <sstream>
#include <string>
#include <string.h>
#include <errno.h>

using std::string;

TEST(LibRadosConfig, SimpleSet) {
  rados_t cl;
  int ret = rados_create(&cl, NULL);
  ASSERT_EQ(ret, 0);

  ret = rados_conf_set(cl, "leveldb_max_open_files", "21");
  ASSERT_EQ(ret, 0);

  char buf[128];
  memset(buf, 0, sizeof(buf));
  ret = rados_conf_get(cl, "leveldb_max_open_files", buf, sizeof(buf));
  ASSERT_EQ(ret, 0);
  ASSERT_EQ(string("21"), string(buf));

  rados_shutdown(cl);
}

TEST(LibRadosConfig, ArgV) {
  rados_t cl;
  int ret = rados_create(&cl, NULL);
  ASSERT_EQ(ret, 0);

  const char *argv[] = { "foo", "--leveldb-max-open-files", "2",
<<<<<<< HEAD
			 "--keyfile", "/tmp/my-keyfile", NULL };
=======
			 "--key", "my-key", NULL };
>>>>>>> 3ad2dfa4
  size_t argc = (sizeof(argv) / sizeof(argv[0])) - 1;
  rados_conf_parse_argv(cl, argc, argv);

  char buf[128];
  memset(buf, 0, sizeof(buf));
  ret = rados_conf_get(cl, "key", buf, sizeof(buf));
  ASSERT_EQ(ret, 0);
  ASSERT_EQ(string("my-key"), string(buf));

  memset(buf, 0, sizeof(buf));
  ret = rados_conf_get(cl, "leveldb_max_open_files", buf, sizeof(buf));
  ASSERT_EQ(ret, 0);
  ASSERT_EQ(string("2"), string(buf));

  rados_shutdown(cl);
}

TEST(LibRadosConfig, DebugLevels) {
  rados_t cl;
  int ret = rados_create(&cl, NULL);
  ASSERT_EQ(ret, 0);

  ret = rados_conf_set(cl, "debug_rados", "3");
  ASSERT_EQ(ret, 0);

  char buf[128];
  memset(buf, 0, sizeof(buf));
  ret = rados_conf_get(cl, "debug_rados", buf, sizeof(buf));
  ASSERT_EQ(ret, 0);
  ASSERT_EQ(0, strcmp("3/3", buf));

  ret = rados_conf_set(cl, "debug_rados", "7/8");
  ASSERT_EQ(ret, 0);

  memset(buf, 0, sizeof(buf));
  ret = rados_conf_get(cl, "debug_rados", buf, sizeof(buf));
  ASSERT_EQ(ret, 0);
  ASSERT_EQ(0, strcmp("7/8", buf));

  ret = rados_conf_set(cl, "debug_rados", "foo");
  ASSERT_EQ(ret, -EINVAL);

  ret = rados_conf_set(cl, "debug_asdkfasdjfajksdf", "foo");
  ASSERT_EQ(ret, -ENOENT);

  ret = rados_conf_get(cl, "debug_radfjadfsdados", buf, sizeof(buf));
  ASSERT_EQ(ret, -ENOENT);

  rados_shutdown(cl);
}<|MERGE_RESOLUTION|>--- conflicted
+++ resolved
@@ -45,11 +45,7 @@
   ASSERT_EQ(ret, 0);
 
   const char *argv[] = { "foo", "--leveldb-max-open-files", "2",
-<<<<<<< HEAD
-			 "--keyfile", "/tmp/my-keyfile", NULL };
-=======
 			 "--key", "my-key", NULL };
->>>>>>> 3ad2dfa4
   size_t argc = (sizeof(argv) / sizeof(argv[0])) - 1;
   rados_conf_parse_argv(cl, argc, argv);
 
