// -*- mode:C++; tab-width:8; c-basic-offset:2; indent-tabs-mode:t -*-
// vim: ts=8 sw=2 smarttab
#include "gtest/gtest.h"

#include "mds/mdstypes.h"
#include "include/err.h"
#include "include/buffer.h"
#include "include/rbd_types.h"
#include "include/rados.h"
#include "include/rados/librados.h"
#include "include/rados/librados.hpp"
#include "include/scope_guard.h"
#include "include/stringify.h"
#include "common/Checksummer.h"
#include "global/global_context.h"
#include "test/librados/test.h"
#include "test/librados/TestCase.h"
#include "gtest/gtest.h"
#include <sys/time.h>
#include <sys/resource.h>

#include <errno.h>
#include <map>
#include <sstream>
#include <string>
<<<<<<< HEAD
#include <boost/regex.hpp>
=======
#include <regex>
>>>>>>> f8781be9

using namespace librados;
using std::map;
using std::ostringstream;
using std::string;

typedef RadosTest LibRadosMisc;
<<<<<<< HEAD
typedef RadosTestPP LibRadosMiscPP;
typedef RadosTestECPP LibRadosMiscECPP;
=======
>>>>>>> f8781be9

TEST(LibRadosMiscVersion, Version) {
  int major, minor, extra;
  rados_version(&major, &minor, &extra);
}

static void test_rados_log_cb(void *arg,
                              const char *line,
                              const char *who,
                              uint64_t sec, uint64_t nsec,
                              uint64_t seq, const char *level,
                              const char *msg)
{
    std::cerr << "monitor log callback invoked" << std::endl;
}

TEST(LibRadosMiscConnectFailure, ConnectFailure) {
  rados_t cluster;

  char *id = getenv("CEPH_CLIENT_ID");
  if (id)
    std::cerr << "Client id is: " << id << std::endl;

  ASSERT_EQ(0, rados_create(&cluster, NULL));
  ASSERT_EQ(0, rados_conf_read_file(cluster, NULL));
  ASSERT_EQ(0, rados_conf_parse_env(cluster, NULL));

  ASSERT_EQ(0, rados_conf_set(cluster, "client_mount_timeout", "0.000000001"));
  ASSERT_EQ(0, rados_conf_set(cluster, "debug_monc", "20"));
  ASSERT_EQ(0, rados_conf_set(cluster, "debug_ms", "1"));
  ASSERT_EQ(0, rados_conf_set(cluster, "log_to_stderr", "true"));

  ASSERT_EQ(-ENOTCONN, rados_monitor_log(cluster, "error",
                                         test_rados_log_cb, NULL));

  // try this a few times; sometimes we don't schedule fast enough for the
  // cond to time out
  int r;
  for (unsigned i=0; i<16; ++i) {
    cout << i << std::endl;
    r = rados_connect(cluster);
    if (r < 0)
      break;  // yay, we timed out
    // try again
    rados_shutdown(cluster);
    ASSERT_EQ(0, rados_create(&cluster, NULL));
  }
  ASSERT_NE(0, r);

  rados_shutdown(cluster);
}

TEST(LibRadosMiscPool, PoolCreationRace) {
  rados_t cluster_a, cluster_b;

  char *id = getenv("CEPH_CLIENT_ID");
  if (id)
    std::cerr << "Client id is: " << id << std::endl;

  ASSERT_EQ(0, rados_create(&cluster_a, NULL));
  ASSERT_EQ(0, rados_conf_read_file(cluster_a, NULL));
  // kludge: i want to --log-file foo and only get cluster b
  //ASSERT_EQ(0, rados_conf_parse_env(cluster_a, NULL));
  ASSERT_EQ(0, rados_conf_set(cluster_a,
			      "objecter_debug_inject_relock_delay", "true"));
  ASSERT_EQ(0, rados_connect(cluster_a));

  ASSERT_EQ(0, rados_create(&cluster_b, NULL));
  ASSERT_EQ(0, rados_conf_read_file(cluster_b, NULL));
  ASSERT_EQ(0, rados_conf_parse_env(cluster_b, NULL));
  ASSERT_EQ(0, rados_connect(cluster_b));

  char poolname[80];
  snprintf(poolname, sizeof(poolname), "poolrace.%d", rand());
  rados_pool_create(cluster_a, poolname);
  rados_ioctx_t a;
  rados_ioctx_create(cluster_a, poolname, &a);

  char pool2name[80];
  snprintf(pool2name, sizeof(pool2name), "poolrace2.%d", rand());
  rados_pool_create(cluster_b, pool2name);

  list<rados_completion_t> cls;
  // this should normally trigger pretty easily, but we need to bound
  // the requests because if we get too many we'll get stuck by always
  // sending enough messages that we hit the socket failure injection.
  int max = 512;
  while (max--) {
    char buf[100];
    rados_completion_t c;
    rados_aio_create_completion(0, 0, 0, &c);
    cls.push_back(c);
    rados_aio_read(a, "PoolCreationRaceObj", c, buf, 100, 0);
    cout << "started " << (void*)c << std::endl;
    if (rados_aio_is_complete(cls.front())) {
      break;
    }
  }
  while (!rados_aio_is_complete(cls.front())) {
    cout << "waiting 1 sec" << std::endl;
    sleep(1);
  }

  cout << " started " << cls.size() << " aios" << std::endl;
  for (auto c : cls) {
    cout << "waiting " << (void*)c << std::endl;
    rados_aio_wait_for_complete_and_cb(c);
    rados_aio_release(c);
  }
  cout << "done." << std::endl;

  rados_ioctx_destroy(a);
  rados_pool_delete(cluster_a, poolname);
  rados_pool_delete(cluster_a, pool2name);
  rados_shutdown(cluster_b);
  rados_shutdown(cluster_a);
}

TEST_F(LibRadosMisc, ClusterFSID) {
  char fsid[37];
  ASSERT_EQ(-ERANGE, rados_cluster_fsid(cluster, fsid, sizeof(fsid) - 1));
  ASSERT_EQ(sizeof(fsid) - 1,
            (size_t)rados_cluster_fsid(cluster, fsid, sizeof(fsid)));
}

TEST_F(LibRadosMisc, Exec) {
  char buf[128];
  memset(buf, 0xcc, sizeof(buf));
  ASSERT_EQ(0, rados_write(ioctx, "foo", buf, sizeof(buf), 0));
  char buf2[512];
  int res = rados_exec(ioctx, "foo", "rbd", "get_all_features",
			  NULL, 0, buf2, sizeof(buf2));
  ASSERT_GT(res, 0);
  bufferlist bl;
  bl.append(buf2, res);
  auto iter = bl.cbegin();
  uint64_t all_features;
  decode(all_features, iter);
  // make sure *some* features are specified; don't care which ones
  ASSERT_NE(all_features, (unsigned)0);
}

<<<<<<< HEAD
void set_completion_complete(rados_completion_t cb, void *arg)
{
  bool *my_aio_complete = (bool*)arg;
  *my_aio_complete = true;
}

TEST_F(LibRadosMiscPP, BadFlagsPP) {
  unsigned badflags = CEPH_OSD_FLAG_PARALLELEXEC;
  {
    bufferlist bl;
    bl.append("data");
    ASSERT_EQ(0, ioctx.write("badfoo", bl, bl.length(), 0));
  }
  {
    ASSERT_EQ(-EINVAL, ioctx.remove("badfoo", badflags));
  }
}

TEST_F(LibRadosMiscPP, Operate1PP) {
  ObjectWriteOperation o;
  {
    bufferlist bl;
    o.write(0, bl);
  }
  std::string val1("val1");
  {
    bufferlist bl;
    bl.append(val1.c_str(), val1.size() + 1);
    o.setxattr("key1", bl);
    o.omap_clear(); // shouldn't affect attrs!
  }
  ASSERT_EQ(0, ioctx.operate("foo", &o));

  ObjectWriteOperation empty;
  ASSERT_EQ(0, ioctx.operate("foo", &empty));

  {
    bufferlist bl;
    ASSERT_GT(ioctx.getxattr("foo", "key1", bl), 0);
    ASSERT_EQ(0, strcmp(bl.c_str(), val1.c_str()));
  }
  ObjectWriteOperation o2;
  {
    bufferlist bl;
    bl.append(val1);
    o2.cmpxattr("key1", CEPH_OSD_CMPXATTR_OP_EQ, bl);
    o2.rmxattr("key1");
  }
  ASSERT_EQ(-ECANCELED, ioctx.operate("foo", &o2));
  ObjectWriteOperation o3;
  {
    bufferlist bl;
    bl.append(val1);
    o3.cmpxattr("key1", CEPH_OSD_CMPXATTR_OP_EQ, bl);
  }
  ASSERT_EQ(-ECANCELED, ioctx.operate("foo", &o3));
}

TEST_F(LibRadosMiscPP, Operate2PP) {
  ObjectWriteOperation o;
  {
    bufferlist bl;
    bl.append("abcdefg");
    o.write(0, bl);
  }
  std::string val1("val1");
  {
    bufferlist bl;
    bl.append(val1.c_str(), val1.size() + 1);
    o.setxattr("key1", bl);
    o.truncate(0);
  }
  ASSERT_EQ(0, ioctx.operate("foo", &o));
  uint64_t size;
  time_t mtime;
  ASSERT_EQ(0, ioctx.stat("foo", &size, &mtime));
  ASSERT_EQ(0U, size);
}

TEST_F(LibRadosMiscPP, BigObjectPP) {
  bufferlist bl;
  bl.append("abcdefg");
  ASSERT_EQ(0, ioctx.write("foo", bl, bl.length(), 0));

  {
    ObjectWriteOperation o;
    o.truncate(500000000000ull);
    ASSERT_EQ(-EFBIG, ioctx.operate("foo", &o));
  }
  {
    ObjectWriteOperation o;
    o.zero(500000000000ull, 1);
    ASSERT_EQ(-EFBIG, ioctx.operate("foo", &o));
  }
  {
    ObjectWriteOperation o;
    o.zero(1, 500000000000ull);
    ASSERT_EQ(-EFBIG, ioctx.operate("foo", &o));
  }
  {
    ObjectWriteOperation o;
    o.zero(500000000000ull, 500000000000ull);
    ASSERT_EQ(-EFBIG, ioctx.operate("foo", &o));
  }

#ifdef __LP64__
  // this test only works on 64-bit platforms
  ASSERT_EQ(-EFBIG, ioctx.write("foo", bl, bl.length(), 500000000000ull));
#endif
}

TEST_F(LibRadosMiscPP, AioOperatePP) {
  bool my_aio_complete = false;
  AioCompletion *my_completion = cluster.aio_create_completion(
	  (void*)&my_aio_complete, set_completion_complete, NULL);
  AioCompletion *my_completion_null = NULL;
  ASSERT_NE(my_completion, my_completion_null);

  ObjectWriteOperation o;
  {
    bufferlist bl;
    o.write(0, bl);
  }
  std::string val1("val1");
  {
    bufferlist bl;
    bl.append(val1.c_str(), val1.size() + 1);
    o.setxattr("key1", bl);
    bufferlist bl2;
    char buf2[1024];
    memset(buf2, 0xdd, sizeof(buf2));
    bl2.append(buf2, sizeof(buf2));
    o.append(bl2);
  }
  ASSERT_EQ(0, ioctx.aio_operate("foo", my_completion, &o));
  ASSERT_EQ(0, my_completion->wait_for_complete_and_cb());
  ASSERT_EQ(my_aio_complete, true);
  my_completion->release();

  uint64_t size;
  time_t mtime;
  ASSERT_EQ(0, ioctx.stat("foo", &size, &mtime));
  ASSERT_EQ(1024U, size);
}

TEST_F(LibRadosMiscPP, AssertExistsPP) {
  char buf[64];
  memset(buf, 0xcc, sizeof(buf));
  bufferlist bl;
  bl.append(buf, sizeof(buf));

  ObjectWriteOperation op;
  op.assert_exists();
  op.write(0, bl);
  ASSERT_EQ(-ENOENT, ioctx.operate("asdffoo", &op));
  ASSERT_EQ(0, ioctx.create("asdffoo", true));
  ASSERT_EQ(0, ioctx.operate("asdffoo", &op));
  ASSERT_EQ(-EEXIST, ioctx.create("asdffoo", true));
}

TEST_F(LibRadosMiscPP, AssertVersionPP) {
  char buf[64];
  memset(buf, 0xcc, sizeof(buf));
  bufferlist bl;
  bl.append(buf, sizeof(buf));

  // Create test object...
  ASSERT_EQ(0, ioctx.create("asdfbar", true));
  // ...then write it again to guarantee that the
  // (unsigned) version must be at least 1 (not 0)
  // since we want to decrement it by 1 later.
  ASSERT_EQ(0, ioctx.write_full("asdfbar", bl));

  uint64_t v = ioctx.get_last_version();
  ObjectWriteOperation op1;
  op1.assert_version(v+1);
  op1.write(0, bl);
  ASSERT_EQ(-EOVERFLOW, ioctx.operate("asdfbar", &op1));
  ObjectWriteOperation op2;
  op2.assert_version(v-1);
  op2.write(0, bl);
  ASSERT_EQ(-ERANGE, ioctx.operate("asdfbar", &op2));
  ObjectWriteOperation op3;
  op3.assert_version(v);
  op3.write(0, bl);
  ASSERT_EQ(0, ioctx.operate("asdfbar", &op3));
}

TEST_F(LibRadosMiscPP, BigAttrPP) {
  char buf[64];
  memset(buf, 0xcc, sizeof(buf));
  bufferlist bl;
  bl.append(buf, sizeof(buf));

  ASSERT_EQ(0, ioctx.create("foo", true));

  bufferlist got;

  cout << "osd_max_attr_size = " << g_conf->osd_max_attr_size << std::endl;
  if (g_conf->osd_max_attr_size) {
    bl.clear();
    got.clear();
    bl.append(buffer::create(g_conf->osd_max_attr_size));
    ASSERT_EQ(0, ioctx.setxattr("foo", "one", bl));
    ASSERT_EQ((int)bl.length(), ioctx.getxattr("foo", "one", got));
    ASSERT_TRUE(bl.contents_equal(got));

    bl.clear();
    bl.append(buffer::create(g_conf->osd_max_attr_size+1));
    ASSERT_EQ(-EFBIG, ioctx.setxattr("foo", "one", bl));
  } else {
    cout << "osd_max_attr_size == 0; skipping test" << std::endl;
  }

  for (int i=0; i<1000; i++) {
    bl.clear();
    got.clear();
    bl.append(buffer::create(MIN(g_conf->osd_max_attr_size, 1024)));
    char n[10];
    snprintf(n, sizeof(n), "a%d", i);
    ASSERT_EQ(0, ioctx.setxattr("foo", n, bl));
    ASSERT_EQ((int)bl.length(), ioctx.getxattr("foo", n, got));
    ASSERT_TRUE(bl.contents_equal(got));
  }
}

TEST_F(LibRadosMiscPP, CopyPP) {
  bufferlist bl, x;
  bl.append("hi there");
  x.append("bar");

  // small object
  bufferlist blc = bl;
  bufferlist xc = x;
  ASSERT_EQ(0, ioctx.write_full("foo", blc));
  ASSERT_EQ(0, ioctx.setxattr("foo", "myattr", xc));

  version_t uv = ioctx.get_last_version();
  {
    // pass future version
    ObjectWriteOperation op;
    op.copy_from2("foo", ioctx, uv + 1, LIBRADOS_OP_FLAG_FADVISE_DONTNEED);
    ASSERT_EQ(-EOVERFLOW, ioctx.operate("foo.copy", &op));
  }
  {
    // pass old version
    ObjectWriteOperation op;
    op.copy_from2("foo", ioctx, uv - 1, LIBRADOS_OP_FLAG_FADVISE_DONTNEED);
    ASSERT_EQ(-ERANGE, ioctx.operate("foo.copy", &op));
  }
  {
    ObjectWriteOperation op;
    op.copy_from2("foo", ioctx, uv, LIBRADOS_OP_FLAG_FADVISE_DONTNEED);
    ASSERT_EQ(0, ioctx.operate("foo.copy", &op));

    bufferlist bl2, x2;
    ASSERT_EQ((int)bl.length(), ioctx.read("foo.copy", bl2, 10000, 0));
    ASSERT_TRUE(bl.contents_equal(bl2));
    ASSERT_EQ((int)x.length(), ioctx.getxattr("foo.copy", "myattr", x2));
    ASSERT_TRUE(x.contents_equal(x2));
  }

  // small object without a version
  {
    ObjectWriteOperation op;
    op.copy_from2("foo", ioctx, 0, LIBRADOS_OP_FLAG_FADVISE_DONTNEED);
    ASSERT_EQ(0, ioctx.operate("foo.copy2", &op));

    bufferlist bl2, x2;
    ASSERT_EQ((int)bl.length(), ioctx.read("foo.copy2", bl2, 10000, 0));
    ASSERT_TRUE(bl.contents_equal(bl2));
    ASSERT_EQ((int)x.length(), ioctx.getxattr("foo.copy2", "myattr", x2));
    ASSERT_TRUE(x.contents_equal(x2));
  }

  // do a big object
  bl.append(buffer::create(g_conf->osd_copyfrom_max_chunk * 3));
  bl.zero();
  bl.append("tail");
  blc = bl;
  xc = x;
  ASSERT_EQ(0, ioctx.write_full("big", blc));
  ASSERT_EQ(0, ioctx.setxattr("big", "myattr", xc));

  {
    ObjectWriteOperation op;
    op.copy_from2("big", ioctx, ioctx.get_last_version(), LIBRADOS_OP_FLAG_FADVISE_DONTNEED);
    ASSERT_EQ(0, ioctx.operate("big.copy", &op));

    bufferlist bl2, x2;
    ASSERT_EQ((int)bl.length(), ioctx.read("big.copy", bl2, bl.length(), 0));
    ASSERT_TRUE(bl.contents_equal(bl2));
    ASSERT_EQ((int)x.length(), ioctx.getxattr("foo.copy", "myattr", x2));
    ASSERT_TRUE(x.contents_equal(x2));
  }

  {
    ObjectWriteOperation op;
    op.copy_from2("big", ioctx, 0, LIBRADOS_OP_FLAG_FADVISE_SEQUENTIAL);
    ASSERT_EQ(0, ioctx.operate("big.copy2", &op));

    bufferlist bl2, x2;
    ASSERT_EQ((int)bl.length(), ioctx.read("big.copy2", bl2, bl.length(), 0));
    ASSERT_TRUE(bl.contents_equal(bl2));
    ASSERT_EQ((int)x.length(), ioctx.getxattr("foo.copy2", "myattr", x2));
    ASSERT_TRUE(x.contents_equal(x2));
  }
}

class LibRadosTwoPoolsECPP : public RadosTestECPP
{
public:
  LibRadosTwoPoolsECPP() {};
  ~LibRadosTwoPoolsECPP() override {};
protected:
  static void SetUpTestCase() {
    pool_name = get_temp_pool_name();
    ASSERT_EQ("", create_one_ec_pool_pp(pool_name, s_cluster));
    src_pool_name = get_temp_pool_name();
    ASSERT_EQ(0, s_cluster.pool_create(src_pool_name.c_str()));

    librados::IoCtx ioctx;
    ASSERT_EQ(0, s_cluster.ioctx_create(pool_name.c_str(), ioctx));
    ioctx.application_enable("rados", true);

    librados::IoCtx src_ioctx;
    ASSERT_EQ(0, s_cluster.ioctx_create(src_pool_name.c_str(), src_ioctx));
    src_ioctx.application_enable("rados", true);
  }
  static void TearDownTestCase() {
    ASSERT_EQ(0, s_cluster.pool_delete(src_pool_name.c_str()));
    ASSERT_EQ(0, destroy_one_ec_pool_pp(pool_name, s_cluster));
  }
  static std::string src_pool_name;

  void SetUp() override {
    RadosTestECPP::SetUp();
    ASSERT_EQ(0, cluster.ioctx_create(src_pool_name.c_str(), src_ioctx));
    src_ioctx.set_namespace(nspace);
  }
  void TearDown() override {
    // wait for maps to settle before next test
    cluster.wait_for_latest_osdmap();

    RadosTestECPP::TearDown();

    cleanup_default_namespace(src_ioctx);
    cleanup_namespace(src_ioctx, nspace);

    src_ioctx.close();
  }

  librados::IoCtx src_ioctx;
};
std::string LibRadosTwoPoolsECPP::src_pool_name;

//copy_from between ecpool and no-ecpool.
TEST_F(LibRadosTwoPoolsECPP, CopyFrom) {
  bufferlist z;
  z.append_zero(4194304*2);
  bufferlist b;
  b.append("copyfrom");

  // create big object w/ omapheader
  {
    ASSERT_EQ(0, src_ioctx.write_full("foo", z));
    ASSERT_EQ(0, src_ioctx.omap_set_header("foo", b));
    version_t uv = src_ioctx.get_last_version();
    ObjectWriteOperation op;
    op.copy_from("foo", src_ioctx, uv);
    ASSERT_EQ(-EOPNOTSUPP, ioctx.operate("foo.copy", &op));
  }

  // same with small object
  {
    ASSERT_EQ(0, src_ioctx.omap_set_header("bar", b));
    version_t uv = src_ioctx.get_last_version();
    ObjectWriteOperation op;
    op.copy_from("bar", src_ioctx, uv);
    ASSERT_EQ(-EOPNOTSUPP, ioctx.operate("bar.copy", &op));
  }
}

TEST_F(LibRadosMiscPP, CopyScrubPP) {
  bufferlist inbl, bl, x;
  for (int i=0; i<100; ++i)
    x.append("barrrrrrrrrrrrrrrrrrrrrrrrrr");
  bl.append(buffer::create(g_conf->osd_copyfrom_max_chunk * 3));
  bl.zero();
  bl.append("tail");
  bufferlist cbl;

  map<string, bufferlist> to_set;
  for (int i=0; i<1000; ++i)
    to_set[string("foo") + stringify(i)] = x;

  // small
  cbl = x;
  ASSERT_EQ(0, ioctx.write_full("small", cbl));
  ASSERT_EQ(0, ioctx.setxattr("small", "myattr", x));

  // big
  cbl = bl;
  ASSERT_EQ(0, ioctx.write_full("big", cbl));

  // without header
  cbl = bl;
  ASSERT_EQ(0, ioctx.write_full("big2", cbl));
  ASSERT_EQ(0, ioctx.setxattr("big2", "myattr", x));
  ASSERT_EQ(0, ioctx.setxattr("big2", "myattr2", x));
  ASSERT_EQ(0, ioctx.omap_set("big2", to_set));

  // with header
  cbl = bl;
  ASSERT_EQ(0, ioctx.write_full("big3", cbl));
  ASSERT_EQ(0, ioctx.omap_set_header("big3", x));
  ASSERT_EQ(0, ioctx.omap_set("big3", to_set));

  // deep scrub to ensure digests are in place
  {
    for (int i=0; i<10; ++i) {
      ostringstream ss;
      ss << "{\"prefix\": \"pg deep-scrub\", \"pgid\": \""
	 << ioctx.get_id() << "." << i
	 << "\"}";
      cluster.mon_command(ss.str(), inbl, NULL, NULL);
    }

    // give it a few seconds to go.  this is sloppy but is usually enough time
    cout << "waiting for initial deep scrubs..." << std::endl;
    sleep(30);
    cout << "done waiting, doing copies" << std::endl;
  }

  {
    ObjectWriteOperation op;
    op.copy_from("small", ioctx, 0);
    ASSERT_EQ(0, ioctx.operate("small.copy", &op));
  }

  {
    ObjectWriteOperation op;
    op.copy_from("big", ioctx, 0);
    ASSERT_EQ(0, ioctx.operate("big.copy", &op));
  }

  {
    ObjectWriteOperation op;
    op.copy_from("big2", ioctx, 0);
    ASSERT_EQ(0, ioctx.operate("big2.copy", &op));
  }

  {
    ObjectWriteOperation op;
    op.copy_from("big3", ioctx, 0);
    ASSERT_EQ(0, ioctx.operate("big3.copy", &op));
  }

  // deep scrub to ensure digests are correct
  {
    for (int i=0; i<10; ++i) {
      ostringstream ss;
      ss << "{\"prefix\": \"pg deep-scrub\", \"pgid\": \""
	 << ioctx.get_id() << "." << i
	 << "\"}";
      cluster.mon_command(ss.str(), inbl, NULL, NULL);
    }

    // give it a few seconds to go.  this is sloppy but is usually enough time
    cout << "waiting for final deep scrubs..." << std::endl;
    sleep(30);
    cout << "done waiting" << std::endl;
  }
}

TEST_F(LibRadosMiscPP, WriteSamePP) {
  bufferlist bl;
  char buf[128];
  bufferlist fl;
  char full[128 * 4];
  char *cmp;

  /* zero the full range before using writesame */
  memset(full, 0, sizeof(full));
  fl.append(full, sizeof(full));
  ASSERT_EQ(0, ioctx.write("ws", fl, fl.length(), 0));

  memset(buf, 0xcc, sizeof(buf));
  bl.clear();
  bl.append(buf, sizeof(buf));
  /* write the same buf four times */
  ASSERT_EQ(0, ioctx.writesame("ws", bl, sizeof(full), 0));

  /* read back the full buffer and confirm that it matches */
  fl.clear();
  fl.append(full, sizeof(full));
  ASSERT_EQ((int)fl.length(), ioctx.read("ws", fl, fl.length(), 0));

  for (cmp = fl.c_str(); cmp < fl.c_str() + fl.length(); cmp += sizeof(buf)) {
    ASSERT_EQ(0, memcmp(cmp, buf, sizeof(buf)));
  }

  /* write_len not a multiple of data_len should throw error */
  bl.clear();
  bl.append(buf, sizeof(buf));
  ASSERT_EQ(-EINVAL, ioctx.writesame("ws", bl, (sizeof(buf) * 4) - 1, 0));
  ASSERT_EQ(-EINVAL,
	    ioctx.writesame("ws", bl, bl.length() / 2, 0));
  /* write_len = data_len, i.e. same as write() */
  ASSERT_EQ(0, ioctx.writesame("ws", bl, sizeof(buf), 0));
  bl.clear();
  ASSERT_EQ(-EINVAL,
	    ioctx.writesame("ws", bl, sizeof(buf), 0));
}

=======
>>>>>>> f8781be9
TEST_F(LibRadosMisc, WriteSame) {
  char buf[128];
  char full[128 * 4];
  char *cmp;

  /* zero the full range before using writesame */
  memset(full, 0, sizeof(full));
  ASSERT_EQ(0, rados_write(ioctx, "ws", full, sizeof(full), 0));

  memset(buf, 0xcc, sizeof(buf));
  /* write the same buf four times */
  ASSERT_EQ(0, rados_writesame(ioctx, "ws", buf, sizeof(buf), sizeof(full), 0));

  /* read back the full buffer and confirm that it matches */
  ASSERT_EQ((int)sizeof(full), rados_read(ioctx, "ws", full, sizeof(full), 0));

  for (cmp = full; cmp < full + sizeof(full); cmp += sizeof(buf)) {
    ASSERT_EQ(0, memcmp(cmp, buf, sizeof(buf)));
  }

  /* write_len not a multiple of data_len should throw error */
  ASSERT_EQ(-EINVAL, rados_writesame(ioctx, "ws", buf, sizeof(buf),
				     (sizeof(buf) * 4) - 1, 0));
  ASSERT_EQ(-EINVAL,
	    rados_writesame(ioctx, "ws", buf, sizeof(buf), sizeof(buf) / 2, 0));
  ASSERT_EQ(-EINVAL,
	    rados_writesame(ioctx, "ws", buf, 0, sizeof(buf), 0));
  /* write_len = data_len, i.e. same as rados_write() */
  ASSERT_EQ(0, rados_writesame(ioctx, "ws", buf, sizeof(buf), sizeof(buf), 0));
}

TEST_F(LibRadosMisc, CmpExt) {
  bufferlist cmp_bl, bad_cmp_bl, write_bl;
  char stored_str[] = "1234567891";
  char mismatch_str[] = "1234577777";

  ASSERT_EQ(0,
	    rados_write(ioctx, "cmpextpp", stored_str, sizeof(stored_str), 0));

  ASSERT_EQ(0,
	    rados_cmpext(ioctx, "cmpextpp", stored_str, sizeof(stored_str), 0));

  ASSERT_EQ(-MAX_ERRNO - 5,
	    rados_cmpext(ioctx, "cmpextpp", mismatch_str, sizeof(mismatch_str), 0));
}

TEST_F(LibRadosMisc, Applications) {
  const char *cmd[] = {"{\"prefix\":\"osd dump\"}", nullptr};
  char *buf, *st;
  size_t buflen, stlen;
  ASSERT_EQ(0, rados_mon_command(cluster, (const char **)cmd, 1, "", 0, &buf,
                                 &buflen, &st, &stlen));
  ASSERT_LT(0u, buflen);
  string result(buf);
  rados_buffer_free(buf);
  rados_buffer_free(st);
<<<<<<< HEAD
  if (!boost::regex_search(result, boost::regex("require_osd_release [l-z]"))) {
=======
  if (!std::regex_search(result, std::regex("require_osd_release [l-z]"))) {
>>>>>>> f8781be9
    std::cout << "SKIPPING";
    return;
  }

  char apps[128];
  size_t app_len;

  app_len = sizeof(apps);
  ASSERT_EQ(0, rados_application_list(ioctx, apps, &app_len));
  ASSERT_EQ(6U, app_len);
  ASSERT_EQ(0, memcmp("rados\0", apps, app_len));

  ASSERT_EQ(0, rados_application_enable(ioctx, "app1", 1));
  ASSERT_EQ(-EPERM, rados_application_enable(ioctx, "app2", 0));
  ASSERT_EQ(0, rados_application_enable(ioctx, "app2", 1));

  ASSERT_EQ(-ERANGE, rados_application_list(ioctx, apps, &app_len));
  ASSERT_EQ(16U, app_len);
  ASSERT_EQ(0, rados_application_list(ioctx, apps, &app_len));
  ASSERT_EQ(16U, app_len);
  ASSERT_EQ(0, memcmp("app1\0app2\0rados\0", apps, app_len));

  char keys[128];
  char vals[128];
  size_t key_len;
  size_t val_len;

  key_len = sizeof(keys);
  val_len = sizeof(vals);
  ASSERT_EQ(-ENOENT, rados_application_metadata_list(ioctx, "dne", keys,
                                                     &key_len, vals, &val_len));
  ASSERT_EQ(0, rados_application_metadata_list(ioctx, "app1", keys, &key_len,
                                               vals, &val_len));
  ASSERT_EQ(0U, key_len);
  ASSERT_EQ(0U, val_len);

  ASSERT_EQ(-ENOENT, rados_application_metadata_set(ioctx, "dne", "key",
                                                    "value"));
  ASSERT_EQ(0, rados_application_metadata_set(ioctx, "app1", "key1", "value1"));
  ASSERT_EQ(0, rados_application_metadata_set(ioctx, "app1", "key2", "value2"));

  ASSERT_EQ(-ERANGE, rados_application_metadata_list(ioctx, "app1", keys,
                                                     &key_len, vals, &val_len));
  ASSERT_EQ(10U, key_len);
  ASSERT_EQ(14U, val_len);
  ASSERT_EQ(0, rados_application_metadata_list(ioctx, "app1", keys, &key_len,
                                               vals, &val_len));
  ASSERT_EQ(10U, key_len);
  ASSERT_EQ(14U, val_len);
  ASSERT_EQ(0, memcmp("key1\0key2\0", keys, key_len));
  ASSERT_EQ(0, memcmp("value1\0value2\0", vals, val_len));

  ASSERT_EQ(0, rados_application_metadata_remove(ioctx, "app1", "key1"));
  ASSERT_EQ(0, rados_application_metadata_list(ioctx, "app1", keys, &key_len,
                                               vals, &val_len));
  ASSERT_EQ(5U, key_len);
  ASSERT_EQ(7U, val_len);
  ASSERT_EQ(0, memcmp("key2\0", keys, key_len));
  ASSERT_EQ(0, memcmp("value2\0", vals, val_len));
}

<<<<<<< HEAD
TEST_F(LibRadosMiscPP, Applications) {
  bufferlist inbl, outbl;
  string outs;
  ASSERT_EQ(0, cluster.mon_command("{\"prefix\": \"osd dump\"}",
				   inbl, &outbl, &outs));
  ASSERT_LT(0u, outbl.length());
  ASSERT_LE(0u, outs.length());
  if (!boost::regex_search(outbl.to_str(),
                           boost::regex("require_osd_release [l-z]"))) {
    std::cout << "SKIPPING";
    return;
  }

  std::set<std::string> expected_apps = {"rados"};
  std::set<std::string> apps;
  ASSERT_EQ(0, ioctx.application_list(&apps));
  ASSERT_EQ(expected_apps, apps);

  ASSERT_EQ(0, ioctx.application_enable("app1", true));
  ASSERT_EQ(-EPERM, ioctx.application_enable("app2", false));
  ASSERT_EQ(0, ioctx.application_enable("app2", true));

  expected_apps = {"app1", "app2", "rados"};
  ASSERT_EQ(0, ioctx.application_list(&apps));
  ASSERT_EQ(expected_apps, apps);

  std::map<std::string, std::string> expected_meta;
  std::map<std::string, std::string> meta;
  ASSERT_EQ(-ENOENT, ioctx.application_metadata_list("dne", &meta));
  ASSERT_EQ(0, ioctx.application_metadata_list("app1", &meta));
  ASSERT_EQ(expected_meta, meta);

  ASSERT_EQ(-ENOENT, ioctx.application_metadata_set("dne", "key1", "value1"));
  ASSERT_EQ(0, ioctx.application_metadata_set("app1", "key1", "value1"));
  ASSERT_EQ(0, ioctx.application_metadata_set("app1", "key2", "value2"));

  expected_meta = {{"key1", "value1"}, {"key2", "value2"}};
  ASSERT_EQ(0, ioctx.application_metadata_list("app1", &meta));
  ASSERT_EQ(expected_meta, meta);

  ASSERT_EQ(0, ioctx.application_metadata_remove("app1", "key1"));

  expected_meta = {{"key2", "value2"}};
  ASSERT_EQ(0, ioctx.application_metadata_list("app1", &meta));
  ASSERT_EQ(expected_meta, meta);
}

TEST_F(LibRadosMiscECPP, CompareExtentRange) {
  bufferlist bl1;
  bl1.append("ceph");
  ObjectWriteOperation write;
  write.write(0, bl1);
  ASSERT_EQ(0, ioctx.operate("foo", &write));

  bufferlist bl2;
  bl2.append("ph");
  bl2.append(std::string(2, '\0'));
  ObjectReadOperation read1;
  read1.cmpext(2, bl2, nullptr);
  ASSERT_EQ(0, ioctx.operate("foo", &read1, nullptr));

  bufferlist bl3;
  bl3.append(std::string(4, '\0'));
  ObjectReadOperation read2;
  read2.cmpext(2097152, bl3, nullptr);
  ASSERT_EQ(0, ioctx.operate("foo", &read2, nullptr));
=======
TEST_F(LibRadosMisc, MinCompatOSD) {
  int8_t require_osd_release;
  ASSERT_EQ(0, rados_get_min_compatible_osd(cluster, &require_osd_release));
  ASSERT_LE(-1, require_osd_release);
  ASSERT_GT(CEPH_RELEASE_MAX, require_osd_release);
}

TEST_F(LibRadosMisc, MinCompatClient) {
  int8_t min_compat_client;
  int8_t require_min_compat_client;
  ASSERT_EQ(0, rados_get_min_compatible_client(cluster,
                                               &min_compat_client,
                                               &require_min_compat_client));
  ASSERT_LE(-1, min_compat_client);
  ASSERT_GT(CEPH_RELEASE_MAX, min_compat_client);

  ASSERT_LE(-1, require_min_compat_client);
  ASSERT_GT(CEPH_RELEASE_MAX, require_min_compat_client);
}

static void shutdown_racer_func()
{
  const int niter = 32;
  rados_t rad;
  int i;

  for (i = 0; i < niter; ++i) {
    ASSERT_EQ("", connect_cluster(&rad));
    rados_shutdown(rad);
  }
}

// See trackers #20988 and #42026
TEST_F(LibRadosMisc, ShutdownRace)
{
  const int nthreads = 128;
  std::thread threads[nthreads];

  // Need a bunch of fd's for this test
  struct rlimit rold, rnew;
  ASSERT_EQ(getrlimit(RLIMIT_NOFILE, &rold), 0);
  rnew = rold;
  rnew.rlim_cur = rnew.rlim_max;
  ASSERT_EQ(setrlimit(RLIMIT_NOFILE, &rnew), 0);

  for (int i = 0; i < nthreads; ++i)
    threads[i] = std::thread(shutdown_racer_func);

  for (int i = 0; i < nthreads; ++i)
    threads[i].join();
  ASSERT_EQ(setrlimit(RLIMIT_NOFILE, &rold), 0);
>>>>>>> f8781be9
}<|MERGE_RESOLUTION|>--- conflicted
+++ resolved
@@ -23,11 +23,7 @@
 #include <map>
 #include <sstream>
 #include <string>
-<<<<<<< HEAD
-#include <boost/regex.hpp>
-=======
 #include <regex>
->>>>>>> f8781be9
 
 using namespace librados;
 using std::map;
@@ -35,11 +31,6 @@
 using std::string;
 
 typedef RadosTest LibRadosMisc;
-<<<<<<< HEAD
-typedef RadosTestPP LibRadosMiscPP;
-typedef RadosTestECPP LibRadosMiscECPP;
-=======
->>>>>>> f8781be9
 
 TEST(LibRadosMiscVersion, Version) {
   int major, minor, extra;
@@ -182,524 +173,6 @@
   ASSERT_NE(all_features, (unsigned)0);
 }
 
-<<<<<<< HEAD
-void set_completion_complete(rados_completion_t cb, void *arg)
-{
-  bool *my_aio_complete = (bool*)arg;
-  *my_aio_complete = true;
-}
-
-TEST_F(LibRadosMiscPP, BadFlagsPP) {
-  unsigned badflags = CEPH_OSD_FLAG_PARALLELEXEC;
-  {
-    bufferlist bl;
-    bl.append("data");
-    ASSERT_EQ(0, ioctx.write("badfoo", bl, bl.length(), 0));
-  }
-  {
-    ASSERT_EQ(-EINVAL, ioctx.remove("badfoo", badflags));
-  }
-}
-
-TEST_F(LibRadosMiscPP, Operate1PP) {
-  ObjectWriteOperation o;
-  {
-    bufferlist bl;
-    o.write(0, bl);
-  }
-  std::string val1("val1");
-  {
-    bufferlist bl;
-    bl.append(val1.c_str(), val1.size() + 1);
-    o.setxattr("key1", bl);
-    o.omap_clear(); // shouldn't affect attrs!
-  }
-  ASSERT_EQ(0, ioctx.operate("foo", &o));
-
-  ObjectWriteOperation empty;
-  ASSERT_EQ(0, ioctx.operate("foo", &empty));
-
-  {
-    bufferlist bl;
-    ASSERT_GT(ioctx.getxattr("foo", "key1", bl), 0);
-    ASSERT_EQ(0, strcmp(bl.c_str(), val1.c_str()));
-  }
-  ObjectWriteOperation o2;
-  {
-    bufferlist bl;
-    bl.append(val1);
-    o2.cmpxattr("key1", CEPH_OSD_CMPXATTR_OP_EQ, bl);
-    o2.rmxattr("key1");
-  }
-  ASSERT_EQ(-ECANCELED, ioctx.operate("foo", &o2));
-  ObjectWriteOperation o3;
-  {
-    bufferlist bl;
-    bl.append(val1);
-    o3.cmpxattr("key1", CEPH_OSD_CMPXATTR_OP_EQ, bl);
-  }
-  ASSERT_EQ(-ECANCELED, ioctx.operate("foo", &o3));
-}
-
-TEST_F(LibRadosMiscPP, Operate2PP) {
-  ObjectWriteOperation o;
-  {
-    bufferlist bl;
-    bl.append("abcdefg");
-    o.write(0, bl);
-  }
-  std::string val1("val1");
-  {
-    bufferlist bl;
-    bl.append(val1.c_str(), val1.size() + 1);
-    o.setxattr("key1", bl);
-    o.truncate(0);
-  }
-  ASSERT_EQ(0, ioctx.operate("foo", &o));
-  uint64_t size;
-  time_t mtime;
-  ASSERT_EQ(0, ioctx.stat("foo", &size, &mtime));
-  ASSERT_EQ(0U, size);
-}
-
-TEST_F(LibRadosMiscPP, BigObjectPP) {
-  bufferlist bl;
-  bl.append("abcdefg");
-  ASSERT_EQ(0, ioctx.write("foo", bl, bl.length(), 0));
-
-  {
-    ObjectWriteOperation o;
-    o.truncate(500000000000ull);
-    ASSERT_EQ(-EFBIG, ioctx.operate("foo", &o));
-  }
-  {
-    ObjectWriteOperation o;
-    o.zero(500000000000ull, 1);
-    ASSERT_EQ(-EFBIG, ioctx.operate("foo", &o));
-  }
-  {
-    ObjectWriteOperation o;
-    o.zero(1, 500000000000ull);
-    ASSERT_EQ(-EFBIG, ioctx.operate("foo", &o));
-  }
-  {
-    ObjectWriteOperation o;
-    o.zero(500000000000ull, 500000000000ull);
-    ASSERT_EQ(-EFBIG, ioctx.operate("foo", &o));
-  }
-
-#ifdef __LP64__
-  // this test only works on 64-bit platforms
-  ASSERT_EQ(-EFBIG, ioctx.write("foo", bl, bl.length(), 500000000000ull));
-#endif
-}
-
-TEST_F(LibRadosMiscPP, AioOperatePP) {
-  bool my_aio_complete = false;
-  AioCompletion *my_completion = cluster.aio_create_completion(
-	  (void*)&my_aio_complete, set_completion_complete, NULL);
-  AioCompletion *my_completion_null = NULL;
-  ASSERT_NE(my_completion, my_completion_null);
-
-  ObjectWriteOperation o;
-  {
-    bufferlist bl;
-    o.write(0, bl);
-  }
-  std::string val1("val1");
-  {
-    bufferlist bl;
-    bl.append(val1.c_str(), val1.size() + 1);
-    o.setxattr("key1", bl);
-    bufferlist bl2;
-    char buf2[1024];
-    memset(buf2, 0xdd, sizeof(buf2));
-    bl2.append(buf2, sizeof(buf2));
-    o.append(bl2);
-  }
-  ASSERT_EQ(0, ioctx.aio_operate("foo", my_completion, &o));
-  ASSERT_EQ(0, my_completion->wait_for_complete_and_cb());
-  ASSERT_EQ(my_aio_complete, true);
-  my_completion->release();
-
-  uint64_t size;
-  time_t mtime;
-  ASSERT_EQ(0, ioctx.stat("foo", &size, &mtime));
-  ASSERT_EQ(1024U, size);
-}
-
-TEST_F(LibRadosMiscPP, AssertExistsPP) {
-  char buf[64];
-  memset(buf, 0xcc, sizeof(buf));
-  bufferlist bl;
-  bl.append(buf, sizeof(buf));
-
-  ObjectWriteOperation op;
-  op.assert_exists();
-  op.write(0, bl);
-  ASSERT_EQ(-ENOENT, ioctx.operate("asdffoo", &op));
-  ASSERT_EQ(0, ioctx.create("asdffoo", true));
-  ASSERT_EQ(0, ioctx.operate("asdffoo", &op));
-  ASSERT_EQ(-EEXIST, ioctx.create("asdffoo", true));
-}
-
-TEST_F(LibRadosMiscPP, AssertVersionPP) {
-  char buf[64];
-  memset(buf, 0xcc, sizeof(buf));
-  bufferlist bl;
-  bl.append(buf, sizeof(buf));
-
-  // Create test object...
-  ASSERT_EQ(0, ioctx.create("asdfbar", true));
-  // ...then write it again to guarantee that the
-  // (unsigned) version must be at least 1 (not 0)
-  // since we want to decrement it by 1 later.
-  ASSERT_EQ(0, ioctx.write_full("asdfbar", bl));
-
-  uint64_t v = ioctx.get_last_version();
-  ObjectWriteOperation op1;
-  op1.assert_version(v+1);
-  op1.write(0, bl);
-  ASSERT_EQ(-EOVERFLOW, ioctx.operate("asdfbar", &op1));
-  ObjectWriteOperation op2;
-  op2.assert_version(v-1);
-  op2.write(0, bl);
-  ASSERT_EQ(-ERANGE, ioctx.operate("asdfbar", &op2));
-  ObjectWriteOperation op3;
-  op3.assert_version(v);
-  op3.write(0, bl);
-  ASSERT_EQ(0, ioctx.operate("asdfbar", &op3));
-}
-
-TEST_F(LibRadosMiscPP, BigAttrPP) {
-  char buf[64];
-  memset(buf, 0xcc, sizeof(buf));
-  bufferlist bl;
-  bl.append(buf, sizeof(buf));
-
-  ASSERT_EQ(0, ioctx.create("foo", true));
-
-  bufferlist got;
-
-  cout << "osd_max_attr_size = " << g_conf->osd_max_attr_size << std::endl;
-  if (g_conf->osd_max_attr_size) {
-    bl.clear();
-    got.clear();
-    bl.append(buffer::create(g_conf->osd_max_attr_size));
-    ASSERT_EQ(0, ioctx.setxattr("foo", "one", bl));
-    ASSERT_EQ((int)bl.length(), ioctx.getxattr("foo", "one", got));
-    ASSERT_TRUE(bl.contents_equal(got));
-
-    bl.clear();
-    bl.append(buffer::create(g_conf->osd_max_attr_size+1));
-    ASSERT_EQ(-EFBIG, ioctx.setxattr("foo", "one", bl));
-  } else {
-    cout << "osd_max_attr_size == 0; skipping test" << std::endl;
-  }
-
-  for (int i=0; i<1000; i++) {
-    bl.clear();
-    got.clear();
-    bl.append(buffer::create(MIN(g_conf->osd_max_attr_size, 1024)));
-    char n[10];
-    snprintf(n, sizeof(n), "a%d", i);
-    ASSERT_EQ(0, ioctx.setxattr("foo", n, bl));
-    ASSERT_EQ((int)bl.length(), ioctx.getxattr("foo", n, got));
-    ASSERT_TRUE(bl.contents_equal(got));
-  }
-}
-
-TEST_F(LibRadosMiscPP, CopyPP) {
-  bufferlist bl, x;
-  bl.append("hi there");
-  x.append("bar");
-
-  // small object
-  bufferlist blc = bl;
-  bufferlist xc = x;
-  ASSERT_EQ(0, ioctx.write_full("foo", blc));
-  ASSERT_EQ(0, ioctx.setxattr("foo", "myattr", xc));
-
-  version_t uv = ioctx.get_last_version();
-  {
-    // pass future version
-    ObjectWriteOperation op;
-    op.copy_from2("foo", ioctx, uv + 1, LIBRADOS_OP_FLAG_FADVISE_DONTNEED);
-    ASSERT_EQ(-EOVERFLOW, ioctx.operate("foo.copy", &op));
-  }
-  {
-    // pass old version
-    ObjectWriteOperation op;
-    op.copy_from2("foo", ioctx, uv - 1, LIBRADOS_OP_FLAG_FADVISE_DONTNEED);
-    ASSERT_EQ(-ERANGE, ioctx.operate("foo.copy", &op));
-  }
-  {
-    ObjectWriteOperation op;
-    op.copy_from2("foo", ioctx, uv, LIBRADOS_OP_FLAG_FADVISE_DONTNEED);
-    ASSERT_EQ(0, ioctx.operate("foo.copy", &op));
-
-    bufferlist bl2, x2;
-    ASSERT_EQ((int)bl.length(), ioctx.read("foo.copy", bl2, 10000, 0));
-    ASSERT_TRUE(bl.contents_equal(bl2));
-    ASSERT_EQ((int)x.length(), ioctx.getxattr("foo.copy", "myattr", x2));
-    ASSERT_TRUE(x.contents_equal(x2));
-  }
-
-  // small object without a version
-  {
-    ObjectWriteOperation op;
-    op.copy_from2("foo", ioctx, 0, LIBRADOS_OP_FLAG_FADVISE_DONTNEED);
-    ASSERT_EQ(0, ioctx.operate("foo.copy2", &op));
-
-    bufferlist bl2, x2;
-    ASSERT_EQ((int)bl.length(), ioctx.read("foo.copy2", bl2, 10000, 0));
-    ASSERT_TRUE(bl.contents_equal(bl2));
-    ASSERT_EQ((int)x.length(), ioctx.getxattr("foo.copy2", "myattr", x2));
-    ASSERT_TRUE(x.contents_equal(x2));
-  }
-
-  // do a big object
-  bl.append(buffer::create(g_conf->osd_copyfrom_max_chunk * 3));
-  bl.zero();
-  bl.append("tail");
-  blc = bl;
-  xc = x;
-  ASSERT_EQ(0, ioctx.write_full("big", blc));
-  ASSERT_EQ(0, ioctx.setxattr("big", "myattr", xc));
-
-  {
-    ObjectWriteOperation op;
-    op.copy_from2("big", ioctx, ioctx.get_last_version(), LIBRADOS_OP_FLAG_FADVISE_DONTNEED);
-    ASSERT_EQ(0, ioctx.operate("big.copy", &op));
-
-    bufferlist bl2, x2;
-    ASSERT_EQ((int)bl.length(), ioctx.read("big.copy", bl2, bl.length(), 0));
-    ASSERT_TRUE(bl.contents_equal(bl2));
-    ASSERT_EQ((int)x.length(), ioctx.getxattr("foo.copy", "myattr", x2));
-    ASSERT_TRUE(x.contents_equal(x2));
-  }
-
-  {
-    ObjectWriteOperation op;
-    op.copy_from2("big", ioctx, 0, LIBRADOS_OP_FLAG_FADVISE_SEQUENTIAL);
-    ASSERT_EQ(0, ioctx.operate("big.copy2", &op));
-
-    bufferlist bl2, x2;
-    ASSERT_EQ((int)bl.length(), ioctx.read("big.copy2", bl2, bl.length(), 0));
-    ASSERT_TRUE(bl.contents_equal(bl2));
-    ASSERT_EQ((int)x.length(), ioctx.getxattr("foo.copy2", "myattr", x2));
-    ASSERT_TRUE(x.contents_equal(x2));
-  }
-}
-
-class LibRadosTwoPoolsECPP : public RadosTestECPP
-{
-public:
-  LibRadosTwoPoolsECPP() {};
-  ~LibRadosTwoPoolsECPP() override {};
-protected:
-  static void SetUpTestCase() {
-    pool_name = get_temp_pool_name();
-    ASSERT_EQ("", create_one_ec_pool_pp(pool_name, s_cluster));
-    src_pool_name = get_temp_pool_name();
-    ASSERT_EQ(0, s_cluster.pool_create(src_pool_name.c_str()));
-
-    librados::IoCtx ioctx;
-    ASSERT_EQ(0, s_cluster.ioctx_create(pool_name.c_str(), ioctx));
-    ioctx.application_enable("rados", true);
-
-    librados::IoCtx src_ioctx;
-    ASSERT_EQ(0, s_cluster.ioctx_create(src_pool_name.c_str(), src_ioctx));
-    src_ioctx.application_enable("rados", true);
-  }
-  static void TearDownTestCase() {
-    ASSERT_EQ(0, s_cluster.pool_delete(src_pool_name.c_str()));
-    ASSERT_EQ(0, destroy_one_ec_pool_pp(pool_name, s_cluster));
-  }
-  static std::string src_pool_name;
-
-  void SetUp() override {
-    RadosTestECPP::SetUp();
-    ASSERT_EQ(0, cluster.ioctx_create(src_pool_name.c_str(), src_ioctx));
-    src_ioctx.set_namespace(nspace);
-  }
-  void TearDown() override {
-    // wait for maps to settle before next test
-    cluster.wait_for_latest_osdmap();
-
-    RadosTestECPP::TearDown();
-
-    cleanup_default_namespace(src_ioctx);
-    cleanup_namespace(src_ioctx, nspace);
-
-    src_ioctx.close();
-  }
-
-  librados::IoCtx src_ioctx;
-};
-std::string LibRadosTwoPoolsECPP::src_pool_name;
-
-//copy_from between ecpool and no-ecpool.
-TEST_F(LibRadosTwoPoolsECPP, CopyFrom) {
-  bufferlist z;
-  z.append_zero(4194304*2);
-  bufferlist b;
-  b.append("copyfrom");
-
-  // create big object w/ omapheader
-  {
-    ASSERT_EQ(0, src_ioctx.write_full("foo", z));
-    ASSERT_EQ(0, src_ioctx.omap_set_header("foo", b));
-    version_t uv = src_ioctx.get_last_version();
-    ObjectWriteOperation op;
-    op.copy_from("foo", src_ioctx, uv);
-    ASSERT_EQ(-EOPNOTSUPP, ioctx.operate("foo.copy", &op));
-  }
-
-  // same with small object
-  {
-    ASSERT_EQ(0, src_ioctx.omap_set_header("bar", b));
-    version_t uv = src_ioctx.get_last_version();
-    ObjectWriteOperation op;
-    op.copy_from("bar", src_ioctx, uv);
-    ASSERT_EQ(-EOPNOTSUPP, ioctx.operate("bar.copy", &op));
-  }
-}
-
-TEST_F(LibRadosMiscPP, CopyScrubPP) {
-  bufferlist inbl, bl, x;
-  for (int i=0; i<100; ++i)
-    x.append("barrrrrrrrrrrrrrrrrrrrrrrrrr");
-  bl.append(buffer::create(g_conf->osd_copyfrom_max_chunk * 3));
-  bl.zero();
-  bl.append("tail");
-  bufferlist cbl;
-
-  map<string, bufferlist> to_set;
-  for (int i=0; i<1000; ++i)
-    to_set[string("foo") + stringify(i)] = x;
-
-  // small
-  cbl = x;
-  ASSERT_EQ(0, ioctx.write_full("small", cbl));
-  ASSERT_EQ(0, ioctx.setxattr("small", "myattr", x));
-
-  // big
-  cbl = bl;
-  ASSERT_EQ(0, ioctx.write_full("big", cbl));
-
-  // without header
-  cbl = bl;
-  ASSERT_EQ(0, ioctx.write_full("big2", cbl));
-  ASSERT_EQ(0, ioctx.setxattr("big2", "myattr", x));
-  ASSERT_EQ(0, ioctx.setxattr("big2", "myattr2", x));
-  ASSERT_EQ(0, ioctx.omap_set("big2", to_set));
-
-  // with header
-  cbl = bl;
-  ASSERT_EQ(0, ioctx.write_full("big3", cbl));
-  ASSERT_EQ(0, ioctx.omap_set_header("big3", x));
-  ASSERT_EQ(0, ioctx.omap_set("big3", to_set));
-
-  // deep scrub to ensure digests are in place
-  {
-    for (int i=0; i<10; ++i) {
-      ostringstream ss;
-      ss << "{\"prefix\": \"pg deep-scrub\", \"pgid\": \""
-	 << ioctx.get_id() << "." << i
-	 << "\"}";
-      cluster.mon_command(ss.str(), inbl, NULL, NULL);
-    }
-
-    // give it a few seconds to go.  this is sloppy but is usually enough time
-    cout << "waiting for initial deep scrubs..." << std::endl;
-    sleep(30);
-    cout << "done waiting, doing copies" << std::endl;
-  }
-
-  {
-    ObjectWriteOperation op;
-    op.copy_from("small", ioctx, 0);
-    ASSERT_EQ(0, ioctx.operate("small.copy", &op));
-  }
-
-  {
-    ObjectWriteOperation op;
-    op.copy_from("big", ioctx, 0);
-    ASSERT_EQ(0, ioctx.operate("big.copy", &op));
-  }
-
-  {
-    ObjectWriteOperation op;
-    op.copy_from("big2", ioctx, 0);
-    ASSERT_EQ(0, ioctx.operate("big2.copy", &op));
-  }
-
-  {
-    ObjectWriteOperation op;
-    op.copy_from("big3", ioctx, 0);
-    ASSERT_EQ(0, ioctx.operate("big3.copy", &op));
-  }
-
-  // deep scrub to ensure digests are correct
-  {
-    for (int i=0; i<10; ++i) {
-      ostringstream ss;
-      ss << "{\"prefix\": \"pg deep-scrub\", \"pgid\": \""
-	 << ioctx.get_id() << "." << i
-	 << "\"}";
-      cluster.mon_command(ss.str(), inbl, NULL, NULL);
-    }
-
-    // give it a few seconds to go.  this is sloppy but is usually enough time
-    cout << "waiting for final deep scrubs..." << std::endl;
-    sleep(30);
-    cout << "done waiting" << std::endl;
-  }
-}
-
-TEST_F(LibRadosMiscPP, WriteSamePP) {
-  bufferlist bl;
-  char buf[128];
-  bufferlist fl;
-  char full[128 * 4];
-  char *cmp;
-
-  /* zero the full range before using writesame */
-  memset(full, 0, sizeof(full));
-  fl.append(full, sizeof(full));
-  ASSERT_EQ(0, ioctx.write("ws", fl, fl.length(), 0));
-
-  memset(buf, 0xcc, sizeof(buf));
-  bl.clear();
-  bl.append(buf, sizeof(buf));
-  /* write the same buf four times */
-  ASSERT_EQ(0, ioctx.writesame("ws", bl, sizeof(full), 0));
-
-  /* read back the full buffer and confirm that it matches */
-  fl.clear();
-  fl.append(full, sizeof(full));
-  ASSERT_EQ((int)fl.length(), ioctx.read("ws", fl, fl.length(), 0));
-
-  for (cmp = fl.c_str(); cmp < fl.c_str() + fl.length(); cmp += sizeof(buf)) {
-    ASSERT_EQ(0, memcmp(cmp, buf, sizeof(buf)));
-  }
-
-  /* write_len not a multiple of data_len should throw error */
-  bl.clear();
-  bl.append(buf, sizeof(buf));
-  ASSERT_EQ(-EINVAL, ioctx.writesame("ws", bl, (sizeof(buf) * 4) - 1, 0));
-  ASSERT_EQ(-EINVAL,
-	    ioctx.writesame("ws", bl, bl.length() / 2, 0));
-  /* write_len = data_len, i.e. same as write() */
-  ASSERT_EQ(0, ioctx.writesame("ws", bl, sizeof(buf), 0));
-  bl.clear();
-  ASSERT_EQ(-EINVAL,
-	    ioctx.writesame("ws", bl, sizeof(buf), 0));
-}
-
-=======
->>>>>>> f8781be9
 TEST_F(LibRadosMisc, WriteSame) {
   char buf[128];
   char full[128 * 4];
@@ -756,11 +229,7 @@
   string result(buf);
   rados_buffer_free(buf);
   rados_buffer_free(st);
-<<<<<<< HEAD
-  if (!boost::regex_search(result, boost::regex("require_osd_release [l-z]"))) {
-=======
   if (!std::regex_search(result, std::regex("require_osd_release [l-z]"))) {
->>>>>>> f8781be9
     std::cout << "SKIPPING";
     return;
   }
@@ -822,74 +291,6 @@
   ASSERT_EQ(0, memcmp("value2\0", vals, val_len));
 }
 
-<<<<<<< HEAD
-TEST_F(LibRadosMiscPP, Applications) {
-  bufferlist inbl, outbl;
-  string outs;
-  ASSERT_EQ(0, cluster.mon_command("{\"prefix\": \"osd dump\"}",
-				   inbl, &outbl, &outs));
-  ASSERT_LT(0u, outbl.length());
-  ASSERT_LE(0u, outs.length());
-  if (!boost::regex_search(outbl.to_str(),
-                           boost::regex("require_osd_release [l-z]"))) {
-    std::cout << "SKIPPING";
-    return;
-  }
-
-  std::set<std::string> expected_apps = {"rados"};
-  std::set<std::string> apps;
-  ASSERT_EQ(0, ioctx.application_list(&apps));
-  ASSERT_EQ(expected_apps, apps);
-
-  ASSERT_EQ(0, ioctx.application_enable("app1", true));
-  ASSERT_EQ(-EPERM, ioctx.application_enable("app2", false));
-  ASSERT_EQ(0, ioctx.application_enable("app2", true));
-
-  expected_apps = {"app1", "app2", "rados"};
-  ASSERT_EQ(0, ioctx.application_list(&apps));
-  ASSERT_EQ(expected_apps, apps);
-
-  std::map<std::string, std::string> expected_meta;
-  std::map<std::string, std::string> meta;
-  ASSERT_EQ(-ENOENT, ioctx.application_metadata_list("dne", &meta));
-  ASSERT_EQ(0, ioctx.application_metadata_list("app1", &meta));
-  ASSERT_EQ(expected_meta, meta);
-
-  ASSERT_EQ(-ENOENT, ioctx.application_metadata_set("dne", "key1", "value1"));
-  ASSERT_EQ(0, ioctx.application_metadata_set("app1", "key1", "value1"));
-  ASSERT_EQ(0, ioctx.application_metadata_set("app1", "key2", "value2"));
-
-  expected_meta = {{"key1", "value1"}, {"key2", "value2"}};
-  ASSERT_EQ(0, ioctx.application_metadata_list("app1", &meta));
-  ASSERT_EQ(expected_meta, meta);
-
-  ASSERT_EQ(0, ioctx.application_metadata_remove("app1", "key1"));
-
-  expected_meta = {{"key2", "value2"}};
-  ASSERT_EQ(0, ioctx.application_metadata_list("app1", &meta));
-  ASSERT_EQ(expected_meta, meta);
-}
-
-TEST_F(LibRadosMiscECPP, CompareExtentRange) {
-  bufferlist bl1;
-  bl1.append("ceph");
-  ObjectWriteOperation write;
-  write.write(0, bl1);
-  ASSERT_EQ(0, ioctx.operate("foo", &write));
-
-  bufferlist bl2;
-  bl2.append("ph");
-  bl2.append(std::string(2, '\0'));
-  ObjectReadOperation read1;
-  read1.cmpext(2, bl2, nullptr);
-  ASSERT_EQ(0, ioctx.operate("foo", &read1, nullptr));
-
-  bufferlist bl3;
-  bl3.append(std::string(4, '\0'));
-  ObjectReadOperation read2;
-  read2.cmpext(2097152, bl3, nullptr);
-  ASSERT_EQ(0, ioctx.operate("foo", &read2, nullptr));
-=======
 TEST_F(LibRadosMisc, MinCompatOSD) {
   int8_t require_osd_release;
   ASSERT_EQ(0, rados_get_min_compatible_osd(cluster, &require_osd_release));
@@ -941,5 +342,4 @@
   for (int i = 0; i < nthreads; ++i)
     threads[i].join();
   ASSERT_EQ(setrlimit(RLIMIT_NOFILE, &rold), 0);
->>>>>>> f8781be9
 }