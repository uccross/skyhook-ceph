--- conflicted
+++ resolved
@@ -19,65 +19,6 @@
   ASSERT_EQ(0, rados_conf_read_file(cluster, NULL));
   ASSERT_EQ(0, rados_conf_parse_env(cluster, NULL));
 
-<<<<<<< HEAD
-  string name = string("pid") + stringify(getpid());
-  ASSERT_EQ(0, rados_service_register(cluster, "laundry", name.c_str(),
-                                      "foo\0bar\0this\0that\0"));
-  ASSERT_EQ(-EEXIST, rados_service_register(cluster, "laundry", name.c_str(),
-                                            "foo\0bar\0this\0that\0"));
-
-  ASSERT_EQ(0, rados_connect(cluster));
-  sleep(5);
-  rados_shutdown(cluster);
-}
-
-TEST(LibRadosService, RegisterLate) {
-  rados_t cluster;
-  ASSERT_EQ(0, rados_create(&cluster, "admin"));
-  ASSERT_EQ(0, rados_conf_read_file(cluster, NULL));
-  ASSERT_EQ(0, rados_conf_parse_env(cluster, NULL));
-  ASSERT_EQ(0, rados_connect(cluster));
-
-  string name = string("pid") + stringify(getpid());
-  ASSERT_EQ(0, rados_service_register(cluster, "laundry", name.c_str(),
-                                      "foo\0bar\0this\0that\0"));
-  ASSERT_EQ(-EEXIST, rados_service_register(cluster, "laundry", name.c_str(),
-                                            "foo\0bar\0this\0that\0"));
-  rados_shutdown(cluster);
-}
-
-TEST(LibRadosService, Status) {
-  rados_t cluster;
-  ASSERT_EQ(0, rados_create(&cluster, "admin"));
-  ASSERT_EQ(0, rados_conf_read_file(cluster, NULL));
-  ASSERT_EQ(0, rados_conf_parse_env(cluster, NULL));
-
-  ASSERT_EQ(-ENOTCONN, rados_service_update_status(cluster,
-                                                   "testing\0testing\0"));
-
-  ASSERT_EQ(0, rados_connect(cluster));
-  string name = string("pid") + stringify(getpid());
-  ASSERT_EQ(0, rados_service_register(cluster, "laundry", name.c_str(),
-                                      "foo\0bar\0this\0that\0"));
-
-  for (int i=0; i<20; ++i) {
-    char buffer[1024];
-    snprintf(buffer, sizeof(buffer), "%s%c%s%c%s%c%d%c",
-             "testing", '\0', "testing", '\0',
-             "count", '\0', i, '\0');
-    ASSERT_EQ(0, rados_service_update_status(cluster, buffer));
-    sleep(1);
-  }
-  rados_shutdown(cluster);
-}
-
-TEST(LibRadosServicePP, RegisterEarly) {
-  Rados cluster;
-  cluster.init("admin");
-  ASSERT_EQ(0, cluster.conf_read_file(NULL));
-  cluster.conf_parse_env(NULL);
-=======
->>>>>>> 3ad2dfa4
   string name = string("pid") + stringify(getpid());
   ASSERT_EQ(0, rados_service_register(cluster, "laundry", name.c_str(),
                                       "foo\0bar\0this\0that\0"));
