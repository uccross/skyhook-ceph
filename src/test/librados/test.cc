--- conflicted
+++ resolved
@@ -133,112 +133,6 @@
   return "";
 }
 
-<<<<<<< HEAD
-std::string create_one_pool_pp(const std::string &pool_name, Rados &cluster)
-{
-    return create_one_pool_pp(pool_name, cluster, {});
-}
-std::string create_one_pool_pp(const std::string &pool_name, Rados &cluster,
-                               const std::map<std::string, std::string> &config)
-{
-  std::string err = connect_cluster_pp(cluster, config);
-  if (err.length())
-    return err;
-  int ret = cluster.pool_create(pool_name.c_str());
-  if (ret) {
-    cluster.shutdown();
-    std::ostringstream oss;
-    oss << "cluster.pool_create(" << pool_name << ") failed with error " << ret;
-    return oss.str();
-  }
-
-  IoCtx ioctx;
-  ret = cluster.ioctx_create(pool_name.c_str(), ioctx);
-  if (ret < 0) {
-    cluster.shutdown();
-    std::ostringstream oss;
-    oss << "cluster.ioctx_create(" << pool_name << ") failed with error "
-        << ret;
-    return oss.str();
-  }
-  ioctx.application_enable("rados", true);
-  return "";
-}
-
-int destroy_ruleset_pp(Rados &cluster,
-                       std::string ruleset,
-                       std::ostream &oss)
-{
-  bufferlist inbl;
-  int ret = cluster.mon_command("{\"prefix\": \"osd crush rule rm\", \"name\":\"" +
-                                ruleset + "\"}", inbl, NULL, NULL);
-  if (ret)
-    oss << "mon_command: osd crush rule rm " + ruleset + " failed with error " << ret << std::endl;
-  return ret;
-}
-
-int destroy_ec_profile_pp(Rados &cluster, const std::string& pool_name,
-			  std::ostream &oss)
-{
-  bufferlist inbl;
-  int ret = cluster.mon_command("{\"prefix\": \"osd erasure-code-profile rm\", \"name\": \"testprofile-" + pool_name + "\"}",
-                                inbl, NULL, NULL);
-  if (ret)
-    oss << "mon_command: osd erasure-code-profile rm testprofile-" << pool_name << " failed with error " << ret << std::endl;
-  return ret;
-}
-
-int destroy_ec_profile_and_ruleset_pp(Rados &cluster,
-                                      std::string ruleset,
-                                      std::ostream &oss)
-{
-  int ret;
-  ret = destroy_ec_profile_pp(cluster, ruleset, oss);
-  if (ret)
-    return ret;
-  return destroy_ruleset_pp(cluster, ruleset, oss);
-}
-
-std::string create_one_ec_pool_pp(const std::string &pool_name, Rados &cluster)
-{
-  std::string err = connect_cluster_pp(cluster);
-  if (err.length())
-    return err;
-
-  std::ostringstream oss;
-  int ret = destroy_ec_profile_and_ruleset_pp(cluster, pool_name, oss);
-  if (ret) {
-    cluster.shutdown();
-    return oss.str();
-  }
-
-  bufferlist inbl;
-  ret = cluster.mon_command(
-    "{\"prefix\": \"osd erasure-code-profile set\", \"name\": \"testprofile-" + pool_name + "\", \"profile\": [ \"k=2\", \"m=1\", \"crush-failure-domain=osd\"]}",
-    inbl, NULL, NULL);
-  if (ret) {
-    cluster.shutdown();
-    oss << "mon_command erasure-code-profile set name:testprofile-" << pool_name << " failed with error " << ret;
-    return oss.str();
-  }
-    
-  ret = cluster.mon_command(
-    "{\"prefix\": \"osd pool create\", \"pool\": \"" + pool_name + "\", \"pool_type\":\"erasure\", \"pg_num\":8, \"pgp_num\":8, \"erasure_code_profile\":\"testprofile-" + pool_name + "\"}",
-    inbl, NULL, NULL);
-  if (ret) {
-    bufferlist inbl;
-    destroy_ec_profile_pp(cluster, pool_name, oss);
-    cluster.shutdown();
-    oss << "mon_command osd pool create pool:" << pool_name << " pool_type:erasure failed with error " << ret;
-    return oss.str();
-  }
-
-  cluster.wait_for_latest_osdmap();
-  return "";
-}
-
-=======
->>>>>>> 3ad2dfa4
 std::string connect_cluster(rados_t *cluster)
 {
   char *id = getenv("CEPH_CLIENT_ID");
