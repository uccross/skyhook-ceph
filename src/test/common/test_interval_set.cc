--- conflicted
+++ resolved
@@ -564,56 +564,6 @@
   iset1.insert( 50, 5);
   iset2.insert( 55, 2);
   ASSERT_FALSE(iset1.subset_of(iset2));
-<<<<<<< HEAD
-
-  ISet iset3, iset4, expected;
-  iset3.insert(5, 10);
-  iset3.insert(20, 5);
-
-  iset4.subset_of(iset3, 0, 100);
-  expected.insert(5, 10);
-  expected.insert(20, 5);
-  ASSERT_TRUE(iset4 == expected);
-
-  iset4.clear();
-  iset4.subset_of(iset3, 5, 25);
-  ASSERT_TRUE(iset4 == expected);
-
-  iset4.clear();
-  iset4.subset_of(iset3, 1, 10);
-  expected.clear();
-  expected.insert(5, 5);
-  ASSERT_TRUE(iset4 == expected);
-
-  iset4.clear();
-  iset4.subset_of(iset3, 8, 24);
-  expected.clear();
-  expected.insert(8, 7);
-  expected.insert(20, 4);
-  ASSERT_TRUE(iset4 == expected);
-
-  iset4.clear();
-  iset4.subset_of(iset3, 0, 0);
-  expected.clear();
-  ASSERT_TRUE(iset4 == expected);
-
-  iset4.clear();
-  iset4.subset_of(iset3, 0, 1);
-  ASSERT_TRUE(iset4 == expected);
-
-  iset4.clear();
-  iset4.subset_of(iset3, 0, 5);
-  ASSERT_TRUE(iset4 == expected);
-
-  iset4.clear();
-  iset4.subset_of(iset3, 25, 30);
-  ASSERT_TRUE(iset4 == expected);
-
-  iset4.clear();
-  iset4.subset_of(iset3, 26, 40);
-  ASSERT_TRUE(iset4 == expected);
-=======
->>>>>>> 3ad2dfa4
 }
 
 TYPED_TEST(IntervalSetTest, span_of) {
