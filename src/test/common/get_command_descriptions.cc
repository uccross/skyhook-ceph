--- conflicted
+++ resolved
@@ -45,12 +45,8 @@
 {
   bufferlist rdata;
   Formatter *f = Formatter::create("json");
-<<<<<<< HEAD
-  Monitor::format_command_descriptions(mon_commands, f, &rdata);
-=======
   Monitor::format_command_descriptions(mon_commands, f,
                                        CEPH_FEATURES_ALL, &rdata);
->>>>>>> 3ad2dfa4
   delete f;
   string data(rdata.c_str(), rdata.length());
   cout << data << std::endl;
@@ -71,17 +67,10 @@
 #undef COMMAND
 #undef COMMAND_WITH_FLAG
 
-<<<<<<< HEAD
-#define COMMAND(parsesig, helptext, modulename, req_perms, avail)	\
-  {parsesig, helptext, modulename, req_perms, avail, FLAG(MGR)},
-#define COMMAND_WITH_FLAG(parsesig, helptext, modulename, req_perms, avail, flags) \
-  {parsesig, helptext, modulename, req_perms, avail, flags | FLAG(MGR)},
-=======
 #define COMMAND(parsesig, helptext, modulename, req_perms)	\
   {parsesig, helptext, modulename, req_perms, FLAG(MGR)},
 #define COMMAND_WITH_FLAG(parsesig, helptext, modulename, req_perms, flags) \
   {parsesig, helptext, modulename, req_perms, flags | FLAG(MGR)},
->>>>>>> 3ad2dfa4
 #include <mgr/MgrCommands.h>
  #undef COMMAND
 #undef COMMAND_WITH_FLAG
