--- conflicted
+++ resolved
@@ -33,7 +33,6 @@
 #include "common/Thread.h"
 #include "common/Throttle.h"
 #include "common/ceph_argparse.h"
-#include "common/backport14.h"
 
 class ThrottleTest : public ::testing::Test {
 protected:
@@ -212,35 +211,6 @@
   } while(!waited);
 }
 
-<<<<<<< HEAD
-
-TEST_F(ThrottleTest, destructor) {
-  EXPECT_DEATH({
-      int64_t throttle_max = 10;
-      auto throttle = ceph::make_unique<Throttle>(g_ceph_context, "throttle",
-						  throttle_max);
-
-
-      ASSERT_FALSE(throttle->get(5));
-      unique_ptr<Thread_get> t = ceph::make_unique<Thread_get>(*throttle, 7);
-      t->create("t_throttle");
-      bool blocked;
-      useconds_t delay = 1;
-      do {
-	usleep(delay);
-	if (throttle->get_or_fail(1)) {
-	  throttle->put(1);
-	  blocked = false;
-	} else {
-	  blocked = true;
-	}
-	delay *= 2;
-      } while (!blocked);
-    }, ".*");
-}
-
-=======
->>>>>>> 3ad2dfa4
 std::pair<double, std::chrono::duration<double> > test_backoff(
   double low_threshhold,
   double high_threshhold,
@@ -350,25 +320,6 @@
     wait_time / waits);
 }
 
-TEST(BackoffThrottle, destruct) {
-  EXPECT_DEATH({
-      auto throttle = ceph::make_unique<BackoffThrottle>(
-	g_ceph_context, "destructor test", 10);
-      ASSERT_TRUE(throttle->set_params(0.4, 0.6, 1000, 2, 10, 6, nullptr));
-
-      throttle->get(5);
-      {
-	auto& t = *throttle;
-	std::thread([&t]() {
-	    usleep(5);
-	    t.get(6);
-	  });
-      }
-      // No equivalent of get_or_fail()
-      std::this_thread::sleep_for(std::chrono::milliseconds(250));
-    }, ".*");
-}
-
 TEST(BackoffThrottle, undersaturated)
 {
   auto results = test_backoff(
@@ -423,22 +374,6 @@
   ASSERT_GT(results.second.count(), 0.0005);
 }
 
-TEST(OrderedThrottle, destruct) {
-  EXPECT_DEATH({
-      auto throttle = ceph::make_unique<OrderedThrottle>(1, false);
-      throttle->start_op(nullptr);
-      {
-	auto& t = *throttle;
-	std::thread([&t]() {
-	    usleep(5);
-	    t.start_op(nullptr);
-	  });
-      }
-      // No equivalent of get_or_fail()
-      std::this_thread::sleep_for(std::chrono::milliseconds(250));
-    }, ".*");
-}
-
 /*
  * Local Variables:
  * compile-command: "cd ../.. ;
