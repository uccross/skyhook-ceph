--- conflicted
+++ resolved
@@ -13,11 +13,6 @@
 
 static CephContext* cct;
 
-<<<<<<< HEAD
-static CephContext* cct;
-
-=======
->>>>>>> 3ad2dfa4
 static void do_init() {
   if (cct == nullptr) {
     cct = new CephContext(0);
