// -*- mode:C++; tab-width:8; c-basic-offset:2; indent-tabs-mode:t -*-
// vim: ts=8 sw=2 smarttab
/*
 * Ceph - scalable distributed file system
 *
 * Copyright (C) 2016 SUSE LINUX GmbH
 *
 * This is free software; you can redistribute it and/or
 * modify it under the terms of the GNU Lesser General Public
 * License version 2.1, as published by the Free Software
 * Foundation.  See file COPYING.
 *
 */
#include "include/rados/librados.hpp"
#include "include/rbd/librbd.hpp"
#include "include/stringify.h"
#include "cls/rbd/cls_rbd_types.h"
#include "cls/rbd/cls_rbd_client.h"
#include "tools/rbd_mirror/ImageDeleter.h"
#include "tools/rbd_mirror/ServiceDaemon.h"
#include "tools/rbd_mirror/Threads.h"
#include "tools/rbd_mirror/Types.h"
#include "librbd/ImageCtx.h"
#include "librbd/ImageState.h"
#include "librbd/Operations.h"
#include "librbd/Journal.h"
#include "librbd/internal.h"
#include "librbd/Utils.h"
#include "librbd/api/Image.h"
#include "librbd/api/Mirror.h"
#include "librbd/journal/DisabledPolicy.h"
#include "test/rbd_mirror/test_fixture.h"

#include "test/librados/test.h"
#include "gtest/gtest.h"

#define GLOBAL_IMAGE_ID "global_image_id"
#define GLOBAL_CLONE_IMAGE_ID "global_image_id_clone"

#define dout_subsys ceph_subsys_rbd_mirror

using rbd::mirror::RadosRef;
using rbd::mirror::TestFixture;
using namespace librbd;
using cls::rbd::MirrorImageState;


void register_test_rbd_mirror_image_deleter() {
}

class TestImageDeleter : public TestFixture {
public:
  const std::string m_local_mirror_uuid = "local mirror uuid";
  const std::string m_remote_mirror_uuid = "remote mirror uuid";

  void SetUp() override {
    TestFixture::SetUp();
    m_service_daemon.reset(new rbd::mirror::ServiceDaemon<>(g_ceph_context,
                                                            _rados, m_threads));

    m_service_daemon.reset(new rbd::mirror::ServiceDaemon<>(g_ceph_context,
                                                            _rados, m_threads));

    librbd::api::Mirror<>::mode_set(m_local_io_ctx, RBD_MIRROR_MODE_IMAGE);

<<<<<<< HEAD
    m_deleter = new rbd::mirror::ImageDeleter<>(m_threads->work_queue,
                                                m_threads->timer,
                                                &m_threads->timer_lock,
=======
    m_deleter = new rbd::mirror::ImageDeleter<>(m_local_io_ctx, m_threads,
>>>>>>> 3ad2dfa4
                                                m_service_daemon.get());

    m_local_image_id = librbd::util::generate_image_id(m_local_io_ctx);
    librbd::ImageOptions image_opts;
<<<<<<< HEAD
    image_opts.set(RBD_IMAGE_OPTION_FEATURES, RBD_FEATURES_ALL);
=======
    image_opts.set(RBD_IMAGE_OPTION_FEATURES,
                   (RBD_FEATURES_ALL & ~RBD_FEATURES_IMPLICIT_ENABLE));
>>>>>>> 3ad2dfa4
    EXPECT_EQ(0, librbd::create(m_local_io_ctx, m_image_name, m_local_image_id,
                                1 << 20, image_opts, GLOBAL_IMAGE_ID,
                                m_remote_mirror_uuid, true));

    cls::rbd::MirrorImage mirror_image(
      GLOBAL_IMAGE_ID, MirrorImageState::MIRROR_IMAGE_STATE_ENABLED);
    EXPECT_EQ(0, cls_client::mirror_image_set(&m_local_io_ctx, m_local_image_id,
                                              mirror_image));
  }

  void TearDown() override {
    remove_image();
<<<<<<< HEAD
=======

    C_SaferCond ctx;
    m_deleter->shut_down(&ctx);
    ctx.wait();

>>>>>>> 3ad2dfa4
    delete m_deleter;
    m_service_daemon.reset();

    TestFixture::TearDown();
<<<<<<< HEAD
=======
  }

  void init_image_deleter() {
    C_SaferCond ctx;
    m_deleter->init(&ctx);
    ASSERT_EQ(0, ctx.wait());
>>>>>>> 3ad2dfa4
  }

  void remove_image() {
    cls::rbd::MirrorImage mirror_image;
    int r = cls_client::mirror_image_get(&m_local_io_ctx, m_local_image_id,
                                         &mirror_image);
    EXPECT_EQ(1, r == 0 || r == -ENOENT);
    if (r != -ENOENT) {
      mirror_image.state = MirrorImageState::MIRROR_IMAGE_STATE_ENABLED;
      EXPECT_EQ(0, cls_client::mirror_image_set(&m_local_io_ctx,
                                                m_local_image_id,
                                                mirror_image));
    }
    promote_image();

    NoOpProgressContext ctx;
    r = librbd::api::Image<>::remove(m_local_io_ctx, m_image_name, ctx);
    EXPECT_EQ(1, r == 0 || r == -ENOENT);
  }

  void promote_image(ImageCtx *ictx=nullptr) {
    bool close = false;
    int r = 0;
    if (!ictx) {
      ictx = new ImageCtx("", m_local_image_id, "", m_local_io_ctx,
                          false);
      r = ictx->state->open(0);
      close = (r == 0);
    }

    EXPECT_EQ(1, r == 0 || r == -ENOENT);

    if (r == 0) {
        int r2 = librbd::api::Mirror<>::image_promote(ictx, true);
        EXPECT_EQ(1, r2 == 0 || r2 == -EINVAL);
    }

    if (close) {
      EXPECT_EQ(0, ictx->state->close());
    }
  }

  void demote_image(ImageCtx *ictx=nullptr) {
    bool close = false;
    if (!ictx) {
      ictx = new ImageCtx("", m_local_image_id, "", m_local_io_ctx,
                          false);
      EXPECT_EQ(0, ictx->state->open(0));
      close = true;
    }

    EXPECT_EQ(0, librbd::api::Mirror<>::image_demote(ictx));

    if (close) {
      EXPECT_EQ(0, ictx->state->close());
    }
  }

  void create_snapshot(std::string snap_name="snap1", bool protect=false) {
    ImageCtx *ictx = new ImageCtx("", m_local_image_id, "", m_local_io_ctx,
                                  false);
<<<<<<< HEAD
    EXPECT_EQ(0, ictx->state->open(false));
=======
    EXPECT_EQ(0, ictx->state->open(0));
>>>>>>> 3ad2dfa4
    {
      RWLock::WLocker snap_locker(ictx->snap_lock);
      ictx->set_journal_policy(new librbd::journal::DisabledPolicy());
    }

    EXPECT_EQ(0, ictx->operations->snap_create(
                   cls::rbd::UserSnapshotNamespace(), snap_name.c_str()));

    if (protect) {
      EXPECT_EQ(0, ictx->operations->snap_protect(
                     cls::rbd::UserSnapshotNamespace(), snap_name.c_str()));
    }

    EXPECT_EQ(0, ictx->state->close());
  }

  std::string create_clone() {
    ImageCtx *ictx = new ImageCtx("", m_local_image_id, "", m_local_io_ctx,
                                  false);
<<<<<<< HEAD
    EXPECT_EQ(0, ictx->state->open(false));
=======
    EXPECT_EQ(0, ictx->state->open(0));
>>>>>>> 3ad2dfa4
    {
      RWLock::WLocker snap_locker(ictx->snap_lock);
      ictx->set_journal_policy(new librbd::journal::DisabledPolicy());
    }

    EXPECT_EQ(0, ictx->operations->snap_create(
                   cls::rbd::UserSnapshotNamespace(), "snap1"));
    EXPECT_EQ(0, ictx->operations->snap_protect(
                   cls::rbd::UserSnapshotNamespace(), "snap1"));
<<<<<<< HEAD
    EXPECT_EQ(0, librbd::snap_set(ictx, cls::rbd::UserSnapshotNamespace(),
                                  "snap1"));
=======
    EXPECT_EQ(0, librbd::api::Image<>::snap_set(
                   ictx, cls::rbd::UserSnapshotNamespace(), "snap1"));
>>>>>>> 3ad2dfa4

    std::string clone_id = librbd::util::generate_image_id(m_local_io_ctx);
    librbd::ImageOptions clone_opts;
    clone_opts.set(RBD_IMAGE_OPTION_FEATURES, ictx->features);
<<<<<<< HEAD
    EXPECT_EQ(0, librbd::clone(ictx, m_local_io_ctx, "clone1", clone_id,
                               clone_opts, GLOBAL_CLONE_IMAGE_ID,
                               m_remote_mirror_uuid));
=======
    EXPECT_EQ(0, librbd::clone(m_local_io_ctx, m_local_image_id.c_str(),
                               nullptr, "snap1", m_local_io_ctx,
                               clone_id.c_str(), "clone1", clone_opts,
                               GLOBAL_CLONE_IMAGE_ID, m_remote_mirror_uuid));
>>>>>>> 3ad2dfa4

    cls::rbd::MirrorImage mirror_image(
      GLOBAL_CLONE_IMAGE_ID, MirrorImageState::MIRROR_IMAGE_STATE_ENABLED);
    EXPECT_EQ(0, cls_client::mirror_image_set(&m_local_io_ctx, clone_id,
                                              mirror_image));
    EXPECT_EQ(0, ictx->state->close());
    return clone_id;
  }

  void check_image_deleted() {
    ImageCtx *ictx = new ImageCtx("", m_local_image_id, "", m_local_io_ctx,
                                  false);
    EXPECT_EQ(-ENOENT, ictx->state->open(0));

    cls::rbd::MirrorImage mirror_image;
    EXPECT_EQ(-ENOENT, cls_client::mirror_image_get(&m_local_io_ctx,
                                                    m_local_image_id,
                                                    &mirror_image));
  }

  int trash_move(const std::string& global_image_id) {
    C_SaferCond ctx;
    rbd::mirror::ImageDeleter<>::trash_move(m_local_io_ctx, global_image_id,
                                            true, m_threads->work_queue, &ctx);
    return ctx.wait();
  }

  librbd::RBD rbd;
  std::string m_local_image_id;
  std::unique_ptr<rbd::mirror::ServiceDaemon<>> m_service_daemon;
  rbd::mirror::ImageDeleter<> *m_deleter;
};

<<<<<<< HEAD
int64_t TestImageDeleter::m_local_pool_id;


TEST_F(TestImageDeleter, Delete_NonPrimary_Image) {
  m_deleter->schedule_image_delete(_rados, m_local_pool_id, GLOBAL_IMAGE_ID,
                                   false);

  C_SaferCond ctx;
  m_deleter->wait_for_scheduled_deletion(m_local_pool_id, GLOBAL_IMAGE_ID,
                                         &ctx);
  EXPECT_EQ(0, ctx.wait());

  ASSERT_EQ(0u, m_deleter->get_delete_queue_items().size());
  ASSERT_EQ(0u, m_deleter->get_failed_queue_items().size());

  check_image_deleted();
}

TEST_F(TestImageDeleter, Delete_Split_Brain_Image) {
  promote_image();
  demote_image();

  m_deleter->schedule_image_delete(_rados, m_local_pool_id, GLOBAL_IMAGE_ID,
                                   true);
=======
TEST_F(TestImageDeleter, ExistingTrashMove) {
  ASSERT_EQ(0, trash_move(GLOBAL_IMAGE_ID));
>>>>>>> 3ad2dfa4

  C_SaferCond ctx;
  m_deleter->wait_for_deletion(m_local_image_id, false, &ctx);
  init_image_deleter();

  ASSERT_EQ(0, ctx.wait());
}

<<<<<<< HEAD
TEST_F(TestImageDeleter, Fail_Delete_Primary_Image) {
  promote_image();

  m_deleter->schedule_image_delete(_rados, m_local_pool_id, GLOBAL_IMAGE_ID,
                                   false);

  C_SaferCond ctx;
  m_deleter->wait_for_scheduled_deletion(m_local_pool_id, GLOBAL_IMAGE_ID,
                                         &ctx);
  EXPECT_EQ(-rbd::mirror::ImageDeleter<>::EISPRM, ctx.wait());

  ASSERT_EQ(0u, m_deleter->get_delete_queue_items().size());
  ASSERT_EQ(0u, m_deleter->get_failed_queue_items().size());
}

TEST_F(TestImageDeleter, Fail_Delete_Orphan_Image) {
  promote_image();
  demote_image();

  m_deleter->schedule_image_delete(_rados, m_local_pool_id, GLOBAL_IMAGE_ID,
                                   false);

  C_SaferCond ctx;
  m_deleter->wait_for_scheduled_deletion(m_local_pool_id, GLOBAL_IMAGE_ID,
                                         &ctx);
  EXPECT_EQ(-rbd::mirror::ImageDeleter<>::EISPRM, ctx.wait());

  ASSERT_EQ(0u, m_deleter->get_delete_queue_items().size());
  ASSERT_EQ(0u, m_deleter->get_failed_queue_items().size());
}

TEST_F(TestImageDeleter, Delete_Image_With_Child) {
  create_snapshot();

  m_deleter->schedule_image_delete(_rados, m_local_pool_id, GLOBAL_IMAGE_ID,
                                   false);

  C_SaferCond ctx;
  m_deleter->wait_for_scheduled_deletion(m_local_pool_id, GLOBAL_IMAGE_ID,
                                         &ctx);
  EXPECT_EQ(0, ctx.wait());

  ASSERT_EQ(0u, m_deleter->get_delete_queue_items().size());
  ASSERT_EQ(0u, m_deleter->get_failed_queue_items().size());
=======
TEST_F(TestImageDeleter, LiveTrashMove) {
  init_image_deleter();

  C_SaferCond ctx;
  m_deleter->wait_for_deletion(m_local_image_id, false, &ctx);

  ASSERT_EQ(0, trash_move(GLOBAL_IMAGE_ID));
  ASSERT_EQ(0, ctx.wait());
>>>>>>> 3ad2dfa4
}

TEST_F(TestImageDeleter, Delete_Image_With_Snapshots) {
  init_image_deleter();
  create_snapshot("snap1");
  create_snapshot("snap2");

<<<<<<< HEAD
  m_deleter->schedule_image_delete(_rados, m_local_pool_id, GLOBAL_IMAGE_ID,
                                   false);

=======
>>>>>>> 3ad2dfa4
  C_SaferCond ctx;
  m_deleter->wait_for_deletion(m_local_image_id, false, &ctx);
  ASSERT_EQ(0, trash_move(GLOBAL_IMAGE_ID));
  EXPECT_EQ(0, ctx.wait());

  ASSERT_EQ(0u, m_deleter->get_delete_queue_items().size());
  ASSERT_EQ(0u, m_deleter->get_failed_queue_items().size());
}

<<<<<<< HEAD
TEST_F(TestImageDeleter, Delete_Image_With_ProtectedChild) {
  create_snapshot("snap1", true);

  m_deleter->schedule_image_delete(_rados, m_local_pool_id, GLOBAL_IMAGE_ID,
                                   false);

  C_SaferCond ctx;
  m_deleter->wait_for_scheduled_deletion(m_local_pool_id, GLOBAL_IMAGE_ID,
                                         &ctx);
  EXPECT_EQ(0, ctx.wait());

  ASSERT_EQ(0u, m_deleter->get_delete_queue_items().size());
  ASSERT_EQ(0u, m_deleter->get_failed_queue_items().size());
}

TEST_F(TestImageDeleter, Delete_Image_With_ProtectedChildren) {
  create_snapshot("snap1", true);
  create_snapshot("snap2", true);

  m_deleter->schedule_image_delete(_rados, m_local_pool_id, GLOBAL_IMAGE_ID,
                                   false);

=======
TEST_F(TestImageDeleter, Delete_Image_With_ProtectedSnapshots) {
  init_image_deleter();
  create_snapshot("snap1", true);
  create_snapshot("snap2", true);

>>>>>>> 3ad2dfa4
  C_SaferCond ctx;
  m_deleter->wait_for_deletion(m_local_image_id, false, &ctx);
  ASSERT_EQ(0, trash_move(GLOBAL_IMAGE_ID));
  EXPECT_EQ(0, ctx.wait());

  ASSERT_EQ(0u, m_deleter->get_delete_queue_items().size());
  ASSERT_EQ(0u, m_deleter->get_failed_queue_items().size());
}

TEST_F(TestImageDeleter, Delete_Image_With_Clone) {
  init_image_deleter();
  std::string clone_id = create_clone();

<<<<<<< HEAD
  m_deleter->schedule_image_delete(_rados, m_local_pool_id, GLOBAL_IMAGE_ID,
                                   false);

  C_SaferCond ctx;
  m_deleter->wait_for_scheduled_deletion(m_local_pool_id, GLOBAL_IMAGE_ID,
                                         &ctx);
  EXPECT_EQ(-EBUSY, ctx.wait());

  ASSERT_EQ(1u, m_deleter->get_delete_queue_items().size());
  ASSERT_EQ(0u, m_deleter->get_failed_queue_items().size());

  m_deleter->schedule_image_delete(_rados, m_local_pool_id,
                                   GLOBAL_CLONE_IMAGE_ID, false);
=======
  C_SaferCond ctx1;
  m_deleter->set_busy_timer_interval(0.1);
  m_deleter->wait_for_deletion(m_local_image_id, false, &ctx1);
  ASSERT_EQ(0, trash_move(GLOBAL_IMAGE_ID));
  EXPECT_EQ(-EBUSY, ctx1.wait());
>>>>>>> 3ad2dfa4

  C_SaferCond ctx2;
  m_deleter->wait_for_deletion(clone_id, false, &ctx2);
  ASSERT_EQ(0, trash_move(GLOBAL_CLONE_IMAGE_ID));
  EXPECT_EQ(0, ctx2.wait());

  C_SaferCond ctx3;
  m_deleter->wait_for_deletion(m_local_image_id, true, &ctx3);
  EXPECT_EQ(0, ctx3.wait());

  ASSERT_EQ(0u, m_deleter->get_delete_queue_items().size());
  ASSERT_EQ(0u, m_deleter->get_failed_queue_items().size());
}
<<<<<<< HEAD

TEST_F(TestImageDeleter, Delete_NonExistent_Image) {
  remove_image();

  cls::rbd::MirrorImage mirror_image(GLOBAL_IMAGE_ID,
                              MirrorImageState::MIRROR_IMAGE_STATE_ENABLED);
  EXPECT_EQ(0, cls_client::mirror_image_set(&m_local_io_ctx, m_local_image_id,
                                            mirror_image));

  m_deleter->schedule_image_delete(_rados, m_local_pool_id, GLOBAL_IMAGE_ID,
                                   false);

  C_SaferCond ctx;
  m_deleter->wait_for_scheduled_deletion(m_local_pool_id, GLOBAL_IMAGE_ID,
                                         &ctx);
  EXPECT_EQ(0, ctx.wait());

  ASSERT_EQ(0u, m_deleter->get_delete_queue_items().size());
  ASSERT_EQ(0u, m_deleter->get_failed_queue_items().size());

  check_image_deleted();
}

TEST_F(TestImageDeleter, Delete_NonExistent_Image_With_MirroringState) {
  remove_image(true);

  cls::rbd::MirrorImage mirror_image(GLOBAL_IMAGE_ID,
                              MirrorImageState::MIRROR_IMAGE_STATE_ENABLED);
  EXPECT_EQ(0, cls_client::mirror_image_set(&m_local_io_ctx, m_local_image_id,
                                            mirror_image));
  mirror_image.state = MirrorImageState::MIRROR_IMAGE_STATE_DISABLING;
  EXPECT_EQ(0, cls_client::mirror_image_set(&m_local_io_ctx, m_local_image_id,
                                            mirror_image));

  m_deleter->schedule_image_delete(_rados, m_local_pool_id, GLOBAL_IMAGE_ID,
                                   false);

  C_SaferCond ctx;
  m_deleter->wait_for_scheduled_deletion(m_local_pool_id, GLOBAL_IMAGE_ID,
                                         &ctx);
  EXPECT_EQ(0, ctx.wait());

  ASSERT_EQ(0u, m_deleter->get_delete_queue_items().size());
  ASSERT_EQ(0u, m_deleter->get_failed_queue_items().size());

  check_image_deleted();
}

TEST_F(TestImageDeleter, Delete_NonExistent_Image_Without_MirroringState) {
  remove_image();

  m_deleter->schedule_image_delete(_rados, m_local_pool_id, GLOBAL_IMAGE_ID,
                                   false);

  C_SaferCond ctx;
  m_deleter->wait_for_scheduled_deletion(m_local_pool_id, GLOBAL_IMAGE_ID,
                                         &ctx);
  EXPECT_EQ(-ENOENT, ctx.wait());

  ASSERT_EQ(0u, m_deleter->get_delete_queue_items().size());
  ASSERT_EQ(0u, m_deleter->get_failed_queue_items().size());

  check_image_deleted();
}

TEST_F(TestImageDeleter, Fail_Delete_NonPrimary_Image) {
  ImageCtx *ictx = new ImageCtx("", m_local_image_id, "", m_local_io_ctx,
                                false);
  EXPECT_EQ(0, ictx->state->open(false));

  m_deleter->schedule_image_delete(_rados, m_local_pool_id, GLOBAL_IMAGE_ID,
                                   false);

  C_SaferCond ctx;
  m_deleter->wait_for_scheduled_deletion(m_local_pool_id, GLOBAL_IMAGE_ID,
                                         &ctx);
  EXPECT_EQ(-EBUSY, ctx.wait());

  ASSERT_EQ(0u, m_deleter->get_delete_queue_items().size());
  ASSERT_EQ(1u, m_deleter->get_failed_queue_items().size());

  EXPECT_EQ(0, ictx->state->close());
}

TEST_F(TestImageDeleter, Retry_Failed_Deletes) {
  ImageCtx *ictx = new ImageCtx("", m_local_image_id, "", m_local_io_ctx,
                                false);
  EXPECT_EQ(0, ictx->state->open(false));

  m_deleter->set_failed_timer_interval(2);

  m_deleter->schedule_image_delete(_rados, m_local_pool_id, GLOBAL_IMAGE_ID,
                                   false);

  C_SaferCond ctx;
  m_deleter->wait_for_scheduled_deletion(m_local_pool_id, GLOBAL_IMAGE_ID,
                                         &ctx);
  EXPECT_EQ(-EBUSY, ctx.wait());

  EXPECT_EQ(0, ictx->state->close());

  C_SaferCond ctx2;
  m_deleter->wait_for_scheduled_deletion(m_local_pool_id, GLOBAL_IMAGE_ID,
                                         &ctx2);
  EXPECT_EQ(0, ctx2.wait());

  ASSERT_EQ(0u, m_deleter->get_delete_queue_items().size());
  ASSERT_EQ(0u, m_deleter->get_failed_queue_items().size());

  check_image_deleted();
}

TEST_F(TestImageDeleter, Delete_Is_Idempotent) {
  ImageCtx *ictx = new ImageCtx("", m_local_image_id, "", m_local_io_ctx,
                                false);
  EXPECT_EQ(0, ictx->state->open(false));

  m_deleter->schedule_image_delete(_rados, m_local_pool_id, GLOBAL_IMAGE_ID,
                                   false);

  C_SaferCond ctx;
  m_deleter->wait_for_scheduled_deletion(m_local_pool_id, GLOBAL_IMAGE_ID,
                                         &ctx);
  EXPECT_EQ(-EBUSY, ctx.wait());

  ASSERT_EQ(0u, m_deleter->get_delete_queue_items().size());
  ASSERT_EQ(1u, m_deleter->get_failed_queue_items().size());

  m_deleter->schedule_image_delete(_rados, m_local_pool_id, GLOBAL_IMAGE_ID,
                                   false);

  ASSERT_EQ(0u, m_deleter->get_delete_queue_items().size());
  ASSERT_EQ(1u, m_deleter->get_failed_queue_items().size());

  EXPECT_EQ(0, ictx->state->close());
}

=======
>>>>>>> 3ad2dfa4
<|MERGE_RESOLUTION|>--- conflicted
+++ resolved
@@ -55,31 +55,19 @@
 
   void SetUp() override {
     TestFixture::SetUp();
+
     m_service_daemon.reset(new rbd::mirror::ServiceDaemon<>(g_ceph_context,
                                                             _rados, m_threads));
 
-    m_service_daemon.reset(new rbd::mirror::ServiceDaemon<>(g_ceph_context,
-                                                            _rados, m_threads));
-
     librbd::api::Mirror<>::mode_set(m_local_io_ctx, RBD_MIRROR_MODE_IMAGE);
 
-<<<<<<< HEAD
-    m_deleter = new rbd::mirror::ImageDeleter<>(m_threads->work_queue,
-                                                m_threads->timer,
-                                                &m_threads->timer_lock,
-=======
     m_deleter = new rbd::mirror::ImageDeleter<>(m_local_io_ctx, m_threads,
->>>>>>> 3ad2dfa4
                                                 m_service_daemon.get());
 
     m_local_image_id = librbd::util::generate_image_id(m_local_io_ctx);
     librbd::ImageOptions image_opts;
-<<<<<<< HEAD
-    image_opts.set(RBD_IMAGE_OPTION_FEATURES, RBD_FEATURES_ALL);
-=======
     image_opts.set(RBD_IMAGE_OPTION_FEATURES,
                    (RBD_FEATURES_ALL & ~RBD_FEATURES_IMPLICIT_ENABLE));
->>>>>>> 3ad2dfa4
     EXPECT_EQ(0, librbd::create(m_local_io_ctx, m_image_name, m_local_image_id,
                                 1 << 20, image_opts, GLOBAL_IMAGE_ID,
                                 m_remote_mirror_uuid, true));
@@ -92,27 +80,21 @@
 
   void TearDown() override {
     remove_image();
-<<<<<<< HEAD
-=======
 
     C_SaferCond ctx;
     m_deleter->shut_down(&ctx);
     ctx.wait();
 
->>>>>>> 3ad2dfa4
     delete m_deleter;
     m_service_daemon.reset();
 
     TestFixture::TearDown();
-<<<<<<< HEAD
-=======
   }
 
   void init_image_deleter() {
     C_SaferCond ctx;
     m_deleter->init(&ctx);
     ASSERT_EQ(0, ctx.wait());
->>>>>>> 3ad2dfa4
   }
 
   void remove_image() {
@@ -174,11 +156,7 @@
   void create_snapshot(std::string snap_name="snap1", bool protect=false) {
     ImageCtx *ictx = new ImageCtx("", m_local_image_id, "", m_local_io_ctx,
                                   false);
-<<<<<<< HEAD
-    EXPECT_EQ(0, ictx->state->open(false));
-=======
     EXPECT_EQ(0, ictx->state->open(0));
->>>>>>> 3ad2dfa4
     {
       RWLock::WLocker snap_locker(ictx->snap_lock);
       ictx->set_journal_policy(new librbd::journal::DisabledPolicy());
@@ -198,11 +176,7 @@
   std::string create_clone() {
     ImageCtx *ictx = new ImageCtx("", m_local_image_id, "", m_local_io_ctx,
                                   false);
-<<<<<<< HEAD
-    EXPECT_EQ(0, ictx->state->open(false));
-=======
     EXPECT_EQ(0, ictx->state->open(0));
->>>>>>> 3ad2dfa4
     {
       RWLock::WLocker snap_locker(ictx->snap_lock);
       ictx->set_journal_policy(new librbd::journal::DisabledPolicy());
@@ -212,27 +186,16 @@
                    cls::rbd::UserSnapshotNamespace(), "snap1"));
     EXPECT_EQ(0, ictx->operations->snap_protect(
                    cls::rbd::UserSnapshotNamespace(), "snap1"));
-<<<<<<< HEAD
-    EXPECT_EQ(0, librbd::snap_set(ictx, cls::rbd::UserSnapshotNamespace(),
-                                  "snap1"));
-=======
     EXPECT_EQ(0, librbd::api::Image<>::snap_set(
                    ictx, cls::rbd::UserSnapshotNamespace(), "snap1"));
->>>>>>> 3ad2dfa4
 
     std::string clone_id = librbd::util::generate_image_id(m_local_io_ctx);
     librbd::ImageOptions clone_opts;
     clone_opts.set(RBD_IMAGE_OPTION_FEATURES, ictx->features);
-<<<<<<< HEAD
-    EXPECT_EQ(0, librbd::clone(ictx, m_local_io_ctx, "clone1", clone_id,
-                               clone_opts, GLOBAL_CLONE_IMAGE_ID,
-                               m_remote_mirror_uuid));
-=======
     EXPECT_EQ(0, librbd::clone(m_local_io_ctx, m_local_image_id.c_str(),
                                nullptr, "snap1", m_local_io_ctx,
                                clone_id.c_str(), "clone1", clone_opts,
                                GLOBAL_CLONE_IMAGE_ID, m_remote_mirror_uuid));
->>>>>>> 3ad2dfa4
 
     cls::rbd::MirrorImage mirror_image(
       GLOBAL_CLONE_IMAGE_ID, MirrorImageState::MIRROR_IMAGE_STATE_ENABLED);
@@ -266,184 +229,63 @@
   rbd::mirror::ImageDeleter<> *m_deleter;
 };
 
-<<<<<<< HEAD
-int64_t TestImageDeleter::m_local_pool_id;
-
-
-TEST_F(TestImageDeleter, Delete_NonPrimary_Image) {
-  m_deleter->schedule_image_delete(_rados, m_local_pool_id, GLOBAL_IMAGE_ID,
-                                   false);
+TEST_F(TestImageDeleter, ExistingTrashMove) {
+  ASSERT_EQ(0, trash_move(GLOBAL_IMAGE_ID));
 
   C_SaferCond ctx;
-  m_deleter->wait_for_scheduled_deletion(m_local_pool_id, GLOBAL_IMAGE_ID,
-                                         &ctx);
+  m_deleter->wait_for_deletion(m_local_image_id, false, &ctx);
+  init_image_deleter();
+
+  ASSERT_EQ(0, ctx.wait());
+}
+
+TEST_F(TestImageDeleter, LiveTrashMove) {
+  init_image_deleter();
+
+  C_SaferCond ctx;
+  m_deleter->wait_for_deletion(m_local_image_id, false, &ctx);
+
+  ASSERT_EQ(0, trash_move(GLOBAL_IMAGE_ID));
+  ASSERT_EQ(0, ctx.wait());
+}
+
+TEST_F(TestImageDeleter, Delete_Image_With_Snapshots) {
+  init_image_deleter();
+  create_snapshot("snap1");
+  create_snapshot("snap2");
+
+  C_SaferCond ctx;
+  m_deleter->wait_for_deletion(m_local_image_id, false, &ctx);
+  ASSERT_EQ(0, trash_move(GLOBAL_IMAGE_ID));
   EXPECT_EQ(0, ctx.wait());
 
   ASSERT_EQ(0u, m_deleter->get_delete_queue_items().size());
   ASSERT_EQ(0u, m_deleter->get_failed_queue_items().size());
-
-  check_image_deleted();
-}
-
-TEST_F(TestImageDeleter, Delete_Split_Brain_Image) {
-  promote_image();
-  demote_image();
-
-  m_deleter->schedule_image_delete(_rados, m_local_pool_id, GLOBAL_IMAGE_ID,
-                                   true);
-=======
-TEST_F(TestImageDeleter, ExistingTrashMove) {
-  ASSERT_EQ(0, trash_move(GLOBAL_IMAGE_ID));
->>>>>>> 3ad2dfa4
+}
+
+TEST_F(TestImageDeleter, Delete_Image_With_ProtectedSnapshots) {
+  init_image_deleter();
+  create_snapshot("snap1", true);
+  create_snapshot("snap2", true);
 
   C_SaferCond ctx;
   m_deleter->wait_for_deletion(m_local_image_id, false, &ctx);
-  init_image_deleter();
-
-  ASSERT_EQ(0, ctx.wait());
-}
-
-<<<<<<< HEAD
-TEST_F(TestImageDeleter, Fail_Delete_Primary_Image) {
-  promote_image();
-
-  m_deleter->schedule_image_delete(_rados, m_local_pool_id, GLOBAL_IMAGE_ID,
-                                   false);
-
-  C_SaferCond ctx;
-  m_deleter->wait_for_scheduled_deletion(m_local_pool_id, GLOBAL_IMAGE_ID,
-                                         &ctx);
-  EXPECT_EQ(-rbd::mirror::ImageDeleter<>::EISPRM, ctx.wait());
+  ASSERT_EQ(0, trash_move(GLOBAL_IMAGE_ID));
+  EXPECT_EQ(0, ctx.wait());
 
   ASSERT_EQ(0u, m_deleter->get_delete_queue_items().size());
   ASSERT_EQ(0u, m_deleter->get_failed_queue_items().size());
 }
 
-TEST_F(TestImageDeleter, Fail_Delete_Orphan_Image) {
-  promote_image();
-  demote_image();
-
-  m_deleter->schedule_image_delete(_rados, m_local_pool_id, GLOBAL_IMAGE_ID,
-                                   false);
-
-  C_SaferCond ctx;
-  m_deleter->wait_for_scheduled_deletion(m_local_pool_id, GLOBAL_IMAGE_ID,
-                                         &ctx);
-  EXPECT_EQ(-rbd::mirror::ImageDeleter<>::EISPRM, ctx.wait());
-
-  ASSERT_EQ(0u, m_deleter->get_delete_queue_items().size());
-  ASSERT_EQ(0u, m_deleter->get_failed_queue_items().size());
-}
-
-TEST_F(TestImageDeleter, Delete_Image_With_Child) {
-  create_snapshot();
-
-  m_deleter->schedule_image_delete(_rados, m_local_pool_id, GLOBAL_IMAGE_ID,
-                                   false);
-
-  C_SaferCond ctx;
-  m_deleter->wait_for_scheduled_deletion(m_local_pool_id, GLOBAL_IMAGE_ID,
-                                         &ctx);
-  EXPECT_EQ(0, ctx.wait());
-
-  ASSERT_EQ(0u, m_deleter->get_delete_queue_items().size());
-  ASSERT_EQ(0u, m_deleter->get_failed_queue_items().size());
-=======
-TEST_F(TestImageDeleter, LiveTrashMove) {
-  init_image_deleter();
-
-  C_SaferCond ctx;
-  m_deleter->wait_for_deletion(m_local_image_id, false, &ctx);
-
-  ASSERT_EQ(0, trash_move(GLOBAL_IMAGE_ID));
-  ASSERT_EQ(0, ctx.wait());
->>>>>>> 3ad2dfa4
-}
-
-TEST_F(TestImageDeleter, Delete_Image_With_Snapshots) {
-  init_image_deleter();
-  create_snapshot("snap1");
-  create_snapshot("snap2");
-
-<<<<<<< HEAD
-  m_deleter->schedule_image_delete(_rados, m_local_pool_id, GLOBAL_IMAGE_ID,
-                                   false);
-
-=======
->>>>>>> 3ad2dfa4
-  C_SaferCond ctx;
-  m_deleter->wait_for_deletion(m_local_image_id, false, &ctx);
-  ASSERT_EQ(0, trash_move(GLOBAL_IMAGE_ID));
-  EXPECT_EQ(0, ctx.wait());
-
-  ASSERT_EQ(0u, m_deleter->get_delete_queue_items().size());
-  ASSERT_EQ(0u, m_deleter->get_failed_queue_items().size());
-}
-
-<<<<<<< HEAD
-TEST_F(TestImageDeleter, Delete_Image_With_ProtectedChild) {
-  create_snapshot("snap1", true);
-
-  m_deleter->schedule_image_delete(_rados, m_local_pool_id, GLOBAL_IMAGE_ID,
-                                   false);
-
-  C_SaferCond ctx;
-  m_deleter->wait_for_scheduled_deletion(m_local_pool_id, GLOBAL_IMAGE_ID,
-                                         &ctx);
-  EXPECT_EQ(0, ctx.wait());
-
-  ASSERT_EQ(0u, m_deleter->get_delete_queue_items().size());
-  ASSERT_EQ(0u, m_deleter->get_failed_queue_items().size());
-}
-
-TEST_F(TestImageDeleter, Delete_Image_With_ProtectedChildren) {
-  create_snapshot("snap1", true);
-  create_snapshot("snap2", true);
-
-  m_deleter->schedule_image_delete(_rados, m_local_pool_id, GLOBAL_IMAGE_ID,
-                                   false);
-
-=======
-TEST_F(TestImageDeleter, Delete_Image_With_ProtectedSnapshots) {
-  init_image_deleter();
-  create_snapshot("snap1", true);
-  create_snapshot("snap2", true);
-
->>>>>>> 3ad2dfa4
-  C_SaferCond ctx;
-  m_deleter->wait_for_deletion(m_local_image_id, false, &ctx);
-  ASSERT_EQ(0, trash_move(GLOBAL_IMAGE_ID));
-  EXPECT_EQ(0, ctx.wait());
-
-  ASSERT_EQ(0u, m_deleter->get_delete_queue_items().size());
-  ASSERT_EQ(0u, m_deleter->get_failed_queue_items().size());
-}
-
 TEST_F(TestImageDeleter, Delete_Image_With_Clone) {
   init_image_deleter();
   std::string clone_id = create_clone();
 
-<<<<<<< HEAD
-  m_deleter->schedule_image_delete(_rados, m_local_pool_id, GLOBAL_IMAGE_ID,
-                                   false);
-
-  C_SaferCond ctx;
-  m_deleter->wait_for_scheduled_deletion(m_local_pool_id, GLOBAL_IMAGE_ID,
-                                         &ctx);
-  EXPECT_EQ(-EBUSY, ctx.wait());
-
-  ASSERT_EQ(1u, m_deleter->get_delete_queue_items().size());
-  ASSERT_EQ(0u, m_deleter->get_failed_queue_items().size());
-
-  m_deleter->schedule_image_delete(_rados, m_local_pool_id,
-                                   GLOBAL_CLONE_IMAGE_ID, false);
-=======
   C_SaferCond ctx1;
   m_deleter->set_busy_timer_interval(0.1);
   m_deleter->wait_for_deletion(m_local_image_id, false, &ctx1);
   ASSERT_EQ(0, trash_move(GLOBAL_IMAGE_ID));
   EXPECT_EQ(-EBUSY, ctx1.wait());
->>>>>>> 3ad2dfa4
 
   C_SaferCond ctx2;
   m_deleter->wait_for_deletion(clone_id, false, &ctx2);
@@ -457,143 +299,3 @@
   ASSERT_EQ(0u, m_deleter->get_delete_queue_items().size());
   ASSERT_EQ(0u, m_deleter->get_failed_queue_items().size());
 }
-<<<<<<< HEAD
-
-TEST_F(TestImageDeleter, Delete_NonExistent_Image) {
-  remove_image();
-
-  cls::rbd::MirrorImage mirror_image(GLOBAL_IMAGE_ID,
-                              MirrorImageState::MIRROR_IMAGE_STATE_ENABLED);
-  EXPECT_EQ(0, cls_client::mirror_image_set(&m_local_io_ctx, m_local_image_id,
-                                            mirror_image));
-
-  m_deleter->schedule_image_delete(_rados, m_local_pool_id, GLOBAL_IMAGE_ID,
-                                   false);
-
-  C_SaferCond ctx;
-  m_deleter->wait_for_scheduled_deletion(m_local_pool_id, GLOBAL_IMAGE_ID,
-                                         &ctx);
-  EXPECT_EQ(0, ctx.wait());
-
-  ASSERT_EQ(0u, m_deleter->get_delete_queue_items().size());
-  ASSERT_EQ(0u, m_deleter->get_failed_queue_items().size());
-
-  check_image_deleted();
-}
-
-TEST_F(TestImageDeleter, Delete_NonExistent_Image_With_MirroringState) {
-  remove_image(true);
-
-  cls::rbd::MirrorImage mirror_image(GLOBAL_IMAGE_ID,
-                              MirrorImageState::MIRROR_IMAGE_STATE_ENABLED);
-  EXPECT_EQ(0, cls_client::mirror_image_set(&m_local_io_ctx, m_local_image_id,
-                                            mirror_image));
-  mirror_image.state = MirrorImageState::MIRROR_IMAGE_STATE_DISABLING;
-  EXPECT_EQ(0, cls_client::mirror_image_set(&m_local_io_ctx, m_local_image_id,
-                                            mirror_image));
-
-  m_deleter->schedule_image_delete(_rados, m_local_pool_id, GLOBAL_IMAGE_ID,
-                                   false);
-
-  C_SaferCond ctx;
-  m_deleter->wait_for_scheduled_deletion(m_local_pool_id, GLOBAL_IMAGE_ID,
-                                         &ctx);
-  EXPECT_EQ(0, ctx.wait());
-
-  ASSERT_EQ(0u, m_deleter->get_delete_queue_items().size());
-  ASSERT_EQ(0u, m_deleter->get_failed_queue_items().size());
-
-  check_image_deleted();
-}
-
-TEST_F(TestImageDeleter, Delete_NonExistent_Image_Without_MirroringState) {
-  remove_image();
-
-  m_deleter->schedule_image_delete(_rados, m_local_pool_id, GLOBAL_IMAGE_ID,
-                                   false);
-
-  C_SaferCond ctx;
-  m_deleter->wait_for_scheduled_deletion(m_local_pool_id, GLOBAL_IMAGE_ID,
-                                         &ctx);
-  EXPECT_EQ(-ENOENT, ctx.wait());
-
-  ASSERT_EQ(0u, m_deleter->get_delete_queue_items().size());
-  ASSERT_EQ(0u, m_deleter->get_failed_queue_items().size());
-
-  check_image_deleted();
-}
-
-TEST_F(TestImageDeleter, Fail_Delete_NonPrimary_Image) {
-  ImageCtx *ictx = new ImageCtx("", m_local_image_id, "", m_local_io_ctx,
-                                false);
-  EXPECT_EQ(0, ictx->state->open(false));
-
-  m_deleter->schedule_image_delete(_rados, m_local_pool_id, GLOBAL_IMAGE_ID,
-                                   false);
-
-  C_SaferCond ctx;
-  m_deleter->wait_for_scheduled_deletion(m_local_pool_id, GLOBAL_IMAGE_ID,
-                                         &ctx);
-  EXPECT_EQ(-EBUSY, ctx.wait());
-
-  ASSERT_EQ(0u, m_deleter->get_delete_queue_items().size());
-  ASSERT_EQ(1u, m_deleter->get_failed_queue_items().size());
-
-  EXPECT_EQ(0, ictx->state->close());
-}
-
-TEST_F(TestImageDeleter, Retry_Failed_Deletes) {
-  ImageCtx *ictx = new ImageCtx("", m_local_image_id, "", m_local_io_ctx,
-                                false);
-  EXPECT_EQ(0, ictx->state->open(false));
-
-  m_deleter->set_failed_timer_interval(2);
-
-  m_deleter->schedule_image_delete(_rados, m_local_pool_id, GLOBAL_IMAGE_ID,
-                                   false);
-
-  C_SaferCond ctx;
-  m_deleter->wait_for_scheduled_deletion(m_local_pool_id, GLOBAL_IMAGE_ID,
-                                         &ctx);
-  EXPECT_EQ(-EBUSY, ctx.wait());
-
-  EXPECT_EQ(0, ictx->state->close());
-
-  C_SaferCond ctx2;
-  m_deleter->wait_for_scheduled_deletion(m_local_pool_id, GLOBAL_IMAGE_ID,
-                                         &ctx2);
-  EXPECT_EQ(0, ctx2.wait());
-
-  ASSERT_EQ(0u, m_deleter->get_delete_queue_items().size());
-  ASSERT_EQ(0u, m_deleter->get_failed_queue_items().size());
-
-  check_image_deleted();
-}
-
-TEST_F(TestImageDeleter, Delete_Is_Idempotent) {
-  ImageCtx *ictx = new ImageCtx("", m_local_image_id, "", m_local_io_ctx,
-                                false);
-  EXPECT_EQ(0, ictx->state->open(false));
-
-  m_deleter->schedule_image_delete(_rados, m_local_pool_id, GLOBAL_IMAGE_ID,
-                                   false);
-
-  C_SaferCond ctx;
-  m_deleter->wait_for_scheduled_deletion(m_local_pool_id, GLOBAL_IMAGE_ID,
-                                         &ctx);
-  EXPECT_EQ(-EBUSY, ctx.wait());
-
-  ASSERT_EQ(0u, m_deleter->get_delete_queue_items().size());
-  ASSERT_EQ(1u, m_deleter->get_failed_queue_items().size());
-
-  m_deleter->schedule_image_delete(_rados, m_local_pool_id, GLOBAL_IMAGE_ID,
-                                   false);
-
-  ASSERT_EQ(0u, m_deleter->get_delete_queue_items().size());
-  ASSERT_EQ(1u, m_deleter->get_failed_queue_items().size());
-
-  EXPECT_EQ(0, ictx->state->close());
-}
-
-=======
->>>>>>> 3ad2dfa4
