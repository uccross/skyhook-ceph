--- conflicted
+++ resolved
@@ -639,11 +639,7 @@
   EXPECT_EQ(0, _rados->conf_set("rbd_mirror_leader_max_missed_heartbeats",
                                 "1"));
   CephContext *cct = reinterpret_cast<CephContext *>(m_local_io_ctx.cct());
-<<<<<<< HEAD
-  int max_acquire_attempts = cct->_conf->get_val<int64_t>(
-=======
   int max_acquire_attempts = cct->_conf.get_val<uint64_t>(
->>>>>>> f8781be9
     "rbd_mirror_leader_max_acquire_attempts_before_break");
 
   MockManagedLock mock_managed_lock;
