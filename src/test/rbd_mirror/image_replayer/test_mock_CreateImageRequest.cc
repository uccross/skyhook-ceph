--- conflicted
+++ resolved
@@ -395,15 +395,10 @@
   expect_create_image(mock_create_request, m_local_io_ctx, 0);
 
   C_SaferCond ctx;
-<<<<<<< HEAD
-  MockCreateImageRequest *request = create_request("global uuid", "remote uuid",
-                                                   "image name", "101241a7c4c9",
-=======
-  MockThreads mock_threads(m_threads);
-  MockCreateImageRequest *request = create_request(&mock_threads, "global uuid",
-                                                   "remote uuid", "image name",
-                                                   "101241a7c4c9",
->>>>>>> f8781be9
+  MockThreads mock_threads(m_threads);
+  MockCreateImageRequest *request = create_request(&mock_threads, "global uuid",
+                                                   "remote uuid", "image name",
+                                                   "101241a7c4c9",
                                                    mock_remote_image_ctx, &ctx);
   request->send();
   ASSERT_EQ(0, ctx.wait());
@@ -417,15 +412,10 @@
   expect_create_image(mock_create_request, m_local_io_ctx, -EINVAL);
 
   C_SaferCond ctx;
-<<<<<<< HEAD
-  MockCreateImageRequest *request = create_request("global uuid", "remote uuid",
-                                                   "image name", "101241a7c4c9",
-=======
-  MockThreads mock_threads(m_threads);
-  MockCreateImageRequest *request = create_request(&mock_threads, "global uuid",
-                                                   "remote uuid", "image name",
-                                                   "101241a7c4c9",
->>>>>>> f8781be9
+  MockThreads mock_threads(m_threads);
+  MockCreateImageRequest *request = create_request(&mock_threads, "global uuid",
+                                                   "remote uuid", "image name",
+                                                   "101241a7c4c9",
                                                    mock_remote_image_ctx, &ctx);
   request->send();
   ASSERT_EQ(-EINVAL, ctx.wait());
@@ -469,15 +459,10 @@
   expect_close_image(mock_close_image_request, mock_remote_parent_image_ctx, 0);
 
   C_SaferCond ctx;
-<<<<<<< HEAD
-  MockCreateImageRequest *request = create_request("global uuid", "remote uuid",
-                                                   "image name", "101241a7c4c9",
-=======
-  MockThreads mock_threads(m_threads);
-  MockCreateImageRequest *request = create_request(&mock_threads, "global uuid",
-                                                   "remote uuid", "image name",
-                                                   "101241a7c4c9",
->>>>>>> f8781be9
+  MockThreads mock_threads(m_threads);
+  MockCreateImageRequest *request = create_request(&mock_threads, "global uuid",
+                                                   "remote uuid", "image name",
+                                                   "101241a7c4c9",
                                                    mock_remote_clone_image_ctx,
                                                    &ctx);
   request->send();
@@ -500,15 +485,10 @@
   expect_mirror_uuid_get(m_local_io_ctx, "local parent uuid", -EPERM);
 
   C_SaferCond ctx;
-<<<<<<< HEAD
-  MockCreateImageRequest *request = create_request("global uuid", "remote uuid",
-                                                   "image name", "101241a7c4c9",
-=======
-  MockThreads mock_threads(m_threads);
-  MockCreateImageRequest *request = create_request(&mock_threads, "global uuid",
-                                                   "remote uuid", "image name",
-                                                   "101241a7c4c9",
->>>>>>> f8781be9
+  MockThreads mock_threads(m_threads);
+  MockCreateImageRequest *request = create_request(&mock_threads, "global uuid",
+                                                   "remote uuid", "image name",
+                                                   "101241a7c4c9",
                                                    mock_remote_clone_image_ctx,
                                                    &ctx);
   request->send();
@@ -535,15 +515,10 @@
     librbd::journal::MIRROR_PEER_STATE_REPLAYING, -EPERM);
 
   C_SaferCond ctx;
-<<<<<<< HEAD
-  MockCreateImageRequest *request = create_request("global uuid", "remote uuid",
-                                                   "image name", "101241a7c4c9",
-=======
-  MockThreads mock_threads(m_threads);
-  MockCreateImageRequest *request = create_request(&mock_threads, "global uuid",
-                                                   "remote uuid", "image name",
-                                                   "101241a7c4c9",
->>>>>>> f8781be9
+  MockThreads mock_threads(m_threads);
+  MockCreateImageRequest *request = create_request(&mock_threads, "global uuid",
+                                                   "remote uuid", "image name",
+                                                   "101241a7c4c9",
                                                    mock_remote_clone_image_ctx,
                                                    &ctx);
   request->send();
@@ -570,15 +545,10 @@
     librbd::journal::MIRROR_PEER_STATE_SYNCING, 0);
 
   C_SaferCond ctx;
-<<<<<<< HEAD
-  MockCreateImageRequest *request = create_request("global uuid", "remote uuid",
-                                                   "image name", "101241a7c4c9",
-=======
-  MockThreads mock_threads(m_threads);
-  MockCreateImageRequest *request = create_request(&mock_threads, "global uuid",
-                                                   "remote uuid", "image name",
-                                                   "101241a7c4c9",
->>>>>>> f8781be9
+  MockThreads mock_threads(m_threads);
+  MockCreateImageRequest *request = create_request(&mock_threads, "global uuid",
+                                                   "remote uuid", "image name",
+                                                   "101241a7c4c9",
                                                    mock_remote_clone_image_ctx,
                                                    &ctx);
   request->send();
@@ -606,15 +576,10 @@
   expect_get_parent_global_image_id(m_remote_io_ctx, "global uuid", -ENOENT);
 
   C_SaferCond ctx;
-<<<<<<< HEAD
-  MockCreateImageRequest *request = create_request("global uuid", "remote uuid",
-                                                   "image name", "101241a7c4c9",
-=======
-  MockThreads mock_threads(m_threads);
-  MockCreateImageRequest *request = create_request(&mock_threads, "global uuid",
-                                                   "remote uuid", "image name",
-                                                   "101241a7c4c9",
->>>>>>> f8781be9
+  MockThreads mock_threads(m_threads);
+  MockCreateImageRequest *request = create_request(&mock_threads, "global uuid",
+                                                   "remote uuid", "image name",
+                                                   "101241a7c4c9",
                                                    mock_remote_clone_image_ctx,
                                                    &ctx);
   request->send();
@@ -643,15 +608,10 @@
   expect_mirror_image_get_image_id(m_local_io_ctx, "local parent id", -ENOENT);
 
   C_SaferCond ctx;
-<<<<<<< HEAD
-  MockCreateImageRequest *request = create_request("global uuid", "remote uuid",
-                                                   "image name", "101241a7c4c9",
-=======
-  MockThreads mock_threads(m_threads);
-  MockCreateImageRequest *request = create_request(&mock_threads, "global uuid",
-                                                   "remote uuid", "image name",
-                                                   "101241a7c4c9",
->>>>>>> f8781be9
+  MockThreads mock_threads(m_threads);
+  MockCreateImageRequest *request = create_request(&mock_threads, "global uuid",
+                                                   "remote uuid", "image name",
+                                                   "101241a7c4c9",
                                                    mock_remote_clone_image_ctx,
                                                    &ctx);
   request->send();
@@ -686,15 +646,10 @@
                     -ENOENT);
 
   C_SaferCond ctx;
-<<<<<<< HEAD
-  MockCreateImageRequest *request = create_request("global uuid", "remote uuid",
-                                                   "image name", "101241a7c4c9",
-=======
-  MockThreads mock_threads(m_threads);
-  MockCreateImageRequest *request = create_request(&mock_threads, "global uuid",
-                                                   "remote uuid", "image name",
-                                                   "101241a7c4c9",
->>>>>>> f8781be9
+  MockThreads mock_threads(m_threads);
+  MockCreateImageRequest *request = create_request(&mock_threads, "global uuid",
+                                                   "remote uuid", "image name",
+                                                   "101241a7c4c9",
                                                    mock_remote_clone_image_ctx,
                                                    &ctx);
   request->send();
@@ -739,14 +694,6 @@
   expect_close_image(mock_close_image_request, mock_remote_parent_image_ctx, 0);
 
   C_SaferCond ctx;
-<<<<<<< HEAD
-  MockCreateImageRequest *request = create_request("global uuid", "remote uuid",
-                                                   "image name", "101241a7c4c9",
-                                                   mock_remote_clone_image_ctx,
-                                                   &ctx);
-  request->send();
-  ASSERT_EQ(0, ctx.wait());
-=======
   MockThreads mock_threads(m_threads);
   MockCreateImageRequest *request = create_request(&mock_threads, "global uuid",
                                                    "remote uuid", "image name",
@@ -755,7 +702,6 @@
                                                    &ctx);
   request->send();
   ASSERT_EQ(-EINVAL, ctx.wait());
->>>>>>> f8781be9
 }
 
 TEST_F(TestMockImageReplayerCreateImageRequest, CloneRemoteParentCloseError) {
@@ -797,15 +743,10 @@
                      -EINVAL);
 
   C_SaferCond ctx;
-<<<<<<< HEAD
-  MockCreateImageRequest *request = create_request("global uuid", "remote uuid",
-                                                   "image name", "101241a7c4c9",
-=======
-  MockThreads mock_threads(m_threads);
-  MockCreateImageRequest *request = create_request(&mock_threads, "global uuid",
-                                                   "remote uuid", "image name",
-                                                   "101241a7c4c9",
->>>>>>> f8781be9
+  MockThreads mock_threads(m_threads);
+  MockCreateImageRequest *request = create_request(&mock_threads, "global uuid",
+                                                   "remote uuid", "image name",
+                                                   "101241a7c4c9",
                                                    mock_remote_clone_image_ctx,
                                                    &ctx);
   request->send();
