--- conflicted
+++ resolved
@@ -38,11 +38,7 @@
                                          const std::string& global_image_id,
                                          std::string* image_id,
                                          Context* on_finish) {
-<<<<<<< HEAD
-    assert(s_instance != nullptr);
-=======
     ceph_assert(s_instance != nullptr);
->>>>>>> 3ad2dfa4
     s_instance->image_id = image_id;
     s_instance->on_finish = on_finish;
     return s_instance;
