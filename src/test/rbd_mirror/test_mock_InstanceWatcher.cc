--- conflicted
+++ resolved
@@ -547,8 +547,6 @@
   delete instance_watcher;
 }
 
-<<<<<<< HEAD
-=======
 TEST_F(TestMockInstanceWatcher, PeerImageAcquireWatchDNE) {
   MockManagedLock mock_managed_lock;
   librados::MockTestMemIoCtxImpl &mock_io_ctx(get_mock_io_ctx(m_local_io_ctx));
@@ -613,7 +611,6 @@
   delete instance_watcher;
 }
 
->>>>>>> f8781be9
 TEST_F(TestMockInstanceWatcher, PeerImageRemovedCancel) {
   MockManagedLock mock_managed_lock;
   librados::MockTestMemIoCtxImpl &mock_io_ctx(get_mock_io_ctx(m_local_io_ctx));
@@ -638,11 +635,7 @@
                     auto ctx = new FunctionContext(
                       [instance_watcher, &mock_io_ctx, c, pbl](int r) {
                         instance_watcher->cancel_notify_requests("other");
-<<<<<<< HEAD
-                        ::encode(librbd::watcher::NotifyResponse(), *pbl);
-=======
                         encode(librbd::watcher::NotifyResponse(), *pbl);
->>>>>>> f8781be9
                         mock_io_ctx.get_mock_rados_client()->
                             finish_aio_completion(c, -ETIMEDOUT);
                       });
@@ -664,10 +657,6 @@
   delete instance_watcher;
 }
 
-<<<<<<< HEAD
-
-=======
->>>>>>> f8781be9
 class TestMockInstanceWatcher_NotifySync : public TestMockInstanceWatcher {
 public:
   typedef ImageSyncThrottler<librbd::MockTestImageCtx> MockImageSyncThrottler;
