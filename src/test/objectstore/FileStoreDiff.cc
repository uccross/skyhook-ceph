// -*- mode:C++; tab-width:8; c-basic-offset:2; indent-tabs-mode:t -*-
// vim: ts=8 sw=2 smarttab
/*
* Ceph - scalable distributed file system
*
* Copyright (C) 2012 New Dream Network
*
* This is free software; you can redistribute it and/or
* modify it under the terms of the GNU Lesser General Public
* License version 2.1, as published by the Free Software
* Foundation. See file COPYING.
*/
#include <stdio.h>
#include <stdlib.h>
#include <map>
#include <boost/scoped_ptr.hpp>
#include "common/debug.h"
#include "os/filestore/FileStore.h"
#include "common/config.h"

#include "FileStoreDiff.h"

#define dout_context g_ceph_context
#define dout_subsys ceph_subsys_filestore
#undef dout_prefix
#define dout_prefix *_dout << "filestore_diff "

FileStoreDiff::FileStoreDiff(FileStore *a, FileStore *b)
    : a_store(a), b_store(b)
{
  int err;
  err = a_store->mount();
  ceph_assert(err == 0);

  err = b_store->mount();
  ceph_assert(err == 0);
}

FileStoreDiff::~FileStoreDiff()
{
  a_store->umount();
  b_store->umount();
}


bool FileStoreDiff::diff_attrs(std::map<std::string,bufferptr>& b,
    std::map<std::string,bufferptr>& a)
{
  bool ret = false;
  std::map<std::string, bufferptr>::iterator b_it = b.begin();
  std::map<std::string, bufferptr>::iterator a_it = a.begin();
  for (; b_it != b.end(); ++b_it, ++a_it) {
    if (b_it->first != a_it->first) {
      cout << "diff_attrs name mismatch (verify: " << b_it->first
          << ", store: " << a_it->first << ")" << std::endl;
      ret = true;
      continue;
    }

    if (!b_it->second.cmp(a_it->second)) {
      cout << "diff_attrs contents mismatch on attr " << b_it->first << std::endl;
      ret = true;
      continue;
    }
  }
  return ret;
}

static bool diff_omap(std::map<std::string,bufferlist>& b,
		      std::map<std::string,bufferlist>& a)
{
  bool ret = false;
  std::map<std::string, bufferlist>::iterator b_it = b.begin();
  std::map<std::string, bufferlist>::iterator a_it = a.begin();
  for (; b_it != b.end(); ++b_it, ++a_it) {
    if (a_it == a.end()) {
      cout << __func__ << " a reached end before b, a missing " << b_it->first
	   << std::endl;
      ret = true;
      break;
    }
    if (b_it->first != a_it->first) {
      cout << "diff_attrs name mismatch (verify: " << b_it->first
          << ", store: " << a_it->first << ")" << std::endl;
      ret = true;
      continue;
    }

    if (!(b_it->second == a_it->second)) {
      cout << "diff_attrs contents mismatch on attr " << b_it->first << std::endl;
      ret = true;
      continue;
    }
  }
  return ret;
}

bool FileStoreDiff::diff_objects_stat(struct stat& a, struct stat& b)
{
  bool ret = false;

  if (a.st_uid != b.st_uid) {
    cout << "diff_objects_stat uid mismatch (A: "
        << a.st_uid << " != B: " << b.st_uid << ")" << std::endl;
    ret = true;
  }

  if (a.st_gid != b.st_gid) {
    cout << "diff_objects_stat gid mismatch (A: "
        << a.st_gid << " != B: " << b.st_gid << ")" << std::endl;
    ret = true;
  }

  if (a.st_mode != b.st_mode) {
    cout << "diff_objects_stat mode mismatch (A: "
        << a.st_mode << " != B: " << b.st_mode << ")" << std::endl;
    ret = true;
  }

  if (a.st_nlink != b.st_nlink) {
    cout << "diff_objects_stat nlink mismatch (A: "
        << a.st_nlink << " != B: " << b.st_nlink << ")" << std::endl;
    ret = true;
  }

  if (a.st_size != b.st_size) {
    cout << "diff_objects_stat size mismatch (A: "
        << a.st_size << " != B: " << b.st_size << ")" << std::endl;
    ret = true;
  }
  return ret;
}

bool FileStoreDiff::diff_objects(FileStore *a_store, FileStore *b_store, coll_t coll)
{
  bool ret = false;

  int err;
  std::vector<ghobject_t> b_objects, a_objects;
  err = b_store->collection_list(coll, ghobject_t(), ghobject_t::get_max(),
				 INT_MAX, &b_objects, NULL);
  if (err < 0) {
    cout << "diff_objects list on verify coll " << coll.to_str()
	    << " returns " << err << std::endl;
    return true;
  }
  err = a_store->collection_list(coll, ghobject_t(), ghobject_t::get_max(),
				 INT_MAX, &a_objects, NULL);
  if (err < 0) {
    cout << "diff_objects list on store coll " << coll.to_str()
              << " returns " << err << std::endl;
    return true;
  }

  if (b_objects.size() != a_objects.size()) {
<<<<<<< HEAD
    cout << "diff_objects num objs mismatch (A: " << a_objects.size()
=======
    cout << "diff_objects " << coll << " num objs mismatch (A: " << a_objects.size()
>>>>>>> f8781be9
        << ", B: " << b_objects.size() << ")" << std::endl;
    ret = true;
    cout << "a: " << a_objects << std::endl;
    cout << "b: " << b_objects << std::endl;
  }

  auto a_ch = a_store->open_collection(coll);
  auto b_ch = b_store->open_collection(coll);
  std::vector<ghobject_t>::iterator b_it = b_objects.begin();
  std::vector<ghobject_t>::iterator a_it = b_objects.begin();
  for (; b_it != b_objects.end(); ++b_it, ++a_it) {
    ghobject_t b_obj = *b_it, a_obj = *a_it;
    if (b_obj.hobj.oid.name != a_obj.hobj.oid.name) {
      cout << "diff_objects name mismatch on A object "
          << coll << "/" << a_obj << " and B object "
          << coll << "/" << b_obj << std::endl;
      ret = true;
      continue;
    }

    struct stat b_stat, a_stat;
    err = b_store->stat(b_ch, b_obj, &b_stat);
    if (err < 0) {
      cout << "diff_objects error stating B object "
	      << coll.to_str() << "/" << b_obj.hobj.oid.name << std::endl;
      ret = true;
    }
    err = a_store->stat(a_ch, a_obj, &a_stat);
    if (err < 0) {
      cout << "diff_objects error stating A object "
          << coll << "/" << a_obj << std::endl;
      ret = true;
    }

    if (diff_objects_stat(a_stat, b_stat)) {
      cout << "diff_objects stat mismatch on "
          << coll << "/" << b_obj << std::endl;
      ret = true;
    }

    bufferlist a_obj_bl, b_obj_bl;
    b_store->read(b_ch, b_obj, 0, b_stat.st_size, b_obj_bl);
    a_store->read(a_ch, a_obj, 0, a_stat.st_size, a_obj_bl);

    if (!a_obj_bl.contents_equal(b_obj_bl)) {
      cout << "diff_objects content mismatch on "
          << coll << "/" << b_obj << std::endl;
      ret = true;
    }

    std::map<std::string, bufferptr> a_obj_attrs_map, b_obj_attrs_map;
    err = a_store->getattrs(a_ch, a_obj, a_obj_attrs_map);
    if (err < 0) {
      cout << "diff_objects getattrs on A object " << coll << "/" << a_obj
              << " returns " << err << std::endl;
      ret = true;
    }
    err = b_store->getattrs(b_ch, b_obj, b_obj_attrs_map);
    if (err < 0) {
      cout << "diff_objects getattrs on B object " << coll << "/" << b_obj
              << "returns " << err << std::endl;
      ret = true;
    }

    if (diff_attrs(b_obj_attrs_map, a_obj_attrs_map)) {
      cout << "diff_objects attrs mismatch on A object "
          << coll << "/" << a_obj << " and B object "
          << coll << "/" << b_obj << std::endl;
      ret = true;
    }

    std::map<std::string, bufferlist> a_obj_omap, b_obj_omap;
    std::set<std::string> a_omap_keys, b_omap_keys;
    err = a_store->omap_get_keys(a_ch, a_obj, &a_omap_keys);
    if (err < 0) {
      cout << "diff_objects getomap on A object " << coll << "/" << a_obj
              << " returns " << err << std::endl;
      ret = true;
    }
    err = a_store->omap_get_values(a_ch, a_obj, a_omap_keys, &a_obj_omap);
    if (err < 0) {
      cout << "diff_objects getomap on A object " << coll << "/" << a_obj
              << " returns " << err << std::endl;
      ret = true;
    }
    err = b_store->omap_get_keys(b_ch, b_obj, &b_omap_keys);
    if (err < 0) {
      cout << "diff_objects getomap on A object " << coll << "/" << b_obj
              << " returns " << err << std::endl;
      ret = true;
    }
    err = b_store->omap_get_values(b_ch, b_obj, b_omap_keys, &b_obj_omap);
    if (err < 0) {
      cout << "diff_objects getomap on A object " << coll << "/" << b_obj
              << " returns " << err << std::endl;
      ret = true;
    }
    if (diff_omap(a_obj_omap, b_obj_omap)) {
      cout << "diff_objects omap mismatch on A object "
	      << coll << "/" << a_obj << " and B object "
	      << coll << "/" << b_obj << std::endl;
      cout << "a: " << a_obj_omap << std::endl;
      cout << "b: " << b_obj_omap << std::endl;
      ret = true;
    }
  }

  return ret;
}

bool FileStoreDiff::diff()
{
  bool ret = false;

  std::vector<coll_t> a_coll_list, b_coll_list;
  a_store->list_collections(a_coll_list);
  b_store->list_collections(b_coll_list);

  std::vector<coll_t>::iterator it = b_coll_list.begin();
  for (; it != b_coll_list.end(); ++it) {
    coll_t b_coll = *it;
    if (!a_store->collection_exists(b_coll)) {
      cout << "diff B coll " << b_coll.to_str() << " DNE on A" << std::endl;
      ret = true;
      continue;
    }
    for (std::vector<coll_t>::iterator j = a_coll_list.begin();
	 j != a_coll_list.end(); ++j) {
      if (*j == *it) {
	a_coll_list.erase(j);
	break;
      }
    }

    if (diff_objects(a_store, b_store, b_coll))
      ret = true;
  }
  for (std::vector<coll_t>::iterator it = a_coll_list.begin();
       it != a_coll_list.end(); ++it) {
    cout << "diff A coll " << *it << " DNE on B" << std::endl;
    ret = true;
  }

  return ret;
}<|MERGE_RESOLUTION|>--- conflicted
+++ resolved
@@ -153,11 +153,7 @@
   }
 
   if (b_objects.size() != a_objects.size()) {
-<<<<<<< HEAD
-    cout << "diff_objects num objs mismatch (A: " << a_objects.size()
-=======
     cout << "diff_objects " << coll << " num objs mismatch (A: " << a_objects.size()
->>>>>>> f8781be9
         << ", B: " << b_objects.size() << ")" << std::endl;
     ret = true;
     cout << "a: " << a_objects << std::endl;
