// -*- mode:C++; tab-width:8; c-basic-offset:2; indent-tabs-mode:t -*-
// vim: ts=8 sw=2 smarttab
/*
 * In memory space allocator test cases.
 * Author: Ramesh Chander, Ramesh.Chander@sandisk.com
 */
#include <iostream>
#include <boost/scoped_ptr.hpp>
#include <gtest/gtest.h>

#include "common/Mutex.h"
#include "common/Cond.h"
#include "common/errno.h"
#include "include/stringify.h"
#include "include/Context.h"
#include "os/bluestore/Allocator.h"

#include <boost/random/uniform_int.hpp>
typedef boost::mt11213b gen_type;

#if GTEST_HAS_PARAM_TEST

class AllocTest : public ::testing::TestWithParam<const char*> {

public:
  boost::scoped_ptr<Allocator> alloc;
  AllocTest(): alloc(0) { }
  void init_alloc(int64_t size, uint64_t min_alloc_size) {
    std::cout << "Creating alloc type " << string(GetParam()) << " \n";
    alloc.reset(Allocator::create(g_ceph_context, string(GetParam()), size,
				  min_alloc_size));
  }

  void init_close() {
    alloc.reset(0);
  }
};

TEST_P(AllocTest, test_alloc_init)
{
  int64_t blocks = 64;
  init_alloc(blocks, 1);
  ASSERT_EQ(0U, alloc->get_free());
  alloc->shutdown(); 
  blocks = 1024 * 2 + 16;
  init_alloc(blocks, 1);
  ASSERT_EQ(0U, alloc->get_free());
  alloc->shutdown(); 
  blocks = 1024 * 2;
  init_alloc(blocks, 1);
  ASSERT_EQ(alloc->get_free(), (uint64_t) 0);
}

TEST_P(AllocTest, test_alloc_min_alloc)
{
  int64_t block_size = 1024;
  int64_t capacity = 4 * 1024 * block_size;

  {
    init_alloc(capacity, block_size);

    alloc->init_add_free(block_size, block_size);
    PExtentVector extents;
    EXPECT_EQ(block_size, alloc->allocate(block_size, block_size,
					  0, (int64_t) 0, &extents));
  }

  /*
   * Allocate extent and make sure all comes in single extent.
   */   
  {
    alloc->init_add_free(0, block_size * 4);
    PExtentVector extents;
    EXPECT_EQ(4*block_size,
	      alloc->allocate(4 * (uint64_t)block_size, (uint64_t) block_size,
			      0, (int64_t) 0, &extents));
    EXPECT_EQ(1u, extents.size());
    EXPECT_EQ(extents[0].length, 4 * block_size);
  }

  /*
   * Allocate extent and make sure we get two different extents.
   */
  {
    alloc->init_add_free(0, block_size * 2);
    alloc->init_add_free(3 * block_size, block_size * 2);
    PExtentVector extents;
  
    EXPECT_EQ(4*block_size,
	      alloc->allocate(4 * (uint64_t)block_size, (uint64_t) block_size,
			      0, (int64_t) 0, &extents));
    EXPECT_EQ(2u, extents.size());
    EXPECT_EQ(extents[0].length, 2 * block_size);
    EXPECT_EQ(extents[1].length, 2 * block_size);
  }
  alloc->shutdown();
}

TEST_P(AllocTest, test_alloc_min_max_alloc)
{
  int64_t block_size = 1024;

  int64_t capacity = 4 * 1024 * block_size;
  init_alloc(capacity, block_size);

  /*
   * Make sure we get all extents different when
   * min_alloc_size == max_alloc_size
   */
  {
    alloc->init_add_free(0, block_size * 4);
    PExtentVector extents;
    EXPECT_EQ(4*block_size,
	      alloc->allocate(4 * (uint64_t)block_size, (uint64_t) block_size,
			      block_size, (int64_t) 0, &extents));
    for (auto e : extents) {
      EXPECT_EQ(e.length, block_size);
    }
    EXPECT_EQ(4u, extents.size());
  }


  /*
   * Make sure we get extents of length max_alloc size
   * when max alloc size > min_alloc size
   */
  {
    alloc->init_add_free(0, block_size * 4);
    PExtentVector extents;
    EXPECT_EQ(4*block_size,
	      alloc->allocate(4 * (uint64_t)block_size, (uint64_t) block_size,
			      2 * block_size, (int64_t) 0, &extents));
    EXPECT_EQ(2u, extents.size());
    for (auto& e : extents) {
      EXPECT_EQ(e.length, block_size * 2);
    }
  }

  /*
   * Make sure allocations are of min_alloc_size when min_alloc_size > block_size.
   */
  {
    alloc->init_add_free(0, block_size * 1024);
    PExtentVector extents;
    EXPECT_EQ(1024 * block_size,
	      alloc->allocate(1024 * (uint64_t)block_size,
			      (uint64_t) block_size * 4,
			      block_size * 4, (int64_t) 0, &extents));
    for (auto& e : extents) {
      EXPECT_EQ(e.length, block_size * 4);
    }
    EXPECT_EQ(1024u/4, extents.size());
  }

  /*
   * Allocate and free.
   */
  {
    alloc->init_add_free(0, block_size * 16);
    PExtentVector extents;
    EXPECT_EQ(16 * block_size,
	      alloc->allocate(16 * (uint64_t)block_size, (uint64_t) block_size,
			      2 * block_size, (int64_t) 0, &extents));

    EXPECT_EQ(extents.size(), 8u);
    for (auto& e : extents) {
      EXPECT_EQ(e.length, 2 * block_size);
    }
  }
}

TEST_P(AllocTest, test_alloc_failure)
{
  int64_t block_size = 1024;
  int64_t capacity = 4 * 1024 * block_size;

  init_alloc(capacity, block_size);
  {
    alloc->init_add_free(0, block_size * 256);
    alloc->init_add_free(block_size * 512, block_size * 256);

    PExtentVector extents;
    EXPECT_EQ(512 * block_size,
	      alloc->allocate(512 * (uint64_t)block_size,
			      (uint64_t) block_size * 256,
			      block_size * 256, (int64_t) 0, &extents));
    alloc->init_add_free(0, block_size * 256);
    alloc->init_add_free(block_size * 512, block_size * 256);
    extents.clear();
    EXPECT_EQ(-ENOSPC,
	      alloc->allocate(512 * (uint64_t)block_size,
			      (uint64_t) block_size * 512,
			      block_size * 512, (int64_t) 0, &extents));
  }
}

TEST_P(AllocTest, test_alloc_big)
{
  int64_t block_size = 4096;
  int64_t blocks = 104857600;
  int64_t mas = 4096;
  init_alloc(blocks*block_size, block_size);
  alloc->init_add_free(2*block_size, (blocks-2)*block_size);
  for (int64_t big = mas; big < 1048576*128; big*=2) {
    cout << big << std::endl;
    PExtentVector extents;
    EXPECT_EQ(big,
	      alloc->allocate(big, mas, 0, &extents));
  }
}

TEST_P(AllocTest, test_alloc_non_aligned_len)
{
  int64_t block_size = 1 << 12;
  int64_t blocks = (1 << 20) * 100;
  int64_t want_size = 1 << 22;
  int64_t alloc_unit = 1 << 20;
  
  init_alloc(blocks*block_size, block_size);
  alloc->init_add_free(0, 2097152);
  alloc->init_add_free(2097152, 1064960);
  alloc->init_add_free(3670016, 2097152);

  PExtentVector extents;
  EXPECT_EQ(want_size, alloc->allocate(want_size, alloc_unit, 0, &extents));
}

TEST_P(AllocTest, test_alloc_fragmentation)
{
  uint64_t capacity = 4 * 1024 * 1024;
  uint64_t alloc_unit = 4096;
  uint64_t want_size = alloc_unit;
  PExtentVector allocated, tmp;
  
  init_alloc(capacity, alloc_unit);
  alloc->init_add_free(0, capacity);
  bool bitmap_alloc = GetParam() == std::string("bitmap");
  
  EXPECT_EQ(0.0, alloc->get_fragmentation(alloc_unit));

  for (size_t i = 0; i < capacity / alloc_unit; ++i)
  {
    tmp.clear();
    EXPECT_EQ(static_cast<int64_t>(want_size),
	      alloc->allocate(want_size, alloc_unit, 0, 0, &tmp));
    allocated.insert(allocated.end(), tmp.begin(), tmp.end());

    // bitmap fragmentation calculation doesn't provide such constant
    // estimate
    if (!bitmap_alloc) {
      EXPECT_EQ(0.0, alloc->get_fragmentation(alloc_unit));
    }
  }
  EXPECT_EQ(-ENOSPC, alloc->allocate(want_size, alloc_unit, 0, 0, &tmp));

  for (size_t i = 0; i < allocated.size(); i += 2)
  {
    interval_set<uint64_t> release_set;
    release_set.insert(allocated[i].offset, allocated[i].length);
    alloc->release(release_set);
  }
  EXPECT_EQ(1.0, alloc->get_fragmentation(alloc_unit));
  for (size_t i = 1; i < allocated.size() / 2; i += 2)
  {
    interval_set<uint64_t> release_set;
    release_set.insert(allocated[i].offset, allocated[i].length);
    alloc->release(release_set);
  }
  if (bitmap_alloc) {
    // fragmentation = one l1 slot is free + one l1 slot is partial
    EXPECT_EQ(50U, uint64_t(alloc->get_fragmentation(alloc_unit) * 100));
  } else {
    // fragmentation approx = 257 intervals / 768 max intervals
    EXPECT_EQ(33u, uint64_t(alloc->get_fragmentation(alloc_unit) * 100));
  }

  for (size_t i = allocated.size() / 2 + 1; i < allocated.size(); i += 2)
  {
    interval_set<uint64_t> release_set;
    release_set.insert(allocated[i].offset, allocated[i].length);
    alloc->release(release_set);
  }
  // doing some rounding trick as stupid allocator doesn't merge all the 
  // extents that causes some minor fragmentation (minor bug or by-design behavior?).
  // Hence leaving just two 
  // digits after decimal point due to this.
  EXPECT_EQ(0u, uint64_t(alloc->get_fragmentation(alloc_unit) * 100));
}

TEST_P(AllocTest, test_dump_fragmentation_score)
{
  uint64_t capacity = 1024 * 1024 * 1024;
  uint64_t one_alloc_max = 2 * 1024 * 1024;
  uint64_t alloc_unit = 4096;
  uint64_t want_size = alloc_unit;
  uint64_t rounds = 10;
  uint64_t actions_per_round = 1000;
  PExtentVector allocated, tmp;
  gen_type rng;

  init_alloc(capacity, alloc_unit);
  alloc->init_add_free(0, capacity);

  EXPECT_EQ(0.0, alloc->get_fragmentation(alloc_unit));

  uint64_t allocated_cnt = 0;
  for (size_t round = 0; round < rounds ; round++) {
    for (size_t j = 0; j < actions_per_round ; j++) {
      //free or allocate ?
      if ( rng() % capacity >= allocated_cnt ) {
	//allocate
	want_size = ( rng() % one_alloc_max ) / alloc_unit * alloc_unit + alloc_unit;
	tmp.clear();
	uint64_t r = alloc->allocate(want_size, alloc_unit, 0, 0, &tmp);
	for (auto& t: tmp) {
	  if (t.length > 0)
	    allocated.push_back(t);
	}
	allocated_cnt += r;
      } else {
	//free
	ceph_assert(allocated.size() > 0);
	size_t item = rng() % allocated.size();
	ceph_assert(allocated[item].length > 0);
	allocated_cnt -= allocated[item].length;
	interval_set<uint64_t> release_set;
	release_set.insert(allocated[item].offset, allocated[item].length);
	alloc->release(release_set);
	std::swap(allocated[item], allocated[allocated.size() - 1]);
	allocated.resize(allocated.size() - 1);
      }
    }

    size_t free_sum = 0;
    auto iterated_allocation = [&](size_t off, size_t len) {
      ceph_assert(len > 0);
      free_sum += len;
    };
    alloc->dump(iterated_allocation);
    EXPECT_GT(1, alloc->get_fragmentation_score());
    EXPECT_EQ(capacity, free_sum + allocated_cnt);
  }

  for (size_t i = 0; i < allocated.size(); i ++)
  {
    interval_set<uint64_t> release_set;
    release_set.insert(allocated[i].offset, allocated[i].length);
    alloc->release(release_set);
  }
}

TEST_P(AllocTest, test_alloc_bug_24598)
{
  if (string(GetParam()) != "bitmap")
    return;
  
  uint64_t capacity = 0x2625a0000ull;
  uint64_t alloc_unit = 0x4000;
  uint64_t want_size = 0x200000;
  PExtentVector allocated, tmp;

  init_alloc(capacity, alloc_unit);

  alloc->init_add_free(0x4800000, 0x100000);
  alloc->init_add_free(0x4a00000, 0x100000);

  alloc->init_rm_free(0x4800000, 0x100000);
  alloc->init_rm_free(0x4a00000, 0x100000);

  alloc->init_add_free(0x3f00000, 0x500000);
  alloc->init_add_free(0x4500000, 0x100000);
  alloc->init_add_free(0x4700000, 0x100000);
  alloc->init_add_free(0x4900000, 0x100000);
  alloc->init_add_free(0x4b00000, 0x200000);

  EXPECT_EQ(static_cast<int64_t>(want_size),
	    alloc->allocate(want_size, 0x100000, 0, 0, &tmp));
  EXPECT_EQ(0x4b00000u, tmp[0].offset);
  EXPECT_EQ(0x200000u, tmp[0].length);
  EXPECT_EQ(1u, tmp.size());
}

<<<<<<< HEAD
TEST_P(AllocTest, test_alloc_non_aligned_len)
{
  int64_t block_size = 1 << 12;
  int64_t blocks = (1 << 20) * 100;
  int64_t want_size = 1 << 22;
  int64_t alloc_unit = 1 << 20;
  
  init_alloc(blocks*block_size, block_size);
  alloc->init_add_free(0, 2097152);
  alloc->init_add_free(2097152, 1064960);
  alloc->init_add_free(3670016, 2097152);

  EXPECT_EQ(0, alloc->reserve(want_size));
  AllocExtentVector extents;
  EXPECT_EQ(want_size, alloc->allocate(want_size, alloc_unit, 0, &extents));
}

=======
//Verifies issue from
//http://tracker.ceph.com/issues/40703
//
TEST_P(AllocTest, test_alloc_big2)
{
  int64_t block_size = 4096;
  int64_t blocks = 1048576 * 2;
  int64_t mas = 1024*1024;
  init_alloc(blocks*block_size, block_size);
  alloc->init_add_free(0, blocks * block_size);
  
  PExtentVector extents;
  uint64_t need = block_size * blocks / 4; // 2GB
  EXPECT_EQ(need,
      alloc->allocate(need, mas, 0, &extents));
  need = block_size * blocks / 4; // 2GB
  EXPECT_EQ(need,
      alloc->allocate(need, mas, 0, &extents));
  EXPECT_TRUE(extents[0].length > 0);
}
>>>>>>> 3ad2dfa4

INSTANTIATE_TEST_CASE_P(
  Allocator,
  AllocTest,
  ::testing::Values("stupid", "bitmap"));

#else

TEST(DummyTest, ValueParameterizedTestsAreNotSupportedOnThisPlatform) {}
#endif<|MERGE_RESOLUTION|>--- conflicted
+++ resolved
@@ -380,25 +380,6 @@
   EXPECT_EQ(1u, tmp.size());
 }
 
-<<<<<<< HEAD
-TEST_P(AllocTest, test_alloc_non_aligned_len)
-{
-  int64_t block_size = 1 << 12;
-  int64_t blocks = (1 << 20) * 100;
-  int64_t want_size = 1 << 22;
-  int64_t alloc_unit = 1 << 20;
-  
-  init_alloc(blocks*block_size, block_size);
-  alloc->init_add_free(0, 2097152);
-  alloc->init_add_free(2097152, 1064960);
-  alloc->init_add_free(3670016, 2097152);
-
-  EXPECT_EQ(0, alloc->reserve(want_size));
-  AllocExtentVector extents;
-  EXPECT_EQ(want_size, alloc->allocate(want_size, alloc_unit, 0, &extents));
-}
-
-=======
 //Verifies issue from
 //http://tracker.ceph.com/issues/40703
 //
@@ -419,7 +400,6 @@
       alloc->allocate(need, mas, 0, &extents));
   EXPECT_TRUE(extents[0].length > 0);
 }
->>>>>>> 3ad2dfa4
 
 INSTANTIATE_TEST_CASE_P(
   Allocator,
