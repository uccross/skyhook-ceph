// -*- mode:C++; tab-width:8; c-basic-offset:2; indent-tabs-mode:t -*-
// vim: ts=8 sw=2 smarttab
/*
* Ceph - scalable distributed file system
*
* Copyright (C) 2012 New Dream Network
*
* This is free software; you can redistribute it and/or
* modify it under the terms of the GNU Lesser General Public
* License version 2.1, as published by the Free Software
* Foundation. See file COPYING.
*/
#include <stdio.h>
#include <string.h>
#include <iostream>
#include <fstream>
#include <time.h>
#include <stdlib.h>
#include <signal.h>
#include <sstream>
#include "os/ObjectStore.h"
#include "common/ceph_argparse.h"
#include "global/global_init.h"
#include "common/debug.h"
#include <boost/scoped_ptr.hpp>
#include <boost/lexical_cast.hpp>

#include "DeterministicOpSequence.h"
#include "common/config.h"
#include "include/ceph_assert.h"

#define dout_context g_ceph_context
#define dout_subsys ceph_subsys_filestore
#undef dout_prefix
#define dout_prefix *_dout << "deterministic_seq "

DeterministicOpSequence::DeterministicOpSequence(ObjectStore *store,
						 std::string status)
  : TestObjectStoreState(store),
    txn(0)
{
  if (!status.empty())
    m_status.open(status.c_str());
}

DeterministicOpSequence::~DeterministicOpSequence()
{
  // TODO Auto-generated destructor stub
}

bool DeterministicOpSequence::run_one_op(int op, rngen_t& gen)
{
  bool ok = false;
  switch (op) {
  case DSOP_TOUCH:
    ok = do_touch(gen);
    break;
  case DSOP_WRITE:
    ok = do_write(gen);
    break;
  case DSOP_CLONE:
    ok = do_clone(gen);
    break;
  case DSOP_CLONE_RANGE:
    ok = do_clone_range(gen);
    break;
  case DSOP_OBJ_REMOVE:
    ok = do_remove(gen);
    break;
  case DSOP_COLL_MOVE:
    ok = do_coll_move(gen);
    break;
  case DSOP_SET_ATTRS:
    ok = do_set_attrs(gen);
    break;
  case DSOP_COLL_CREATE:
    ok = do_coll_create(gen);
    break;

  default:
    cout << "bad op " << op << std::endl;
<<<<<<< HEAD
    assert(0 == "bad op");
=======
    ceph_abort_msg("bad op");
>>>>>>> f8781be9
  }
  return ok;
}

void DeterministicOpSequence::generate(int seed, int num_txs)
{
  std::ostringstream ss;
  ss << "generate run " << num_txs << " --seed " << seed;

  if (m_status.is_open()) {
    m_status << ss.str() << std::endl;
    m_status.flush();
  }

  dout(0) << ss.str() << dendl;

  rngen_t gen(seed);
  boost::uniform_int<> op_rng(DSOP_FIRST, DSOP_LAST);

  for (txn = 1; txn <= num_txs; ) {
    int op = op_rng(gen);
    _print_status(txn, op);
    dout(0) << "generate seq " << txn << " op " << op << dendl;
    if (run_one_op(op, gen))
      txn++;
  }
}

void DeterministicOpSequence::_print_status(int seq, int op)
{
  if (!m_status.is_open())
    return;
  m_status << seq << " " << op << std::endl;
  m_status.flush();
}

int DeterministicOpSequence::_gen_coll_id(rngen_t& gen)
{
  boost::uniform_int<> coll_rng(0, m_collections_ids.size()-1);
  return coll_rng(gen);
}

int DeterministicOpSequence::_gen_obj_id(rngen_t& gen)
{
  boost::uniform_int<> obj_rng(0, m_num_objects - 1);
  return obj_rng(gen);
}

void DeterministicOpSequence::note_txn(coll_entry_t *entry,
				       ObjectStore::Transaction *t)
{
  bufferlist bl;
  encode(txn, bl);
  ghobject_t oid = get_txn_object(entry->m_cid);
  t->truncate(entry->m_cid, oid, 0);
  t->write(entry->m_cid, oid, 0, bl.length(), bl);
  dout(10) << __func__ << " " << txn << dendl;
}

bool DeterministicOpSequence::do_touch(rngen_t& gen)
{
  int coll_id = _gen_coll_id(gen);
  int obj_id = _gen_obj_id(gen);

  coll_entry_t *entry = get_coll_at(coll_id);
  ceph_assert(entry != NULL);

  // Don't care about other collections if already exists
  if (!entry->check_for_obj(obj_id)) {
    bool other_found = false;
    auto it = m_collections.begin();
    for (; it != m_collections.end(); ++it) {
      if (it->second->check_for_obj(obj_id)) {
        ceph_assert(it->first != entry->m_cid);
        other_found = true;
      }
    }
    if (other_found) {
      dout(0) << "do_touch new object in collection and exists in another" << dendl;
      return false;
    }
  }
  hobject_t *obj = entry->touch_obj(obj_id);

<<<<<<< HEAD
  dout(0) << "do_touch " << entry->m_coll << "/" << obj << dendl;
=======
  dout(0) << "do_touch " << entry->m_cid << "/" << obj << dendl;
>>>>>>> f8781be9

  _do_touch(entry, *obj);
  return true;
}

bool DeterministicOpSequence::do_remove(rngen_t& gen)
{
  int coll_id = _gen_coll_id(gen);

  coll_entry_t *entry = get_coll_at(coll_id);
  ceph_assert(entry != NULL);

  if (entry->m_objects.size() == 0) {
    dout(0) << "do_remove no objects in collection" << dendl;
    return false;
  }
  int obj_id = entry->get_random_obj_id(gen);
  hobject_t *obj = entry->touch_obj(obj_id);
  ceph_assert(obj);

<<<<<<< HEAD
  dout(0) << "do_remove " << entry->m_coll << "/" << obj << dendl;
=======
  dout(0) << "do_remove " << entry->m_cid << "/" << obj << dendl;
>>>>>>> f8781be9

  _do_remove(entry, *obj);
  hobject_t *rmobj = entry->remove_obj(obj_id);
  ceph_assert(rmobj);
  delete rmobj;
  return true;
}

static void _gen_random(rngen_t& gen,
			size_t size, bufferlist& bl) {

  static const char alphanum[] = "0123456789"
    "ABCDEFGHIJKLMNOPQRSTUVWXYZ"
    "abcdefghijklmnopqrstuvwxyz";

  boost::uniform_int<> char_rng(0, sizeof(alphanum));
  bufferptr bp(size);
  for (unsigned int i = 0; i < size - 1; i++) {
    bp[i] = alphanum[char_rng(gen)];
  }
  bp[size - 1] = '\0';
  bl.append(bp);
}

static void gen_attrs(rngen_t &gen,
		      map<string, bufferlist> *out) {
  boost::uniform_int<> num_rng(10, 30);
  boost::uniform_int<> key_size_rng(5, 10);
  boost::uniform_int<> val_size_rng(100, 1000);
  size_t num_attrs = static_cast<size_t>(num_rng(gen));
  for (size_t i = 0; i < num_attrs; ++i) {
    size_t key_size = static_cast<size_t>(num_rng(gen));
    size_t val_size = static_cast<size_t>(num_rng(gen));
    bufferlist keybl;
    _gen_random(gen, key_size, keybl);
    string key(keybl.c_str(), keybl.length());
    _gen_random(gen, val_size, (*out)[key]);
  }
}

bool DeterministicOpSequence::do_set_attrs(rngen_t& gen) 
{
  int coll_id = _gen_coll_id(gen);

  coll_entry_t *entry = get_coll_at(coll_id);
  ceph_assert(entry != NULL);

  if (entry->m_objects.size() == 0) {
    dout(0) << "do_set_attrs no objects in collection" << dendl;
    return false;
  }
  int obj_id = entry->get_random_obj_id(gen);
  hobject_t *obj = entry->touch_obj(obj_id);
  ceph_assert(obj);

  map<string, bufferlist> out;
  gen_attrs(gen, &out);

  dout(0) << "do_set_attrs " << out.size() << " entries" << dendl;
  _do_set_attrs(entry, *obj, out);
  return true;
}

bool DeterministicOpSequence::do_write(rngen_t& gen)
{
  int coll_id = _gen_coll_id(gen);

  coll_entry_t *entry = get_coll_at(coll_id);
  ceph_assert(entry != NULL);

  if (entry->m_objects.size() == 0) {
    dout(0) << "do_write no objects in collection" << dendl;
    return false;
  }
  int obj_id = entry->get_random_obj_id(gen);
  hobject_t *obj = entry->touch_obj(obj_id);
  ceph_assert(obj);

  boost::uniform_int<> size_rng(100, (2 << 19));
  size_t size = (size_t) size_rng(gen);
  bufferlist bl;
  _gen_random(gen, size, bl);

<<<<<<< HEAD
  dout(0) << "do_write " << entry->m_coll << "/" << obj
=======
  dout(0) << "do_write " << entry->m_cid << "/" << obj
>>>>>>> f8781be9
	  << " 0~" << size << dendl;

  _do_write(entry, *obj, 0, bl.length(), bl);
  return true;
}

bool DeterministicOpSequence::_prepare_clone(
  rngen_t& gen,
  coll_entry_t **entry_ret,
  int *orig_obj_id,
  hobject_t *orig_obj_ret,
  int *new_obj_id,
  hobject_t *new_obj_ret)
{
  int coll_id = _gen_coll_id(gen);

  coll_entry_t *entry = get_coll_at(coll_id);
  ceph_assert(entry != NULL);

  if (entry->m_objects.size() < 2) {
<<<<<<< HEAD
    dout(0) << "_prepare_clone coll " << entry->m_coll
=======
    dout(0) << "_prepare_clone coll " << entry->m_cid
>>>>>>> f8781be9
	    << " doesn't have 2 or more objects" << dendl;
    return false;
  }

  *orig_obj_id = entry->get_random_obj_id(gen);
  hobject_t *orig_obj = entry->touch_obj(*orig_obj_id);
  ceph_assert(orig_obj);

  do {
    *new_obj_id = entry->get_random_obj_id(gen);
  } while (*new_obj_id == *orig_obj_id);
  hobject_t *new_obj = entry->touch_obj(*new_obj_id);
  ceph_assert(new_obj);

  *entry_ret = entry;
  *orig_obj_ret = *orig_obj;
  *new_obj_ret = *new_obj;
  return true;
}

bool DeterministicOpSequence::do_clone(rngen_t& gen)
{
  coll_entry_t *entry;
  int orig_id, new_id;
  hobject_t orig_obj, new_obj;
  if (!_prepare_clone(gen, &entry, &orig_id, &orig_obj, &new_id, &new_obj)) {
    return false;
  }

<<<<<<< HEAD
  dout(0) << "do_clone " << entry->m_coll << "/" << orig_obj
      << " => " << entry->m_coll << "/" << new_obj << dendl;
=======
  dout(0) << "do_clone " << entry->m_cid << "/" << orig_obj
      << " => " << entry->m_cid << "/" << new_obj << dendl;
>>>>>>> f8781be9

  _do_clone(entry, orig_obj, new_obj);
  return true;
}

bool DeterministicOpSequence::do_clone_range(rngen_t& gen)
{
  coll_entry_t *entry;
  int orig_id, new_id;
  hobject_t orig_obj, new_obj;
  if (!_prepare_clone(gen, &entry, &orig_id, &orig_obj, &new_id, &new_obj)) {
    return false;
  }

  /* Whenever we have to make a clone_range() operation, just write to the
   * object first, so we know we have something to clone in the said range.
   * This may not be the best solution ever, but currently we're not keeping
   * track of the written-to objects, and until we know for sure we really
   * need to, let's just focus on the task at hand.
   */

  boost::uniform_int<> write_size_rng(100, (2 << 19));
  size_t size = (size_t) write_size_rng(gen);
  bufferlist bl;
  _gen_random(gen, size, bl);

  boost::uniform_int<> clone_len(1, bl.length());
  size = (size_t) clone_len(gen);

<<<<<<< HEAD
  dout(0) << "do_clone_range " << entry->m_coll << "/" << orig_obj
      << " (0~" << size << ")"
      << " => " << entry->m_coll << "/" << new_obj
=======
  dout(0) << "do_clone_range " << entry->m_cid << "/" << orig_obj
      << " (0~" << size << ")"
      << " => " << entry->m_cid << "/" << new_obj
>>>>>>> f8781be9
      << " (0)" << dendl;
  _do_write_and_clone_range(entry, orig_obj, new_obj, 0, size, 0, bl);
  return true;
}

bool DeterministicOpSequence::do_coll_move(rngen_t& gen)
{
  coll_entry_t *entry;
  int orig_id, new_id;
  hobject_t orig_obj, new_obj;
  if (!_prepare_clone(gen, &entry, &orig_id, &orig_obj, &new_id, &new_obj)) {
    return false;
  }

<<<<<<< HEAD
  dout(0) << "do_coll_move " << entry->m_coll << "/" << orig_obj
        << " => " << entry->m_coll << "/" << new_obj << dendl;
=======
  dout(0) << "do_coll_move " << entry->m_cid << "/" << orig_obj
        << " => " << entry->m_cid << "/" << new_obj << dendl;
>>>>>>> f8781be9
  entry->remove_obj(orig_id);

  _do_coll_move(entry, orig_obj, new_obj);

  return true;
}

bool DeterministicOpSequence::do_coll_create(rngen_t& gen)
{
  int i = m_collections.size();
<<<<<<< HEAD
  coll_entry_t *entry = coll_create(i);
  m_collections.insert(make_pair(i, entry));
  m_collections_ids.push_back(i);
=======
  spg_t pgid(pg_t(i, 1), shard_id_t::NO_SHARD);
  coll_t cid(pgid);
  auto ch = m_store->create_new_collection(cid);
  coll_entry_t *entry = coll_create(pgid, ch);
  m_collections.insert(make_pair(cid, entry));
  rebuild_id_vec();
>>>>>>> f8781be9

  _do_coll_create(entry, 10, 10);
  
  return true;
}

void DeterministicOpSequence::_do_coll_create(coll_entry_t *entry, uint32_t pg_num, uint64_t num_objs)
{
  ObjectStore::Transaction t;
<<<<<<< HEAD
  note_txn(&t);
  t.create_collection(entry->m_coll, 32);
  bufferlist hint;
  encode(pg_num, hint);
  encode(num_objs, hint);
  t.collection_hint(entry->m_coll, ObjectStore::Transaction::COLL_HINT_EXPECTED_NUM_OBJECTS, hint);
  dout(0) << "Give collection: " << entry->m_coll
	  << " a hint, pg_num is: " << pg_num << ", num_objs is: "
	  << num_objs << dendl;

  m_store->apply_transaction(&m_osr, std::move(t));
=======
  t.create_collection(entry->m_cid, 32);
  note_txn(entry, &t);
  bufferlist hint;
  encode(pg_num, hint);
  encode(num_objs, hint);
  t.collection_hint(entry->m_cid, ObjectStore::Transaction::COLL_HINT_EXPECTED_NUM_OBJECTS, hint);
  dout(0) << "Give collection: " << entry->m_cid
	  << " a hint, pg_num is: " << pg_num << ", num_objs is: "
	  << num_objs << dendl;

  m_store->queue_transaction(entry->m_ch, std::move(t));
>>>>>>> f8781be9
}

void DeterministicOpSequence::_do_touch(coll_entry_t *entry, hobject_t& obj)
{
  ObjectStore::Transaction t;
<<<<<<< HEAD
  note_txn(&t);
  t.touch(entry->m_coll, ghobject_t(obj));
  m_store->apply_transaction(&m_osr, std::move(t));
=======
  note_txn(entry, &t);
  t.touch(entry->m_cid, ghobject_t(obj));
  m_store->queue_transaction(entry->m_ch, std::move(t));
>>>>>>> f8781be9
}

void DeterministicOpSequence::_do_remove(coll_entry_t *entry, hobject_t& obj)
{
  ObjectStore::Transaction t;
<<<<<<< HEAD
  note_txn(&t);
  t.remove(entry->m_coll, ghobject_t(obj));
  m_store->apply_transaction(&m_osr, std::move(t));
=======
  note_txn(entry, &t);
  t.remove(entry->m_cid, ghobject_t(obj));
  m_store->queue_transaction(entry->m_ch, std::move(t));
>>>>>>> f8781be9
}

void DeterministicOpSequence::_do_set_attrs(coll_entry_t *entry,
					    hobject_t &obj,
					    const map<string, bufferlist> &attrs)
{
  ObjectStore::Transaction t;
<<<<<<< HEAD
  note_txn(&t);
  t.omap_setkeys(entry->m_coll, ghobject_t(obj), attrs);
  m_store->apply_transaction(&m_osr, std::move(t));
=======
  note_txn(entry, &t);
  t.omap_setkeys(entry->m_cid, ghobject_t(obj), attrs);
  m_store->queue_transaction(entry->m_ch, std::move(t));
>>>>>>> f8781be9
}

void DeterministicOpSequence::_do_write(coll_entry_t *entry, hobject_t& obj,
					uint64_t off, uint64_t len, const bufferlist& data)
{
  ObjectStore::Transaction t;
<<<<<<< HEAD
  note_txn(&t);
  t.write(entry->m_coll, ghobject_t(obj), off, len, data);
  m_store->apply_transaction(&m_osr, std::move(t));
=======
  note_txn(entry, &t);
  t.write(entry->m_cid, ghobject_t(obj), off, len, data);
  m_store->queue_transaction(entry->m_ch, std::move(t));
>>>>>>> f8781be9
}

void DeterministicOpSequence::_do_clone(coll_entry_t *entry, hobject_t& orig_obj,
					hobject_t& new_obj)
{
  ObjectStore::Transaction t;
<<<<<<< HEAD
  note_txn(&t);
  t.clone(entry->m_coll, ghobject_t(orig_obj), ghobject_t(new_obj));
  m_store->apply_transaction(&m_osr, std::move(t));
=======
  note_txn(entry, &t);
  t.clone(entry->m_cid, ghobject_t(orig_obj), ghobject_t(new_obj));
  m_store->queue_transaction(entry->m_ch, std::move(t));
>>>>>>> f8781be9
}

void DeterministicOpSequence::_do_clone_range(coll_entry_t *entry,
					      hobject_t& orig_obj, hobject_t& new_obj, uint64_t srcoff,
					      uint64_t srclen, uint64_t dstoff)
{
  ObjectStore::Transaction t;
<<<<<<< HEAD
  note_txn(&t);
  t.clone_range(entry->m_coll, ghobject_t(orig_obj), ghobject_t(new_obj),
=======
  note_txn(entry, &t);
  t.clone_range(entry->m_cid, ghobject_t(orig_obj), ghobject_t(new_obj),
>>>>>>> f8781be9
		srcoff, srclen, dstoff);
  m_store->queue_transaction(entry->m_ch, std::move(t));
}

void DeterministicOpSequence::_do_write_and_clone_range(coll_entry_t *entry,
                                                        hobject_t& orig_obj,
                                                        hobject_t& new_obj,
                                                        uint64_t srcoff,
                                                        uint64_t srclen,
                                                        uint64_t dstoff,
                                                        bufferlist& bl)
{
  ObjectStore::Transaction t;
<<<<<<< HEAD
  note_txn(&t);
  t.write(entry->m_coll, ghobject_t(orig_obj), srcoff, bl.length(), bl);
  t.clone_range(entry->m_coll, ghobject_t(orig_obj), ghobject_t(new_obj),
=======
  note_txn(entry, &t);
  t.write(entry->m_cid, ghobject_t(orig_obj), srcoff, bl.length(), bl);
  t.clone_range(entry->m_cid, ghobject_t(orig_obj), ghobject_t(new_obj),
>>>>>>> f8781be9
		srcoff, srclen, dstoff);
  m_store->queue_transaction(entry->m_ch, std::move(t));
}

void DeterministicOpSequence::_do_coll_move(coll_entry_t *entry,
					    hobject_t& orig_obj,
					    hobject_t& new_obj)
{
  ObjectStore::Transaction t;
<<<<<<< HEAD
  note_txn(&t);
  t.remove(entry->m_coll, ghobject_t(new_obj));
  t.collection_move_rename(entry->m_coll, ghobject_t(orig_obj),
			   entry->m_coll, ghobject_t(new_obj));
  m_store->apply_transaction(&m_osr, std::move(t));
=======
  note_txn(entry, &t);
  t.remove(entry->m_cid, ghobject_t(new_obj));
  t.collection_move_rename(entry->m_cid, ghobject_t(orig_obj),
			   entry->m_cid, ghobject_t(new_obj));
  m_store->queue_transaction(entry->m_ch, std::move(t));
>>>>>>> f8781be9
}
<|MERGE_RESOLUTION|>--- conflicted
+++ resolved
@@ -79,11 +79,7 @@
 
   default:
     cout << "bad op " << op << std::endl;
-<<<<<<< HEAD
-    assert(0 == "bad op");
-=======
     ceph_abort_msg("bad op");
->>>>>>> f8781be9
   }
   return ok;
 }
@@ -168,11 +164,7 @@
   }
   hobject_t *obj = entry->touch_obj(obj_id);
 
-<<<<<<< HEAD
-  dout(0) << "do_touch " << entry->m_coll << "/" << obj << dendl;
-=======
   dout(0) << "do_touch " << entry->m_cid << "/" << obj << dendl;
->>>>>>> f8781be9
 
   _do_touch(entry, *obj);
   return true;
@@ -193,11 +185,7 @@
   hobject_t *obj = entry->touch_obj(obj_id);
   ceph_assert(obj);
 
-<<<<<<< HEAD
-  dout(0) << "do_remove " << entry->m_coll << "/" << obj << dendl;
-=======
   dout(0) << "do_remove " << entry->m_cid << "/" << obj << dendl;
->>>>>>> f8781be9
 
   _do_remove(entry, *obj);
   hobject_t *rmobj = entry->remove_obj(obj_id);
@@ -281,11 +269,7 @@
   bufferlist bl;
   _gen_random(gen, size, bl);
 
-<<<<<<< HEAD
-  dout(0) << "do_write " << entry->m_coll << "/" << obj
-=======
   dout(0) << "do_write " << entry->m_cid << "/" << obj
->>>>>>> f8781be9
 	  << " 0~" << size << dendl;
 
   _do_write(entry, *obj, 0, bl.length(), bl);
@@ -306,11 +290,7 @@
   ceph_assert(entry != NULL);
 
   if (entry->m_objects.size() < 2) {
-<<<<<<< HEAD
-    dout(0) << "_prepare_clone coll " << entry->m_coll
-=======
     dout(0) << "_prepare_clone coll " << entry->m_cid
->>>>>>> f8781be9
 	    << " doesn't have 2 or more objects" << dendl;
     return false;
   }
@@ -340,13 +320,8 @@
     return false;
   }
 
-<<<<<<< HEAD
-  dout(0) << "do_clone " << entry->m_coll << "/" << orig_obj
-      << " => " << entry->m_coll << "/" << new_obj << dendl;
-=======
   dout(0) << "do_clone " << entry->m_cid << "/" << orig_obj
       << " => " << entry->m_cid << "/" << new_obj << dendl;
->>>>>>> f8781be9
 
   _do_clone(entry, orig_obj, new_obj);
   return true;
@@ -376,15 +351,9 @@
   boost::uniform_int<> clone_len(1, bl.length());
   size = (size_t) clone_len(gen);
 
-<<<<<<< HEAD
-  dout(0) << "do_clone_range " << entry->m_coll << "/" << orig_obj
-      << " (0~" << size << ")"
-      << " => " << entry->m_coll << "/" << new_obj
-=======
   dout(0) << "do_clone_range " << entry->m_cid << "/" << orig_obj
       << " (0~" << size << ")"
       << " => " << entry->m_cid << "/" << new_obj
->>>>>>> f8781be9
       << " (0)" << dendl;
   _do_write_and_clone_range(entry, orig_obj, new_obj, 0, size, 0, bl);
   return true;
@@ -399,13 +368,8 @@
     return false;
   }
 
-<<<<<<< HEAD
-  dout(0) << "do_coll_move " << entry->m_coll << "/" << orig_obj
-        << " => " << entry->m_coll << "/" << new_obj << dendl;
-=======
   dout(0) << "do_coll_move " << entry->m_cid << "/" << orig_obj
         << " => " << entry->m_cid << "/" << new_obj << dendl;
->>>>>>> f8781be9
   entry->remove_obj(orig_id);
 
   _do_coll_move(entry, orig_obj, new_obj);
@@ -416,18 +380,12 @@
 bool DeterministicOpSequence::do_coll_create(rngen_t& gen)
 {
   int i = m_collections.size();
-<<<<<<< HEAD
-  coll_entry_t *entry = coll_create(i);
-  m_collections.insert(make_pair(i, entry));
-  m_collections_ids.push_back(i);
-=======
   spg_t pgid(pg_t(i, 1), shard_id_t::NO_SHARD);
   coll_t cid(pgid);
   auto ch = m_store->create_new_collection(cid);
   coll_entry_t *entry = coll_create(pgid, ch);
   m_collections.insert(make_pair(cid, entry));
   rebuild_id_vec();
->>>>>>> f8781be9
 
   _do_coll_create(entry, 10, 10);
   
@@ -437,19 +395,6 @@
 void DeterministicOpSequence::_do_coll_create(coll_entry_t *entry, uint32_t pg_num, uint64_t num_objs)
 {
   ObjectStore::Transaction t;
-<<<<<<< HEAD
-  note_txn(&t);
-  t.create_collection(entry->m_coll, 32);
-  bufferlist hint;
-  encode(pg_num, hint);
-  encode(num_objs, hint);
-  t.collection_hint(entry->m_coll, ObjectStore::Transaction::COLL_HINT_EXPECTED_NUM_OBJECTS, hint);
-  dout(0) << "Give collection: " << entry->m_coll
-	  << " a hint, pg_num is: " << pg_num << ", num_objs is: "
-	  << num_objs << dendl;
-
-  m_store->apply_transaction(&m_osr, std::move(t));
-=======
   t.create_collection(entry->m_cid, 32);
   note_txn(entry, &t);
   bufferlist hint;
@@ -461,35 +406,22 @@
 	  << num_objs << dendl;
 
   m_store->queue_transaction(entry->m_ch, std::move(t));
->>>>>>> f8781be9
 }
 
 void DeterministicOpSequence::_do_touch(coll_entry_t *entry, hobject_t& obj)
 {
   ObjectStore::Transaction t;
-<<<<<<< HEAD
-  note_txn(&t);
-  t.touch(entry->m_coll, ghobject_t(obj));
-  m_store->apply_transaction(&m_osr, std::move(t));
-=======
   note_txn(entry, &t);
   t.touch(entry->m_cid, ghobject_t(obj));
   m_store->queue_transaction(entry->m_ch, std::move(t));
->>>>>>> f8781be9
 }
 
 void DeterministicOpSequence::_do_remove(coll_entry_t *entry, hobject_t& obj)
 {
   ObjectStore::Transaction t;
-<<<<<<< HEAD
-  note_txn(&t);
-  t.remove(entry->m_coll, ghobject_t(obj));
-  m_store->apply_transaction(&m_osr, std::move(t));
-=======
   note_txn(entry, &t);
   t.remove(entry->m_cid, ghobject_t(obj));
   m_store->queue_transaction(entry->m_ch, std::move(t));
->>>>>>> f8781be9
 }
 
 void DeterministicOpSequence::_do_set_attrs(coll_entry_t *entry,
@@ -497,45 +429,27 @@
 					    const map<string, bufferlist> &attrs)
 {
   ObjectStore::Transaction t;
-<<<<<<< HEAD
-  note_txn(&t);
-  t.omap_setkeys(entry->m_coll, ghobject_t(obj), attrs);
-  m_store->apply_transaction(&m_osr, std::move(t));
-=======
   note_txn(entry, &t);
   t.omap_setkeys(entry->m_cid, ghobject_t(obj), attrs);
   m_store->queue_transaction(entry->m_ch, std::move(t));
->>>>>>> f8781be9
 }
 
 void DeterministicOpSequence::_do_write(coll_entry_t *entry, hobject_t& obj,
 					uint64_t off, uint64_t len, const bufferlist& data)
 {
   ObjectStore::Transaction t;
-<<<<<<< HEAD
-  note_txn(&t);
-  t.write(entry->m_coll, ghobject_t(obj), off, len, data);
-  m_store->apply_transaction(&m_osr, std::move(t));
-=======
   note_txn(entry, &t);
   t.write(entry->m_cid, ghobject_t(obj), off, len, data);
   m_store->queue_transaction(entry->m_ch, std::move(t));
->>>>>>> f8781be9
 }
 
 void DeterministicOpSequence::_do_clone(coll_entry_t *entry, hobject_t& orig_obj,
 					hobject_t& new_obj)
 {
   ObjectStore::Transaction t;
-<<<<<<< HEAD
-  note_txn(&t);
-  t.clone(entry->m_coll, ghobject_t(orig_obj), ghobject_t(new_obj));
-  m_store->apply_transaction(&m_osr, std::move(t));
-=======
   note_txn(entry, &t);
   t.clone(entry->m_cid, ghobject_t(orig_obj), ghobject_t(new_obj));
   m_store->queue_transaction(entry->m_ch, std::move(t));
->>>>>>> f8781be9
 }
 
 void DeterministicOpSequence::_do_clone_range(coll_entry_t *entry,
@@ -543,13 +457,8 @@
 					      uint64_t srclen, uint64_t dstoff)
 {
   ObjectStore::Transaction t;
-<<<<<<< HEAD
-  note_txn(&t);
-  t.clone_range(entry->m_coll, ghobject_t(orig_obj), ghobject_t(new_obj),
-=======
   note_txn(entry, &t);
   t.clone_range(entry->m_cid, ghobject_t(orig_obj), ghobject_t(new_obj),
->>>>>>> f8781be9
 		srcoff, srclen, dstoff);
   m_store->queue_transaction(entry->m_ch, std::move(t));
 }
@@ -563,15 +472,9 @@
                                                         bufferlist& bl)
 {
   ObjectStore::Transaction t;
-<<<<<<< HEAD
-  note_txn(&t);
-  t.write(entry->m_coll, ghobject_t(orig_obj), srcoff, bl.length(), bl);
-  t.clone_range(entry->m_coll, ghobject_t(orig_obj), ghobject_t(new_obj),
-=======
   note_txn(entry, &t);
   t.write(entry->m_cid, ghobject_t(orig_obj), srcoff, bl.length(), bl);
   t.clone_range(entry->m_cid, ghobject_t(orig_obj), ghobject_t(new_obj),
->>>>>>> f8781be9
 		srcoff, srclen, dstoff);
   m_store->queue_transaction(entry->m_ch, std::move(t));
 }
@@ -581,17 +484,9 @@
 					    hobject_t& new_obj)
 {
   ObjectStore::Transaction t;
-<<<<<<< HEAD
-  note_txn(&t);
-  t.remove(entry->m_coll, ghobject_t(new_obj));
-  t.collection_move_rename(entry->m_coll, ghobject_t(orig_obj),
-			   entry->m_coll, ghobject_t(new_obj));
-  m_store->apply_transaction(&m_osr, std::move(t));
-=======
   note_txn(entry, &t);
   t.remove(entry->m_cid, ghobject_t(new_obj));
   t.collection_move_rename(entry->m_cid, ghobject_t(orig_obj),
 			   entry->m_cid, ghobject_t(new_obj));
   m_store->queue_transaction(entry->m_ch, std::move(t));
->>>>>>> f8781be9
-}
+}
