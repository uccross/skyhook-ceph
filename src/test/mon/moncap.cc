--- conflicted
+++ resolved
@@ -59,8 +59,6 @@
   "allow command \"foo bar\" with arg=\"baz.xx\"",
   "profile osd",
   "profile \"mds-bootstrap\", profile foo",
-<<<<<<< HEAD
-=======
   "allow * network 1.2.3.4/24",
   "allow * network ::1/128",
   "allow * network [aa:bb::1]/128",
@@ -68,7 +66,6 @@
   "allow command abc network 1.2.3.4/8",
   "profile osd network 1.2.3.4/32",
   "allow profile mon network 1.2.3.4/32",
->>>>>>> 3ad2dfa4
   0
 };
 
@@ -255,62 +252,6 @@
   ASSERT_TRUE(cap.is_capable(NULL, name, "", "config-key get", ca, true, true,
                              true, {}));
   ca["key"] = "daemon-private/osd.123/foo";
-<<<<<<< HEAD
-  ASSERT_TRUE(cap.is_capable(NULL, CEPH_ENTITY_TYPE_MON,
-			     name, "", "config-key get", ca, true, true, true));
-  ASSERT_TRUE(cap.is_capable(NULL, CEPH_ENTITY_TYPE_MON,
-			     name, "", "config-key put", ca, true, true, true));
-  ASSERT_TRUE(cap.is_capable(NULL, CEPH_ENTITY_TYPE_MON,
-			     name, "", "config-key set", ca, true, true, true));
-  ASSERT_TRUE(cap.is_capable(NULL, CEPH_ENTITY_TYPE_MON,
-			     name, "", "config-key exists", ca, true, true, true));
-  ASSERT_TRUE(cap.is_capable(NULL, CEPH_ENTITY_TYPE_MON,
-			     name, "", "config-key delete", ca, true, true, true));
-}
-
-TEST(MonCap, CommandRegEx) {
-  MonCap cap;
-  ASSERT_FALSE(cap.is_allow_all());
-  ASSERT_TRUE(cap.parse("allow command abc with arg regex \"^[0-9a-z.]*$\"", NULL));
-
-  EntityName name;
-  name.from_str("osd.123");
-  ASSERT_TRUE(cap.is_capable(nullptr, CEPH_ENTITY_TYPE_OSD, name, "",
-                             "abc", {{"arg", "12345abcde"}}, true, true, true));
-  ASSERT_FALSE(cap.is_capable(nullptr, CEPH_ENTITY_TYPE_OSD, name, "",
-                              "abc", {{"arg", "~!@#$"}}, true, true, true));
-
-  ASSERT_TRUE(cap.parse("allow command abc with arg regex \"[*\"", NULL));
-  ASSERT_FALSE(cap.is_capable(nullptr, CEPH_ENTITY_TYPE_OSD, name, "",
-                              "abc", {{"arg", ""}}, true, true, true));
-}
-
-TEST(MonCap, ProfileBootstrapRBD) {
-  MonCap cap;
-  ASSERT_FALSE(cap.is_allow_all());
-  ASSERT_TRUE(cap.parse("profile bootstrap-rbd", NULL));
-
-  EntityName name;
-  name.from_str("mon.a");
-  ASSERT_TRUE(cap.is_capable(nullptr, CEPH_ENTITY_TYPE_MON, name, "",
-                             "auth get-or-create", {
-                               {"entity", "client.rbd"},
-                               {"caps_mon", "profile rbd"},
-                               {"caps_osd", "profile rbd pool=foo, profile rbd-read-only"},
-                             }, true, true, true));
-  ASSERT_FALSE(cap.is_capable(nullptr, CEPH_ENTITY_TYPE_MON, name, "",
-                              "auth get-or-create", {
-                                {"entity", "client.rbd"},
-                                {"caps_mon", "allow *"},
-                                {"caps_osd", "profile rbd"},
-                              }, true, true, true));
-  ASSERT_FALSE(cap.is_capable(nullptr, CEPH_ENTITY_TYPE_MON, name, "",
-                              "auth get-or-create", {
-                                {"entity", "client.rbd"},
-                                {"caps_mon", "profile rbd"},
-                                {"caps_osd", "profile rbd pool=foo, allow *, profile rbd-read-only"},
-                              }, true, true, true));
-=======
   ASSERT_TRUE(cap.is_capable(NULL, name, "", "config-key get", ca, true, true,
                              true, {}));
   ASSERT_TRUE(cap.is_capable(NULL, name, "", "config-key put", ca, true, true,
@@ -432,5 +373,4 @@
                              "config-key get", {
                                {"key", "rbd/mirror/peer/1/1234"},
                              }, true, false, false, {}));
->>>>>>> 3ad2dfa4
 }