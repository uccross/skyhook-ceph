if(${WITH_CEPHFS})

  # unittest_mds_types
  add_executable(unittest_mds_types
    mds_types.cc
    )
<<<<<<< HEAD
  add_ceph_unittest(unittest_mds_types ${CMAKE_RUNTIME_OUTPUT_DIRECTORY}/unittest_mds_types)
=======
  add_ceph_unittest(unittest_mds_types)
>>>>>>> 3ad2dfa4
  target_link_libraries(unittest_mds_types global)

  add_executable(ceph_test_trim_caps
    test_trim_caps.cc
  )
  target_link_libraries(ceph_test_trim_caps ceph-common cephfs)
  install(TARGETS ceph_test_trim_caps DESTINATION ${CMAKE_INSTALL_BINDIR})

endif(${WITH_CEPHFS})<|MERGE_RESOLUTION|>--- conflicted
+++ resolved
@@ -4,11 +4,7 @@
   add_executable(unittest_mds_types
     mds_types.cc
     )
-<<<<<<< HEAD
-  add_ceph_unittest(unittest_mds_types ${CMAKE_RUNTIME_OUTPUT_DIRECTORY}/unittest_mds_types)
-=======
   add_ceph_unittest(unittest_mds_types)
->>>>>>> 3ad2dfa4
   target_link_libraries(unittest_mds_types global)
 
   add_executable(ceph_test_trim_caps
