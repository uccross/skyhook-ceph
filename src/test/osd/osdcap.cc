--- conflicted
+++ resolved
@@ -71,8 +71,6 @@
   "allow pool foo namespace=\"\" rwx; allow pool bar namespace='' object_prefix rbd r",
   "allow pool foo namespace \"\" rwx; allow pool bar namespace '' object_prefix rbd r",
   "profile abc, profile abc pool=bar, profile abc pool=bar namespace=foo",
-<<<<<<< HEAD
-=======
   "allow rwx tag application key=value",
   "allow rwx tag application key = value",
   "allow rwx tag application key =value",
@@ -85,7 +83,6 @@
   "profile foo network 127.0.0.1/8",
   "allow rwx namespace foo tag cephfs data =cephfs_a network 127.0.0.1/8",
   "allow pool foo rwx network 1.2.3.4/24",
->>>>>>> f8781be9
   0
 };
 
@@ -1230,91 +1227,6 @@
   ASSERT_TRUE(cap.is_capable("bar", "", {}, "foo", false, false, {{"foo", "", true, true, true}, {"bar", "", false, false, true}}, addr));
 
   // fails because bar not whitelisted
-<<<<<<< HEAD
-  ASSERT_FALSE(cap.is_capable("bar", "", 0, "foo", false, false, {{"foo", true, true, true}, {"bar", true, true, false}}));
-  ASSERT_FALSE(cap.is_capable("bar", "", 0, "foo", false, false, {{"foo", true, true, true}, {"bar", true, false, false}}));
-  ASSERT_FALSE(cap.is_capable("bar", "", 0, "foo", false, false, {{"foo", true, true, true}, {"bar", false, true, false}}));
-  ASSERT_FALSE(cap.is_capable("bar", "", 0, "foo", false, false, {{"foo", true, true, true}, {"bar", false, false, false}}));
-
-  ASSERT_TRUE(cap.is_capable("bar", "", 0, "foo", false, false, {{"foo", true, true, false}, {"bar", true, true, true}}));
-  ASSERT_TRUE(cap.is_capable("bar", "", 0, "foo", false, false, {{"foo", true, true, false}, {"bar", true, false, true}}));
-  ASSERT_TRUE(cap.is_capable("bar", "", 0, "foo", false, false, {{"foo", true, true, false}, {"bar", false, true, true}}));
-  ASSERT_TRUE(cap.is_capable("bar", "", 0, "foo", false, false, {{"foo", true, true, false}, {"bar", false, false, true}}));
-
-  ASSERT_FALSE(cap.is_capable("bar", "", 0, "foo", false, false, {{"foo", true, true, false}, {"bar", true, true, false}}));
-  ASSERT_FALSE(cap.is_capable("bar", "", 0, "foo", false, false, {{"foo", true, true, false}, {"bar", true, false, false}}));
-  ASSERT_FALSE(cap.is_capable("bar", "", 0, "foo", false, false, {{"foo", true, true, false}, {"bar", false, true, false}}));
-  ASSERT_FALSE(cap.is_capable("bar", "", 0, "foo", false, false, {{"foo", true, true, false}, {"bar", false, false, false}}));
-
-  ASSERT_TRUE(cap.is_capable("bar", "", 0, "foo", false, false, {{"foo", true, false, true}, {"bar", true, true, true}}));
-  ASSERT_TRUE(cap.is_capable("bar", "", 0, "foo", false, false, {{"foo", true, false, true}, {"bar", true, false, true}}));
-  ASSERT_TRUE(cap.is_capable("bar", "", 0, "foo", false, false, {{"foo", true, false, true}, {"bar", false, true, true}}));
-  ASSERT_TRUE(cap.is_capable("bar", "", 0, "foo", false, false, {{"foo", true, false, true}, {"bar", false, false, true}}));
-
-  ASSERT_FALSE(cap.is_capable("bar", "", 0, "foo", false, false, {{"foo", true, false, true}, {"bar", true, true, false}}));
-  ASSERT_FALSE(cap.is_capable("bar", "", 0, "foo", false, false, {{"foo", true, false, true}, {"bar", true, false, false}}));
-  ASSERT_FALSE(cap.is_capable("bar", "", 0, "foo", false, false, {{"foo", true, false, true}, {"bar", false, true, false}}));
-  ASSERT_FALSE(cap.is_capable("bar", "", 0, "foo", false, false, {{"foo", true, false, true}, {"bar", false, false, false}}));
-
-  ASSERT_TRUE(cap.is_capable("bar", "", 0, "foo", false, false, {{"foo", true, false, false}, {"bar", true, true, true}}));
-  ASSERT_TRUE(cap.is_capable("bar", "", 0, "foo", false, false, {{"foo", true, false, false}, {"bar", true, false, true}}));
-  ASSERT_TRUE(cap.is_capable("bar", "", 0, "foo", false, false, {{"foo", true, false, false}, {"bar", false, true, true}}));
-  ASSERT_TRUE(cap.is_capable("bar", "", 0, "foo", false, false, {{"foo", true, false, false}, {"bar", false, false, true}}));
-
-  ASSERT_FALSE(cap.is_capable("bar", "", 0, "foo", false, false, {{"foo", true, false, false}, {"bar", true, true, false}}));
-  ASSERT_FALSE(cap.is_capable("bar", "", 0, "foo", false, false, {{"foo", true, false, false}, {"bar", true, false, false}}));
-  ASSERT_FALSE(cap.is_capable("bar", "", 0, "foo", false, false, {{"foo", true, false, false}, {"bar", false, true, false}}));
-  ASSERT_FALSE(cap.is_capable("bar", "", 0, "foo", false, false, {{"foo", true, false, false}, {"bar", false, false, false}}));
-
-  ASSERT_TRUE(cap.is_capable("bar", "", 0, "foo", false, false, {{"foo", false, true, true}, {"bar", true, true, true}}));
-  ASSERT_TRUE(cap.is_capable("bar", "", 0, "foo", false, false, {{"foo", false, true, true}, {"bar", true, false, true}}));
-  ASSERT_TRUE(cap.is_capable("bar", "", 0, "foo", false, false, {{"foo", false, true, true}, {"bar", false, true, true}}));
-  ASSERT_TRUE(cap.is_capable("bar", "", 0, "foo", false, false, {{"foo", false, true, true}, {"bar", false, false, true}}));
-
-  ASSERT_FALSE(cap.is_capable("bar", "", 0, "foo", false, false, {{"foo", false, true, true}, {"bar", true, true, false}}));
-  ASSERT_FALSE(cap.is_capable("bar", "", 0, "foo", false, false, {{"foo", false, true, true}, {"bar", true, false, false}}));
-  ASSERT_FALSE(cap.is_capable("bar", "", 0, "foo", false, false, {{"foo", false, true, true}, {"bar", false, true, false}}));
-  ASSERT_FALSE(cap.is_capable("bar", "", 0, "foo", false, false, {{"foo", false, true, true}, {"bar", false, false, false}}));
-
-  ASSERT_TRUE(cap.is_capable("bar", "", 0, "foo", false, false, {{"foo", false, true, false}, {"bar", true, true, true}}));
-  ASSERT_TRUE(cap.is_capable("bar", "", 0, "foo", false, false, {{"foo", false, true, false}, {"bar", true, false, true}}));
-  ASSERT_TRUE(cap.is_capable("bar", "", 0, "foo", false, false, {{"foo", false, true, false}, {"bar", false, true, true}}));
-  ASSERT_TRUE(cap.is_capable("bar", "", 0, "foo", false, false, {{"foo", false, true, false}, {"bar", false, false, true}}));
-
-  ASSERT_FALSE(cap.is_capable("bar", "", 0, "foo", false, false, {{"foo", false, true, false}, {"bar", true, true, false}}));
-  ASSERT_FALSE(cap.is_capable("bar", "", 0, "foo", false, false, {{"foo", false, true, false}, {"bar", true, false, false}}));
-  ASSERT_FALSE(cap.is_capable("bar", "", 0, "foo", false, false, {{"foo", false, true, false}, {"bar", false, true, false}}));
-  ASSERT_FALSE(cap.is_capable("bar", "", 0, "foo", false, false, {{"foo", false, true, false}, {"bar", false, false, false}}));
-
-  ASSERT_TRUE(cap.is_capable("bar", "", 0, "foo", false, false, {{"foo", false, false, true}, {"bar", true, true, true}}));
-  ASSERT_TRUE(cap.is_capable("bar", "", 0, "foo", false, false, {{"foo", false, false, true}, {"bar", true, false, true}}));
-  ASSERT_TRUE(cap.is_capable("bar", "", 0, "foo", false, false, {{"foo", false, false, true}, {"bar", false, true, true}}));
-  ASSERT_TRUE(cap.is_capable("bar", "", 0, "foo", false, false, {{"foo", false, false, true}, {"bar", false, false, true}}));
-
-  ASSERT_FALSE(cap.is_capable("bar", "", 0, "foo", false, false, {{"foo", false, false, true}, {"bar", true, true, false}}));
-  ASSERT_FALSE(cap.is_capable("bar", "", 0, "foo", false, false, {{"foo", false, false, true}, {"bar", true, false, false}}));
-  ASSERT_FALSE(cap.is_capable("bar", "", 0, "foo", false, false, {{"foo", false, false, true}, {"bar", false, true, false}}));
-  ASSERT_FALSE(cap.is_capable("bar", "", 0, "foo", false, false, {{"foo", false, false, true}, {"bar", false, false, false}}));
-
-  ASSERT_TRUE(cap.is_capable("bar", "", 0, "foo", false, false, {{"foo", false, false, false}, {"bar", true, true, true}}));
-  ASSERT_TRUE(cap.is_capable("bar", "", 0, "foo", false, false, {{"foo", false, false, false}, {"bar", true, false, true}}));
-  ASSERT_TRUE(cap.is_capable("bar", "", 0, "foo", false, false, {{"foo", false, false, false}, {"bar", false, true, true}}));
-  ASSERT_TRUE(cap.is_capable("bar", "", 0, "foo", false, false, {{"foo", false, false, false}, {"bar", false, false, true}}));
-
-  ASSERT_FALSE(cap.is_capable("bar", "", 0, "foo", false, false, {{"foo", false, false, false}, {"bar", true, true, false}}));
-  ASSERT_FALSE(cap.is_capable("bar", "", 0, "foo", false, false, {{"foo", false, false, false}, {"bar", true, false, false}}));
-  ASSERT_FALSE(cap.is_capable("bar", "", 0, "foo", false, false, {{"foo", false, false, false}, {"bar", false, true, false}}));
-  ASSERT_FALSE(cap.is_capable("bar", "", 0, "foo", false, false, {{"foo", false, false, false}, {"bar", false, false, false}}));
-}
-
-TEST(OSDCap, AllowProfile) {
-  OSDCap cap;
-  ASSERT_TRUE(cap.parse("profile read-only, profile read-write pool abc", NULL));
-  ASSERT_FALSE(cap.allow_all());
-  ASSERT_FALSE(cap.is_capable("foo", "", 0, "asdf", true, true, {}));
-  ASSERT_TRUE(cap.is_capable("foo", "", 0, "asdf", true, false, {}));
-  ASSERT_TRUE(cap.is_capable("abc", "", 0, "asdf", false, true, {}));
-=======
   ASSERT_FALSE(cap.is_capable("bar", "", {}, "foo", false, false, {{"foo", "", true, true, true}, {"bar", "", true, true, false}}, addr));
   ASSERT_FALSE(cap.is_capable("bar", "", {}, "foo", false, false, {{"foo", "", true, true, true}, {"bar", "", true, false, false}}, addr));
   ASSERT_FALSE(cap.is_capable("bar", "", {}, "foo", false, false, {{"foo", "", true, true, true}, {"bar", "", false, true, false}}, addr));
@@ -1399,37 +1311,21 @@
   ASSERT_FALSE(cap.is_capable("foo", "", {}, "asdf", true, true, {}, addr));
   ASSERT_TRUE(cap.is_capable("foo", "", {}, "asdf", true, false, {}, addr));
   ASSERT_TRUE(cap.is_capable("abc", "", {}, "asdf", false, true, {}, addr));
->>>>>>> f8781be9
 
   // RBD
   cap.grants.clear();
   ASSERT_TRUE(cap.parse("profile rbd pool abc", NULL));
   ASSERT_FALSE(cap.allow_all());
-<<<<<<< HEAD
-  ASSERT_FALSE(cap.is_capable("foo", "", 0, "asdf", true, true, {}));
-  ASSERT_FALSE(cap.is_capable("foo", "", 0, "rbd_children", true, false, {}));
-  ASSERT_TRUE(cap.is_capable("foo", "", 0, "rbd_children", false, false,
-                             {{"rbd", true, false, true}}));
-  ASSERT_TRUE(cap.is_capable("abc", "", 0, "asdf", true, true,
-                             {{"rbd", true, true, true}}));
-=======
   ASSERT_FALSE(cap.is_capable("foo", "", {}, "asdf", true, true, {}, addr));
   ASSERT_FALSE(cap.is_capable("foo", "", {}, "rbd_children", true, false, {}, addr));
   ASSERT_TRUE(cap.is_capable("foo", "", {}, "rbd_children", false, false,
                              {{"rbd", "", true, false, true}}, addr));
   ASSERT_TRUE(cap.is_capable("abc", "", {}, "asdf", true, true,
                              {{"rbd", "", true, true, true}}, addr));
->>>>>>> f8781be9
 
   cap.grants.clear();
   ASSERT_TRUE(cap.parse("profile rbd-read-only pool abc", NULL));
   ASSERT_FALSE(cap.allow_all());
-<<<<<<< HEAD
-  ASSERT_FALSE(cap.is_capable("foo", "", 0, "rbd_children", true, false, {}));
-  ASSERT_TRUE(cap.is_capable("abc", "", 0, "asdf", true, false,
-                             {{"rbd", true, false, true}}));
-}
-=======
   ASSERT_FALSE(cap.is_capable("foo", "", {}, "rbd_children", true, false, {}, addr));
   ASSERT_TRUE(cap.is_capable("abc", "", {}, "asdf", true, false,
                              {{"rbd", "", true, false, true}}, addr));
@@ -1454,5 +1350,4 @@
   ASSERT_TRUE(cap.is_capable("foo", "", {}, "asdf", true, true, {{"cls", "", true, true, true}}, a));
   ASSERT_TRUE(cap.is_capable("foo", "", {}, "asdf", true, true, {{"cls", "", true, true, true}}, b));
   ASSERT_FALSE(cap.is_capable("foo", "", {}, "asdf", true, true, {{"cls", "", true, true, true}}, c));
-}
->>>>>>> f8781be9
+}