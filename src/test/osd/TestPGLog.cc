// -*- mode:C++; tab-width:8; c-basic-offset:2; indent-tabs-mode:t -*-
// vim: ts=8 sw=2 smarttab
/*
 * Ceph - scalable distributed file system
 *
 * Copyright (C) 2013 Cloudwatt <libre.licensing@cloudwatt.com>
 *
 * Author: Loic Dachary <loic@dachary.org>
 *
 * This program is free software; you can redistribute it and/or modify
 * it under the terms of the GNU Library Public License as published by
 * the Free Software Foundation; either version 2, or (at your option)
 * any later version.
 *
 * This program is distributed in the hope that it will be useful,
 * but WITHOUT ANY WARRANTY; without even the implied warranty of
 * MERCHANTABILITY or FITNESS FOR A PARTICULAR PURPOSE.  See the
 * GNU Library Public License for more details.
 *
 */

#include <stdio.h>
#include <signal.h>
#include "gtest/gtest.h"
#include "osd/PGLog.h"
#include "osd/OSDMap.h"
#include "include/coredumpctl.h"
#include "../objectstore/store_test_fixture.h"


struct PGLogTestBase {
  static hobject_t mk_obj(unsigned id) {
    hobject_t hoid;
    stringstream ss;
    ss << "obj_" << id;
    hoid.oid = ss.str();
    hoid.set_hash(id);
    hoid.pool = 1;
    return hoid;
  }
  static eversion_t mk_evt(unsigned ep, unsigned v) {
    return eversion_t(ep, v);
  }
  static pg_log_entry_t mk_ple_mod(
    const hobject_t &hoid, eversion_t v, eversion_t pv, osd_reqid_t reqid) {
    pg_log_entry_t e;
    e.mark_unrollbackable();
    e.op = pg_log_entry_t::MODIFY;
    e.soid = hoid;
    e.version = v;
    e.prior_version = pv;
    e.reqid = reqid;
    return e;
  }
  static pg_log_entry_t mk_ple_dt(
    const hobject_t &hoid, eversion_t v, eversion_t pv, osd_reqid_t reqid) {
    pg_log_entry_t e;
    e.mark_unrollbackable();
    e.op = pg_log_entry_t::DELETE;
    e.soid = hoid;
    e.version = v;
    e.prior_version = pv;
    e.reqid = reqid;
    return e;
  }
  static pg_log_entry_t mk_ple_ldt(
    const hobject_t &hoid, eversion_t v, eversion_t pv) {
    pg_log_entry_t e;
    e.mark_unrollbackable();
    e.op = pg_log_entry_t::LOST_DELETE;
    e.soid = hoid;
    e.version = v;
    e.prior_version = pv;
    return e;
  }
  static pg_log_entry_t mk_ple_mod_rb(
    const hobject_t &hoid, eversion_t v, eversion_t pv, osd_reqid_t reqid) {
    pg_log_entry_t e;
    e.op = pg_log_entry_t::MODIFY;
    e.soid = hoid;
    e.version = v;
    e.prior_version = pv;
    e.reqid = reqid;
    return e;
  }
  static pg_log_entry_t mk_ple_dt_rb(
    const hobject_t &hoid, eversion_t v, eversion_t pv, osd_reqid_t reqid) {
    pg_log_entry_t e;
    e.op = pg_log_entry_t::DELETE;
    e.soid = hoid;
    e.version = v;
    e.prior_version = pv;
    e.reqid = reqid;
<<<<<<< HEAD
    return e;
  }
  static pg_log_entry_t mk_ple_err(
    const hobject_t &hoid, eversion_t v, osd_reqid_t reqid) {
    pg_log_entry_t e;
    e.op = pg_log_entry_t::ERROR;
    e.soid = hoid;
    e.version = v;
    e.prior_version = eversion_t(0, 0);
    e.reqid = reqid;
    return e;
  }
=======
    return e;
  }
  static pg_log_entry_t mk_ple_err(
    const hobject_t &hoid, eversion_t v, osd_reqid_t reqid) {
    pg_log_entry_t e;
    e.op = pg_log_entry_t::ERROR;
    e.soid = hoid;
    e.version = v;
    e.prior_version = eversion_t(0, 0);
    e.reqid = reqid;
    return e;
  }
>>>>>>> f8781be9
  static pg_log_entry_t mk_ple_mod(
    const hobject_t &hoid, eversion_t v, eversion_t pv) {
    return mk_ple_mod(hoid, v, pv, osd_reqid_t());
  }
  static pg_log_entry_t mk_ple_dt(
    const hobject_t &hoid, eversion_t v, eversion_t pv) {
    return mk_ple_dt(hoid, v, pv, osd_reqid_t());
  }
  static pg_log_entry_t mk_ple_mod_rb(
    const hobject_t &hoid, eversion_t v, eversion_t pv) {
    return mk_ple_mod_rb(hoid, v, pv, osd_reqid_t());
  }
  static pg_log_entry_t mk_ple_dt_rb(
    const hobject_t &hoid, eversion_t v, eversion_t pv) {
    return mk_ple_dt_rb(hoid, v, pv, osd_reqid_t());
  }
  static pg_log_entry_t mk_ple_err(
    const hobject_t &hoid, eversion_t v) {
    return mk_ple_err(hoid, v, osd_reqid_t());
  }
}; // PGLogTestBase


class PGLogTest : virtual public ::testing::Test, protected PGLog, public PGLogTestBase  {
public:
  PGLogTest() : PGLog(g_ceph_context) {}
  void SetUp() override {
    missing.may_include_deletes = true;
  }

#include "common/ceph_context.h"
#include "common/config.h"

  void TearDown() override {
    clear();
  }


  struct TestCase {
    list<pg_log_entry_t> base;
    list<pg_log_entry_t> auth;
    list<pg_log_entry_t> div;

    pg_missing_t init;
    pg_missing_t final;

    set<hobject_t> toremove;
    list<pg_log_entry_t> torollback;
    bool deletes_during_peering;

  private:
    IndexedLog fullauth;
    IndexedLog fulldiv;
    pg_info_t authinfo;
    pg_info_t divinfo;
  public:
    TestCase() : deletes_during_peering(false) {}
    void setup() {
      init.may_include_deletes = !deletes_during_peering;
      final.may_include_deletes = !deletes_during_peering;
      fullauth.log.insert(fullauth.log.end(), base.begin(), base.end());
      fullauth.log.insert(fullauth.log.end(), auth.begin(), auth.end());
      fulldiv.log.insert(fulldiv.log.end(), base.begin(), base.end());
      fulldiv.log.insert(fulldiv.log.end(), div.begin(), div.end());

      fullauth.head = authinfo.last_update = fullauth.log.rbegin()->version;
      authinfo.last_complete = fullauth.log.rbegin()->version;
      authinfo.log_tail = fullauth.log.begin()->version;
      authinfo.log_tail.version--;
      fullauth.tail = authinfo.log_tail;
      authinfo.last_backfill = hobject_t::get_max();

      fulldiv.head = divinfo.last_update = fulldiv.log.rbegin()->version;
      divinfo.last_complete = eversion_t();
      divinfo.log_tail = fulldiv.log.begin()->version;
      divinfo.log_tail.version--;
      fulldiv.tail = divinfo.log_tail;
      divinfo.last_backfill = hobject_t::get_max();

      if (init.get_items().empty()) {
	divinfo.last_complete = divinfo.last_update;
      } else {
	eversion_t fmissing = init.get_items().at(init.get_rmissing().begin()->second).need;
	for (list<pg_log_entry_t>::const_iterator i = fulldiv.log.begin();
	     i != fulldiv.log.end();
	     ++i) {
	  if (i->version < fmissing)
	    divinfo.last_complete = i->version;
	  else
	    break;
	}
      }

      fullauth.index();
      fulldiv.index();
    }
    void set_div_bounds(eversion_t head, eversion_t tail) {
      fulldiv.tail = divinfo.log_tail = tail;
      fulldiv.head = divinfo.last_update = head;
    }
    void set_auth_bounds(eversion_t head, eversion_t tail) {
      fullauth.tail = authinfo.log_tail = tail;
      fullauth.head = authinfo.last_update = head;
    }
    const IndexedLog &get_fullauth() const { return fullauth; }
    const IndexedLog &get_fulldiv() const { return fulldiv; }
    const pg_info_t &get_authinfo() const { return authinfo; }
    const pg_info_t &get_divinfo() const { return divinfo; }
  }; // struct TestCase

  struct LogHandler : public PGLog::LogEntryHandler {
    set<hobject_t> removed;
    list<pg_log_entry_t> rolledback;

    void rollback(
      const pg_log_entry_t &entry) override {
      rolledback.push_back(entry);
    }
    void rollforward(
      const pg_log_entry_t &entry) override {}
    void remove(
      const hobject_t &hoid) override {
      removed.insert(hoid);
    }
    void try_stash(const hobject_t &, version_t) override {
      // lost/unfound cases are not tested yet
    }
    void trim(
      const pg_log_entry_t &entry) override {}
  };

  template <typename missing_t>
  void verify_missing(
    const TestCase &tcase,
    const missing_t &missing) {
    ASSERT_EQ(tcase.final.get_items().size(), missing.get_items().size());
    for (auto i = missing.get_items().begin();
	 i != missing.get_items().end();
	 ++i) {
      EXPECT_TRUE(tcase.final.get_items().count(i->first));
      EXPECT_EQ(tcase.final.get_items().find(i->first)->second.need, i->second.need);
      EXPECT_EQ(tcase.final.get_items().find(i->first)->second.have, i->second.have);
    }
    bool correct = missing.debug_verify_from_init(tcase.init, &(std::cout));
    ASSERT_TRUE(correct);
  }

  void verify_sideeffects(
    const TestCase &tcase,
    const LogHandler &handler) {
    ASSERT_EQ(tcase.toremove.size(), handler.removed.size());
    ASSERT_EQ(tcase.torollback.size(), handler.rolledback.size());

    {
      list<pg_log_entry_t>::const_iterator titer = tcase.torollback.begin();
      list<pg_log_entry_t>::const_iterator hiter = handler.rolledback.begin();
      for (; titer != tcase.torollback.end(); ++titer, ++hiter) {
	EXPECT_EQ(titer->version, hiter->version);
      }
    }

    {
      set<hobject_t>::const_iterator titer = tcase.toremove.begin();
      set<hobject_t>::const_iterator hiter = handler.removed.begin();
      for (; titer != tcase.toremove.end(); ++titer, ++hiter) {
	EXPECT_EQ(*titer, *hiter);
      }
    }
  }

  void test_merge_log(const TestCase &tcase) {
    clear();
    log = tcase.get_fulldiv();
    pg_info_t info = tcase.get_divinfo();

    missing = tcase.init;
    missing.flush();

    IndexedLog olog;
    olog = tcase.get_fullauth();
    pg_info_t oinfo = tcase.get_authinfo();

    LogHandler h;
    bool dirty_info = false;
    bool dirty_big_info = false;
    merge_log(
      oinfo, olog, pg_shard_t(1, shard_id_t(0)), info,
      &h, dirty_info, dirty_big_info);

    ASSERT_EQ(info.last_update, oinfo.last_update);
    verify_missing(tcase, missing);
    verify_sideeffects(tcase, h);
  }

  void test_proc_replica_log(const TestCase &tcase) {
    clear();
    log = tcase.get_fullauth();
    pg_info_t info = tcase.get_authinfo();

    pg_missing_t omissing = tcase.init;

    IndexedLog olog;
    olog = tcase.get_fulldiv();
    pg_info_t oinfo = tcase.get_divinfo();

    proc_replica_log(
      oinfo, olog, omissing, pg_shard_t(1, shard_id_t(0)));

    ceph_assert(oinfo.last_update >= log.tail);

    if (!tcase.base.empty()) {
      ASSERT_EQ(tcase.base.rbegin()->version, oinfo.last_update);
    }

    for (list<pg_log_entry_t>::const_iterator i = tcase.auth.begin();
	 i != tcase.auth.end();
	 ++i) {
      if (i->version > oinfo.last_update) {
	if (i->is_delete() && tcase.deletes_during_peering) {
	  omissing.rm(i->soid, i->version);
	} else {
	  omissing.add_next_event(*i);
	}
      }
    }
    verify_missing(tcase, omissing);
  } // test_proc_replica_log

  void run_test_case(const TestCase &tcase) {
    test_merge_log(tcase);
    test_proc_replica_log(tcase);
  }
}; // class PGLogTest

struct TestHandler : public PGLog::LogEntryHandler {
  list<hobject_t> &removed;
  explicit TestHandler(list<hobject_t> &removed) : removed(removed) {}

  void rollback(
    const pg_log_entry_t &entry) override {}
  void rollforward(
    const pg_log_entry_t &entry) override {}
  void remove(
    const hobject_t &hoid) override {
    removed.push_back(hoid);
  }
  void cant_rollback(const pg_log_entry_t &entry) {}
  void try_stash(const hobject_t &, version_t) override {
    // lost/unfound cases are not tested yet
  }
  void trim(
    const pg_log_entry_t &entry) override {}
};

TEST_F(PGLogTest, rewind_divergent_log) {
  /*        +----------------+
            |  log           |
            +--------+-------+
            |        |object |
            |version | hash  |
            |        |       |
       tail > (1,1)  |  x5   |
            |        |       |
            |        |       |
            | (1,4)  |  x9   < newhead
            | MODIFY |       |
            |        |       |
       head > (1,5)  |  x9   |
            | DELETE |       |
            |        |       |
            +--------+-------+

  */
  {
    clear();

    pg_info_t info;
    list<hobject_t> remove_snap;
    bool dirty_info = false;
    bool dirty_big_info = false;

    hobject_t divergent_object;
    eversion_t divergent_version;
    eversion_t newhead;

    hobject_t divergent;
    divergent.set_hash(0x9);

    {
      pg_log_entry_t e;
      e.mark_unrollbackable();

      e.version = eversion_t(1, 1);
      e.soid.set_hash(0x5);
      log.tail = e.version;
      log.log.push_back(e);
      e.version = newhead = eversion_t(1, 4);
      e.soid = divergent;
      e.op = pg_log_entry_t::MODIFY;
      log.log.push_back(e);
      e.version = divergent_version = eversion_t(1, 5);
      e.prior_version = eversion_t(1, 4);
      e.soid = divergent;
      divergent_object = e.soid;
      e.op = pg_log_entry_t::DELETE;
      log.log.push_back(e);
      log.head = e.version;
      log.index();

      info.last_update = log.head;
      info.last_complete = log.head;
    }

    EXPECT_FALSE(missing.have_missing());
    EXPECT_EQ(3U, log.log.size());
    EXPECT_TRUE(remove_snap.empty());
    EXPECT_EQ(log.head, info.last_update);
    EXPECT_EQ(log.head, info.last_complete);
    EXPECT_FALSE(is_dirty());
    EXPECT_FALSE(dirty_info);
    EXPECT_FALSE(dirty_big_info);

    TestHandler h(remove_snap);
    rewind_divergent_log(newhead, info, &h,
			 dirty_info, dirty_big_info);

    EXPECT_TRUE(log.objects.count(divergent));
    EXPECT_TRUE(missing.is_missing(divergent_object));
    EXPECT_EQ(1U, log.objects.count(divergent_object));
    EXPECT_EQ(2U, log.log.size());
    EXPECT_TRUE(remove_snap.empty());
    EXPECT_EQ(newhead, info.last_update);
    EXPECT_EQ(newhead, info.last_complete);
    EXPECT_TRUE(is_dirty());
    EXPECT_TRUE(dirty_info);
    EXPECT_TRUE(dirty_big_info);
  }

  /*        +----------------+
            |  log           |
            +--------+-------+
            |        |object |
            |version | hash  |
            |        |       |
       tail > (1,1)  | NULL  |
            |        |       |
            | (1,4)  | NULL  < newhead
            |        |       |
       head > (1,5)  |  x9   |
            |        |       |
            +--------+-------+

  */
  {
    clear();

    pg_info_t info;
    list<hobject_t> remove_snap;
    bool dirty_info = false;
    bool dirty_big_info = false;

    hobject_t divergent_object;
    eversion_t divergent_version;
    eversion_t prior_version;
    eversion_t newhead;
    {
      pg_log_entry_t e;
      e.mark_unrollbackable();

      info.log_tail = log.tail = eversion_t(1, 1);
      newhead = eversion_t(1, 3);
      e.version = divergent_version = eversion_t(1, 5);
      e.soid.set_hash(0x9);
      divergent_object = e.soid;
      e.op = pg_log_entry_t::DELETE;
      e.prior_version = prior_version = eversion_t(0, 2);
      log.log.push_back(e);
      log.head = e.version;
    }

    EXPECT_FALSE(missing.have_missing());
    EXPECT_EQ(1U, log.log.size());
    EXPECT_TRUE(remove_snap.empty());
    EXPECT_FALSE(is_dirty());
    EXPECT_FALSE(dirty_info);
    EXPECT_FALSE(dirty_big_info);

    TestHandler h(remove_snap);
    rewind_divergent_log(newhead, info, &h,
			 dirty_info, dirty_big_info);

    EXPECT_TRUE(missing.is_missing(divergent_object));
    EXPECT_EQ(0U, log.objects.count(divergent_object));
    EXPECT_TRUE(log.empty());
    EXPECT_TRUE(remove_snap.empty());
    EXPECT_TRUE(is_dirty());
    EXPECT_TRUE(dirty_info);
    EXPECT_TRUE(dirty_big_info);
  }

  // Test for 13965
  {
    clear();

    list<hobject_t> remove_snap;
    pg_info_t info;
    info.log_tail = log.tail = eversion_t(1, 5);
    info.last_update = eversion_t(1, 6);
    bool dirty_info = false;
    bool dirty_big_info = false;

    {
      pg_log_entry_t e;
      e.mark_unrollbackable();
      e.version = eversion_t(1, 5);
      e.soid.set_hash(0x9);
      add(e);
    }
    {
      pg_log_entry_t e;
      e.mark_unrollbackable();
      e.version = eversion_t(1, 6);
      e.soid.set_hash(0x10);
      add(e);
    }
    TestHandler h(remove_snap);
    roll_forward_to(eversion_t(1, 6), &h);
    rewind_divergent_log(eversion_t(1, 5), info, &h,
			 dirty_info, dirty_big_info);
    pg_log_t log;
    reset_backfill_claim_log(log, &h);
  }
}

TEST_F(PGLogTest, merge_old_entry) {
  // entries > last_backfill are silently ignored
  {
    clear();

    ObjectStore::Transaction t;
    pg_log_entry_t oe;
    oe.mark_unrollbackable();
    pg_info_t info;
    list<hobject_t> remove_snap;

    info.last_backfill = hobject_t();
    info.last_backfill.set_hash(100);
    oe.soid.set_hash(2);
    ASSERT_GT(oe.soid, info.last_backfill);

    EXPECT_FALSE(is_dirty());
    EXPECT_TRUE(remove_snap.empty());
    EXPECT_TRUE(t.empty());
    EXPECT_FALSE(missing.have_missing());
    EXPECT_TRUE(log.empty());

    TestHandler h(remove_snap);
    merge_old_entry(t, oe, info, &h);

    EXPECT_FALSE(is_dirty());
    EXPECT_TRUE(remove_snap.empty());
    EXPECT_TRUE(t.empty());
    EXPECT_FALSE(missing.have_missing());
    EXPECT_TRUE(log.empty());
  }

  // the new entry (from the logs) has a version that is higher than
  // the old entry (from the log entry given in argument) : do
  // nothing and return false
  {
    clear();

    ObjectStore::Transaction t;
    pg_info_t info;
    list<hobject_t> remove_snap;

    pg_log_entry_t ne;
    ne.mark_unrollbackable();
    ne.version = eversion_t(2,1);
    log.add(ne);

    EXPECT_FALSE(is_dirty());
    EXPECT_TRUE(remove_snap.empty());
    EXPECT_TRUE(t.empty());
    EXPECT_FALSE(missing.have_missing());
    EXPECT_EQ(1U, log.log.size());
    EXPECT_EQ(ne.version, log.log.front().version);

    // the newer entry ( from the logs ) can be DELETE
    {
      log.log.front().op = pg_log_entry_t::DELETE;
      pg_log_entry_t oe;
      oe.mark_unrollbackable();
      oe.version = eversion_t(1,1);

      TestHandler h(remove_snap);
      merge_old_entry(t, oe, info, &h);
    }

    // if the newer entry is not DELETE, the object must be in missing
    {
      pg_log_entry_t &ne = log.log.front();
      ne.op = pg_log_entry_t::MODIFY;
      missing.add_next_event(ne);
      pg_log_entry_t oe;
      oe.mark_unrollbackable();
      oe.version = eversion_t(1,1);

      TestHandler h(remove_snap);
      merge_old_entry(t, oe, info, &h);

      missing.rm(ne.soid, ne.version);
    }

    missing.flush();
    EXPECT_FALSE(is_dirty());
    EXPECT_FALSE(remove_snap.empty());
    EXPECT_TRUE(t.empty());
    EXPECT_FALSE(missing.have_missing());
    EXPECT_EQ(1U, log.log.size());
    EXPECT_EQ(ne.version, log.log.front().version);

  }

  // the new entry (from the logs) has a version that is lower than
  // the old entry (from the log entry given in argument) and
  // old and new are delete : do nothing and return false
  {
    clear();

    ObjectStore::Transaction t;
    pg_log_entry_t oe;
    oe.mark_unrollbackable();
    pg_info_t info;
    list<hobject_t> remove_snap;

    pg_log_entry_t ne;
    ne.mark_unrollbackable();
    ne.version = eversion_t(1,1);
    ne.op = pg_log_entry_t::DELETE;
    log.add(ne);

    oe.version = eversion_t(2,1);
    oe.op = pg_log_entry_t::DELETE;

    EXPECT_FALSE(is_dirty());
    EXPECT_TRUE(remove_snap.empty());
    EXPECT_TRUE(t.empty());
    EXPECT_FALSE(missing.have_missing());
    EXPECT_EQ(1U, log.log.size());

    TestHandler h(remove_snap);
    merge_old_entry(t, oe, info, &h);

    EXPECT_FALSE(is_dirty());
    EXPECT_TRUE(remove_snap.empty());
    EXPECT_TRUE(t.empty());
    EXPECT_FALSE(missing.have_missing());
    EXPECT_EQ(1U, log.log.size());
  }

  // the new entry (from the logs) has a version that is lower than
  // the old entry (from the log entry given in argument) and
  // old is update and new is DELETE :
  // if the object is in missing, it is removed
  {
    clear();

    ObjectStore::Transaction t;
    pg_log_entry_t oe;
    oe.mark_unrollbackable();
    pg_info_t info;
    list<hobject_t> remove_snap;

    pg_log_entry_t ne;
    ne.mark_unrollbackable();
    ne.version = eversion_t(1,1);
    ne.op = pg_log_entry_t::DELETE;
    log.add(ne);

    oe.version = eversion_t(2,1);
    oe.op = pg_log_entry_t::MODIFY;
    missing.add_next_event(oe);

    missing.flush();
    EXPECT_FALSE(is_dirty());
    EXPECT_TRUE(remove_snap.empty());
    EXPECT_TRUE(t.empty());
    EXPECT_TRUE(missing.is_missing(oe.soid));
    EXPECT_EQ(1U, log.log.size());

    TestHandler h(remove_snap);
    merge_old_entry(t, oe, info, &h);

    missing.flush();
    EXPECT_FALSE(is_dirty());
    EXPECT_TRUE(remove_snap.size() > 0);
    EXPECT_TRUE(t.empty());
    EXPECT_FALSE(missing.have_missing());
    EXPECT_EQ(1U, log.log.size());
  }

  // there is no new entry (from the logs) and
  // the old entry (from the log entry given in argument) is not a CLONE and
  // the old entry prior_version is greater than the tail of the log :
  // do nothing and return false
  {
    clear();

    ObjectStore::Transaction t;
    pg_log_entry_t oe;
    oe.mark_unrollbackable();
    pg_info_t info;
    list<hobject_t> remove_snap;

    info.log_tail = eversion_t(1,1);
    oe.op = pg_log_entry_t::MODIFY;
    oe.prior_version = eversion_t(2,1);
    missing_add(oe.soid, oe.prior_version, eversion_t());

    missing.flush();
    EXPECT_FALSE(is_dirty());
    EXPECT_TRUE(remove_snap.empty());
    EXPECT_TRUE(t.empty());
    EXPECT_TRUE(log.empty());

    TestHandler h(remove_snap);
    merge_old_entry(t, oe, info, &h);

    missing.flush();
    EXPECT_FALSE(is_dirty());
    EXPECT_TRUE(remove_snap.empty());
    EXPECT_TRUE(t.empty());
    EXPECT_TRUE(log.empty());
  }

  // there is no new entry (from the logs) and
  // the old entry (from the log entry given in argument) is not a CLONE and
  // the old entry (from the log entry given in argument) is not a DELETE and
  // the old entry prior_version is lower than the tail of the log :
  //   add the old object to the remove_snap list and
  //   add the old object to divergent priors and
  //   add or update the prior_version of the object to missing and
  //   return false
  {
    clear();

    ObjectStore::Transaction t;
    pg_log_entry_t oe;
    oe.mark_unrollbackable();
    pg_info_t info;
    list<hobject_t> remove_snap;

    info.log_tail = eversion_t(2,1);
    oe.soid.set_hash(1);
    oe.op = pg_log_entry_t::MODIFY;
    oe.prior_version = eversion_t(1,1);

    EXPECT_FALSE(is_dirty());
    EXPECT_TRUE(remove_snap.empty());
    EXPECT_TRUE(t.empty());
    EXPECT_FALSE(missing.have_missing());
    EXPECT_TRUE(log.empty());

    TestHandler h(remove_snap);
    merge_old_entry(t, oe, info, &h);

    EXPECT_TRUE(is_dirty());
    EXPECT_EQ(oe.soid, remove_snap.front());
    EXPECT_TRUE(t.empty());
    EXPECT_TRUE(missing.is_missing(oe.soid));
    EXPECT_TRUE(log.empty());
  }

  // there is no new entry (from the logs) and
  // the old entry (from the log entry given in argument) is not a CLONE and
  // the old entry (from the log entry given in argument) is a DELETE and
  // the old entry prior_version is lower than the tail of the log :
  //   add the old object to divergent priors and
  //   add or update the prior_version of the object to missing and
  //   return false
  {
    clear();

    ObjectStore::Transaction t;
    pg_log_entry_t oe;
    oe.mark_unrollbackable();
    pg_info_t info;
    list<hobject_t> remove_snap;

    info.log_tail = eversion_t(2,1);
    oe.soid.set_hash(1);
    oe.op = pg_log_entry_t::DELETE;
    oe.prior_version = eversion_t(1,1);

    EXPECT_FALSE(is_dirty());
    EXPECT_TRUE(remove_snap.empty());
    EXPECT_TRUE(t.empty());
    EXPECT_FALSE(missing.have_missing());
    EXPECT_TRUE(log.empty());

    TestHandler h(remove_snap);
    merge_old_entry(t, oe, info, &h);

    EXPECT_TRUE(is_dirty());
    EXPECT_TRUE(remove_snap.empty());
    EXPECT_TRUE(t.empty());
    EXPECT_TRUE(missing.is_missing(oe.soid));
    EXPECT_TRUE(log.empty());
  }


  // there is no new entry (from the logs) and
  // the old entry (from the log entry given in argument) is not a CLONE and
  // the old entry (from the log entry given in argument) is not a DELETE and
  // the old entry prior_version is eversion_t() :
  //   add the old object to the remove_snap list and
  //   remove the prior_version of the object from missing, if any and
  //   return false
  {
    clear();

    ObjectStore::Transaction t;
    pg_log_entry_t oe;
    oe.mark_unrollbackable();
    pg_info_t info;
    list<hobject_t> remove_snap;

    info.log_tail = eversion_t(10,1);
    oe.soid.set_hash(1);
    oe.op = pg_log_entry_t::MODIFY;
    oe.prior_version = eversion_t();

    missing.add(oe.soid, eversion_t(1,1), eversion_t(), false);

    missing.flush();
    EXPECT_FALSE(is_dirty());
    EXPECT_TRUE(remove_snap.empty());
    EXPECT_TRUE(t.empty());
    EXPECT_TRUE(missing.is_missing(oe.soid));
    EXPECT_TRUE(log.empty());

    TestHandler h(remove_snap);
    merge_old_entry(t, oe, info, &h);

    missing.flush();
    EXPECT_FALSE(is_dirty());
    EXPECT_EQ(oe.soid, remove_snap.front());
    EXPECT_TRUE(t.empty());
    EXPECT_FALSE(missing.have_missing());
    EXPECT_TRUE(log.empty());
  }

}

TEST_F(PGLogTest, merge_log) {
  // head and tail match, last_backfill is set:
  // noop
  {
    clear();

    pg_log_t olog;
    pg_info_t oinfo;
    pg_shard_t fromosd;
    pg_info_t info;
    list<hobject_t> remove_snap;
    bool dirty_info = false;
    bool dirty_big_info = false;

    hobject_t last_backfill(object_t("oname"), string("key"), 1, 234, 1, "");
    info.last_backfill = last_backfill;
    eversion_t stat_version(10, 1);
    info.stats.version = stat_version;
    log.tail = olog.tail = eversion_t(1, 1);
    log.head = olog.head = eversion_t(2, 1);

    EXPECT_FALSE(missing.have_missing());
    EXPECT_EQ(0U, log.log.size());
    EXPECT_EQ(stat_version, info.stats.version);
    EXPECT_TRUE(remove_snap.empty());
    EXPECT_EQ(last_backfill, info.last_backfill);
    EXPECT_TRUE(info.purged_snaps.empty());
    EXPECT_FALSE(is_dirty());
    EXPECT_FALSE(dirty_info);
    EXPECT_FALSE(dirty_big_info);

    TestHandler h(remove_snap);
    merge_log(oinfo, olog, fromosd, info, &h,
              dirty_info, dirty_big_info);

    EXPECT_FALSE(missing.have_missing());
    EXPECT_EQ(0U, log.log.size());
    EXPECT_EQ(stat_version, info.stats.version);
    EXPECT_TRUE(remove_snap.empty());
    EXPECT_TRUE(info.purged_snaps.empty());
    EXPECT_FALSE(is_dirty());
    EXPECT_FALSE(dirty_info);
    EXPECT_FALSE(dirty_big_info);
  }

  // head and tail match, last_backfill is not set: info.stats is
  // copied from oinfo.stats but info.stats.reported_* is guaranteed to
  // never be replaced by a lower version
  {
    clear();

    pg_log_t olog;
    pg_info_t oinfo;
    pg_shard_t fromosd;
    pg_info_t info;
    list<hobject_t> remove_snap;
    bool dirty_info = false;
    bool dirty_big_info = false;

    eversion_t stat_version(10, 1);
    oinfo.stats.version = stat_version;
    info.stats.reported_seq = 1;
    info.stats.reported_epoch = 10;
    oinfo.stats.reported_seq = 1;
    oinfo.stats.reported_epoch = 1;
    log.tail = olog.tail = eversion_t(1, 1);
    log.head = olog.head = eversion_t(2, 1);
    missing.may_include_deletes = false;

    EXPECT_FALSE(missing.have_missing());
    EXPECT_EQ(0U, log.log.size());
    EXPECT_EQ(eversion_t(), info.stats.version);
    EXPECT_EQ(1ull, info.stats.reported_seq);
    EXPECT_EQ(10u, info.stats.reported_epoch);
    EXPECT_TRUE(remove_snap.empty());
    EXPECT_TRUE(info.last_backfill.is_max());
    EXPECT_TRUE(info.purged_snaps.empty());
    EXPECT_FALSE(is_dirty());
    EXPECT_FALSE(dirty_info);
    EXPECT_FALSE(dirty_big_info);

    TestHandler h(remove_snap);
    merge_log(oinfo, olog, fromosd, info, &h,
              dirty_info, dirty_big_info);

    EXPECT_FALSE(missing.have_missing());
    EXPECT_EQ(0U, log.log.size());
    EXPECT_EQ(stat_version, info.stats.version);
    EXPECT_EQ(1ull, info.stats.reported_seq);
    EXPECT_EQ(10u, info.stats.reported_epoch);
    EXPECT_TRUE(remove_snap.empty());
    EXPECT_TRUE(info.purged_snaps.empty());
    EXPECT_FALSE(is_dirty());
    EXPECT_FALSE(dirty_info);
    EXPECT_FALSE(dirty_big_info);
  }

  /*         Before
            +--------------------------+
            |  log              olog   |
            +--------+-------+---------+
            |        |object |         |
            |version | hash  | version |
            |        |       |         |
            |        |  x5   |  (1,1)  < tail
            |        |       |         |
            |        |       |         |
       tail > (1,4)  |  x7   |         |
            |        |       |         |
            |        |       |         |
       head > (1,5)  |  x9   |  (1,5)  < head
            |        |       |         |
            |        |       |         |
            +--------+-------+---------+

             After
            +-----------------
            |  log           |
            +--------+-------+
            |        |object |
            |version | hash  |
            |        |       |
       tail > (1,1)  |  x5   |
            |        |       |
            |        |       |
            | (1,4)  |  x7   |
            |        |       |
            |        |       |
       head > (1,5)  |  x9   |
            |        |       |
            |        |       |
            +--------+-------+
  */
  {
    clear();

    pg_log_t olog;
    pg_info_t oinfo;
    pg_shard_t fromosd;
    pg_info_t info;
    list<hobject_t> remove_snap;
    bool dirty_info = false;
    bool dirty_big_info = false;
    missing.may_include_deletes = false;

    {
      pg_log_entry_t e;
      e.mark_unrollbackable();

      e.version = eversion_t(1, 4);
      e.soid.set_hash(0x5);
      log.tail = e.version;
      log.log.push_back(e);
      e.version = eversion_t(1, 5);
      e.soid.set_hash(0x9);
      log.log.push_back(e);
      log.head = e.version;
      log.index();

      info.last_update = log.head;

      e.version = eversion_t(1, 1);
      e.soid.set_hash(0x5);
      olog.tail = e.version;
      olog.log.push_back(e);
      e.version = eversion_t(1, 5);
      e.soid.set_hash(0x9);
      olog.log.push_back(e);
      olog.head = e.version;
    }

    hobject_t last_backfill(object_t("oname"), string("key"), 1, 234, 1, "");
    info.last_backfill = last_backfill;
    eversion_t stat_version(10, 1);
    info.stats.version = stat_version;

    EXPECT_FALSE(missing.have_missing());
    EXPECT_EQ(2U, log.log.size());
    EXPECT_EQ(stat_version, info.stats.version);
    EXPECT_TRUE(remove_snap.empty());
    EXPECT_EQ(last_backfill, info.last_backfill);
    EXPECT_TRUE(info.purged_snaps.empty());
    EXPECT_FALSE(is_dirty());
    EXPECT_FALSE(dirty_info);
    EXPECT_FALSE(dirty_big_info);

    TestHandler h(remove_snap);
    merge_log(oinfo, olog, fromosd, info, &h,
              dirty_info, dirty_big_info);

    EXPECT_FALSE(missing.have_missing());
    EXPECT_EQ(3U, log.log.size());
    EXPECT_EQ(stat_version, info.stats.version);
    EXPECT_TRUE(remove_snap.empty());
    EXPECT_TRUE(info.purged_snaps.empty());
    EXPECT_TRUE(is_dirty());
    EXPECT_TRUE(dirty_info);
    EXPECT_TRUE(dirty_big_info);
  }

  /*        +--------------------------+
            |  log              olog   |
            +--------+-------+---------+
            |        |object |         |
            |version | hash  | version |
            |        |       |         |
       tail > (1,1)  |  x5   |  (1,1)  < tail
            |        |       |         |
            |        |       |         |
            | (1,2)  |  x3   |  (1,2)  < lower_bound
            |        |       |         |
            |        |       |         |
       head > (1,3)  |  x9   |         |
            | DELETE |       |         |
            |        |       |         |
            |        |  x9   |  (2,3)  |
            |        |       |  MODIFY |
            |        |       |         |
            |        |  x7   |  (2,4)  < head
            |        |       |  DELETE |
            +--------+-------+---------+

      The log entry (1,3) deletes the object x9 but the olog entry (2,3) modifies
      it and is authoritative : the log entry (1,3) is divergent.

  */
  {
    clear();

    pg_log_t olog;
    pg_info_t oinfo;
    pg_shard_t fromosd;
    pg_info_t info;
    list<hobject_t> remove_snap;
    bool dirty_info = false;
    bool dirty_big_info = false;

    hobject_t divergent_object;
    missing.may_include_deletes = true;

    {
      pg_log_entry_t e;
      e.mark_unrollbackable();

      e.version = eversion_t(1, 1);
      e.soid.set_hash(0x5);
      log.tail = e.version;
      log.log.push_back(e);
      e.version = eversion_t(1, 2);
      e.soid.set_hash(0x3);
      log.log.push_back(e);
      e.version = eversion_t(1,3);
      e.soid.set_hash(0x9);
      divergent_object = e.soid;
      e.op = pg_log_entry_t::DELETE;
      log.log.push_back(e);
      log.head = e.version;
      log.index();

      info.last_update = log.head;

      e.version = eversion_t(1, 1);
      e.soid.set_hash(0x5);
      olog.tail = e.version;
      olog.log.push_back(e);
      e.version = eversion_t(1, 2);
      e.soid.set_hash(0x3);
      olog.log.push_back(e);
      e.version = eversion_t(2, 3);
      e.soid.set_hash(0x9);
      e.op = pg_log_entry_t::MODIFY;
      olog.log.push_back(e);
      e.version = eversion_t(2, 4);
      e.soid.set_hash(0x7);
      e.op = pg_log_entry_t::DELETE;
      olog.log.push_back(e);
      olog.head = e.version;
    }

    snapid_t purged_snap(1);
    {
      oinfo.last_update = olog.head;
      oinfo.purged_snaps.insert(purged_snap);
    }

    EXPECT_FALSE(missing.have_missing());
    EXPECT_EQ(1U, log.objects.count(divergent_object));
    EXPECT_EQ(3U, log.log.size());
    EXPECT_TRUE(remove_snap.empty());
    EXPECT_EQ(log.head, info.last_update);
    EXPECT_TRUE(info.purged_snaps.empty());
    EXPECT_FALSE(is_dirty());
    EXPECT_FALSE(dirty_info);
    EXPECT_FALSE(dirty_big_info);

    TestHandler h(remove_snap);
    merge_log(oinfo, olog, fromosd, info, &h,
              dirty_info, dirty_big_info);

    /* When the divergent entry is a DELETE and the authoritative
       entry is a MODIFY, the object will be added to missing : it is
       a verifiable side effect proving the entry was identified
       to be divergent.
    */
    EXPECT_TRUE(missing.is_missing(divergent_object));
    EXPECT_EQ(1U, log.objects.count(divergent_object));
    EXPECT_EQ(4U, log.log.size());
    /* DELETE entries from olog that are appended to the hed of the
       log, and the divergent version of the object is removed (added
       to remove_snap)
     */
    EXPECT_EQ(0x9U, remove_snap.front().get_hash());
    EXPECT_EQ(log.head, info.last_update);
    EXPECT_TRUE(info.purged_snaps.contains(purged_snap));
    EXPECT_TRUE(is_dirty());
    EXPECT_TRUE(dirty_info);
    EXPECT_TRUE(dirty_big_info);
  }

  /*        +--------------------------+
            |  log              olog   |
            +--------+-------+---------+
            |        |object |         |
            |version | hash  | version |
            |        |       |         |
       tail > (1,1)  |  x5   |  (1,1)  < tail
            |        |       |         |
            |        |       |         |
            | (1,2)  |  x3   |  (1,2)  < lower_bound
            |        |       |         |
            |        |       |         |
       head > (1,3)  |  x9   |         |
            | DELETE |       |         |
            |        |       |         |
            |        |  x9   |  (2,3)  |
            |        |       |  MODIFY |
            |        |       |         |
            |        |  x7   |  (2,4)  < head
            |        |       |  DELETE |
            +--------+-------+---------+

      The log entry (1,3) deletes the object x9 but the olog entry (2,3) modifies
      it and is authoritative : the log entry (1,3) is divergent.

  */
  {
    clear();

    pg_log_t olog;
    pg_info_t oinfo;
    pg_shard_t fromosd;
    pg_info_t info;
    list<hobject_t> remove_snap;
    bool dirty_info = false;
    bool dirty_big_info = false;

    hobject_t divergent_object;

    {
      pg_log_entry_t e;
      e.mark_unrollbackable();

      e.version = eversion_t(1, 1);
      e.soid.set_hash(0x5);
      log.tail = e.version;
      log.log.push_back(e);
      e.version = eversion_t(1, 2);
      e.soid.set_hash(0x3);
      log.log.push_back(e);
      e.version = eversion_t(1,3);
      e.soid.set_hash(0x9);
      divergent_object = e.soid;
      e.op = pg_log_entry_t::DELETE;
      log.log.push_back(e);
      log.head = e.version;
      log.index();

      info.last_update = log.head;

      e.version = eversion_t(1, 1);
      e.soid.set_hash(0x5);
      olog.tail = e.version;
      olog.log.push_back(e);
      e.version = eversion_t(1, 2);
      e.soid.set_hash(0x3);
      olog.log.push_back(e);
      e.version = eversion_t(2, 3);
      e.soid.set_hash(0x9);
      e.op = pg_log_entry_t::MODIFY;
      olog.log.push_back(e);
      e.version = eversion_t(2, 4);
      e.soid.set_hash(0x7);
      e.op = pg_log_entry_t::DELETE;
      olog.log.push_back(e);
      olog.head = e.version;
    }

    snapid_t purged_snap(1);
    {
      oinfo.last_update = olog.head;
      oinfo.purged_snaps.insert(purged_snap);
    }

    EXPECT_FALSE(missing.have_missing());
    EXPECT_EQ(1U, log.objects.count(divergent_object));
    EXPECT_EQ(3U, log.log.size());
    EXPECT_TRUE(remove_snap.empty());
    EXPECT_EQ(log.head, info.last_update);
    EXPECT_TRUE(info.purged_snaps.empty());
    EXPECT_FALSE(is_dirty());
    EXPECT_FALSE(dirty_info);
    EXPECT_FALSE(dirty_big_info);

    TestHandler h(remove_snap);
    missing.may_include_deletes = false;
    merge_log(oinfo, olog, fromosd, info, &h,
              dirty_info, dirty_big_info);

    /* When the divergent entry is a DELETE and the authoritative
       entry is a MODIFY, the object will be added to missing : it is
       a verifiable side effect proving the entry was identified
       to be divergent.
    */
    EXPECT_TRUE(missing.is_missing(divergent_object));
    EXPECT_EQ(1U, log.objects.count(divergent_object));
    EXPECT_EQ(4U, log.log.size());
    /* DELETE entries from olog that are appended to the hed of the
       log, and the divergent version of the object is removed (added
       to remove_snap). When peering handles deletes, it is the earlier
       version that is in the removed list.
     */
    EXPECT_EQ(0x7U, remove_snap.front().get_hash());
    EXPECT_EQ(log.head, info.last_update);
    EXPECT_TRUE(info.purged_snaps.contains(purged_snap));
    EXPECT_TRUE(is_dirty());
    EXPECT_TRUE(dirty_info);
    EXPECT_TRUE(dirty_big_info);
  }

  /*        +--------------------------+
            |  log              olog   |
            +--------+-------+---------+
            |        |object |         |
            |version | hash  | version |
            |        |       |         |
       tail > (1,1)  |  x5   |  (1,1)  < tail
            |        |       |         |
            |        |       |         |
            | (1,4)  |  x7   |  (1,4)  < head
            |        |       |         |
            |        |       |         |
       head > (1,5)  |  x9   |         |
            |        |       |         |
            |        |       |         |
            +--------+-------+---------+

      The head of the log entry (1,5) is divergent because it is greater than the
      head of olog.

  */
  {
    clear();

    pg_log_t olog;
    pg_info_t oinfo;
    pg_shard_t fromosd;
    pg_info_t info;
    list<hobject_t> remove_snap;
    bool dirty_info = false;
    bool dirty_big_info = false;

    {
      pg_log_entry_t e;
      e.mark_unrollbackable();

      e.version = eversion_t(1, 1);
      e.soid.set_hash(0x5);
      log.tail = e.version;
      log.log.push_back(e);
      e.version = eversion_t(1, 4);
      e.soid.set_hash(0x7);
      log.log.push_back(e);
      e.version = eversion_t(1, 5);
      e.soid.set_hash(0x9);
      log.log.push_back(e);
      log.head = e.version;
      log.index();

      info.last_update = log.head;

      e.version = eversion_t(1, 1);
      e.soid.set_hash(0x5);
      olog.tail = e.version;
      olog.log.push_back(e);
      e.version = eversion_t(1, 4);
      e.soid.set_hash(0x7);
      olog.log.push_back(e);
      olog.head = e.version;
    }

    hobject_t last_backfill(object_t("oname"), string("key"), 1, 234, 1, "");
    info.last_backfill = last_backfill;
    eversion_t stat_version(10, 1);
    info.stats.version = stat_version;

    EXPECT_FALSE(missing.have_missing());
    EXPECT_EQ(3U, log.log.size());
    EXPECT_EQ(stat_version, info.stats.version);
    EXPECT_TRUE(remove_snap.empty());
    EXPECT_EQ(last_backfill, info.last_backfill);
    EXPECT_TRUE(info.purged_snaps.empty());
    EXPECT_FALSE(is_dirty());
    EXPECT_FALSE(dirty_info);
    EXPECT_FALSE(dirty_big_info);

    TestHandler h(remove_snap);
    missing.may_include_deletes = false;
    merge_log(oinfo, olog, fromosd, info, &h,
              dirty_info, dirty_big_info);

    EXPECT_FALSE(missing.have_missing());
    EXPECT_EQ(2U, log.log.size());
    EXPECT_EQ(stat_version, info.stats.version);
    EXPECT_EQ(0x9U, remove_snap.front().get_hash());
    EXPECT_TRUE(info.purged_snaps.empty());
    EXPECT_TRUE(is_dirty());
    EXPECT_TRUE(dirty_info);
    EXPECT_TRUE(dirty_big_info);
  }

}

TEST_F(PGLogTest, proc_replica_log) {
  // empty log : no side effect
  {
    clear();

    pg_log_t olog;
    pg_info_t oinfo;
    pg_missing_t omissing;
    pg_shard_t from;

    eversion_t last_update(1, 1);
    log.head = olog.head = oinfo.last_update = last_update;
    eversion_t last_complete(1, 1);
    oinfo.last_complete = last_complete;

    EXPECT_FALSE(omissing.have_missing());
    EXPECT_EQ(last_update, oinfo.last_update);
    EXPECT_EQ(last_complete, oinfo.last_complete);

    missing.may_include_deletes = false;
    proc_replica_log(oinfo, olog, omissing, from);

    EXPECT_FALSE(omissing.have_missing());
    EXPECT_EQ(last_update, oinfo.last_update);
    EXPECT_EQ(last_update, oinfo.last_complete);
  }

  /*        +--------------------------+
            |  log              olog   |
            +--------+-------+---------+
            |        |object |         |
            |version | hash  | version |
            |        |       |         |
            |        |  x3   |  (1,1)  < tail
            |        |       |         |
            |        |       |         |
       tail > (1,2)  |  x5   |         |
            |        |       |         |
            |        |       |         |
       head > (1,3)  |  x9   |         |
            | DELETE |       |         |
            |        |       |         |
            |        |  x9   |  (2,3)  < head
            |        |       |  DELETE |
            |        |       |         |
            +--------+-------+---------+

      The log entry (1,3) deletes the object x9 and the olog entry
      (2,3) also deletes it : do nothing. The olog tail is ignored
      because it is before the log tail.

  */
  {
    clear();

    pg_log_t olog;
    pg_info_t oinfo;
    pg_missing_t omissing;
    pg_shard_t from;

    {
      pg_log_entry_t e;
      e.mark_unrollbackable();

      e.version = eversion_t(1, 2);
      e.soid.set_hash(0x5);
      log.tail = e.version;
      log.log.push_back(e);
      e.version = eversion_t(1, 3);
      e.soid.set_hash(0x9);
      e.op = pg_log_entry_t::DELETE;
      log.log.push_back(e);
      log.head = e.version;
      log.index();

      e.version = eversion_t(1, 1);
      e.soid.set_hash(0x3);
      olog.tail = e.version;
      olog.log.push_back(e);
      e.version = eversion_t(2, 3);
      e.soid.set_hash(0x9);
      e.op = pg_log_entry_t::DELETE;
      olog.log.push_back(e);
      olog.head = e.version;

      oinfo.last_update = olog.head;
      oinfo.last_complete = olog.head;
    }

    EXPECT_FALSE(omissing.have_missing());
    EXPECT_EQ(olog.head, oinfo.last_update);
    EXPECT_EQ(olog.head, oinfo.last_complete);

    missing.may_include_deletes = false;
    proc_replica_log(oinfo, olog, omissing, from);

    EXPECT_FALSE(omissing.have_missing());
  }

 {
    clear();

    pg_log_t olog;
    pg_info_t oinfo;
    pg_missing_t omissing;
    pg_shard_t from;

    hobject_t divergent_object;

    {
      pg_log_entry_t e;
      e.mark_unrollbackable();

      {
	e.soid = divergent_object;
	e.soid.set_hash(0x1);
	e.version = eversion_t(1, 1);
	log.tail = e.version;
	log.log.push_back(e);

	e.soid = divergent_object;
	e.prior_version = eversion_t(1, 1);
	e.version = eversion_t(1, 2);
	log.tail = e.version;
	log.log.push_back(e);

	e.soid.set_hash(0x3);
	e.version = eversion_t(1, 4);
	log.log.push_back(e);

	e.soid.set_hash(0x7);
	e.version = eversion_t(1, 5);
	log.log.push_back(e);

	e.soid.set_hash(0x8);
	e.version = eversion_t(1, 6);
	log.log.push_back(e);

	e.soid.set_hash(0x9);
	e.op = pg_log_entry_t::DELETE;
	e.version = eversion_t(2, 7);
	log.log.push_back(e);

	e.soid.set_hash(0xa);
	e.version = eversion_t(2, 8);
	log.head = e.version;
	log.log.push_back(e);
      }
      log.index();

      {
	e.soid = divergent_object;
	e.soid.set_hash(0x1);
	e.version = eversion_t(1, 1);
	olog.tail = e.version;
	olog.log.push_back(e);

	e.soid = divergent_object;
	e.prior_version = eversion_t(1, 1);
	e.version = eversion_t(1, 2);
	olog.log.push_back(e);

	e.prior_version = eversion_t(0, 0);
	e.soid.set_hash(0x3);
	e.version = eversion_t(1, 4);
	olog.log.push_back(e);

	e.soid.set_hash(0x7);
	e.version = eversion_t(1, 5);
	olog.log.push_back(e);

	e.soid.set_hash(0x8);
	e.version = eversion_t(1, 6);
	olog.log.push_back(e);

	e.soid.set_hash(0x9); // should not be added to missing, create
	e.op = pg_log_entry_t::MODIFY;
	e.version = eversion_t(1, 7);
	olog.log.push_back(e);

	e.soid = divergent_object; // should be added to missing at 1,2
	e.op = pg_log_entry_t::MODIFY;
	e.version = eversion_t(1, 8);
	e.prior_version = eversion_t(1, 2);
	olog.log.push_back(e);
	olog.head = e.version;
      }
      oinfo.last_update = olog.head;
      oinfo.last_complete = olog.head;
    }

    EXPECT_FALSE(omissing.have_missing());
    EXPECT_EQ(olog.head, oinfo.last_update);
    EXPECT_EQ(olog.head, oinfo.last_complete);

    missing.may_include_deletes = false;
    proc_replica_log(oinfo, olog, omissing, from);

    EXPECT_TRUE(omissing.have_missing());
    EXPECT_TRUE(omissing.is_missing(divergent_object));
    EXPECT_EQ(eversion_t(1, 2), omissing.get_items().at(divergent_object).need);
    EXPECT_EQ(eversion_t(1, 6), oinfo.last_update);
    EXPECT_EQ(eversion_t(1, 1), oinfo.last_complete);
  }

  /*        +--------------------------+
            |  olog              log   |
            +--------+-------+---------+
            |        |object |         |
            |version | hash  | version |
            |        |       |         |
       tail > (1,1)  |  x9   |  (1,1)  < tail
            |        |       |         |
            |        |       |         |
            | (1,2)  |  x3   |  (1,2)  |
            |        |       |         |
            |        |       |         |
       head > (1,3)  |  x9   |         |
            | DELETE |       |         |
            |        |       |         |
            |        |  x9   |  (2,3)  < head
            |        |       |  DELETE |
            |        |       |         |
            +--------+-------+---------+

      The log entry (1,3) deletes the object x9 and the olog entry
      (2,3) also deletes it : do nothing.

  */
  {
    clear();

    pg_log_t olog;
    pg_info_t oinfo;
    pg_missing_t omissing;
    pg_shard_t from;

    eversion_t last_update(1, 2);
    hobject_t divergent_object;
    divergent_object.set_hash(0x9);

    {
      pg_log_entry_t e;
      e.mark_unrollbackable();

      e.version = eversion_t(1, 1);
      e.soid = divergent_object;
      log.tail = e.version;
      log.log.push_back(e);
      e.version = last_update;
      e.soid.set_hash(0x3);
      log.log.push_back(e);
      e.version = eversion_t(2, 3);
      e.prior_version = eversion_t(1, 1);
      e.soid = divergent_object;
      e.op = pg_log_entry_t::DELETE;
      log.log.push_back(e);
      log.head = e.version;
      log.index();

      e.version = eversion_t(1, 1);
      e.soid = divergent_object;
      olog.tail = e.version;
      olog.log.push_back(e);
      e.version = last_update;
      e.soid.set_hash(0x3);
      olog.log.push_back(e);
      e.version = eversion_t(1, 3);
      e.prior_version = eversion_t(1, 1);
      e.soid = divergent_object;
      e.op = pg_log_entry_t::DELETE;
      olog.log.push_back(e);
      olog.head = e.version;

      oinfo.last_update = olog.head;
      oinfo.last_complete = olog.head;
    }

    EXPECT_FALSE(omissing.have_missing());
    EXPECT_EQ(olog.head, oinfo.last_update);
    EXPECT_EQ(olog.head, oinfo.last_complete);

    missing.may_include_deletes = false;
    proc_replica_log(oinfo, olog, omissing, from);

    EXPECT_TRUE(omissing.have_missing());
    EXPECT_TRUE(omissing.is_missing(divergent_object));
    EXPECT_EQ(omissing.get_items().at(divergent_object).have, eversion_t(0, 0));
    EXPECT_EQ(omissing.get_items().at(divergent_object).need, eversion_t(1, 1));
    EXPECT_EQ(last_update, oinfo.last_update);
  }

  /*        +--------------------------+
            |  olog              log   |
            +--------+-------+---------+
            |        |object |         |
            |version | hash  | version |
            |        |       |         |
       tail > (1,1)  |  x9   |  (1,1)  < tail
            |        |       |         |
            |        |       |         |
            | (1,2)  |  x3   |  (1,2)  |
            |        |       |         |
            |        |       |         |
       head > (1,3)  |  x9   |         |
            | MODIFY |       |         |
            |        |       |         |
            |        |  x9   |  (2,3)  < head
            |        |       |  DELETE |
            |        |       |         |
            +--------+-------+---------+

      The log entry (1,3) deletes the object x9 but the olog entry
      (2,3) modifies it : remove it from omissing.

  */
  {
    clear();

    pg_log_t olog;
    pg_info_t oinfo;
    pg_missing_t omissing;
    pg_shard_t from;

    eversion_t last_update(1, 2);
    hobject_t divergent_object;

    {
      pg_log_entry_t e;
      e.mark_unrollbackable();

      e.version = eversion_t(1, 1);
      e.soid = divergent_object;
      log.tail = e.version;
      log.log.push_back(e);
      e.version = last_update;
      e.soid.set_hash(0x3);
      log.log.push_back(e);
      e.version = eversion_t(2, 3);
      e.prior_version = eversion_t(1, 1);
      e.soid = divergent_object;
      e.op = pg_log_entry_t::DELETE;
      log.log.push_back(e);
      log.head = e.version;
      log.index();

      e.version = eversion_t(1, 1);
      e.soid = divergent_object;
      olog.tail = e.version;
      olog.log.push_back(e);
      e.version = last_update;
      e.soid.set_hash(0x3);
      olog.log.push_back(e);
      e.version = eversion_t(1, 3);
      e.prior_version = eversion_t(1, 1);
      e.soid = divergent_object;
      divergent_object = e.soid;
      omissing.add(divergent_object, e.version, eversion_t(), false);
      e.op = pg_log_entry_t::MODIFY;
      olog.log.push_back(e);
      olog.head = e.version;

      oinfo.last_update = olog.head;
      oinfo.last_complete = olog.head;
    }

    EXPECT_TRUE(omissing.have_missing());
    EXPECT_TRUE(omissing.is_missing(divergent_object));
    EXPECT_EQ(eversion_t(1, 3), omissing.get_items().at(divergent_object).need);
    EXPECT_EQ(olog.head, oinfo.last_update);
    EXPECT_EQ(olog.head, oinfo.last_complete);

    missing.may_include_deletes = false;
    proc_replica_log(oinfo, olog, omissing, from);

    EXPECT_TRUE(omissing.have_missing());
    EXPECT_TRUE(omissing.is_missing(divergent_object));
    EXPECT_EQ(omissing.get_items().at(divergent_object).have, eversion_t(0, 0));
    EXPECT_EQ(omissing.get_items().at(divergent_object).need, eversion_t(1, 1));
    EXPECT_EQ(last_update, oinfo.last_update);
  }

  /*        +--------------------------+
            |  log              olog   |
            +--------+-------+---------+
            |        |object |         |
            |version | hash  | version |
            |        |       |         |
       tail > (1,1)  |  x9   |  (1,1)  < tail
            |        |       |         |
            |        |       |         |
            | (1,2)  |  x3   |  (1,2)  |
            |        |       |         |
            |        |       |         |
            |        |  x9   |  (1,3)  < head
            |        |       |  MODIFY |
            |        |       |         |
       head > (2,3)  |  x9   |         |
            | DELETE |       |         |
            |        |       |         |
            +--------+-------+---------+

      The log entry (2,3) deletes the object x9 but the olog entry
      (1,3) modifies it : proc_replica_log should adjust missing to
      1,1 for that object until add_next_event in PG::activate processes
      the delete.
  */
  {
    clear();

    pg_log_t olog;
    pg_info_t oinfo;
    pg_missing_t omissing;
    pg_shard_t from;

    eversion_t last_update(1, 2);
    hobject_t divergent_object;
    eversion_t new_version(2, 3);
    eversion_t divergent_version(1, 3);

    {
      pg_log_entry_t e;
      e.mark_unrollbackable();

      e.version = eversion_t(1, 1);
      e.soid.set_hash(0x9);
      log.tail = e.version;
      log.log.push_back(e);
      e.version = last_update;
      e.soid.set_hash(0x3);
      log.log.push_back(e);
      e.version = new_version;
      e.prior_version = eversion_t(1, 1);
      e.soid.set_hash(0x9);
      e.op = pg_log_entry_t::DELETE;
      log.log.push_back(e);
      log.head = e.version;
      log.index();

      e.op = pg_log_entry_t::MODIFY;
      e.version = eversion_t(1, 1);
      e.soid.set_hash(0x9);
      olog.tail = e.version;
      olog.log.push_back(e);
      e.version = last_update;
      e.soid.set_hash(0x3);
      olog.log.push_back(e);
      e.version = divergent_version;
      e.prior_version = eversion_t(1, 1);
      e.soid.set_hash(0x9);
      divergent_object = e.soid;
      omissing.add(divergent_object, e.version, eversion_t(), false);
      e.op = pg_log_entry_t::MODIFY;
      olog.log.push_back(e);
      olog.head = e.version;

      oinfo.last_update = olog.head;
      oinfo.last_complete = olog.head;
    }

    EXPECT_TRUE(omissing.have_missing());
    EXPECT_TRUE(omissing.is_missing(divergent_object));
    EXPECT_EQ(divergent_version, omissing.get_items().at(divergent_object).need);
    EXPECT_EQ(olog.head, oinfo.last_update);
    EXPECT_EQ(olog.head, oinfo.last_complete);

    missing.may_include_deletes = false;
    proc_replica_log(oinfo, olog, omissing, from);

    EXPECT_TRUE(omissing.have_missing());
    EXPECT_TRUE(omissing.get_items().begin()->second.need == eversion_t(1, 1));
    EXPECT_EQ(last_update, oinfo.last_update);
    EXPECT_EQ(eversion_t(0, 0), oinfo.last_complete);
  }

}

TEST_F(PGLogTest, merge_log_1) {
  TestCase t;
  t.base.push_back(mk_ple_mod(mk_obj(1), mk_evt(10, 100), mk_evt(8, 80)));

  t.div.push_back(mk_ple_mod(mk_obj(1), mk_evt(10, 101), mk_evt(10, 100)));

  t.final.add(mk_obj(1), mk_evt(10, 100), mk_evt(0, 0), false);

  t.toremove.insert(mk_obj(1));

  t.setup();
  run_test_case(t);
}

TEST_F(PGLogTest, merge_log_2) {
  TestCase t;
  t.base.push_back(mk_ple_mod_rb(mk_obj(1), mk_evt(10, 100), mk_evt(8, 80)));

  t.div.push_back(mk_ple_mod_rb(mk_obj(1), mk_evt(10, 101), mk_evt(10, 100)));
  t.div.push_back(mk_ple_mod_rb(mk_obj(1), mk_evt(10, 102), mk_evt(10, 101)));

  t.torollback.insert(
    t.torollback.begin(), t.div.rbegin(), t.div.rend());

  t.setup();
  run_test_case(t);
}

TEST_F(PGLogTest, merge_log_3) {
  TestCase t;
  t.base.push_back(mk_ple_mod_rb(mk_obj(1), mk_evt(10, 100), mk_evt(8, 80)));

  t.div.push_back(mk_ple_mod(mk_obj(1), mk_evt(10, 101), mk_evt(10, 100)));
  t.div.push_back(mk_ple_mod_rb(mk_obj(1), mk_evt(10, 102), mk_evt(10, 101)));

  t.final.add(mk_obj(1), mk_evt(10, 100), mk_evt(0, 0), false);

  t.toremove.insert(mk_obj(1));

  t.setup();
  run_test_case(t);
}

TEST_F(PGLogTest, merge_log_4) {
  TestCase t;
  t.base.push_back(mk_ple_mod_rb(mk_obj(1), mk_evt(10, 100), mk_evt(8, 80)));

  t.div.push_back(mk_ple_mod_rb(mk_obj(1), mk_evt(10, 101), mk_evt(10, 100)));
  t.div.push_back(mk_ple_mod_rb(mk_obj(1), mk_evt(10, 102), mk_evt(10, 101)));

  t.init.add(mk_obj(1), mk_evt(10, 102), mk_evt(0, 0), false);
  t.final.add(mk_obj(1), mk_evt(10, 100), mk_evt(0, 0), false);

  t.setup();
  run_test_case(t);
}

TEST_F(PGLogTest, merge_log_5) {
  TestCase t;
  t.base.push_back(mk_ple_mod_rb(mk_obj(1), mk_evt(10, 100), mk_evt(8, 80)));

  t.div.push_back(mk_ple_mod(mk_obj(1), mk_evt(10, 101), mk_evt(10, 100)));
  t.div.push_back(mk_ple_mod_rb(mk_obj(1), mk_evt(10, 102), mk_evt(10, 101)));

  t.auth.push_back(mk_ple_mod(mk_obj(1), mk_evt(11, 101), mk_evt(10, 100)));

  t.final.add(mk_obj(1), mk_evt(11, 101), mk_evt(0, 0), false);

  t.toremove.insert(mk_obj(1));

  t.setup();
  run_test_case(t);
}

TEST_F(PGLogTest, merge_log_6) {
  TestCase t;
  t.base.push_back(mk_ple_mod_rb(mk_obj(1), mk_evt(10, 100), mk_evt(8, 80)));

  t.auth.push_back(mk_ple_mod(mk_obj(1), mk_evt(11, 101), mk_evt(10, 100)));

  t.final.add(mk_obj(1), mk_evt(11, 101), mk_evt(10, 100), false);

  t.setup();
  run_test_case(t);
}

TEST_F(PGLogTest, merge_log_7) {
  TestCase t;
  t.base.push_back(mk_ple_mod_rb(mk_obj(1), mk_evt(10, 100), mk_evt(8, 80)));

  t.auth.push_back(mk_ple_mod(mk_obj(1), mk_evt(11, 101), mk_evt(10, 100)));

  t.init.add(mk_obj(1), mk_evt(10, 100), mk_evt(8, 80), false);
  t.final.add(mk_obj(1), mk_evt(11, 101), mk_evt(8, 80), false);

  t.setup();
  run_test_case(t);
}

TEST_F(PGLogTest, merge_log_8) {
  TestCase t;
  t.base.push_back(mk_ple_mod_rb(mk_obj(1), mk_evt(10, 100), mk_evt(8, 80)));

  t.auth.push_back(mk_ple_dt(mk_obj(1), mk_evt(11, 101), mk_evt(10, 100)));

  t.init.add(mk_obj(1), mk_evt(10, 100), mk_evt(8, 80), false);
  t.final.add(mk_obj(1), mk_evt(11, 101), mk_evt(8, 80), true);

  t.setup();
  run_test_case(t);
}

TEST_F(PGLogTest, merge_log_9) {
  TestCase t;
  t.base.push_back(mk_ple_mod_rb(mk_obj(1), mk_evt(10, 100), mk_evt(8, 80)));

  t.auth.push_back(mk_ple_dt(mk_obj(1), mk_evt(11, 101), mk_evt(10, 100)));

  t.init.add(mk_obj(1), mk_evt(10, 100), mk_evt(8, 80), false);
  t.toremove.insert(mk_obj(1));
  t.deletes_during_peering = true;

  t.setup();
  run_test_case(t);
}

TEST_F(PGLogTest, merge_log_10) {
  TestCase t;
  t.base.push_back(mk_ple_mod_rb(mk_obj(1), mk_evt(10, 100), mk_evt(8, 80)));

  t.auth.push_back(mk_ple_ldt(mk_obj(1), mk_evt(11, 101), mk_evt(10, 100)));

  t.init.add(mk_obj(1), mk_evt(10, 100), mk_evt(8, 80), false);
  t.final.add(mk_obj(1), mk_evt(11, 101), mk_evt(8, 80), true);

  t.setup();
  run_test_case(t);
}

TEST_F(PGLogTest, merge_log_prior_version_have) {
  TestCase t;
  t.base.push_back(mk_ple_mod_rb(mk_obj(1), mk_evt(10, 100), mk_evt(8, 80)));

  t.div.push_back(mk_ple_mod(mk_obj(1), mk_evt(10, 101), mk_evt(10, 100)));

  t.init.add(mk_obj(1), mk_evt(10, 101), mk_evt(10, 100), false);

  t.setup();
  run_test_case(t);
}

TEST_F(PGLogTest, merge_log_split_missing_entries_at_head) {
  TestCase t;
  t.auth.push_back(mk_ple_mod_rb(mk_obj(1), mk_evt(10, 100), mk_evt(8, 70)));
  t.auth.push_back(mk_ple_mod_rb(mk_obj(1), mk_evt(15, 150), mk_evt(10, 100)));

  t.div.push_back(mk_ple_mod(mk_obj(1), mk_evt(8, 70), mk_evt(8, 65)));

  t.setup();
  t.set_div_bounds(mk_evt(9, 79), mk_evt(8, 69));
  t.set_auth_bounds(mk_evt(15, 160), mk_evt(9, 77));
  t.final.add(mk_obj(1), mk_evt(15, 150), mk_evt(8, 70), false);
  run_test_case(t);
}

TEST_F(PGLogTest, olog_tail_gt_log_tail_split) {
  TestCase t;
  t.auth.push_back(mk_ple_mod(mk_obj(1), mk_evt(10, 100), mk_evt(8, 70)));
  t.auth.push_back(mk_ple_mod(mk_obj(1), mk_evt(15, 150), mk_evt(10, 100)));
  t.auth.push_back(mk_ple_mod(mk_obj(1), mk_evt(15, 155), mk_evt(15, 150)));

  t.setup();
  t.set_div_bounds(mk_evt(15, 153), mk_evt(15, 151));
  t.set_auth_bounds(mk_evt(15, 156), mk_evt(10, 99));
  t.final.add(mk_obj(1), mk_evt(15, 155), mk_evt(15, 150), false);
  run_test_case(t);
}

TEST_F(PGLogTest, olog_tail_gt_log_tail_split2) {
  TestCase t;
  t.auth.push_back(mk_ple_mod(mk_obj(1), mk_evt(10, 100), mk_evt(8, 70)));
  t.auth.push_back(mk_ple_mod(mk_obj(1), mk_evt(15, 150), mk_evt(10, 100)));
  t.auth.push_back(mk_ple_mod(mk_obj(1), mk_evt(16, 155), mk_evt(15, 150)));
  t.div.push_back(mk_ple_mod(mk_obj(1), mk_evt(15, 153), mk_evt(15, 150)));

  t.setup();
  t.set_div_bounds(mk_evt(15, 153), mk_evt(15, 151));
  t.set_auth_bounds(mk_evt(16, 156), mk_evt(10, 99));
  t.final.add(mk_obj(1), mk_evt(16, 155), mk_evt(0, 0), false);
  t.toremove.insert(mk_obj(1));
  run_test_case(t);
}

TEST_F(PGLogTest, filter_log_1) {
  {
    clear();

    int osd_id = 1;
    epoch_t epoch = 40;
    int64_t pool_id = 1;
    int bits = 2;
    int max_osd = 4;
    int pg_num = max_osd << bits;
    int num_objects = 1000;
    int num_internal = 10;

    // Set up splitting map
    OSDMap *osdmap = new OSDMap;
    uuid_d test_uuid;
    test_uuid.generate_random();
    osdmap->build_simple_with_pool(g_ceph_context, epoch, test_uuid, max_osd, bits, bits);
    osdmap->set_state(osd_id, CEPH_OSD_EXISTS);

    const string hit_set_namespace("internal");

    {
      pg_log_entry_t e;
      e.mark_unrollbackable();
      e.op = pg_log_entry_t::MODIFY;
      e.soid.pool = pool_id;

      uuid_d uuid_name;
      int i;
      for (i = 1; i <= num_objects; ++i) {
        e.version = eversion_t(epoch, i);
        // Use this to generate random file names
        uuid_name.generate_random();
        ostringstream name;
        name << uuid_name;
        e.soid.oid.name = name.str();
	// First has no namespace
        if (i != 1) {
           // num_internal have the internal namspace
          if (i <= num_internal + 1) {
            e.soid.nspace = hit_set_namespace;
          } else { // rest have different namespaces
            ostringstream ns;
            ns << "ns" << i;
            e.soid.nspace = ns.str();
          }
        }
        log.log.push_back(e);
        if (i == 1)
          log.tail = e.version;
      }
      log.head = e.version;
      log.index();
    }

    spg_t pgid(pg_t(2, pool_id), shard_id_t::NO_SHARD);

    // See if we created the right number of entries
    int total = log.log.size();
    ASSERT_EQ(total, num_objects);

    // Some should be removed
    {
      pg_log_t filtered, reject;
      pg_log_t::filter_log(
	pgid, *osdmap, hit_set_namespace, log, filtered, reject);
      log = IndexedLog(filtered);
    }
    EXPECT_LE(log.log.size(), (size_t)total);

    // If we filter a second time, there should be the same total
    total = log.log.size();
    {
      pg_log_t filtered, reject;
      pg_log_t::filter_log(
	pgid, *osdmap, hit_set_namespace, log, filtered, reject);
      log = IndexedLog(filtered);
    }
    EXPECT_EQ(log.log.size(), (size_t)total);

    // Increase pg_num as if there would be a split
    int new_pg_num = pg_num * 16;
    OSDMap::Incremental inc(epoch + 1);
    inc.fsid = test_uuid;
    const pg_pool_t *pool = osdmap->get_pg_pool(pool_id);
    pg_pool_t newpool;
    newpool = *pool;
    newpool.set_pg_num(new_pg_num);
    newpool.set_pgp_num(new_pg_num);
    inc.new_pools[pool_id] = newpool;
    int ret = osdmap->apply_incremental(inc);
    ASSERT_EQ(ret, 0);

    // We should have fewer entries after a filter
    {
      pg_log_t filtered, reject;
      pg_log_t::filter_log(
	pgid, *osdmap, hit_set_namespace, log, filtered, reject);
      log = IndexedLog(filtered);
    }
    EXPECT_LE(log.log.size(), (size_t)total);

    // Make sure all internal entries are retained
    int count = 0;
    for (list<pg_log_entry_t>::iterator i = log.log.begin();
         i != log.log.end(); ++i) {
      if (i->soid.nspace == hit_set_namespace) count++;
    }
    EXPECT_EQ(count, num_internal);
  }
}

TEST_F(PGLogTest, get_request) {
  clear();

  // make sure writes, deletes, and errors are found
  vector<pg_log_entry_t> entries;
  hobject_t oid(object_t("objname"), "key", 123, 456, 0, "");
  entries.push_back(
    pg_log_entry_t(pg_log_entry_t::ERROR, oid, eversion_t(6,2), eversion_t(3,4),
		   1, osd_reqid_t(entity_name_t::CLIENT(777), 8, 1),
		   utime_t(0,1), -ENOENT));
  entries.push_back(
    pg_log_entry_t(pg_log_entry_t::MODIFY, oid, eversion_t(6,3), eversion_t(3,4),
		   2, osd_reqid_t(entity_name_t::CLIENT(777), 8, 2),
		   utime_t(1,2), 0));
  entries.push_back(
    pg_log_entry_t(pg_log_entry_t::DELETE, oid, eversion_t(7,4), eversion_t(7,4),
		   3, osd_reqid_t(entity_name_t::CLIENT(777), 8, 3),
		   utime_t(10,2), 0));
  entries.push_back(
    pg_log_entry_t(pg_log_entry_t::ERROR, oid, eversion_t(7,5), eversion_t(7,4),
		   3, osd_reqid_t(entity_name_t::CLIENT(777), 8, 4),
		   utime_t(20,1), -ENOENT));

  for (auto &entry : entries) {
    log.add(entry);
  }

  for (auto &entry : entries) {
    eversion_t replay_version;
    version_t user_version;
    int return_code = 0;
    bool got = log.get_request(
      entry.reqid, &replay_version, &user_version, &return_code);
    EXPECT_TRUE(got);
    EXPECT_EQ(entry.return_code, return_code);
    EXPECT_EQ(entry.version, replay_version);
    EXPECT_EQ(entry.user_version, user_version);
  }
}

TEST_F(PGLogTest, ErrorNotIndexedByObject) {
  clear();

  // make sure writes, deletes, and errors are found
  hobject_t oid(object_t("objname"), "key", 123, 456, 0, "");
  log.add(
    pg_log_entry_t(pg_log_entry_t::ERROR, oid, eversion_t(6,2), eversion_t(3,4),
		   1, osd_reqid_t(entity_name_t::CLIENT(777), 8, 1),
		   utime_t(0,1), -ENOENT));

  EXPECT_FALSE(log.logged_object(oid));

  pg_log_entry_t modify(pg_log_entry_t::MODIFY, oid, eversion_t(6,3),
			eversion_t(3,4), 2,
			osd_reqid_t(entity_name_t::CLIENT(777), 8, 2),
			utime_t(1,2), 0);
  log.add(modify);

  EXPECT_TRUE(log.logged_object(oid));
  pg_log_entry_t *entry = log.objects[oid];
  EXPECT_EQ(modify.op, entry->op);
  EXPECT_EQ(modify.version, entry->version);
  EXPECT_EQ(modify.prior_version, entry->prior_version);
  EXPECT_EQ(modify.user_version, entry->user_version);
  EXPECT_EQ(modify.reqid, entry->reqid);

  pg_log_entry_t del(pg_log_entry_t::DELETE, oid, eversion_t(7,4),
		     eversion_t(7,4), 3,
		     osd_reqid_t(entity_name_t::CLIENT(777), 8, 3),
		     utime_t(10,2), 0);
  log.add(del);

  EXPECT_TRUE(log.logged_object(oid));
  entry = log.objects[oid];
  EXPECT_EQ(del.op, entry->op);
  EXPECT_EQ(del.version, entry->version);
  EXPECT_EQ(del.prior_version, entry->prior_version);
  EXPECT_EQ(del.user_version, entry->user_version);
  EXPECT_EQ(del.reqid, entry->reqid);

  log.add(
    pg_log_entry_t(pg_log_entry_t::ERROR, oid, eversion_t(7,5), eversion_t(7,4),
		   3, osd_reqid_t(entity_name_t::CLIENT(777), 8, 4),
		   utime_t(20,1), -ENOENT));

  EXPECT_TRUE(log.logged_object(oid));
  entry = log.objects[oid];
  EXPECT_EQ(del.op, entry->op);
  EXPECT_EQ(del.version, entry->version);
  EXPECT_EQ(del.prior_version, entry->prior_version);
  EXPECT_EQ(del.user_version, entry->user_version);
  EXPECT_EQ(del.reqid, entry->reqid);
}

TEST_F(PGLogTest, split_into_preserves_may_include_deletes) {
  clear();

  {
    rebuilt_missing_with_deletes = false;
    missing.may_include_deletes = true;
<<<<<<< HEAD
    PGLog child_log(cct, prefix_provider);
=======
    PGLog child_log(cct);
>>>>>>> f8781be9
    pg_t child_pg;
    split_into(child_pg, 6, &child_log);
    ASSERT_TRUE(child_log.get_missing().may_include_deletes);
    ASSERT_TRUE(child_log.get_rebuilt_missing_with_deletes());
  }

  {
    rebuilt_missing_with_deletes = false;
    missing.may_include_deletes = false;
<<<<<<< HEAD
    PGLog child_log(cct, prefix_provider);
=======
    PGLog child_log(cct);
>>>>>>> f8781be9
    pg_t child_pg;
    split_into(child_pg, 6, &child_log);
    ASSERT_FALSE(child_log.get_missing().may_include_deletes);
    ASSERT_FALSE(child_log.get_rebuilt_missing_with_deletes());
  }
}

class PGLogTestRebuildMissing : public PGLogTest, public StoreTestFixture {
public:
  PGLogTestRebuildMissing() : PGLogTest(), StoreTestFixture("memstore") {}
  void SetUp() override {
    StoreTestFixture::SetUp();
<<<<<<< HEAD
    ObjectStore::Sequencer osr(__func__);
    ObjectStore::Transaction t;
    test_coll = coll_t(spg_t(pg_t(1, 1)));
    t.create_collection(test_coll, 0);
    store->apply_transaction(&osr, std::move(t));
=======
    ObjectStore::Transaction t;
    test_coll = coll_t(spg_t(pg_t(1, 1)));
    ch = store->create_new_collection(test_coll);
    t.create_collection(test_coll, 0);
    store->queue_transaction(ch, std::move(t));
>>>>>>> f8781be9
    existing_oid = mk_obj(0);
    nonexistent_oid = mk_obj(1);
    ghobject_t existing_ghobj(existing_oid);
    object_info_t existing_info;
    existing_info.version = eversion_t(6, 2);
    bufferlist enc_oi;
<<<<<<< HEAD
    ::encode(existing_info, enc_oi, 0);
    ObjectStore::Transaction t2;
    t2.touch(test_coll, ghobject_t(existing_oid));
    t2.setattr(test_coll, ghobject_t(existing_oid), OI_ATTR, enc_oi);
    ASSERT_EQ(0u, store->apply_transaction(&osr, std::move(t2)));
=======
    encode(existing_info, enc_oi, 0);
    ObjectStore::Transaction t2;
    t2.touch(test_coll, ghobject_t(existing_oid));
    t2.setattr(test_coll, ghobject_t(existing_oid), OI_ATTR, enc_oi);
    ASSERT_EQ(0, store->queue_transaction(ch, std::move(t2)));
>>>>>>> f8781be9
    info.last_backfill = hobject_t::get_max();
    info.last_complete = eversion_t();
  }

  void TearDown() override {
    clear();
    missing.may_include_deletes = false;
    StoreTestFixture::TearDown();
  }

  pg_info_t info;
  coll_t test_coll;
  hobject_t existing_oid, nonexistent_oid;

  void run_rebuild_missing_test(const map<hobject_t, pg_missing_item> &expected_missing_items) {
<<<<<<< HEAD
    rebuild_missing_set_with_deletes(store.get(), test_coll, info);
=======
    rebuild_missing_set_with_deletes(store.get(), ch, info);
>>>>>>> f8781be9
    ASSERT_EQ(expected_missing_items, missing.get_items());
  }
};

TEST_F(PGLogTestRebuildMissing, EmptyLog) {
  missing.add(existing_oid, mk_evt(6, 2), mk_evt(6, 3), false);
  missing.add(nonexistent_oid, mk_evt(7, 4), mk_evt(0, 0), false);
  map<hobject_t, pg_missing_item> orig_missing = missing.get_items();
  run_rebuild_missing_test(orig_missing);
}

TEST_F(PGLogTestRebuildMissing, SameVersionMod) {
  missing.add(existing_oid, mk_evt(6, 2), mk_evt(6, 1), false);
  log.add(mk_ple_mod(existing_oid, mk_evt(6, 2), mk_evt(6, 1)));
  map<hobject_t, pg_missing_item> empty_missing;
  run_rebuild_missing_test(empty_missing);
}

TEST_F(PGLogTestRebuildMissing, DelExisting) {
  missing.add(existing_oid, mk_evt(6, 3), mk_evt(6, 2), false);
  log.add(mk_ple_dt(existing_oid, mk_evt(7, 5), mk_evt(7, 4)));
  map<hobject_t, pg_missing_item> expected;
  expected[existing_oid] = pg_missing_item(mk_evt(7, 5), mk_evt(6, 2), true);
  run_rebuild_missing_test(expected);
}

TEST_F(PGLogTestRebuildMissing, DelNonexistent) {
  log.add(mk_ple_dt(nonexistent_oid, mk_evt(7, 5), mk_evt(7, 4)));
  map<hobject_t, pg_missing_item> expected;
  expected[nonexistent_oid] = pg_missing_item(mk_evt(7, 5), mk_evt(0, 0), true);
  run_rebuild_missing_test(expected);
}

TEST_F(PGLogTestRebuildMissing, MissingNotInLog) {
  missing.add(mk_obj(10), mk_evt(8, 12), mk_evt(8, 10), false);
  log.add(mk_ple_dt(nonexistent_oid, mk_evt(7, 5), mk_evt(7, 4)));
  map<hobject_t, pg_missing_item> expected;
  expected[nonexistent_oid] = pg_missing_item(mk_evt(7, 5), mk_evt(0, 0), true);
  expected[mk_obj(10)] = pg_missing_item(mk_evt(8, 12), mk_evt(8, 10), false);
  run_rebuild_missing_test(expected);
}


class PGLogMergeDupsTest : protected PGLog, public StoreTestFixture {

public:

  PGLogMergeDupsTest() : PGLog(g_ceph_context), StoreTestFixture("memstore") { }

  void SetUp() override {
    StoreTestFixture::SetUp();
<<<<<<< HEAD
    ObjectStore::Sequencer osr(__func__);
    ObjectStore::Transaction t;
    test_coll = coll_t(spg_t(pg_t(1, 1)));
    t.create_collection(test_coll, 0);
    store->apply_transaction(&osr, std::move(t));
=======
    ObjectStore::Transaction t;
    test_coll = coll_t(spg_t(pg_t(1, 1)));
    auto ch = store->create_new_collection(test_coll);
    t.create_collection(test_coll, 0);
    store->queue_transaction(ch, std::move(t));
>>>>>>> f8781be9
  }

  void TearDown() override {
    test_disk_roundtrip();
    clear();
    StoreTestFixture::TearDown();
  }

  static pg_log_dup_t create_dup_entry(uint a, uint b) {
    // make each dup_entry unique by using different client id's
    static uint client_id = 777;
    return pg_log_dup_t(eversion_t(a, b),
			a,
			osd_reqid_t(entity_name_t::CLIENT(client_id++), 8, 1),
			0);
  }

  static std::vector<pg_log_dup_t> example_dups_1() {
    std::vector<pg_log_dup_t> result = {
      create_dup_entry(10, 11),
      create_dup_entry(10, 12),
      create_dup_entry(11, 1),
      create_dup_entry(12, 3),
      create_dup_entry(13, 99)
    };
    return result;
  }

  static std::vector<pg_log_dup_t> example_dups_2() {
    std::vector<pg_log_dup_t> result = {
      create_dup_entry(12, 3),
      create_dup_entry(13, 99),
      create_dup_entry(15, 11),
      create_dup_entry(16, 14),
      create_dup_entry(16, 32)
    };
    return result;
  }

  void add_dups(uint a, uint b) {
    log.dups.push_back(create_dup_entry(a, b));
<<<<<<< HEAD
    write_from_dups = MIN(write_from_dups, log.dups.back().version);
=======
    write_from_dups = std::min(write_from_dups, log.dups.back().version);
>>>>>>> f8781be9
  }

  void add_dups(const std::vector<pg_log_dup_t>& l) {
    for (auto& i : l) {
      log.dups.push_back(i);
<<<<<<< HEAD
      write_from_dups = MIN(write_from_dups, log.dups.back().version);
=======
      write_from_dups = std::min(write_from_dups, log.dups.back().version);
>>>>>>> f8781be9
    }
  }

  static void add_dups(IndexedLog& log, const std::vector<pg_log_dup_t>& dups) {
    for (auto& i : dups) {
      log.dups.push_back(i);
    }
  }

  void check_order() {
    eversion_t prev(0, 0);

    for (auto& i : log.dups) {
      EXPECT_LT(prev, i.version) << "verify versions monotonically increase";
      prev = i.version;
    }
  }

  void check_index() {
    EXPECT_EQ(log.dups.size(), log.dup_index.size());
    for (auto& i : log.dups) {
      EXPECT_EQ(1u, log.dup_index.count(i.reqid));
    }
  }

  void test_disk_roundtrip() {
<<<<<<< HEAD
    ObjectStore::Sequencer osr(__func__);
=======
>>>>>>> f8781be9
    ObjectStore::Transaction t;
    hobject_t hoid;
    hoid.pool = 1;
    hoid.oid = "log";
    ghobject_t log_oid(hoid);
    map<string, bufferlist> km;
    write_log_and_missing(t, &km, test_coll, log_oid, false);
    if (!km.empty()) {
      t.omap_setkeys(test_coll, log_oid, km);
    }
<<<<<<< HEAD
    ASSERT_EQ(0u, store->apply_transaction(&osr, std::move(t)));
=======
    auto ch = store->open_collection(test_coll);
    ASSERT_EQ(0, store->queue_transaction(ch, std::move(t)));
>>>>>>> f8781be9

    auto orig_dups = log.dups;
    clear();
    ostringstream err;
<<<<<<< HEAD
    read_log_and_missing(store.get(), test_coll, test_coll, log_oid,
			 pg_info_t(), false, err, false);
=======
    read_log_and_missing(store.get(), ch, log_oid,
			 pg_info_t(), err, false);
>>>>>>> f8781be9
    ASSERT_EQ(orig_dups.size(), log.dups.size());
    ASSERT_EQ(orig_dups, log.dups);
    auto dups_it = log.dups.begin();
    for (auto orig_dup : orig_dups) {
      ASSERT_EQ(orig_dup, *dups_it);
      ++dups_it;
    }
  }

  coll_t test_coll;
};

TEST_F(PGLogMergeDupsTest, OtherEmpty) {
  log.tail = eversion_t(14, 5);

  IndexedLog olog;

  add_dups(example_dups_1());
  index();

  bool changed = merge_log_dups(olog);

  EXPECT_FALSE(changed);
  EXPECT_EQ(5u, log.dups.size());

  if (5 == log.dups.size()) {
    EXPECT_EQ(10u, log.dups.front().version.epoch);
    EXPECT_EQ(11u, log.dups.front().version.version);
    EXPECT_EQ(13u, log.dups.back().version.epoch);
    EXPECT_EQ(99u, log.dups.back().version.version);
  }

  check_order();
  check_index();
}

TEST_F(PGLogMergeDupsTest, AmEmpty) {
  log.tail = eversion_t(14, 5);
  index();

  IndexedLog olog;

  add_dups(olog, example_dups_1());

  bool changed = merge_log_dups(olog);

  EXPECT_TRUE(changed);
  EXPECT_EQ(5u, log.dups.size());

  if (5 == log.dups.size()) {
    EXPECT_EQ(10u, log.dups.front().version.epoch);
    EXPECT_EQ(11u, log.dups.front().version.version);

    EXPECT_EQ(13u, log.dups.back().version.epoch);
    EXPECT_EQ(99u, log.dups.back().version.version);
  }

  check_order();
  check_index();
}

TEST_F(PGLogMergeDupsTest, AmEmptyOverlap) {
  log.tail = eversion_t(12, 3);
  index();

  IndexedLog olog;

  add_dups(olog, example_dups_1());

  bool changed = merge_log_dups(olog);

  EXPECT_TRUE(changed);
<<<<<<< HEAD
  EXPECT_EQ(3u, log.dups.size());

  if (3 == log.dups.size()) {
    EXPECT_EQ(10u, log.dups.front().version.epoch);
    EXPECT_EQ(11u, log.dups.front().version.version);

    EXPECT_EQ(11u, log.dups.back().version.epoch);
    EXPECT_EQ(1u, log.dups.back().version.version);
=======
  EXPECT_EQ(4u, log.dups.size());

  if (4 == log.dups.size()) {
    EXPECT_EQ(10u, log.dups.front().version.epoch);
    EXPECT_EQ(11u, log.dups.front().version.version);

    EXPECT_EQ(12u, log.dups.back().version.epoch);
    EXPECT_EQ(3u, log.dups.back().version.version);
>>>>>>> f8781be9
  }

  check_order();
  check_index();
}

TEST_F(PGLogMergeDupsTest, Same) {
  log.tail = eversion_t(14, 1);

  IndexedLog olog;

  add_dups(example_dups_1());
  index();
  add_dups(olog, example_dups_1());

  bool changed = merge_log_dups(olog);

  EXPECT_FALSE(changed);
  EXPECT_EQ(5u, log.dups.size());

  if (5 == log.dups.size()) {
    EXPECT_EQ(10u, log.dups.front().version.epoch);
    EXPECT_EQ(11u, log.dups.front().version.version);

    EXPECT_EQ(13u, log.dups.back().version.epoch);
    EXPECT_EQ(99u, log.dups.back().version.version);
  }

  check_order();
  check_index();
}


TEST_F(PGLogMergeDupsTest, Later) {
  log.tail = eversion_t(16, 14);

  IndexedLog olog;

  add_dups(example_dups_1());
  index();
  add_dups(olog, example_dups_2());

  bool changed = merge_log_dups(olog);

  EXPECT_TRUE(changed);
<<<<<<< HEAD
  EXPECT_EQ(6u, log.dups.size());

  if (6 == log.dups.size()) {
    EXPECT_EQ(10u, log.dups.front().version.epoch);
    EXPECT_EQ(11u, log.dups.front().version.version);

    EXPECT_EQ(15u, log.dups.back().version.epoch);
    EXPECT_EQ(11u, log.dups.back().version.version);
=======
  EXPECT_EQ(7u, log.dups.size());

  if (7 == log.dups.size()) {
    EXPECT_EQ(10u, log.dups.front().version.epoch);
    EXPECT_EQ(11u, log.dups.front().version.version);

    EXPECT_EQ(16u, log.dups.back().version.epoch);
    EXPECT_EQ(14u, log.dups.back().version.version);
>>>>>>> f8781be9
  }

  check_order();
  check_index();
}


TEST_F(PGLogMergeDupsTest, Earlier) {
  log.tail = eversion_t(17, 2);

  IndexedLog olog;

  add_dups(example_dups_2());
  index();
  add_dups(olog, example_dups_1());

  bool changed = merge_log_dups(olog);

  EXPECT_TRUE(changed);
  EXPECT_EQ(8u, log.dups.size());

  if (6 == log.dups.size()) {
    EXPECT_EQ(10u, log.dups.front().version.epoch);
    EXPECT_EQ(11u, log.dups.front().version.version);

    EXPECT_EQ(16u, log.dups.back().version.epoch);
    EXPECT_EQ(32u, log.dups.back().version.version);
  }

  check_order();
  check_index();
}


TEST_F(PGLogMergeDupsTest, Superset) {
  log.tail = eversion_t(17, 2);

  IndexedLog olog;

  add_dups(example_dups_1());
  index();

  olog.dups.push_back(create_dup_entry(9, 5));
  olog.dups.push_back(create_dup_entry(15, 11));

  bool changed = merge_log_dups(olog);

  EXPECT_TRUE(changed);
  EXPECT_EQ(7u, log.dups.size());

  if (7 == log.dups.size()) {
    EXPECT_EQ(9u, log.dups.front().version.epoch);
    EXPECT_EQ(5u, log.dups.front().version.version);

    EXPECT_EQ(15u, log.dups.back().version.epoch);
    EXPECT_EQ(11u, log.dups.back().version.version);
  }

  check_order();
  check_index();
}


struct PGLogTrimTest :
  public ::testing::Test,
  public PGLogTestBase,
  public PGLog::IndexedLog
{
  CephContext *cct = g_ceph_context;

<<<<<<< HEAD
  void SetUp(unsigned min_entries, unsigned max_entries, unsigned dup_track) {
    constexpr size_t size = 10;

    char min_entries_s[size];
    char max_entries_s[size];
    char dup_track_s[size];

    snprintf(min_entries_s, size, "%u", min_entries);
    snprintf(max_entries_s, size, "%u", max_entries);
    snprintf(dup_track_s, size, "%u", dup_track);

    cct->_conf->set_val_or_die("osd_min_pg_log_entries", min_entries_s);
    cct->_conf->set_val_or_die("osd_max_pg_log_entries", max_entries_s);
    cct->_conf->set_val_or_die("osd_pg_log_dups_tracked", dup_track_s);
=======
  using ::testing::Test::SetUp;
  void SetUp(unsigned dup_track) {
    constexpr size_t size = 10;

    char dup_track_s[size];

    snprintf(dup_track_s, size, "%u", dup_track);

    cct->_conf.set_val_or_die("osd_pg_log_dups_tracked", dup_track_s);
>>>>>>> f8781be9
  }
}; // struct PGLogTrimTest


TEST_F(PGLogTrimTest, TestMakingCephContext)
{
<<<<<<< HEAD
  SetUp(1, 2, 5);

  EXPECT_EQ(1u, cct->_conf->osd_min_pg_log_entries);
  EXPECT_EQ(2u, cct->_conf->osd_max_pg_log_entries);
=======
  SetUp(5);

>>>>>>> f8781be9
  EXPECT_EQ(5u, cct->_conf->osd_pg_log_dups_tracked);
}


TEST_F(PGLogTrimTest, TestPartialTrim)
{
<<<<<<< HEAD
  SetUp(1, 2, 20);
=======
  SetUp(20);
>>>>>>> f8781be9
  PGLog::IndexedLog log;
  log.head = mk_evt(24, 0);
  log.skip_can_rollback_to_to_head();
  log.head = mk_evt(9, 0);

  log.add(mk_ple_mod(mk_obj(1), mk_evt(10, 100), mk_evt(8, 70)));
  log.add(mk_ple_dt(mk_obj(2), mk_evt(15, 150), mk_evt(10, 100)));
  log.add(mk_ple_mod_rb(mk_obj(3), mk_evt(15, 155), mk_evt(15, 150)));
  log.add(mk_ple_mod(mk_obj(1), mk_evt(19, 160), mk_evt(25, 152)));
  log.add(mk_ple_mod(mk_obj(4), mk_evt(21, 165), mk_evt(26, 160)));
  log.add(mk_ple_dt_rb(mk_obj(5), mk_evt(21, 167), mk_evt(31, 166)));

  std::set<eversion_t> trimmed;
  std::set<std::string> trimmed_dups;
  eversion_t write_from_dups = eversion_t::max();

  log.trim(cct, mk_evt(19, 157), &trimmed, &trimmed_dups, &write_from_dups);

  EXPECT_EQ(eversion_t(15, 150), write_from_dups);
  EXPECT_EQ(3u, log.log.size());
  EXPECT_EQ(3u, trimmed.size());
  EXPECT_EQ(2u, log.dups.size());
  EXPECT_EQ(0u, trimmed_dups.size());

<<<<<<< HEAD
  SetUp(1, 2, 15);
=======
  SetUp(15);
>>>>>>> f8781be9

  std::set<eversion_t> trimmed2;
  std::set<std::string> trimmed_dups2;
  eversion_t write_from_dups2 = eversion_t::max();

  log.trim(cct, mk_evt(20, 164), &trimmed2, &trimmed_dups2, &write_from_dups2);

  EXPECT_EQ(eversion_t(19, 160), write_from_dups2);
  EXPECT_EQ(2u, log.log.size());
  EXPECT_EQ(1u, trimmed2.size());
  EXPECT_EQ(2u, log.dups.size());
  EXPECT_EQ(1u, trimmed_dups2.size());
}


TEST_F(PGLogTrimTest, TestTrimNoTrimmed) {
<<<<<<< HEAD
  SetUp(1, 2, 20);
=======
  SetUp(20);
>>>>>>> f8781be9
  PGLog::IndexedLog log;
  log.head = mk_evt(20, 0);
  log.skip_can_rollback_to_to_head();
  log.head = mk_evt(9, 0);

  log.add(mk_ple_mod(mk_obj(1), mk_evt(10, 100), mk_evt(8, 70)));
  log.add(mk_ple_dt(mk_obj(2), mk_evt(15, 150), mk_evt(10, 100)));
  log.add(mk_ple_mod_rb(mk_obj(3), mk_evt(15, 155), mk_evt(15, 150)));
  log.add(mk_ple_mod(mk_obj(1), mk_evt(20, 160), mk_evt(25, 152)));
  log.add(mk_ple_mod(mk_obj(4), mk_evt(21, 165), mk_evt(26, 160)));
  log.add(mk_ple_dt_rb(mk_obj(5), mk_evt(21, 167), mk_evt(31, 166)));

  eversion_t write_from_dups = eversion_t::max();

  log.trim(cct, mk_evt(19, 157), nullptr, nullptr, &write_from_dups);

  EXPECT_EQ(eversion_t(15, 150), write_from_dups);
  EXPECT_EQ(3u, log.log.size());
  EXPECT_EQ(2u, log.dups.size());
}


TEST_F(PGLogTrimTest, TestTrimNoDups)
{
<<<<<<< HEAD
  SetUp(1, 2, 10);
=======
  SetUp(10);
>>>>>>> f8781be9
  PGLog::IndexedLog log;
  log.head = mk_evt(20, 0);
  log.skip_can_rollback_to_to_head();
  log.head = mk_evt(9, 0);

  log.add(mk_ple_mod(mk_obj(1), mk_evt(10, 100), mk_evt(8, 70)));
  log.add(mk_ple_dt(mk_obj(2), mk_evt(15, 150), mk_evt(10, 100)));
  log.add(mk_ple_mod_rb(mk_obj(3), mk_evt(15, 155), mk_evt(15, 150)));
  log.add(mk_ple_mod(mk_obj(1), mk_evt(20, 160), mk_evt(25, 152)));
  log.add(mk_ple_mod(mk_obj(4), mk_evt(21, 165), mk_evt(26, 160)));
  log.add(mk_ple_dt_rb(mk_obj(5), mk_evt(21, 167), mk_evt(31, 166)));

  std::set<eversion_t> trimmed;
  std::set<std::string> trimmed_dups;
  eversion_t write_from_dups = eversion_t::max();

  log.trim(cct, mk_evt(19, 157), &trimmed, &trimmed_dups, &write_from_dups);

  EXPECT_EQ(eversion_t::max(), write_from_dups);
  EXPECT_EQ(3u, log.log.size());
  EXPECT_EQ(3u, trimmed.size());
  EXPECT_EQ(0u, log.dups.size());
  EXPECT_EQ(0u, trimmed_dups.size());
}

TEST_F(PGLogTrimTest, TestNoTrim)
{
<<<<<<< HEAD
  SetUp(1, 2, 20);
=======
  SetUp(20);
>>>>>>> f8781be9
  PGLog::IndexedLog log;
  log.head = mk_evt(24, 0);
  log.skip_can_rollback_to_to_head();
  log.head = mk_evt(9, 0);

  log.add(mk_ple_mod(mk_obj(1), mk_evt(10, 100), mk_evt(8, 70)));
  log.add(mk_ple_dt(mk_obj(2), mk_evt(15, 150), mk_evt(10, 100)));
  log.add(mk_ple_mod_rb(mk_obj(3), mk_evt(15, 155), mk_evt(15, 150)));
  log.add(mk_ple_mod(mk_obj(1), mk_evt(19, 160), mk_evt(25, 152)));
  log.add(mk_ple_mod(mk_obj(4), mk_evt(21, 165), mk_evt(26, 160)));
  log.add(mk_ple_dt_rb(mk_obj(5), mk_evt(21, 167), mk_evt(31, 166)));

  std::set<eversion_t> trimmed;
  std::set<std::string> trimmed_dups;
  eversion_t write_from_dups = eversion_t::max();

  log.trim(cct, mk_evt(9, 99), &trimmed, &trimmed_dups, &write_from_dups);

  EXPECT_EQ(eversion_t::max(), write_from_dups);
  EXPECT_EQ(6u, log.log.size());
  EXPECT_EQ(0u, trimmed.size());
  EXPECT_EQ(0u, log.dups.size());
  EXPECT_EQ(0u, trimmed_dups.size());
}

TEST_F(PGLogTrimTest, TestTrimAll)
{
<<<<<<< HEAD
  SetUp(1, 2, 20);
  PGLog::IndexedLog log;
=======
  SetUp(20);
  PGLog::IndexedLog log;
  EXPECT_EQ(0u, log.dup_index.size()); // Sanity check
>>>>>>> f8781be9
  log.head = mk_evt(24, 0);
  log.skip_can_rollback_to_to_head();
  log.head = mk_evt(9, 0);

  log.add(mk_ple_mod(mk_obj(1), mk_evt(10, 100), mk_evt(8, 70)));
  log.add(mk_ple_dt(mk_obj(2), mk_evt(15, 150), mk_evt(10, 100)));
  log.add(mk_ple_mod_rb(mk_obj(3), mk_evt(15, 155), mk_evt(15, 150)));
  log.add(mk_ple_mod(mk_obj(1), mk_evt(19, 160), mk_evt(25, 152)));
  log.add(mk_ple_mod(mk_obj(4), mk_evt(21, 165), mk_evt(26, 160)));
  log.add(mk_ple_dt_rb(mk_obj(5), mk_evt(21, 167), mk_evt(31, 166)));

  std::set<eversion_t> trimmed;
  std::set<std::string> trimmed_dups;
  eversion_t write_from_dups = eversion_t::max();

  log.trim(cct, mk_evt(22, 180), &trimmed, &trimmed_dups, &write_from_dups);

  EXPECT_EQ(eversion_t(15, 150), write_from_dups);
  EXPECT_EQ(0u, log.log.size());
  EXPECT_EQ(6u, trimmed.size());
  EXPECT_EQ(5u, log.dups.size());
  EXPECT_EQ(0u, trimmed_dups.size());
<<<<<<< HEAD
=======
  EXPECT_EQ(0u, log.dup_index.size()); // dup_index entry should be trimmed
>>>>>>> f8781be9
}


TEST_F(PGLogTrimTest, TestGetRequest) {
<<<<<<< HEAD
  SetUp(1, 2, 20);
=======
  SetUp(20);
>>>>>>> f8781be9
  PGLog::IndexedLog log;
  log.head = mk_evt(20, 0);
  log.skip_can_rollback_to_to_head();
  log.head = mk_evt(9, 0);

  entity_name_t client = entity_name_t::CLIENT(777);

  log.add(mk_ple_mod(mk_obj(1), mk_evt(10, 100), mk_evt(8, 70),
		     osd_reqid_t(client, 8, 1)));
  log.add(mk_ple_dt(mk_obj(2), mk_evt(15, 150), mk_evt(10, 100),
		    osd_reqid_t(client, 8, 2)));
  log.add(mk_ple_mod_rb(mk_obj(3), mk_evt(15, 155), mk_evt(15, 150),
			osd_reqid_t(client, 8, 3)));
  log.add(mk_ple_mod(mk_obj(1), mk_evt(20, 160), mk_evt(25, 152),
		     osd_reqid_t(client, 8, 4)));
  log.add(mk_ple_mod(mk_obj(4), mk_evt(21, 165), mk_evt(26, 160),
		     osd_reqid_t(client, 8, 5)));
  log.add(mk_ple_dt_rb(mk_obj(5), mk_evt(21, 167), mk_evt(31, 166),
		       osd_reqid_t(client, 8, 6)));

  eversion_t write_from_dups = eversion_t::max();

  log.trim(cct, mk_evt(19, 157), nullptr, nullptr, &write_from_dups);

  EXPECT_EQ(eversion_t(15, 150), write_from_dups);
  EXPECT_EQ(3u, log.log.size());
  EXPECT_EQ(2u, log.dups.size());

  eversion_t version;
  version_t user_version;
  int return_code;

  osd_reqid_t log_reqid = osd_reqid_t(client, 8, 5);
  osd_reqid_t dup_reqid = osd_reqid_t(client, 8, 3);
  osd_reqid_t bad_reqid = osd_reqid_t(client, 8, 1);

  bool result;

  result = log.get_request(log_reqid, &version, &user_version, &return_code);
  EXPECT_EQ(true, result);
  EXPECT_EQ(mk_evt(21, 165), version);

  result = log.get_request(dup_reqid, &version, &user_version, &return_code);
  EXPECT_EQ(true, result);
  EXPECT_EQ(mk_evt(15, 155), version);

  result = log.get_request(bad_reqid, &version, &user_version, &return_code);
  EXPECT_FALSE(result);
}

TEST_F(PGLogTest, _merge_object_divergent_entries) {
  {
    // Test for issue 20843
    clear();
    hobject_t hoid(object_t(/*name*/"notify.7"),
                   /*key*/string(""),
                   /*snap*/7,
                   /*hash*/77,
                   /*pool*/5,
                   /*nspace*/string(""));
    mempool::osd_pglog::list<pg_log_entry_t> orig_entries;
    orig_entries.push_back(mk_ple_mod(hoid, eversion_t(8336, 957), eversion_t(8336, 952)));
    orig_entries.push_back(mk_ple_err(hoid, eversion_t(8336, 958)));
    orig_entries.push_back(mk_ple_err(hoid, eversion_t(8336, 959)));
    orig_entries.push_back(mk_ple_mod(hoid, eversion_t(8336, 960), eversion_t(8336, 957)));
    log.add(mk_ple_mod(hoid, eversion_t(8973, 1075), eversion_t(8971, 1070)));
    missing.add(hoid,
                /*need*/eversion_t(8971, 1070),
                /*have*/eversion_t(8336, 952),
                false);
    pg_info_t oinfo;
    LogHandler rollbacker;
    _merge_object_divergent_entries(log, hoid,
                                    orig_entries, oinfo,
                                    log.get_can_rollback_to(),
                                    missing, &rollbacker,
                                    this);
    // No core dump
  }
  {
    // skip leading error entries
    clear();
    hobject_t hoid(object_t(/*name*/"notify.7"),
                   /*key*/string(""),
                   /*snap*/7,
                   /*hash*/77,
                   /*pool*/5,
                   /*nspace*/string(""));
    mempool::osd_pglog::list<pg_log_entry_t> orig_entries;
    orig_entries.push_back(mk_ple_err(hoid, eversion_t(8336, 956)));
    orig_entries.push_back(mk_ple_mod(hoid, eversion_t(8336, 957), eversion_t(8336, 952)));
    log.add(mk_ple_mod(hoid, eversion_t(8973, 1075), eversion_t(8971, 1070)));
    missing.add(hoid,
                /*need*/eversion_t(8971, 1070),
                /*have*/eversion_t(8336, 952),
                false);
    pg_info_t oinfo;
    LogHandler rollbacker;
    _merge_object_divergent_entries(log, hoid,
                                    orig_entries, oinfo,
                                    log.get_can_rollback_to(),
                                    missing, &rollbacker,
                                    this);
    // No core dump
  }
}

<<<<<<< HEAD
=======
TEST(eversion_t, get_key_name) {
  eversion_t a(1234, 5678);
  std::string a_key_name = a.get_key_name();
  EXPECT_EQ("0000001234.00000000000000005678", a_key_name);
}

TEST(pg_log_dup_t, get_key_name) {
  pg_log_dup_t a(eversion_t(1234, 5678),
		 13,
		 osd_reqid_t(entity_name_t::CLIENT(777), 8, 999),
		 15);
  std::string a_key_name = a.get_key_name();
  EXPECT_EQ("dup_0000001234.00000000000000005678", a_key_name);
}


// This tests trim() to make copies of
// 2 log entries (107, 106) and 3 additional for a total
// of 5 dups.  Nothing from the original dups is copied.
TEST_F(PGLogTrimTest, TestTrimDups) {
  SetUp(5);
  PGLog::IndexedLog log;
  log.head = mk_evt(21, 107);
  log.skip_can_rollback_to_to_head();
  log.tail = mk_evt(9, 99);
  log.head = mk_evt(9, 99);

  entity_name_t client = entity_name_t::CLIENT(777);

  log.dups.push_back(pg_log_dup_t(mk_ple_mod(mk_obj(1),
	  mk_evt(9, 99), mk_evt(8, 98), osd_reqid_t(client, 8, 1))));

  log.add(mk_ple_mod(mk_obj(1), mk_evt(10, 100), mk_evt(9, 99),
		     osd_reqid_t(client, 8, 1)));
  log.add(mk_ple_dt(mk_obj(2), mk_evt(15, 101), mk_evt(10, 100),
		    osd_reqid_t(client, 8, 2)));
  log.add(mk_ple_mod_rb(mk_obj(3), mk_evt(15, 102), mk_evt(15, 101),
			osd_reqid_t(client, 8, 3)));
  log.add(mk_ple_mod(mk_obj(1), mk_evt(20, 103), mk_evt(15, 102),
		     osd_reqid_t(client, 8, 4)));
  log.add(mk_ple_mod(mk_obj(4), mk_evt(21, 104), mk_evt(20, 103),
		     osd_reqid_t(client, 8, 5)));
  log.add(mk_ple_dt_rb(mk_obj(5), mk_evt(21, 105), mk_evt(21, 104),
		       osd_reqid_t(client, 8, 6)));
  log.add(mk_ple_dt_rb(mk_obj(5), mk_evt(21, 106), mk_evt(21, 105),
		       osd_reqid_t(client, 8, 6)));
  log.add(mk_ple_dt_rb(mk_obj(5), mk_evt(21, 107), mk_evt(21, 106),
		       osd_reqid_t(client, 8, 6)));

  eversion_t write_from_dups = eversion_t::max();

  log.trim(cct, mk_evt(21, 105), nullptr, nullptr, &write_from_dups);

  EXPECT_EQ(eversion_t(20, 103), write_from_dups) << log;
  EXPECT_EQ(2u, log.log.size()) << log;
  EXPECT_EQ(3u, log.dups.size()) << log;
}

// This tests trim() to make copies of
// 4 log entries (107, 106, 105, 104) and 5 additional for a total
// of 9 dups.  Only 1 of 2 existing dups are copied.
TEST_F(PGLogTrimTest, TestTrimDups2) {
  SetUp(9);
  PGLog::IndexedLog log;
  log.head = mk_evt(21, 107);
  log.skip_can_rollback_to_to_head();
  log.tail = mk_evt(9, 99);
  log.head = mk_evt(9, 99);

  entity_name_t client = entity_name_t::CLIENT(777);

  log.dups.push_back(pg_log_dup_t(mk_ple_mod(mk_obj(1),
	  mk_evt(9, 98), mk_evt(8, 97), osd_reqid_t(client, 8, 1))));
  log.dups.push_back(pg_log_dup_t(mk_ple_mod(mk_obj(1),
	  mk_evt(9, 99), mk_evt(8, 98), osd_reqid_t(client, 8, 1))));

  log.add(mk_ple_mod(mk_obj(1), mk_evt(10, 100), mk_evt(9, 99),
		     osd_reqid_t(client, 8, 1)));
  log.add(mk_ple_dt(mk_obj(2), mk_evt(15, 101), mk_evt(10, 100),
		    osd_reqid_t(client, 8, 2)));
  log.add(mk_ple_mod_rb(mk_obj(3), mk_evt(15, 102), mk_evt(15, 101),
			osd_reqid_t(client, 8, 3)));
  log.add(mk_ple_mod(mk_obj(1), mk_evt(20, 103), mk_evt(15, 102),
		     osd_reqid_t(client, 8, 4)));
  log.add(mk_ple_mod(mk_obj(4), mk_evt(21, 104), mk_evt(20, 103),
		     osd_reqid_t(client, 8, 5)));
  log.add(mk_ple_dt_rb(mk_obj(5), mk_evt(21, 105), mk_evt(21, 104),
		       osd_reqid_t(client, 8, 6)));
  log.add(mk_ple_dt_rb(mk_obj(5), mk_evt(21, 106), mk_evt(21, 105),
		       osd_reqid_t(client, 8, 6)));
  log.add(mk_ple_dt_rb(mk_obj(5), mk_evt(21, 107), mk_evt(21, 106),
		       osd_reqid_t(client, 8, 6)));

  eversion_t write_from_dups = eversion_t::max();

  log.trim(cct, mk_evt(20, 103), nullptr, nullptr, &write_from_dups);

  EXPECT_EQ(eversion_t(10, 100), write_from_dups) << log;
  EXPECT_EQ(4u, log.log.size()) << log;
  EXPECT_EQ(5u, log.dups.size()) << log;
}

// This tests copy_up_to() to make copies of
// 2 log entries (107, 106) and 3 additional for a total
// of 5 dups.  Nothing from the original dups is copied.
TEST_F(PGLogTrimTest, TestCopyUpTo) {
  SetUp(5);
  PGLog::IndexedLog log, copy;
  log.tail = mk_evt(9, 99);
  log.head = mk_evt(9, 99);

  entity_name_t client = entity_name_t::CLIENT(777);

  log.dups.push_back(pg_log_dup_t(mk_ple_mod(mk_obj(1),
	  mk_evt(9, 99), mk_evt(8, 98), osd_reqid_t(client, 8, 1))));

  log.add(mk_ple_mod(mk_obj(1), mk_evt(10, 100), mk_evt(9, 99),
		     osd_reqid_t(client, 8, 1)));
  log.add(mk_ple_dt(mk_obj(2), mk_evt(15, 101), mk_evt(10, 100),
		    osd_reqid_t(client, 8, 2)));
  log.add(mk_ple_mod_rb(mk_obj(3), mk_evt(15, 102), mk_evt(15, 101),
			osd_reqid_t(client, 8, 3)));
  log.add(mk_ple_mod(mk_obj(1), mk_evt(20, 103), mk_evt(15, 102),
		     osd_reqid_t(client, 8, 4)));
  log.add(mk_ple_mod(mk_obj(4), mk_evt(21, 104), mk_evt(20, 103),
		     osd_reqid_t(client, 8, 5)));
  log.add(mk_ple_dt_rb(mk_obj(5), mk_evt(21, 105), mk_evt(21, 104),
		       osd_reqid_t(client, 8, 6)));
  log.add(mk_ple_dt_rb(mk_obj(5), mk_evt(21, 106), mk_evt(21, 105),
		       osd_reqid_t(client, 8, 6)));
  log.add(mk_ple_dt_rb(mk_obj(5), mk_evt(21, 107), mk_evt(21, 106),
		       osd_reqid_t(client, 8, 6)));

  copy.copy_up_to(cct, log, 2);

  EXPECT_EQ(2u, copy.log.size()) << copy;
  EXPECT_EQ(copy.head, mk_evt(21, 107)) << copy;
  EXPECT_EQ(copy.tail, mk_evt(21, 105)) << copy;
  // Tracking 5 means 3 additional as dups
  EXPECT_EQ(3u, copy.dups.size()) << copy;
}

// This tests copy_up_to() to make copies of
// 4 log entries (107, 106, 105, 104) and 5 additional for a total
// of 5 dups.  Only 1 of 2 existing dups are copied.
TEST_F(PGLogTrimTest, TestCopyUpTo2) {
  SetUp(9);
  PGLog::IndexedLog log, copy;
  log.tail = mk_evt(9, 99);
  log.head = mk_evt(9, 99);

  entity_name_t client = entity_name_t::CLIENT(777);

  log.dups.push_back(pg_log_dup_t(mk_ple_mod(mk_obj(1),
	  mk_evt(8, 98), mk_evt(8, 97), osd_reqid_t(client, 8, 1))));
  log.dups.push_back(pg_log_dup_t(mk_ple_mod(mk_obj(1),
	  mk_evt(9, 99), mk_evt(8, 98), osd_reqid_t(client, 8, 1))));

  log.add(mk_ple_mod(mk_obj(1), mk_evt(10, 100), mk_evt(9, 99),
		     osd_reqid_t(client, 8, 1)));
  log.add(mk_ple_dt(mk_obj(2), mk_evt(15, 101), mk_evt(10, 100),
		    osd_reqid_t(client, 8, 2)));
  log.add(mk_ple_mod_rb(mk_obj(3), mk_evt(15, 102), mk_evt(15, 101),
			osd_reqid_t(client, 8, 3)));
  log.add(mk_ple_mod(mk_obj(1), mk_evt(20, 103), mk_evt(15, 102),
		     osd_reqid_t(client, 8, 4)));
  log.add(mk_ple_mod(mk_obj(4), mk_evt(21, 104), mk_evt(20, 103),
		     osd_reqid_t(client, 8, 5)));
  log.add(mk_ple_dt_rb(mk_obj(5), mk_evt(21, 105), mk_evt(21, 104),
		       osd_reqid_t(client, 8, 6)));
  log.add(mk_ple_dt_rb(mk_obj(5), mk_evt(21, 106), mk_evt(21, 105),
		       osd_reqid_t(client, 8, 6)));
  log.add(mk_ple_dt_rb(mk_obj(5), mk_evt(21, 107), mk_evt(21, 106),
		       osd_reqid_t(client, 8, 6)));

  copy.copy_up_to(cct, log, 4);

  EXPECT_EQ(4u, copy.log.size()) << copy;
  EXPECT_EQ(copy.head, mk_evt(21, 107)) << copy;
  EXPECT_EQ(copy.tail, mk_evt(20, 103)) << copy;
  // Tracking 5 means 3 additional as dups
  EXPECT_EQ(5u, copy.dups.size()) << copy;
}

// This tests copy_after() by specifying a version that copies
// 2 log entries (107, 106) and 3 additional for a total
// of 5 dups.  Nothing of the original dups is copied.
TEST_F(PGLogTrimTest, TestCopyAfter) {
  SetUp(5);
  PGLog::IndexedLog log, copy;
  log.tail = mk_evt(9, 99);
  log.head = mk_evt(9, 99);

  entity_name_t client = entity_name_t::CLIENT(777);

  log.dups.push_back(pg_log_dup_t(mk_ple_mod(mk_obj(1),
	  mk_evt(9, 99), mk_evt(8, 98), osd_reqid_t(client, 8, 1))));

  log.add(mk_ple_mod(mk_obj(1), mk_evt(10, 100), mk_evt(9, 99),
		     osd_reqid_t(client, 8, 1)));
  log.add(mk_ple_dt(mk_obj(2), mk_evt(15, 101), mk_evt(10, 100),
		    osd_reqid_t(client, 8, 2)));
  log.add(mk_ple_mod_rb(mk_obj(3), mk_evt(15, 102), mk_evt(15, 101),
			osd_reqid_t(client, 8, 3)));
  log.add(mk_ple_mod(mk_obj(1), mk_evt(20, 103), mk_evt(15, 102),
		     osd_reqid_t(client, 8, 4)));
  log.add(mk_ple_mod(mk_obj(4), mk_evt(21, 104), mk_evt(20, 103),
		     osd_reqid_t(client, 8, 5)));
  log.add(mk_ple_dt_rb(mk_obj(5), mk_evt(21, 105), mk_evt(21, 104),
		       osd_reqid_t(client, 8, 6)));
  log.add(mk_ple_dt_rb(mk_obj(5), mk_evt(21, 106), mk_evt(21, 105),
		       osd_reqid_t(client, 8, 6)));
  log.add(mk_ple_dt_rb(mk_obj(5), mk_evt(21, 107), mk_evt(21, 106),
		       osd_reqid_t(client, 8, 6)));

  copy.copy_after(cct, log, mk_evt(21, 105));

  EXPECT_EQ(2u, copy.log.size()) << copy;
  EXPECT_EQ(copy.head, mk_evt(21, 107)) << copy;
  EXPECT_EQ(copy.tail, mk_evt(21, 105)) << copy;
  // Tracking 5 means 3 additional as dups
  EXPECT_EQ(3u, copy.dups.size()) << copy;
}

// This copies everything dups and log because of the large max dups
// and value passed to copy_after().
TEST_F(PGLogTrimTest, TestCopyAfter2) {
  SetUp(3000);
  PGLog::IndexedLog log, copy;
  log.tail = mk_evt(9, 99);
  log.head = mk_evt(9, 99);

  entity_name_t client = entity_name_t::CLIENT(777);

  log.dups.push_back(pg_log_dup_t(mk_ple_mod(mk_obj(1),
	  mk_evt(8, 93), mk_evt(8, 92), osd_reqid_t(client, 8, 1))));
  log.dups.push_back(pg_log_dup_t(mk_ple_mod(mk_obj(1),
	  mk_evt(8, 94), mk_evt(8, 93), osd_reqid_t(client, 8, 1))));
  log.dups.push_back(pg_log_dup_t(mk_ple_mod(mk_obj(1),
	  mk_evt(8, 95), mk_evt(8, 94), osd_reqid_t(client, 8, 1))));
  log.dups.push_back(pg_log_dup_t(mk_ple_mod(mk_obj(1),
	  mk_evt(8, 96), mk_evt(8, 95), osd_reqid_t(client, 8, 1))));
  log.dups.push_back(pg_log_dup_t(mk_ple_mod(mk_obj(1),
	  mk_evt(8, 97), mk_evt(8, 96), osd_reqid_t(client, 8, 1))));
  log.dups.push_back(pg_log_dup_t(mk_ple_mod(mk_obj(1),
	  mk_evt(8, 98), mk_evt(8, 97), osd_reqid_t(client, 8, 1))));
  log.dups.push_back(pg_log_dup_t(mk_ple_mod(mk_obj(1),
	  mk_evt(9, 99), mk_evt(8, 98), osd_reqid_t(client, 8, 1))));

  log.add(mk_ple_mod(mk_obj(1), mk_evt(10, 100), mk_evt(9, 99),
		     osd_reqid_t(client, 8, 1)));
  log.add(mk_ple_dt(mk_obj(2), mk_evt(15, 101), mk_evt(10, 100),
		    osd_reqid_t(client, 8, 2)));
  log.add(mk_ple_mod_rb(mk_obj(3), mk_evt(15, 102), mk_evt(15, 101),
			osd_reqid_t(client, 8, 3)));
  log.add(mk_ple_mod(mk_obj(1), mk_evt(20, 103), mk_evt(15, 102),
		     osd_reqid_t(client, 8, 4)));
  log.add(mk_ple_mod(mk_obj(4), mk_evt(21, 104), mk_evt(20, 103),
		     osd_reqid_t(client, 8, 5)));
  log.add(mk_ple_dt_rb(mk_obj(5), mk_evt(21, 105), mk_evt(21, 104),
		       osd_reqid_t(client, 8, 6)));
  log.add(mk_ple_dt_rb(mk_obj(5), mk_evt(21, 106), mk_evt(21, 105),
		       osd_reqid_t(client, 8, 6)));
  log.add(mk_ple_dt_rb(mk_obj(5), mk_evt(21, 107), mk_evt(21, 106),
		       osd_reqid_t(client, 8, 6)));

  copy.copy_after(cct, log, mk_evt(9, 99));

  EXPECT_EQ(8u, copy.log.size()) << copy;
  EXPECT_EQ(copy.head, mk_evt(21, 107)) << copy;
  EXPECT_EQ(copy.tail, mk_evt(9, 99)) << copy;
  // Tracking 3000 is larger than all entries, so all dups copied
  EXPECT_EQ(7u, copy.dups.size()) << copy;
}
>>>>>>> f8781be9

// Local Variables:
// compile-command: "cd ../.. ; make unittest_pglog ; ./unittest_pglog --log-to-stderr=true  --debug-osd=20 # --gtest_filter=*.* "
// End:<|MERGE_RESOLUTION|>--- conflicted
+++ resolved
@@ -91,7 +91,6 @@
     e.version = v;
     e.prior_version = pv;
     e.reqid = reqid;
-<<<<<<< HEAD
     return e;
   }
   static pg_log_entry_t mk_ple_err(
@@ -104,20 +103,6 @@
     e.reqid = reqid;
     return e;
   }
-=======
-    return e;
-  }
-  static pg_log_entry_t mk_ple_err(
-    const hobject_t &hoid, eversion_t v, osd_reqid_t reqid) {
-    pg_log_entry_t e;
-    e.op = pg_log_entry_t::ERROR;
-    e.soid = hoid;
-    e.version = v;
-    e.prior_version = eversion_t(0, 0);
-    e.reqid = reqid;
-    return e;
-  }
->>>>>>> f8781be9
   static pg_log_entry_t mk_ple_mod(
     const hobject_t &hoid, eversion_t v, eversion_t pv) {
     return mk_ple_mod(hoid, v, pv, osd_reqid_t());
@@ -2288,11 +2273,7 @@
   {
     rebuilt_missing_with_deletes = false;
     missing.may_include_deletes = true;
-<<<<<<< HEAD
-    PGLog child_log(cct, prefix_provider);
-=======
     PGLog child_log(cct);
->>>>>>> f8781be9
     pg_t child_pg;
     split_into(child_pg, 6, &child_log);
     ASSERT_TRUE(child_log.get_missing().may_include_deletes);
@@ -2302,11 +2283,7 @@
   {
     rebuilt_missing_with_deletes = false;
     missing.may_include_deletes = false;
-<<<<<<< HEAD
-    PGLog child_log(cct, prefix_provider);
-=======
     PGLog child_log(cct);
->>>>>>> f8781be9
     pg_t child_pg;
     split_into(child_pg, 6, &child_log);
     ASSERT_FALSE(child_log.get_missing().may_include_deletes);
@@ -2319,38 +2296,22 @@
   PGLogTestRebuildMissing() : PGLogTest(), StoreTestFixture("memstore") {}
   void SetUp() override {
     StoreTestFixture::SetUp();
-<<<<<<< HEAD
-    ObjectStore::Sequencer osr(__func__);
-    ObjectStore::Transaction t;
-    test_coll = coll_t(spg_t(pg_t(1, 1)));
-    t.create_collection(test_coll, 0);
-    store->apply_transaction(&osr, std::move(t));
-=======
     ObjectStore::Transaction t;
     test_coll = coll_t(spg_t(pg_t(1, 1)));
     ch = store->create_new_collection(test_coll);
     t.create_collection(test_coll, 0);
     store->queue_transaction(ch, std::move(t));
->>>>>>> f8781be9
     existing_oid = mk_obj(0);
     nonexistent_oid = mk_obj(1);
     ghobject_t existing_ghobj(existing_oid);
     object_info_t existing_info;
     existing_info.version = eversion_t(6, 2);
     bufferlist enc_oi;
-<<<<<<< HEAD
-    ::encode(existing_info, enc_oi, 0);
-    ObjectStore::Transaction t2;
-    t2.touch(test_coll, ghobject_t(existing_oid));
-    t2.setattr(test_coll, ghobject_t(existing_oid), OI_ATTR, enc_oi);
-    ASSERT_EQ(0u, store->apply_transaction(&osr, std::move(t2)));
-=======
     encode(existing_info, enc_oi, 0);
     ObjectStore::Transaction t2;
     t2.touch(test_coll, ghobject_t(existing_oid));
     t2.setattr(test_coll, ghobject_t(existing_oid), OI_ATTR, enc_oi);
     ASSERT_EQ(0, store->queue_transaction(ch, std::move(t2)));
->>>>>>> f8781be9
     info.last_backfill = hobject_t::get_max();
     info.last_complete = eversion_t();
   }
@@ -2366,11 +2327,7 @@
   hobject_t existing_oid, nonexistent_oid;
 
   void run_rebuild_missing_test(const map<hobject_t, pg_missing_item> &expected_missing_items) {
-<<<<<<< HEAD
-    rebuild_missing_set_with_deletes(store.get(), test_coll, info);
-=======
     rebuild_missing_set_with_deletes(store.get(), ch, info);
->>>>>>> f8781be9
     ASSERT_EQ(expected_missing_items, missing.get_items());
   }
 };
@@ -2422,19 +2379,11 @@
 
   void SetUp() override {
     StoreTestFixture::SetUp();
-<<<<<<< HEAD
-    ObjectStore::Sequencer osr(__func__);
-    ObjectStore::Transaction t;
-    test_coll = coll_t(spg_t(pg_t(1, 1)));
-    t.create_collection(test_coll, 0);
-    store->apply_transaction(&osr, std::move(t));
-=======
     ObjectStore::Transaction t;
     test_coll = coll_t(spg_t(pg_t(1, 1)));
     auto ch = store->create_new_collection(test_coll);
     t.create_collection(test_coll, 0);
     store->queue_transaction(ch, std::move(t));
->>>>>>> f8781be9
   }
 
   void TearDown() override {
@@ -2476,21 +2425,13 @@
 
   void add_dups(uint a, uint b) {
     log.dups.push_back(create_dup_entry(a, b));
-<<<<<<< HEAD
-    write_from_dups = MIN(write_from_dups, log.dups.back().version);
-=======
     write_from_dups = std::min(write_from_dups, log.dups.back().version);
->>>>>>> f8781be9
   }
 
   void add_dups(const std::vector<pg_log_dup_t>& l) {
     for (auto& i : l) {
       log.dups.push_back(i);
-<<<<<<< HEAD
-      write_from_dups = MIN(write_from_dups, log.dups.back().version);
-=======
       write_from_dups = std::min(write_from_dups, log.dups.back().version);
->>>>>>> f8781be9
     }
   }
 
@@ -2517,10 +2458,6 @@
   }
 
   void test_disk_roundtrip() {
-<<<<<<< HEAD
-    ObjectStore::Sequencer osr(__func__);
-=======
->>>>>>> f8781be9
     ObjectStore::Transaction t;
     hobject_t hoid;
     hoid.pool = 1;
@@ -2531,23 +2468,14 @@
     if (!km.empty()) {
       t.omap_setkeys(test_coll, log_oid, km);
     }
-<<<<<<< HEAD
-    ASSERT_EQ(0u, store->apply_transaction(&osr, std::move(t)));
-=======
     auto ch = store->open_collection(test_coll);
     ASSERT_EQ(0, store->queue_transaction(ch, std::move(t)));
->>>>>>> f8781be9
 
     auto orig_dups = log.dups;
     clear();
     ostringstream err;
-<<<<<<< HEAD
-    read_log_and_missing(store.get(), test_coll, test_coll, log_oid,
-			 pg_info_t(), false, err, false);
-=======
     read_log_and_missing(store.get(), ch, log_oid,
 			 pg_info_t(), err, false);
->>>>>>> f8781be9
     ASSERT_EQ(orig_dups.size(), log.dups.size());
     ASSERT_EQ(orig_dups, log.dups);
     auto dups_it = log.dups.begin();
@@ -2620,16 +2548,6 @@
   bool changed = merge_log_dups(olog);
 
   EXPECT_TRUE(changed);
-<<<<<<< HEAD
-  EXPECT_EQ(3u, log.dups.size());
-
-  if (3 == log.dups.size()) {
-    EXPECT_EQ(10u, log.dups.front().version.epoch);
-    EXPECT_EQ(11u, log.dups.front().version.version);
-
-    EXPECT_EQ(11u, log.dups.back().version.epoch);
-    EXPECT_EQ(1u, log.dups.back().version.version);
-=======
   EXPECT_EQ(4u, log.dups.size());
 
   if (4 == log.dups.size()) {
@@ -2638,7 +2556,6 @@
 
     EXPECT_EQ(12u, log.dups.back().version.epoch);
     EXPECT_EQ(3u, log.dups.back().version.version);
->>>>>>> f8781be9
   }
 
   check_order();
@@ -2684,16 +2601,6 @@
   bool changed = merge_log_dups(olog);
 
   EXPECT_TRUE(changed);
-<<<<<<< HEAD
-  EXPECT_EQ(6u, log.dups.size());
-
-  if (6 == log.dups.size()) {
-    EXPECT_EQ(10u, log.dups.front().version.epoch);
-    EXPECT_EQ(11u, log.dups.front().version.version);
-
-    EXPECT_EQ(15u, log.dups.back().version.epoch);
-    EXPECT_EQ(11u, log.dups.back().version.version);
-=======
   EXPECT_EQ(7u, log.dups.size());
 
   if (7 == log.dups.size()) {
@@ -2702,7 +2609,6 @@
 
     EXPECT_EQ(16u, log.dups.back().version.epoch);
     EXPECT_EQ(14u, log.dups.back().version.version);
->>>>>>> f8781be9
   }
 
   check_order();
@@ -2773,22 +2679,6 @@
 {
   CephContext *cct = g_ceph_context;
 
-<<<<<<< HEAD
-  void SetUp(unsigned min_entries, unsigned max_entries, unsigned dup_track) {
-    constexpr size_t size = 10;
-
-    char min_entries_s[size];
-    char max_entries_s[size];
-    char dup_track_s[size];
-
-    snprintf(min_entries_s, size, "%u", min_entries);
-    snprintf(max_entries_s, size, "%u", max_entries);
-    snprintf(dup_track_s, size, "%u", dup_track);
-
-    cct->_conf->set_val_or_die("osd_min_pg_log_entries", min_entries_s);
-    cct->_conf->set_val_or_die("osd_max_pg_log_entries", max_entries_s);
-    cct->_conf->set_val_or_die("osd_pg_log_dups_tracked", dup_track_s);
-=======
   using ::testing::Test::SetUp;
   void SetUp(unsigned dup_track) {
     constexpr size_t size = 10;
@@ -2798,33 +2688,21 @@
     snprintf(dup_track_s, size, "%u", dup_track);
 
     cct->_conf.set_val_or_die("osd_pg_log_dups_tracked", dup_track_s);
->>>>>>> f8781be9
   }
 }; // struct PGLogTrimTest
 
 
 TEST_F(PGLogTrimTest, TestMakingCephContext)
 {
-<<<<<<< HEAD
-  SetUp(1, 2, 5);
-
-  EXPECT_EQ(1u, cct->_conf->osd_min_pg_log_entries);
-  EXPECT_EQ(2u, cct->_conf->osd_max_pg_log_entries);
-=======
   SetUp(5);
 
->>>>>>> f8781be9
   EXPECT_EQ(5u, cct->_conf->osd_pg_log_dups_tracked);
 }
 
 
 TEST_F(PGLogTrimTest, TestPartialTrim)
 {
-<<<<<<< HEAD
-  SetUp(1, 2, 20);
-=======
   SetUp(20);
->>>>>>> f8781be9
   PGLog::IndexedLog log;
   log.head = mk_evt(24, 0);
   log.skip_can_rollback_to_to_head();
@@ -2849,11 +2727,7 @@
   EXPECT_EQ(2u, log.dups.size());
   EXPECT_EQ(0u, trimmed_dups.size());
 
-<<<<<<< HEAD
-  SetUp(1, 2, 15);
-=======
   SetUp(15);
->>>>>>> f8781be9
 
   std::set<eversion_t> trimmed2;
   std::set<std::string> trimmed_dups2;
@@ -2870,11 +2744,7 @@
 
 
 TEST_F(PGLogTrimTest, TestTrimNoTrimmed) {
-<<<<<<< HEAD
-  SetUp(1, 2, 20);
-=======
   SetUp(20);
->>>>>>> f8781be9
   PGLog::IndexedLog log;
   log.head = mk_evt(20, 0);
   log.skip_can_rollback_to_to_head();
@@ -2899,11 +2769,7 @@
 
 TEST_F(PGLogTrimTest, TestTrimNoDups)
 {
-<<<<<<< HEAD
-  SetUp(1, 2, 10);
-=======
   SetUp(10);
->>>>>>> f8781be9
   PGLog::IndexedLog log;
   log.head = mk_evt(20, 0);
   log.skip_can_rollback_to_to_head();
@@ -2931,11 +2797,7 @@
 
 TEST_F(PGLogTrimTest, TestNoTrim)
 {
-<<<<<<< HEAD
-  SetUp(1, 2, 20);
-=======
   SetUp(20);
->>>>>>> f8781be9
   PGLog::IndexedLog log;
   log.head = mk_evt(24, 0);
   log.skip_can_rollback_to_to_head();
@@ -2963,14 +2825,9 @@
 
 TEST_F(PGLogTrimTest, TestTrimAll)
 {
-<<<<<<< HEAD
-  SetUp(1, 2, 20);
-  PGLog::IndexedLog log;
-=======
   SetUp(20);
   PGLog::IndexedLog log;
   EXPECT_EQ(0u, log.dup_index.size()); // Sanity check
->>>>>>> f8781be9
   log.head = mk_evt(24, 0);
   log.skip_can_rollback_to_to_head();
   log.head = mk_evt(9, 0);
@@ -2993,19 +2850,12 @@
   EXPECT_EQ(6u, trimmed.size());
   EXPECT_EQ(5u, log.dups.size());
   EXPECT_EQ(0u, trimmed_dups.size());
-<<<<<<< HEAD
-=======
   EXPECT_EQ(0u, log.dup_index.size()); // dup_index entry should be trimmed
->>>>>>> f8781be9
 }
 
 
 TEST_F(PGLogTrimTest, TestGetRequest) {
-<<<<<<< HEAD
-  SetUp(1, 2, 20);
-=======
   SetUp(20);
->>>>>>> f8781be9
   PGLog::IndexedLog log;
   log.head = mk_evt(20, 0);
   log.skip_can_rollback_to_to_head();
@@ -3113,8 +2963,6 @@
   }
 }
 
-<<<<<<< HEAD
-=======
 TEST(eversion_t, get_key_name) {
   eversion_t a(1234, 5678);
   std::string a_key_name = a.get_key_name();
@@ -3389,7 +3237,6 @@
   // Tracking 3000 is larger than all entries, so all dups copied
   EXPECT_EQ(7u, copy.dups.size()) << copy;
 }
->>>>>>> f8781be9
 
 // Local Variables:
 // compile-command: "cd ../.. ; make unittest_pglog ; ./unittest_pglog --log-to-stderr=true  --debug-osd=20 # --gtest_filter=*.* "
