--- conflicted
+++ resolved
@@ -189,11 +189,8 @@
   struct sockaddr_in6 a_two;
   struct sockaddr_in6 net;
   const struct ifaddrs *result;
-<<<<<<< HEAD
-=======
 
   memset(&net, 0, sizeof(net));
->>>>>>> 3ad2dfa4
 
   one.ifa_next = &two;
   one.ifa_addr = (struct sockaddr*)&a_one;
@@ -545,13 +542,6 @@
   ASSERT_EQ(0, memcmp(want.sin6_addr.s6_addr, network.sin6_addr.s6_addr, sizeof(network.sin6_addr.s6_addr)));
 }
 
-<<<<<<< HEAD
-TEST(pick_address, find_ip_in_subnet_list)
-{
-  struct ifaddrs one, two;
-  struct sockaddr_in a_one;
-  struct sockaddr_in a_two;
-=======
 TEST(CommonIPAddr, ambiguous)
 {
   entity_addr_t a;
@@ -616,21 +606,12 @@
   struct sockaddr_in a_one;
   struct sockaddr_in a_two;
   struct sockaddr_in6 a_three;
->>>>>>> 3ad2dfa4
   const struct sockaddr *result;
 
   one.ifa_next = &two;
   one.ifa_addr = (struct sockaddr*)&a_one;
   one.ifa_name = eth0;
 
-<<<<<<< HEAD
-  two.ifa_next = NULL;
-  two.ifa_addr = (struct sockaddr*)&a_two;
-  two.ifa_name = eth1;
-
-  ipv4(&a_one, "10.1.1.2");
-  ipv4(&a_two, "10.2.1.123");
-=======
   two.ifa_next = &three;
   two.ifa_addr = (struct sockaddr*)&a_two;
   two.ifa_name = eth1;
@@ -642,16 +623,12 @@
   ipv4(&a_one, "10.1.1.2");
   ipv4(&a_two, "10.2.1.123");
   ipv6(&a_three, "2001:1234:5678:90ab::cdef");
->>>>>>> 3ad2dfa4
 
   // match by network
   result = find_ip_in_subnet_list(
     g_ceph_context,
     &one,
-<<<<<<< HEAD
-=======
     CEPH_PICK_ADDRESS_IPV4,
->>>>>>> 3ad2dfa4
     "10.1.0.0/16",
     "eth0");
   ASSERT_EQ((struct sockaddr*)&a_one, result);
@@ -659,10 +636,7 @@
   result = find_ip_in_subnet_list(
     g_ceph_context,
     &one,
-<<<<<<< HEAD
-=======
     CEPH_PICK_ADDRESS_IPV4,
->>>>>>> 3ad2dfa4
     "10.2.0.0/16",
     "eth1");
   ASSERT_EQ((struct sockaddr*)&a_two, result);
@@ -671,10 +645,7 @@
   result = find_ip_in_subnet_list(
     g_ceph_context,
     &one,
-<<<<<<< HEAD
-=======
     CEPH_PICK_ADDRESS_IPV4,
->>>>>>> 3ad2dfa4
     "10.0.0.0/8",
     "eth0");
   ASSERT_EQ((struct sockaddr*)&a_one, result);
@@ -682,12 +653,6 @@
   result = find_ip_in_subnet_list(
     g_ceph_context,
     &one,
-<<<<<<< HEAD
-    "10.0.0.0/8",
-    "eth1");
-  ASSERT_EQ((struct sockaddr*)&a_two, result);
-}
-=======
     CEPH_PICK_ADDRESS_IPV4,
     "10.0.0.0/8",
     "eth1");
@@ -962,4 +927,3 @@
     ASSERT_EQ(-1, r);
   }
 }
->>>>>>> 3ad2dfa4
