--- conflicted
+++ resolved
@@ -96,14 +96,7 @@
 		    CODE_ENVIRONMENT_UTILITY,
 		    CINIT_FLAG_NO_MON_CONFIG);
   common_init_finish(g_ceph_context);
-<<<<<<< HEAD
-  g_ceph_context->_conf->apply_changes(NULL);
-  const char* env = getenv("CEPH_LIB");
-  std::string libs_dir(env ? env : ".libs");
-  g_conf->set_val_or_die("erasure_code_dir", libs_dir, false);
-=======
   g_ceph_context->_conf.apply_changes(nullptr);
->>>>>>> f8781be9
 
   if (vm.count("help")) {
     cout << desc << std::endl;
