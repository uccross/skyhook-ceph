--- conflicted
+++ resolved
@@ -44,11 +44,7 @@
   ASSERT_EQ(ret, 0);
 
   const char *argv[] = { "foo", "--leveldb-max-open-files", "2",
-<<<<<<< HEAD
-			 "--keyfile", "/tmp/my-keyfile", NULL };
-=======
 			 "--key", "my-key", NULL };
->>>>>>> f8781be9
   size_t argc = (sizeof(argv) / sizeof(argv[0])) - 1;
   ceph_conf_parse_argv(cmount, argc, argv);
 
