--- conflicted
+++ resolved
@@ -34,17 +34,10 @@
                               uint32_t blacklist_expire_seconds,
                               bool force_break_lock, Context *on_finish) {
     CephContext *cct = reinterpret_cast<CephContext *>(ioctx.cct());
-<<<<<<< HEAD
-    EXPECT_EQ(cct->_conf->get_val<bool>("rbd_blacklist_on_break_lock"),
-              blacklist_locker);
-    EXPECT_EQ(cct->_conf->get_val<int64_t>("rbd_blacklist_expire_seconds"),
-              (int)blacklist_expire_seconds);
-=======
     EXPECT_EQ(cct->_conf.get_val<bool>("rbd_blacklist_on_break_lock"),
               blacklist_locker);
     EXPECT_EQ(cct->_conf.get_val<uint64_t>("rbd_blacklist_expire_seconds"),
               blacklist_expire_seconds);
->>>>>>> f8781be9
     EXPECT_FALSE(force_break_lock);
     ceph_assert(s_instance != nullptr);
     s_instance->on_finish = on_finish;
