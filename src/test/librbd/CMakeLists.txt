--- conflicted
+++ resolved
@@ -12,12 +12,9 @@
   test_internal.cc
   test_mirroring.cc
   test_BlockGuard.cc
-<<<<<<< HEAD
-=======
   test_DeepCopy.cc
   test_Groups.cc
   test_Migration.cc
->>>>>>> 3ad2dfa4
   test_MirroringWatcher.cc
   test_ObjectMap.cc
   test_Operations.cc
@@ -105,11 +102,8 @@
   operation/test_mock_SnapshotRollbackRequest.cc
   operation/test_mock_SnapshotUnprotectRequest.cc
   operation/test_mock_TrimRequest.cc
-<<<<<<< HEAD
-=======
   trash/test_mock_MoveRequest.cc
   trash/test_mock_RemoveRequest.cc
->>>>>>> 3ad2dfa4
   watcher/test_mock_RewatchRequest.cc
   )
 add_executable(unittest_librbd
