--- conflicted
+++ resolved
@@ -53,40 +53,6 @@
 namespace librbd {
 namespace io {
 
-<<<<<<< HEAD
-template <>
-struct ObjectRequest<librbd::MockTestImageCtx> : public ObjectRequestHandle {
-  static ObjectRequest* s_instance;
-  Context *on_finish = nullptr;
-
-  static ObjectRequest* create_write(librbd::MockTestImageCtx *ictx,
-                                     const std::string &oid,
-                                     uint64_t object_no,
-                                     uint64_t object_off,
-                                     const ceph::bufferlist &data,
-                                     const ::SnapContext &snapc, int op_flags,
-                                     const ZTracer::Trace &parent_trace,
-                                     Context *completion) {
-    assert(s_instance != nullptr);
-    s_instance->on_finish = completion;
-    return s_instance;
-  }
-
-  static ObjectRequest* create_discard(librbd::MockTestImageCtx *ictx,
-                                       const std::string &oid,
-                                       uint64_t object_no, uint64_t object_off,
-                                       uint64_t object_len,
-                                       const ::SnapContext &snapc,
-                                       bool disable_remove_on_clone,
-                                       bool update_object_map,
-                                       const ZTracer::Trace &parent_trace,
-                                       Context *completion) {
-    assert(s_instance != nullptr);
-    EXPECT_TRUE(disable_remove_on_clone);
-    EXPECT_TRUE(update_object_map);
-    s_instance->on_finish = completion;
-    return s_instance;
-=======
 using ::testing::_;
 using ::testing::InSequence;
 using ::testing::Invoke;
@@ -120,7 +86,6 @@
       EXPECT_CALL(mock_image_ctx, get_modify_timestamp())
         .WillOnce(Return(ceph_clock_now()));
     }
->>>>>>> 3ad2dfa4
   }
 
   void expect_object_discard_request(MockTestImageCtx &mock_image_ctx,
@@ -140,54 +105,6 @@
                 }));
   }
 
-<<<<<<< HEAD
-  static ObjectRequest* create_compare_and_write(librbd::MockTestImageCtx *ictx,
-                                                 const std::string &oid,
-                                                 uint64_t object_no,
-                                                 uint64_t object_off,
-                                                 const ceph::bufferlist &cmp_data,
-                                                 const ceph::bufferlist &write_data,
-                                                 const ::SnapContext &snapc,
-                                                 uint64_t *mismatch_offset,
-                                                 int op_flags,
-                                                 const ZTracer::Trace &parent_trace,
-                                                 Context *completion) {
-    assert(s_instance != nullptr);
-    s_instance->on_finish = completion;
-    return s_instance;
-  }
-
-  ObjectRequest() {
-    assert(s_instance == nullptr);
-    s_instance = this;
-  }
-  ~ObjectRequest() override {
-    s_instance = nullptr;
-  }
-
-  MOCK_METHOD0(send, void());
-  MOCK_METHOD1(fail, void(int));
-};
-
-template <>
-struct ObjectReadRequest<librbd::MockTestImageCtx> : public ObjectRequest<librbd::MockTestImageCtx> {
-  typedef std::vector<std::pair<uint64_t, uint64_t> > Extents;
-  typedef std::map<uint64_t, uint64_t> ExtentMap;
-
-  static ObjectReadRequest* s_instance;
-
-  static ObjectReadRequest* create(librbd::MockTestImageCtx *ictx,
-                                   const std::string &oid,
-                                   uint64_t objectno, uint64_t offset,
-                                   uint64_t len, Extents &buffer_extents,
-                                   librados::snap_t snap_id, int op_flags,
-                                   const ZTracer::Trace &parent_trace,
-                                   Context *completion) {
-    assert(s_instance != nullptr);
-    s_instance->on_finish = completion;
-    return s_instance;
-  }
-=======
   void expect_object_request_send(MockTestImageCtx &mock_image_ctx,
                                   int r) {
     EXPECT_CALL(*mock_image_ctx.io_object_dispatcher, send(_))
@@ -229,7 +146,6 @@
   C_SaferCond aio_comp_ctx_1, aio_comp_ctx_2;
   AioCompletion *aio_comp_1 = AioCompletion::create_and_start(
     &aio_comp_ctx_1, ictx, AIO_TYPE_WRITE);
->>>>>>> 3ad2dfa4
 
   AioCompletion *aio_comp_2 = AioCompletion::create_and_start(
     &aio_comp_ctx_2, ictx, AIO_TYPE_WRITE);
@@ -281,20 +197,8 @@
   EXPECT_CALL(mock_image_ctx, set_access_timestamp(_))
       .Times(Exactly(1));
 
-<<<<<<< HEAD
-struct TestMockIoImageRequest : public TestMockFixture {
-  typedef ImageRequest<librbd::MockTestImageCtx> MockImageRequest;
-  typedef ImageWriteRequest<librbd::MockTestImageCtx> MockImageWriteRequest;
-  typedef ImageDiscardRequest<librbd::MockTestImageCtx> MockImageDiscardRequest;
-  typedef ImageFlushRequest<librbd::MockTestImageCtx> MockImageFlushRequest;
-  typedef ImageWriteSameRequest<librbd::MockTestImageCtx> MockImageWriteSameRequest;
-  typedef ImageCompareAndWriteRequest<librbd::MockTestImageCtx> MockImageCompareAndWriteRequest;
-  typedef ObjectRequest<librbd::MockTestImageCtx> MockObjectRequest;
-  typedef ObjectReadRequest<librbd::MockTestImageCtx> MockObjectReadRequest;
-=======
-  InSequence seq;
-  expect_object_request_send(mock_image_ctx, 0);
->>>>>>> 3ad2dfa4
+  InSequence seq;
+  expect_object_request_send(mock_image_ctx, 0);
 
   C_SaferCond aio_comp_ctx_1, aio_comp_ctx_2;
   AioCompletion *aio_comp_1 = AioCompletion::create_and_start(
@@ -530,25 +434,14 @@
   librbd::ImageCtx *ictx;
   ASSERT_EQ(0, open_image(m_image_name, &ictx));
 
-<<<<<<< HEAD
-  MockObjectRequest mock_aio_object_request;
-  MockTestImageCtx mock_image_ctx(*ictx);
-  MockJournal mock_journal;
-  mock_image_ctx.journal = &mock_journal;
-
-  InSequence seq;
-  expect_is_journal_appending(mock_journal, false);
-  expect_object_request_send(mock_image_ctx, mock_aio_object_request, 0);
-=======
-  MockTestImageCtx mock_image_ctx(*ictx);
-  MockTestJournal mock_journal;
-  mock_image_ctx.journal = &mock_journal;
-
-  InSequence seq;
-  expect_get_modify_timestamp(mock_image_ctx, false);
-  expect_is_journal_appending(mock_journal, false);
-  expect_object_request_send(mock_image_ctx, 0);
->>>>>>> 3ad2dfa4
+  MockTestImageCtx mock_image_ctx(*ictx);
+  MockTestJournal mock_journal;
+  mock_image_ctx.journal = &mock_journal;
+
+  InSequence seq;
+  expect_get_modify_timestamp(mock_image_ctx, false);
+  expect_is_journal_appending(mock_journal, false);
+  expect_object_request_send(mock_image_ctx, 0);
 
   C_SaferCond aio_comp_ctx;
   AioCompletion *aio_comp = AioCompletion::create_and_start(
