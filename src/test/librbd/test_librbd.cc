// -*- mode:C++; tab-width:8; c-basic-offset:2; indent-tabs-mode:t -*-
// vim: ts=8 sw=2 smarttab
/*
 * Ceph - scalable distributed file system
 *
 * Copyright (C) 2011 New Dream Network
 *
 * This is free software; you can redistribute it and/or
 * modify it under the terms of the GNU General Public
 * License version 2, as published by the Free Software
 * Foundation.  See file COPYING.
 *
 */

#include "include/int_types.h"
#include "include/rados/librados.h"
#include "include/rbd_types.h"
#include "include/rbd/librbd.h"
#include "include/rbd/librbd.hpp"
#include "include/event_type.h"
#include "include/err.h"

#include "gtest/gtest.h"

#include <errno.h>
#include <stdarg.h>
#include <stdio.h>
#include <stdlib.h>
#include <sys/types.h>
#include <poll.h>
#include <time.h>
#include <unistd.h>
#include <algorithm>
#include <chrono>
#include <condition_variable>
#include <iostream>
#include <sstream>
#include <list>
#include <set>
#include <thread>
#include <vector>

#include "test/librados/test.h"
#include "test/librados/test_cxx.h"
#include "test/librbd/test_support.h"
#include "common/event_socket.h"
#include "include/interval_set.h"
#include "include/stringify.h"

#include <boost/assign/list_of.hpp>
#include <boost/scope_exit.hpp>

#ifdef HAVE_EVENTFD
#include <sys/eventfd.h>
#endif

#pragma GCC diagnostic ignored "-Wpragmas"
#pragma GCC diagnostic push
#pragma GCC diagnostic ignored "-Wdeprecated-declarations"

using namespace std;

using std::chrono::seconds;

#define ASSERT_PASSED(x, args...) \
  do {                            \
    bool passed = false;          \
    x(args, &passed);             \
    ASSERT_TRUE(passed);          \
  } while(0)

void register_test_librbd() {
}

static int get_features(bool *old_format, uint64_t *features)
{
  const char *c = getenv("RBD_FEATURES");
  if (c && strlen(c) > 0) {
    stringstream ss;
    ss << c;
    ss >> *features;
    if (ss.fail())
      return -EINVAL;
    *old_format = false;
    cout << "using new format!" << std::endl;
  } else {
    *old_format = true;
    *features = 0;
    cout << "using old format" << std::endl;
  }

  return 0;
}

static int create_image_full(rados_ioctx_t ioctx, const char *name,
                             uint64_t size, int *order, int old_format,
                             uint64_t features)
{
  if (old_format) {
    // ensure old-format tests actually use the old format
    int r = rados_conf_set(rados_ioctx_get_cluster(ioctx),
                           "rbd_default_format", "1");
    if (r < 0) {
      return r;
    }
    return rbd_create(ioctx, name, size, order);
  } else if ((features & RBD_FEATURE_STRIPINGV2) != 0) {
    uint64_t stripe_unit = IMAGE_STRIPE_UNIT;
    if (*order) {
      // use a conservative stripe_unit for non default order
      stripe_unit = (1ull << (*order-1));
    }

    printf("creating image with stripe unit: %" PRIu64 ", "
	   "stripe count: %" PRIu64 "\n",
           stripe_unit, IMAGE_STRIPE_COUNT);
    return rbd_create3(ioctx, name, size, features, order,
                       stripe_unit, IMAGE_STRIPE_COUNT);
  } else {
    return rbd_create2(ioctx, name, size, features, order);
  }
}

static int clone_image(rados_ioctx_t p_ioctx,
                       rbd_image_t p_image, const char *p_name,
                       const char *p_snap_name, rados_ioctx_t c_ioctx,
                       const char *c_name, uint64_t features, int *c_order)
{
  uint64_t stripe_unit, stripe_count;

  int r;
  r = rbd_get_stripe_unit(p_image, &stripe_unit);
  if (r != 0) {
    return r;
  }

  r = rbd_get_stripe_count(p_image, &stripe_count);
  if (r != 0) {
    return r;
  }

  return rbd_clone2(p_ioctx, p_name, p_snap_name, c_ioctx,
                    c_name, features, c_order, stripe_unit, stripe_count);
}


static int create_image(rados_ioctx_t ioctx, const char *name,
			uint64_t size, int *order)
{
  bool old_format;
  uint64_t features;

  int r = get_features(&old_format, &features);
  if (r < 0)
    return r;
  return create_image_full(ioctx, name, size, order, old_format, features);
}

static int create_image_pp(librbd::RBD &rbd,
			   librados::IoCtx &ioctx,
			   const char *name,
			   uint64_t size, int *order) {
  bool old_format;
  uint64_t features;
  int r = get_features(&old_format, &features);
  if (r < 0)
    return r;
  if (old_format) {
    librados::Rados rados(ioctx);
    int r = rados.conf_set("rbd_default_format", "1");
    if (r < 0) {
      return r;
    }
    return rbd.create(ioctx, name, size, order);
  } else {
    return rbd.create2(ioctx, name, size, features, order);
  }
}

class TestLibRBD : public ::testing::Test {
public:

  TestLibRBD() : m_pool_number() {
  }

  static void SetUpTestCase() {
    _pool_names.clear();
    _unique_pool_names.clear();
    _image_number = 0;
    ASSERT_EQ("", connect_cluster(&_cluster));
    ASSERT_EQ("", connect_cluster_pp(_rados));

    create_optional_data_pool();
  }

  static void TearDownTestCase() {
    rados_shutdown(_cluster);
    _rados.wait_for_latest_osdmap();
    _pool_names.insert(_pool_names.end(), _unique_pool_names.begin(),
		       _unique_pool_names.end());
    for (size_t i = 1; i < _pool_names.size(); ++i) {
      ASSERT_EQ(0, _rados.pool_delete(_pool_names[i].c_str()));
    }
    if (!_pool_names.empty()) {
      ASSERT_EQ(0, destroy_one_pool_pp(_pool_names[0], _rados));
    }
  }

  void SetUp() override {
    ASSERT_NE("", m_pool_name = create_pool());
  }

  bool is_skip_partial_discard_enabled() {
    std::string value;
    EXPECT_EQ(0, _rados.conf_get("rbd_skip_partial_discard", value));
    return value == "true";
  }

  void validate_object_map(rbd_image_t image, bool *passed) {
    uint64_t flags;
    ASSERT_EQ(0, rbd_get_flags(image, &flags));
    *passed = ((flags & RBD_FLAG_OBJECT_MAP_INVALID) == 0);
  }

  void validate_object_map(librbd::Image &image, bool *passed) {
    uint64_t flags;
    ASSERT_EQ(0, image.get_flags(&flags));
    *passed = ((flags & RBD_FLAG_OBJECT_MAP_INVALID) == 0);
  }

  static std::string get_temp_image_name() {
    ++_image_number;
    return "image" + stringify(_image_number);
  }

  static void create_optional_data_pool() {
    bool created = false;
    std::string data_pool;
    ASSERT_EQ(0, create_image_data_pool(_rados, data_pool, &created));
    if (!data_pool.empty()) {
      printf("using image data pool: %s\n", data_pool.c_str());
      if (created) {
        _unique_pool_names.push_back(data_pool);
      }
    }
  }

  std::string create_pool(bool unique = false) {
    librados::Rados rados;
    std::string pool_name;
    if (unique) {
      pool_name = get_temp_pool_name("test-librbd-");
      EXPECT_EQ("", create_one_pool_pp(pool_name, rados));
      _unique_pool_names.push_back(pool_name);
    } else if (m_pool_number < _pool_names.size()) {
      pool_name = _pool_names[m_pool_number];
    } else {
      pool_name = get_temp_pool_name("test-librbd-");
      EXPECT_EQ("", create_one_pool_pp(pool_name, rados));
      _pool_names.push_back(pool_name);
    }
    ++m_pool_number;
    return pool_name;
  }

  static std::vector<std::string> _pool_names;
  static std::vector<std::string> _unique_pool_names;
  static rados_t _cluster;
  static librados::Rados _rados;
  static uint64_t _image_number;

  std::string m_pool_name;
  uint32_t m_pool_number;

};

std::vector<std::string> TestLibRBD::_pool_names;
std::vector<std::string> TestLibRBD::_unique_pool_names;
rados_t TestLibRBD::_cluster;
librados::Rados TestLibRBD::_rados;
uint64_t TestLibRBD::_image_number = 0;

TEST_F(TestLibRBD, CreateAndStat)
{
  rados_ioctx_t ioctx;
  ASSERT_EQ(0, rados_ioctx_create(_cluster, m_pool_name.c_str(), &ioctx));

  rbd_image_info_t info;
  rbd_image_t image;
  int order = 0;
  std::string name = get_temp_image_name();
  uint64_t size = 2 << 20;
  
  ASSERT_EQ(0, create_image(ioctx, name.c_str(), size, &order));
  ASSERT_EQ(0, rbd_open(ioctx, name.c_str(), &image, NULL));
  ASSERT_EQ(0, rbd_stat(image, &info, sizeof(info)));
  printf("image has size %llu and order %d\n", (unsigned long long) info.size, info.order);
  ASSERT_EQ(info.size, size);
  ASSERT_EQ(info.order, order);
  ASSERT_EQ(0, rbd_close(image));

  rados_ioctx_destroy(ioctx);
}

TEST_F(TestLibRBD, CreateWithSameDataPool)
{
  REQUIRE_FORMAT_V2();

  rados_ioctx_t ioctx;
  ASSERT_EQ(0, rados_ioctx_create(_cluster, m_pool_name.c_str(), &ioctx));

  rbd_image_t image;
  std::string name = get_temp_image_name();
  uint64_t size = 2 << 20;

  bool old_format;
  uint64_t features;
  ASSERT_EQ(0, get_features(&old_format, &features));
  ASSERT_FALSE(old_format);

  rbd_image_options_t image_options;
  rbd_image_options_create(&image_options);
  BOOST_SCOPE_EXIT( (&image_options) ) {
    rbd_image_options_destroy(image_options);
  } BOOST_SCOPE_EXIT_END;

  ASSERT_EQ(0, rbd_image_options_set_uint64(image_options,
                                            RBD_IMAGE_OPTION_FEATURES,
                                            features));
  ASSERT_EQ(0, rbd_image_options_set_string(image_options,
                                            RBD_IMAGE_OPTION_DATA_POOL,
                                            m_pool_name.c_str()));

  ASSERT_EQ(0, rbd_create4(ioctx, name.c_str(), size, image_options));
  ASSERT_EQ(0, rbd_open(ioctx, name.c_str(), &image, NULL));

  ASSERT_EQ(0, rbd_close(image));

  rados_ioctx_destroy(ioctx);
}

TEST_F(TestLibRBD, CreateAndStatPP)
{
  librados::IoCtx ioctx;
  ASSERT_EQ(0, _rados.ioctx_create(m_pool_name.c_str(), ioctx));

  {
    librbd::RBD rbd;
    librbd::image_info_t info;
    librbd::Image image;
    int order = 0;
    std::string name = get_temp_image_name();
    uint64_t size = 2 << 20;
    
    ASSERT_EQ(0, create_image_pp(rbd, ioctx, name.c_str(), size, &order));
    ASSERT_EQ(0, rbd.open(ioctx, image, name.c_str(), NULL));
    ASSERT_EQ(0, image.stat(info, sizeof(info)));
    ASSERT_EQ(info.size, size);
    ASSERT_EQ(info.order, order);
  }

  ioctx.close();
}

TEST_F(TestLibRBD, GetId)
{
  rados_ioctx_t ioctx;
  ASSERT_EQ(0, rados_ioctx_create(_cluster, m_pool_name.c_str(), &ioctx));

  rbd_image_t image;
  int order = 0;
  std::string name = get_temp_image_name();

  ASSERT_EQ(0, create_image(ioctx, name.c_str(), 0, &order));
  ASSERT_EQ(0, rbd_open(ioctx, name.c_str(), &image, NULL));

  char id[4096];
  if (!is_feature_enabled(0)) {
    // V1 image
    ASSERT_EQ(-EINVAL, rbd_get_id(image, id, sizeof(id)));
  } else {
    ASSERT_EQ(-ERANGE, rbd_get_id(image, id, 0));
    ASSERT_EQ(0, rbd_get_id(image, id, sizeof(id)));
    ASSERT_LT(0U, strlen(id));

    ASSERT_EQ(0, rbd_close(image));
    ASSERT_EQ(0, rbd_open_by_id(ioctx, id, &image, NULL));
    size_t name_len = 0;
    ASSERT_EQ(-ERANGE, rbd_get_name(image, NULL, &name_len));
    ASSERT_EQ(name_len, name.size() + 1);
    char image_name[name_len];
    ASSERT_EQ(0, rbd_get_name(image, image_name, &name_len));
    ASSERT_STREQ(name.c_str(), image_name);
  }

  ASSERT_EQ(0, rbd_close(image));
  rados_ioctx_destroy(ioctx);
}

TEST_F(TestLibRBD, GetIdPP)
{
  librados::IoCtx ioctx;
  ASSERT_EQ(0, _rados.ioctx_create(m_pool_name.c_str(), ioctx));

  librbd::RBD rbd;
  librbd::Image image;
  int order = 0;
  std::string name = get_temp_image_name();

  std::string id;
  ASSERT_EQ(0, create_image_pp(rbd, ioctx, name.c_str(), 0, &order));
  ASSERT_EQ(0, rbd.open(ioctx, image, name.c_str(), NULL));
  if (!is_feature_enabled(0)) {
    // V1 image
    ASSERT_EQ(-EINVAL, image.get_id(&id));
  } else {
    ASSERT_EQ(0, image.get_id(&id));
    ASSERT_LT(0U, id.size());

    ASSERT_EQ(0, image.close());
    ASSERT_EQ(0, rbd.open_by_id(ioctx, image, id.c_str(), NULL));
    std::string image_name;
    ASSERT_EQ(0, image.get_name(&image_name));
    ASSERT_EQ(name, image_name);
  }
}

TEST_F(TestLibRBD, GetBlockNamePrefix)
{
  rados_ioctx_t ioctx;
  ASSERT_EQ(0, rados_ioctx_create(_cluster, m_pool_name.c_str(), &ioctx));

  rbd_image_t image;
  int order = 0;
  std::string name = get_temp_image_name();

  ASSERT_EQ(0, create_image(ioctx, name.c_str(), 0, &order));
  ASSERT_EQ(0, rbd_open(ioctx, name.c_str(), &image, NULL));

  char prefix[4096];
  ASSERT_EQ(-ERANGE, rbd_get_block_name_prefix(image, prefix, 0));
  ASSERT_EQ(0, rbd_get_block_name_prefix(image, prefix, sizeof(prefix)));
  ASSERT_LT(0U, strlen(prefix));

  ASSERT_EQ(0, rbd_close(image));
  rados_ioctx_destroy(ioctx);
}

TEST_F(TestLibRBD, GetBlockNamePrefixPP)
{
  librados::IoCtx ioctx;
  ASSERT_EQ(0, _rados.ioctx_create(m_pool_name.c_str(), ioctx));

  librbd::RBD rbd;
  librbd::Image image;
  int order = 0;
  std::string name = get_temp_image_name();

  ASSERT_EQ(0, create_image_pp(rbd, ioctx, name.c_str(), 0, &order));
  ASSERT_EQ(0, rbd.open(ioctx, image, name.c_str(), NULL));
  ASSERT_LT(0U, image.get_block_name_prefix().size());
}

TEST_F(TestLibRBD, TestGetCreateTimestamp)
{
  REQUIRE_FORMAT_V2();

  rados_ioctx_t ioctx;
  ASSERT_EQ(0, rados_ioctx_create(_cluster, m_pool_name.c_str(), &ioctx));

  rbd_image_t image;
  int order = 0;
  std::string name = get_temp_image_name();

  ASSERT_EQ(0, create_image(ioctx, name.c_str(), 0, &order));
  ASSERT_EQ(0, rbd_open(ioctx, name.c_str(), &image, NULL));

  struct timespec timestamp;
  ASSERT_EQ(0, rbd_get_create_timestamp(image, &timestamp));
  ASSERT_LT(0, timestamp.tv_sec);

  ASSERT_EQ(0, rbd_close(image));

  rados_ioctx_destroy(ioctx);
}

TEST_F(TestLibRBD, GetCreateTimestampPP)
{
  REQUIRE_FORMAT_V2();

  librados::IoCtx ioctx;
  ASSERT_EQ(0, _rados.ioctx_create(m_pool_name.c_str(), ioctx));

  librbd::RBD rbd;
  librbd::Image image;
  int order = 0;
  std::string name = get_temp_image_name();

  ASSERT_EQ(0, create_image_pp(rbd, ioctx, name.c_str(), 0, &order));
  ASSERT_EQ(0, rbd.open(ioctx, image, name.c_str(), NULL));

  struct timespec timestamp;
  ASSERT_EQ(0, image.get_create_timestamp(&timestamp));
  ASSERT_LT(0, timestamp.tv_sec);
}

TEST_F(TestLibRBD, OpenAio)
{
  rados_ioctx_t ioctx;
  ASSERT_EQ(0, rados_ioctx_create(_cluster, m_pool_name.c_str(), &ioctx));

  rbd_image_info_t info;
  rbd_image_t image;
  int order = 0;
  std::string name = get_temp_image_name();
  uint64_t size = 2 << 20;

  ASSERT_EQ(0, create_image(ioctx, name.c_str(), size, &order));

  rbd_completion_t open_comp;
  ASSERT_EQ(0, rbd_aio_create_completion(NULL, NULL, &open_comp));
  ASSERT_EQ(0, rbd_aio_open(ioctx, name.c_str(), &image, NULL, open_comp));
  ASSERT_EQ(0, rbd_aio_wait_for_complete(open_comp));
  ASSERT_EQ(1, rbd_aio_is_complete(open_comp));
  ASSERT_EQ(0, rbd_aio_get_return_value(open_comp));
  rbd_aio_release(open_comp);

  ASSERT_EQ(0, rbd_stat(image, &info, sizeof(info)));
  printf("image has size %llu and order %d\n", (unsigned long long) info.size, info.order);
  ASSERT_EQ(info.size, size);
  ASSERT_EQ(info.order, order);

  rbd_completion_t close_comp;
  ASSERT_EQ(0, rbd_aio_create_completion(NULL, NULL, &close_comp));
  ASSERT_EQ(0, rbd_aio_close(image, close_comp));
  ASSERT_EQ(0, rbd_aio_wait_for_complete(close_comp));
  ASSERT_EQ(1, rbd_aio_is_complete(close_comp));
  ASSERT_EQ(0, rbd_aio_get_return_value(close_comp));
  rbd_aio_release(close_comp);

  rados_ioctx_destroy(ioctx);
}

TEST_F(TestLibRBD, OpenAioFail)
{
  rados_ioctx_t ioctx;
  ASSERT_EQ(0, rados_ioctx_create(_cluster, m_pool_name.c_str(), &ioctx));

  std::string name = get_temp_image_name();
  rbd_image_t image;
  rbd_completion_t open_comp;
  ASSERT_EQ(0, rbd_aio_create_completion(NULL, NULL, &open_comp));
  ASSERT_EQ(0, rbd_aio_open(ioctx, name.c_str(), &image, NULL, open_comp));
  ASSERT_EQ(0, rbd_aio_wait_for_complete(open_comp));
  ASSERT_EQ(1, rbd_aio_is_complete(open_comp));
  ASSERT_EQ(-ENOENT, rbd_aio_get_return_value(open_comp));
  rbd_aio_release(open_comp);

  rados_ioctx_destroy(ioctx);
}

TEST_F(TestLibRBD, OpenAioPP)
{
  librados::IoCtx ioctx;
  ASSERT_EQ(0, _rados.ioctx_create(m_pool_name.c_str(), ioctx));

  librbd::RBD rbd;
  librbd::image_info_t info;
  librbd::Image image;
  int order = 0;
  std::string name = get_temp_image_name();
  uint64_t size = 2 << 20;

  ASSERT_EQ(0, create_image_pp(rbd, ioctx, name.c_str(), size, &order));

  librbd::RBD::AioCompletion *open_comp =
      new librbd::RBD::AioCompletion(NULL, NULL);
  ASSERT_EQ(0, rbd.aio_open(ioctx, image, name.c_str(), NULL, open_comp));
  ASSERT_EQ(0, open_comp->wait_for_complete());
  ASSERT_EQ(1, open_comp->is_complete());
  ASSERT_EQ(0, open_comp->get_return_value());
  open_comp->release();

  ASSERT_EQ(0, image.stat(info, sizeof(info)));
  ASSERT_EQ(info.size, size);
  ASSERT_EQ(info.order, order);

  // reopen
  open_comp = new librbd::RBD::AioCompletion(NULL, NULL);
  ASSERT_EQ(0, rbd.aio_open(ioctx, image, name.c_str(), NULL, open_comp));
  ASSERT_EQ(0, open_comp->wait_for_complete());
  ASSERT_EQ(1, open_comp->is_complete());
  ASSERT_EQ(0, open_comp->get_return_value());
  open_comp->release();

  // close
  librbd::RBD::AioCompletion *close_comp =
      new librbd::RBD::AioCompletion(NULL, NULL);
  ASSERT_EQ(0, image.aio_close(close_comp));
  ASSERT_EQ(0, close_comp->wait_for_complete());
  ASSERT_EQ(1, close_comp->is_complete());
  ASSERT_EQ(0, close_comp->get_return_value());
  close_comp->release();

  // close closed image
  close_comp = new librbd::RBD::AioCompletion(NULL, NULL);
  ASSERT_EQ(-EINVAL, image.aio_close(close_comp));
  close_comp->release();

  ioctx.close();
}

TEST_F(TestLibRBD, OpenAioFailPP)
{
  librados::IoCtx ioctx;
  ASSERT_EQ(0, _rados.ioctx_create(m_pool_name.c_str(), ioctx));

  {
    librbd::RBD rbd;
    librbd::Image image;
    std::string name = get_temp_image_name();

    librbd::RBD::AioCompletion *open_comp =
      new librbd::RBD::AioCompletion(NULL, NULL);
    ASSERT_EQ(0, rbd.aio_open(ioctx, image, name.c_str(), NULL, open_comp));
    ASSERT_EQ(0, open_comp->wait_for_complete());
    ASSERT_EQ(1, open_comp->is_complete());
    ASSERT_EQ(-ENOENT, open_comp->get_return_value());
    open_comp->release();
  }

  ioctx.close();
}

TEST_F(TestLibRBD, ResizeAndStat)
{
  rados_ioctx_t ioctx;
  rados_ioctx_create(_cluster, m_pool_name.c_str(), &ioctx);

  rbd_image_info_t info;
  rbd_image_t image;
  int order = 0;
  std::string name = get_temp_image_name();
  uint64_t size = 2 << 20;
  
  ASSERT_EQ(0, create_image(ioctx, name.c_str(), size, &order));
  ASSERT_EQ(0, rbd_open(ioctx, name.c_str(), &image, NULL));

  ASSERT_EQ(0, rbd_resize(image, size * 4));
  ASSERT_EQ(0, rbd_stat(image, &info, sizeof(info)));
  ASSERT_EQ(info.size, size * 4);

  ASSERT_EQ(0, rbd_resize(image, size / 2));
  ASSERT_EQ(0, rbd_stat(image, &info, sizeof(info)));
  ASSERT_EQ(info.size, size / 2);

  // downsizing without allowing shrink should fail
  // and image size should not change
  ASSERT_EQ(-EINVAL, rbd_resize2(image, size / 4, false, NULL, NULL));
  ASSERT_EQ(0, rbd_stat(image, &info, sizeof(info)));
  ASSERT_EQ(info.size, size / 2);

  ASSERT_EQ(0, rbd_resize2(image, size / 4, true, NULL, NULL));
  ASSERT_EQ(0, rbd_stat(image, &info, sizeof(info)));
  ASSERT_EQ(info.size, size / 4);

  ASSERT_PASSED(validate_object_map, image);
  ASSERT_EQ(0, rbd_close(image));

  rados_ioctx_destroy(ioctx);
}

TEST_F(TestLibRBD, ResizeAndStatPP)
{
  librados::IoCtx ioctx;
  ASSERT_EQ(0, _rados.ioctx_create(m_pool_name.c_str(), ioctx));

  {
    librbd::RBD rbd;
    librbd::image_info_t info;
    librbd::Image image;
    int order = 0;
    std::string name = get_temp_image_name();
    uint64_t size = 2 << 20;
    
    ASSERT_EQ(0, create_image_pp(rbd, ioctx, name.c_str(), size, &order));
    ASSERT_EQ(0, rbd.open(ioctx, image, name.c_str(), NULL));
    
    ASSERT_EQ(0, image.resize(size * 4));
    ASSERT_EQ(0, image.stat(info, sizeof(info)));
    ASSERT_EQ(info.size, size * 4);
    
    ASSERT_EQ(0, image.resize(size / 2));
    ASSERT_EQ(0, image.stat(info, sizeof(info)));
    ASSERT_EQ(info.size, size / 2);
    ASSERT_PASSED(validate_object_map, image);
  }

  ioctx.close();
}

TEST_F(TestLibRBD, UpdateWatchAndResize)
{
  rados_ioctx_t ioctx;
  rados_ioctx_create(_cluster, m_pool_name.c_str(), &ioctx);

  rbd_image_t image;
  int order = 0;
  std::string name = get_temp_image_name();
  uint64_t size = 2 << 20;
  struct Watcher {
    rbd_image_t &m_image;
    mutex m_lock;
    condition_variable m_cond;
    size_t m_size = 0;
    static void cb(void *arg) {
      Watcher *watcher = static_cast<Watcher *>(arg);
      watcher->handle_notify();
    }
    explicit Watcher(rbd_image_t &image) : m_image(image) {}
    void handle_notify() {
      rbd_image_info_t info;
      ASSERT_EQ(0, rbd_stat(m_image, &info, sizeof(info)));
      lock_guard<mutex> locker(m_lock);
      m_size = info.size;
      m_cond.notify_one();
    }
    void wait_for_size(size_t size) {
      unique_lock<mutex> locker(m_lock);
      ASSERT_TRUE(m_cond.wait_for(locker, seconds(5),
      				  [size, this] {
				    return this->m_size == size;}));
    }
  } watcher(image);
  uint64_t handle;

  ASSERT_EQ(0, create_image(ioctx, name.c_str(), size, &order));
  ASSERT_EQ(0, rbd_open(ioctx, name.c_str(), &image, NULL));

  ASSERT_EQ(0, rbd_update_watch(image, &handle, Watcher::cb, &watcher));

  ASSERT_EQ(0, rbd_resize(image, size * 4));
  watcher.wait_for_size(size * 4);

  ASSERT_EQ(0, rbd_resize(image, size / 2));
  watcher.wait_for_size(size / 2);

  ASSERT_EQ(0, rbd_update_unwatch(image, handle));

  ASSERT_EQ(0, rbd_close(image));
  rados_ioctx_destroy(ioctx);
}

TEST_F(TestLibRBD, UpdateWatchAndResizePP)
{
  librados::IoCtx ioctx;
  ASSERT_EQ(0, _rados.ioctx_create(m_pool_name.c_str(), ioctx));

  {
    librbd::RBD rbd;
    librbd::Image image;
    int order = 0;
    std::string name = get_temp_image_name();
    uint64_t size = 2 << 20;
    struct Watcher : public librbd::UpdateWatchCtx {
      explicit Watcher(librbd::Image &image) : m_image(image) {
      }
      void handle_notify() override {
        librbd::image_info_t info;
	ASSERT_EQ(0, m_image.stat(info, sizeof(info)));
        lock_guard<mutex> locker(m_lock);
        m_size = info.size;
	m_cond.notify_one();
      }
      void wait_for_size(size_t size) {
	unique_lock<mutex> locker(m_lock);
	ASSERT_TRUE(m_cond.wait_for(locker, seconds(5),
				    [size, this] {
				      return this->m_size == size;}));
      }
      librbd::Image &m_image;
      mutex m_lock;
      condition_variable m_cond;
      size_t m_size = 0;
    } watcher(image);
    uint64_t handle;

    ASSERT_EQ(0, create_image_pp(rbd, ioctx, name.c_str(), size, &order));
    ASSERT_EQ(0, rbd.open(ioctx, image, name.c_str(), NULL));

    ASSERT_EQ(0, image.update_watch(&watcher, &handle));

    ASSERT_EQ(0, image.resize(size * 4));
    watcher.wait_for_size(size * 4);

    ASSERT_EQ(0, image.resize(size / 2));
    watcher.wait_for_size(size / 2);

    ASSERT_EQ(0, image.update_unwatch(handle));
  }

  ioctx.close();
}

int test_ls(rados_ioctx_t io_ctx, size_t num_expected, ...)
{
  int num_images, i;
  char *names, *cur_name;
  va_list ap;
  size_t max_size = 1024;

  names = (char *) malloc(sizeof(char) * 1024);
  int len = rbd_list(io_ctx, names, &max_size);

  std::set<std::string> image_names;
  for (i = 0, num_images = 0, cur_name = names; cur_name < names + len; i++) {
    printf("image: %s\n", cur_name);
    image_names.insert(cur_name);
    cur_name += strlen(cur_name) + 1;
    num_images++;
  }
  free(names);

  va_start(ap, num_expected);
  for (i = num_expected; i > 0; i--) {
    char *expected = va_arg(ap, char *);
    printf("expected = %s\n", expected);
    std::set<std::string>::iterator it = image_names.find(expected);
    if (it != image_names.end()) {
      printf("found %s\n", expected);
      image_names.erase(it);
      printf("erased %s\n", expected);
    } else {
      ADD_FAILURE() << "Unable to find image " << expected;
      va_end(ap);
      return -ENOENT;
    }
  }
  va_end(ap);

  if (!image_names.empty()) {
    ADD_FAILURE() << "Unexpected images discovered";
    return -EINVAL;
  }
  return num_images;
}

TEST_F(TestLibRBD, TestCreateLsDelete)
{
  rados_ioctx_t ioctx;
  rados_ioctx_create(_cluster, create_pool(true).c_str(), &ioctx);

  int order = 0;
  std::string name = get_temp_image_name();
  std::string name2 = get_temp_image_name();
  uint64_t size = 2 << 20;

  ASSERT_EQ(0, test_ls(ioctx, 0));
  ASSERT_EQ(0, create_image(ioctx, name.c_str(), size, &order));
  ASSERT_EQ(1, test_ls(ioctx, 1, name.c_str()));
  ASSERT_EQ(0, create_image(ioctx, name2.c_str(), size, &order));
  ASSERT_EQ(2, test_ls(ioctx, 2, name.c_str(), name2.c_str()));
  ASSERT_EQ(0, rbd_remove(ioctx, name.c_str()));
  ASSERT_EQ(1, test_ls(ioctx, 1, name2.c_str()));

  ASSERT_EQ(-ENOENT, rbd_remove(ioctx, name.c_str()));

  rados_ioctx_destroy(ioctx);
}

int test_ls_pp(librbd::RBD& rbd, librados::IoCtx& io_ctx, size_t num_expected, ...)
{
  int r;
  size_t i;
  va_list ap;
  vector<string> names;
  r = rbd.list(io_ctx, names);
  if (r == -ENOENT)
    r = 0;
  EXPECT_TRUE(r >= 0);
  cout << "num images is: " << names.size() << std::endl
	    << "expected: " << num_expected << std::endl;
  int num = names.size();

  for (i = 0; i < names.size(); i++) {
    cout << "image: " << names[i] << std::endl;
  }

  va_start(ap, num_expected);
  for (i = num_expected; i > 0; i--) {
    char *expected = va_arg(ap, char *);
    cout << "expected = " << expected << std::endl;
    vector<string>::iterator listed_name = find(names.begin(), names.end(), string(expected));
    if (listed_name == names.end()) {
      ADD_FAILURE() << "Unable to find image " << expected;
      va_end(ap);
      return -ENOENT;
    }
    names.erase(listed_name);
  }
  va_end(ap);

  if (!names.empty()) {
    ADD_FAILURE() << "Unexpected images discovered";
    return -EINVAL;
  }
  return num;
}

TEST_F(TestLibRBD, TestCreateLsDeletePP)
{
  librados::IoCtx ioctx;
  ASSERT_EQ(0, _rados.ioctx_create(create_pool(true).c_str(), ioctx));

  {
    librbd::RBD rbd;
    librbd::Image image;
    int order = 0;
    std::string name = get_temp_image_name();
    std::string name2 = get_temp_image_name();
    uint64_t size = 2 << 20;

    ASSERT_EQ(0, create_image_pp(rbd, ioctx, name.c_str(), size, &order));
    ASSERT_EQ(1, test_ls_pp(rbd, ioctx, 1, name.c_str()));
    ASSERT_EQ(0, create_image_pp(rbd, ioctx, name2.c_str(), size, &order));
    ASSERT_EQ(2, test_ls_pp(rbd, ioctx, 2, name.c_str(), name2.c_str()));
    ASSERT_EQ(0, rbd.remove(ioctx, name.c_str()));
    ASSERT_EQ(1, test_ls_pp(rbd, ioctx, 1, name2.c_str()));
  }

  ioctx.close();
}


static int print_progress_percent(uint64_t offset, uint64_t src_size,
				     void *data)
{
  float percent = ((float)offset * 100) / src_size;
  printf("%3.2f%% done\n", percent);
  return 0; 
}

TEST_F(TestLibRBD, TestCopy)
{
  rados_ioctx_t ioctx;
  rados_ioctx_create(_cluster, create_pool(true).c_str(), &ioctx);

  rbd_image_t image;
  rbd_image_t image2;
  rbd_image_t image3;
  int order = 0;
  std::string name = get_temp_image_name();
  std::string name2 = get_temp_image_name();
  std::string name3 = get_temp_image_name();

  uint64_t size = 2 << 20;

  ASSERT_EQ(0, create_image(ioctx, name.c_str(), size, &order));
  ASSERT_EQ(0, rbd_open(ioctx, name.c_str(), &image, NULL));
  ASSERT_EQ(1, test_ls(ioctx, 1, name.c_str()));

  size_t sum_key_len = 0;
  size_t sum_value_len = 0;
  std::string key;
  std::string val;
  for (int i = 1; i <= 70; i++) {
    key = "key" + stringify(i);
    val = "value" + stringify(i);
    ASSERT_EQ(0, rbd_metadata_set(image, key.c_str(), val.c_str()));

    sum_key_len += (key.size() + 1);
    sum_value_len += (val.size() + 1);
  }

  char keys[1024];
  char vals[1024];
  size_t keys_len = sizeof(keys);
  size_t vals_len = sizeof(vals);

  char value[1024];
  size_t value_len = sizeof(value);

  ASSERT_EQ(0, rbd_copy(image, ioctx, name2.c_str()));
  ASSERT_EQ(2, test_ls(ioctx, 2, name.c_str(), name2.c_str()));
  ASSERT_EQ(0, rbd_open(ioctx, name2.c_str(), &image2, NULL));
  ASSERT_EQ(0, rbd_metadata_list(image2, "", 70, keys, &keys_len, vals,
                                 &vals_len));
  ASSERT_EQ(keys_len, sum_key_len);
  ASSERT_EQ(vals_len, sum_value_len);

  for (int i = 1; i <= 70; i++) {
    key = "key" + stringify(i);
    val = "value" + stringify(i);
    ASSERT_EQ(0, rbd_metadata_get(image2, key.c_str(), value, &value_len));
    ASSERT_STREQ(val.c_str(), value);

    value_len = sizeof(value);
  }

  ASSERT_EQ(0, rbd_copy_with_progress(image, ioctx, name3.c_str(),
				      print_progress_percent, NULL));
  ASSERT_EQ(3, test_ls(ioctx, 3, name.c_str(), name2.c_str(), name3.c_str()));

  keys_len = sizeof(keys);
  vals_len = sizeof(vals);
  ASSERT_EQ(0, rbd_open(ioctx, name3.c_str(), &image3, NULL));
  ASSERT_EQ(0, rbd_metadata_list(image3, "", 70, keys, &keys_len, vals,
                                 &vals_len));
  ASSERT_EQ(keys_len, sum_key_len);
  ASSERT_EQ(vals_len, sum_value_len);

  for (int i = 1; i <= 70; i++) {
    key = "key" + stringify(i);
    val = "value" + stringify(i);
    ASSERT_EQ(0, rbd_metadata_get(image3, key.c_str(), value, &value_len));
    ASSERT_STREQ(val.c_str(), value);

    value_len = sizeof(value);
  }

  ASSERT_EQ(0, rbd_close(image));
  ASSERT_EQ(0, rbd_close(image2));
  ASSERT_EQ(0, rbd_close(image3));
  rados_ioctx_destroy(ioctx);
}

class PrintProgress : public librbd::ProgressContext
{
public:
  int update_progress(uint64_t offset, uint64_t src_size) override
  {
    float percent = ((float)offset * 100) / src_size;
    printf("%3.2f%% done\n", percent);
    return 0;
  }
};

TEST_F(TestLibRBD, TestCopyPP)
{
  librados::IoCtx ioctx;
  ASSERT_EQ(0, _rados.ioctx_create(create_pool(true).c_str(), ioctx));

  {
    librbd::RBD rbd;
    librbd::Image image;
    librbd::Image image2;
    librbd::Image image3;
    int order = 0;
    std::string name = get_temp_image_name();
    std::string name2 = get_temp_image_name();
    std::string name3 = get_temp_image_name();
    uint64_t size = 2 << 20;
    PrintProgress pp;

    ASSERT_EQ(0, create_image_pp(rbd, ioctx, name.c_str(), size, &order));
    ASSERT_EQ(0, rbd.open(ioctx, image, name.c_str(), NULL));

    std::string key;
    std::string val;
    for (int i = 1; i <= 70; i++) {
      key = "key" + stringify(i);
      val = "value" + stringify(i);
      ASSERT_EQ(0, image.metadata_set(key, val));
    }

    ASSERT_EQ(1, test_ls_pp(rbd, ioctx, 1, name.c_str()));
    ASSERT_EQ(0, image.copy(ioctx, name2.c_str()));
    ASSERT_EQ(2, test_ls_pp(rbd, ioctx, 2, name.c_str(), name2.c_str()));
    ASSERT_EQ(0, rbd.open(ioctx, image2, name2.c_str(), NULL));

    map<string, bufferlist> pairs;
    std::string value;
    ASSERT_EQ(0, image2.metadata_list("", 70, &pairs));
    ASSERT_EQ(70U, pairs.size());

    for (int i = 1; i <= 70; i++) {
      key = "key" + stringify(i);
      val = "value" + stringify(i);
      ASSERT_EQ(0, image2.metadata_get(key.c_str(), &value));
      ASSERT_STREQ(val.c_str(), value.c_str());
    }

    ASSERT_EQ(0, image.copy_with_progress(ioctx, name3.c_str(), pp));
    ASSERT_EQ(3, test_ls_pp(rbd, ioctx, 3, name.c_str(), name2.c_str(),
                           name3.c_str()));
    ASSERT_EQ(0, rbd.open(ioctx, image3, name3.c_str(), NULL));

    pairs.clear();
    ASSERT_EQ(0, image3.metadata_list("", 70, &pairs));
    ASSERT_EQ(70U, pairs.size());

    for (int i = 1; i <= 70; i++) {
      key = "key" + stringify(i);
      val = "value" + stringify(i);
      ASSERT_EQ(0, image3.metadata_get(key.c_str(), &value));
      ASSERT_STREQ(val.c_str(), value.c_str());
    }
<<<<<<< HEAD
=======
  }

  ioctx.close();
}

TEST_F(TestLibRBD, TestDeepCopy)
{
  REQUIRE_FORMAT_V2();
  REQUIRE_FEATURE(RBD_FEATURE_LAYERING);

  rados_ioctx_t ioctx;
  rados_ioctx_create(_cluster, create_pool(true).c_str(), &ioctx);
  BOOST_SCOPE_EXIT_ALL( (&ioctx) ) {
    rados_ioctx_destroy(ioctx);
  };

  rbd_image_t image;
  rbd_image_t image2;
  rbd_image_t image3;
  rbd_image_t image4;
  rbd_image_t image5;
  rbd_image_t image6;
  int order = 0;
  std::string name = get_temp_image_name();
  std::string name2 = get_temp_image_name();
  std::string name3 = get_temp_image_name();
  std::string name4 = get_temp_image_name();
  std::string name5 = get_temp_image_name();
  std::string name6 = get_temp_image_name();

  uint64_t size = 2 << 20;

  rbd_image_options_t opts;
  rbd_image_options_create(&opts);
  BOOST_SCOPE_EXIT_ALL( (&opts) ) {
    rbd_image_options_destroy(opts);
  };

  ASSERT_EQ(0, create_image(ioctx, name.c_str(), size, &order));
  ASSERT_EQ(0, rbd_open(ioctx, name.c_str(), &image, NULL));
  BOOST_SCOPE_EXIT_ALL( (&image) ) {
    ASSERT_EQ(0, rbd_close(image));
  };
  ASSERT_EQ(1, test_ls(ioctx, 1, name.c_str()));

  size_t sum_key_len = 0;
  size_t sum_value_len = 0;
  std::string key;
  std::string val;
  for (int i = 1; i <= 70; i++) {
    key = "key" + stringify(i);
    val = "value" + stringify(i);
    ASSERT_EQ(0, rbd_metadata_set(image, key.c_str(), val.c_str()));

    sum_key_len += (key.size() + 1);
    sum_value_len += (val.size() + 1);
  }

  char keys[1024];
  char vals[1024];
  size_t keys_len = sizeof(keys);
  size_t vals_len = sizeof(vals);

  char value[1024];
  size_t value_len = sizeof(value);

  ASSERT_EQ(0, rbd_deep_copy(image, ioctx, name2.c_str(), opts));
  ASSERT_EQ(2, test_ls(ioctx, 2, name.c_str(), name2.c_str()));
  ASSERT_EQ(0, rbd_open(ioctx, name2.c_str(), &image2, NULL));
  BOOST_SCOPE_EXIT_ALL( (&image2) ) {
    ASSERT_EQ(0, rbd_close(image2));
  };
  ASSERT_EQ(0, rbd_metadata_list(image2, "", 70, keys, &keys_len, vals,
                                 &vals_len));
  ASSERT_EQ(keys_len, sum_key_len);
  ASSERT_EQ(vals_len, sum_value_len);

  for (int i = 1; i <= 70; i++) {
    key = "key" + stringify(i);
    val = "value" + stringify(i);
    ASSERT_EQ(0, rbd_metadata_get(image2, key.c_str(), value, &value_len));
    ASSERT_STREQ(val.c_str(), value);

    value_len = sizeof(value);
  }

  ASSERT_EQ(0, rbd_deep_copy_with_progress(image, ioctx, name3.c_str(), opts,
                                           print_progress_percent, NULL));
  ASSERT_EQ(3, test_ls(ioctx, 3, name.c_str(), name2.c_str(), name3.c_str()));

  keys_len = sizeof(keys);
  vals_len = sizeof(vals);
  ASSERT_EQ(0, rbd_open(ioctx, name3.c_str(), &image3, NULL));
  BOOST_SCOPE_EXIT_ALL( (&image3) ) {
    ASSERT_EQ(0, rbd_close(image3));
  };
  ASSERT_EQ(0, rbd_metadata_list(image3, "", 70, keys, &keys_len, vals,
                                 &vals_len));
  ASSERT_EQ(keys_len, sum_key_len);
  ASSERT_EQ(vals_len, sum_value_len);

  for (int i = 1; i <= 70; i++) {
    key = "key" + stringify(i);
    val = "value" + stringify(i);
    ASSERT_EQ(0, rbd_metadata_get(image3, key.c_str(), value, &value_len));
    ASSERT_STREQ(val.c_str(), value);

    value_len = sizeof(value);
  }

  ASSERT_EQ(0, rbd_snap_create(image, "deep_snap"));
  ASSERT_EQ(0, rbd_close(image));
  ASSERT_EQ(0, rbd_open(ioctx, name.c_str(), &image, "deep_snap"));
  ASSERT_EQ(0, rbd_snap_protect(image, "deep_snap"));
  ASSERT_EQ(0, rbd_clone3(ioctx, name.c_str(), "deep_snap", ioctx,
            name4.c_str(), opts));

  ASSERT_EQ(4, test_ls(ioctx, 4, name.c_str(), name2.c_str(), name3.c_str(),
            name4.c_str()));
  ASSERT_EQ(0, rbd_open(ioctx, name4.c_str(), &image4, NULL));
  BOOST_SCOPE_EXIT_ALL( (&image4) ) {
    ASSERT_EQ(0, rbd_close(image4));
  };
  ASSERT_EQ(0, rbd_snap_create(image4, "deep_snap"));

  ASSERT_EQ(0, rbd_deep_copy(image4, ioctx, name5.c_str(), opts));
  ASSERT_EQ(5, test_ls(ioctx, 5, name.c_str(), name2.c_str(), name3.c_str(),
            name4.c_str(), name5.c_str()));
  ASSERT_EQ(0, rbd_open(ioctx, name5.c_str(), &image5, NULL));
  BOOST_SCOPE_EXIT_ALL( (&image5) ) {
    ASSERT_EQ(0, rbd_close(image5));
  };
  ASSERT_EQ(0, rbd_metadata_list(image5, "", 70, keys, &keys_len, vals,
                                 &vals_len));
  ASSERT_EQ(keys_len, sum_key_len);
  ASSERT_EQ(vals_len, sum_value_len);

  for (int i = 1; i <= 70; i++) {
    key = "key" + stringify(i);
    val = "value" + stringify(i);
    ASSERT_EQ(0, rbd_metadata_get(image5, key.c_str(), value, &value_len));
    ASSERT_STREQ(val.c_str(), value);

    value_len = sizeof(value);
  }

  ASSERT_EQ(0, rbd_deep_copy_with_progress(image4, ioctx, name6.c_str(), opts,
                                           print_progress_percent, NULL));
  ASSERT_EQ(6, test_ls(ioctx, 6, name.c_str(), name2.c_str(), name3.c_str(),
            name4.c_str(), name5.c_str(), name6.c_str()));

  keys_len = sizeof(keys);
  vals_len = sizeof(vals);
  ASSERT_EQ(0, rbd_open(ioctx, name6.c_str(), &image6, NULL));
  BOOST_SCOPE_EXIT_ALL( (&image6) ) {
    ASSERT_EQ(0, rbd_close(image6));
  };
  ASSERT_EQ(0, rbd_metadata_list(image6, "", 70, keys, &keys_len, vals,
                                 &vals_len));
  ASSERT_EQ(keys_len, sum_key_len);
  ASSERT_EQ(vals_len, sum_value_len);

  for (int i = 1; i <= 70; i++) {
    key = "key" + stringify(i);
    val = "value" + stringify(i);
    ASSERT_EQ(0, rbd_metadata_get(image6, key.c_str(), value, &value_len));
    ASSERT_STREQ(val.c_str(), value);

    value_len = sizeof(value);
  }
}

TEST_F(TestLibRBD, TestDeepCopyPP)
{
  REQUIRE_FORMAT_V2();

  librados::IoCtx ioctx;
  ASSERT_EQ(0, _rados.ioctx_create(create_pool(true).c_str(), ioctx));

  {
    librbd::RBD rbd;
    librbd::Image image;
    librbd::Image image2;
    librbd::Image image3;
    int order = 0;
    std::string name = get_temp_image_name();
    std::string name2 = get_temp_image_name();
    std::string name3 = get_temp_image_name();
    uint64_t size = 2 << 20;
    librbd::ImageOptions opts;
    PrintProgress pp;

    ASSERT_EQ(0, create_image_pp(rbd, ioctx, name.c_str(), size, &order));
    ASSERT_EQ(0, rbd.open(ioctx, image, name.c_str(), NULL));

    std::string key;
    std::string val;
    for (int i = 1; i <= 70; i++) {
      key = "key" + stringify(i);
      val = "value" + stringify(i);
      ASSERT_EQ(0, image.metadata_set(key, val));
    }

    ASSERT_EQ(1, test_ls_pp(rbd, ioctx, 1, name.c_str()));
    ASSERT_EQ(0, image.deep_copy(ioctx, name2.c_str(), opts));
    ASSERT_EQ(2, test_ls_pp(rbd, ioctx, 2, name.c_str(), name2.c_str()));
    ASSERT_EQ(0, rbd.open(ioctx, image2, name2.c_str(), NULL));

    map<string, bufferlist> pairs;
    std::string value;
    ASSERT_EQ(0, image2.metadata_list("", 70, &pairs));
    ASSERT_EQ(70U, pairs.size());

    for (int i = 1; i <= 70; i++) {
      key = "key" + stringify(i);
      val = "value" + stringify(i);
      ASSERT_EQ(0, image2.metadata_get(key.c_str(), &value));
      ASSERT_STREQ(val.c_str(), value.c_str());
    }

    ASSERT_EQ(0, image.deep_copy_with_progress(ioctx, name3.c_str(), opts, pp));
    ASSERT_EQ(3, test_ls_pp(rbd, ioctx, 3, name.c_str(), name2.c_str(),
                            name3.c_str()));
    ASSERT_EQ(0, rbd.open(ioctx, image3, name3.c_str(), NULL));

    pairs.clear();
    ASSERT_EQ(0, image3.metadata_list("", 70, &pairs));
    ASSERT_EQ(70U, pairs.size());

    for (int i = 1; i <= 70; i++) {
      key = "key" + stringify(i);
      val = "value" + stringify(i);
      ASSERT_EQ(0, image3.metadata_get(key.c_str(), &value));
      ASSERT_STREQ(val.c_str(), value.c_str());
    }
>>>>>>> f8781be9
  }

  ioctx.close();
}

int test_ls_snaps(rbd_image_t image, int num_expected, ...)
{
  int num_snaps, i, j, max_size = 10;
  va_list ap;
  rbd_snap_info_t snaps[max_size];
  num_snaps = rbd_snap_list(image, snaps, &max_size);
  printf("num snaps is: %d\nexpected: %d\n", num_snaps, num_expected);

  for (i = 0; i < num_snaps; i++) {
    printf("snap: %s\n", snaps[i].name);
  }

  va_start(ap, num_expected);
  for (i = num_expected; i > 0; i--) {
    char *expected = va_arg(ap, char *);
    uint64_t expected_size = va_arg(ap, uint64_t);
    bool found = false;
    for (j = 0; j < num_snaps; j++) {
      if (snaps[j].name == NULL)
	continue;
      if (strcmp(snaps[j].name, expected) == 0) {
	printf("found %s with size %llu\n", snaps[j].name, (unsigned long long) snaps[j].size);
	EXPECT_EQ(expected_size, snaps[j].size);
	free((void *) snaps[j].name);
	snaps[j].name = NULL;
	found = true;
	break;
      }
    }
    EXPECT_TRUE(found);
  }
  va_end(ap);

  for (i = 0; i < num_snaps; i++) {
    EXPECT_EQ((const char *)0, snaps[i].name);
  }

  return num_snaps;
}

TEST_F(TestLibRBD, TestCreateLsDeleteSnap)
{
  rados_ioctx_t ioctx;
  rados_ioctx_create(_cluster, m_pool_name.c_str(), &ioctx);

  rbd_image_t image;
  int order = 0;
  std::string name = get_temp_image_name();
  uint64_t size = 2 << 20;
  uint64_t size2 = 4 << 20;
  
  ASSERT_EQ(0, create_image(ioctx, name.c_str(), size, &order));
  ASSERT_EQ(0, rbd_open(ioctx, name.c_str(), &image, NULL));

  ASSERT_EQ(0, rbd_snap_create(image, "snap1"));
  ASSERT_EQ(1, test_ls_snaps(image, 1, "snap1", size));
  ASSERT_EQ(0, rbd_resize(image, size2));
  ASSERT_EQ(0, rbd_snap_create(image, "snap2"));
  ASSERT_EQ(2, test_ls_snaps(image, 2, "snap1", size, "snap2", size2));
  ASSERT_EQ(0, rbd_snap_remove(image, "snap1"));
  ASSERT_EQ(1, test_ls_snaps(image, 1, "snap2", size2));
  ASSERT_EQ(0, rbd_snap_remove(image, "snap2"));
  ASSERT_EQ(0, test_ls_snaps(image, 0));
  
  ASSERT_EQ(0, rbd_close(image));

  rados_ioctx_destroy(ioctx);
}

int test_get_snapshot_timestamp(rbd_image_t image, uint64_t snap_id)
{
  struct timespec timestamp;
  EXPECT_EQ(0, rbd_snap_get_timestamp(image, snap_id, &timestamp));
  EXPECT_LT(0, timestamp.tv_sec);
  return 0;
}

TEST_F(TestLibRBD, TestGetSnapShotTimeStamp)
{
  REQUIRE_FORMAT_V2();

  rados_ioctx_t ioctx;
  rados_ioctx_create(_cluster, m_pool_name.c_str(), &ioctx);

  rbd_image_t image;
  int order = 0;
  std::string name = get_temp_image_name();
  uint64_t size = 2 << 20;
  int num_snaps, max_size = 10;
  rbd_snap_info_t snaps[max_size];

  ASSERT_EQ(0, create_image(ioctx, name.c_str(), size, &order));
  ASSERT_EQ(0, rbd_open(ioctx, name.c_str(), &image, NULL));

  ASSERT_EQ(0, rbd_snap_create(image, "snap1"));
  num_snaps = rbd_snap_list(image, snaps, &max_size);
  ASSERT_EQ(1, num_snaps);
  ASSERT_EQ(0, test_get_snapshot_timestamp(image, snaps[0].id));
  free((void *)snaps[0].name);

  ASSERT_EQ(0, rbd_snap_create(image, "snap2"));
  num_snaps = rbd_snap_list(image, snaps, &max_size);
  ASSERT_EQ(2, num_snaps);
  ASSERT_EQ(0, test_get_snapshot_timestamp(image, snaps[0].id));
  ASSERT_EQ(0, test_get_snapshot_timestamp(image, snaps[1].id));
  free((void *)snaps[0].name);
  free((void *)snaps[1].name);

  ASSERT_EQ(0, rbd_close(image));

  rados_ioctx_destroy(ioctx);
}


int test_ls_snaps(librbd::Image& image, size_t num_expected, ...)
{
  int r;
  size_t i, j;
  va_list ap;
  vector<librbd::snap_info_t> snaps;
  r = image.snap_list(snaps);
  EXPECT_TRUE(r >= 0);
  cout << "num snaps is: " << snaps.size() << std::endl
	    << "expected: " << num_expected << std::endl;

  for (i = 0; i < snaps.size(); i++) {
    cout << "snap: " << snaps[i].name << std::endl;
  }

  va_start(ap, num_expected);
  for (i = num_expected; i > 0; i--) {
    char *expected = va_arg(ap, char *);
    uint64_t expected_size = va_arg(ap, uint64_t);
    int found = 0;
    for (j = 0; j < snaps.size(); j++) {
      if (snaps[j].name == "")
	continue;
      if (strcmp(snaps[j].name.c_str(), expected) == 0) {
	cout << "found " << snaps[j].name << " with size " << snaps[j].size
	     << std::endl;
	EXPECT_EQ(expected_size, snaps[j].size);
	snaps[j].name = "";
	found = 1;
	break;
      }
    }
    EXPECT_TRUE(found);
  }
  va_end(ap);

  for (i = 0; i < snaps.size(); i++) {
    EXPECT_EQ("", snaps[i].name);
  }

  return snaps.size();
}

TEST_F(TestLibRBD, TestCreateLsDeleteSnapPP)
{
  librados::IoCtx ioctx;
  ASSERT_EQ(0, _rados.ioctx_create(m_pool_name.c_str(), ioctx));

  {
    librbd::RBD rbd;
    librbd::Image image;
    int order = 0;
    std::string name = get_temp_image_name();
    uint64_t size = 2 << 20;
    uint64_t size2 = 4 << 20;
    
    ASSERT_EQ(0, create_image_pp(rbd, ioctx, name.c_str(), size, &order));
    ASSERT_EQ(0, rbd.open(ioctx, image, name.c_str(), NULL));
   
    bool exists;
    ASSERT_EQ(0, image.snap_exists2("snap1", &exists));
    ASSERT_FALSE(exists);
    ASSERT_EQ(0, image.snap_create("snap1"));
    ASSERT_EQ(0, image.snap_exists2("snap1", &exists));
    ASSERT_TRUE(exists);
    ASSERT_EQ(1, test_ls_snaps(image, 1, "snap1", size));
    ASSERT_EQ(0, image.resize(size2));
    ASSERT_EQ(0, image.snap_exists2("snap2", &exists));
    ASSERT_FALSE(exists);
    ASSERT_EQ(0, image.snap_create("snap2"));
    ASSERT_EQ(0, image.snap_exists2("snap2", &exists));
    ASSERT_TRUE(exists);
    ASSERT_EQ(2, test_ls_snaps(image, 2, "snap1", size, "snap2", size2));
    ASSERT_EQ(0, image.snap_remove("snap1"));
    ASSERT_EQ(0, image.snap_exists2("snap1", &exists));
    ASSERT_FALSE(exists);
    ASSERT_EQ(1, test_ls_snaps(image, 1, "snap2", size2));
    ASSERT_EQ(0, image.snap_remove("snap2"));
    ASSERT_EQ(0, image.snap_exists2("snap2", &exists));
    ASSERT_FALSE(exists);
    ASSERT_EQ(0, test_ls_snaps(image, 0));
  }

  ioctx.close();
}

TEST_F(TestLibRBD, TestCreateLsRenameSnapPP)
{
  librados::IoCtx ioctx;
  ASSERT_EQ(0, _rados.ioctx_create(m_pool_name.c_str(), ioctx));

  {
    librbd::RBD rbd;
    librbd::Image image;
    int order = 0;
    std::string name = get_temp_image_name();
    uint64_t size = 2 << 20;
    uint64_t size2 = 4 << 20;
    
    ASSERT_EQ(0, create_image_pp(rbd, ioctx, name.c_str(), size, &order));
    ASSERT_EQ(0, rbd.open(ioctx, image, name.c_str(), NULL));
    
    bool exists;
    ASSERT_EQ(0, image.snap_exists2("snap1", &exists));
    ASSERT_FALSE(exists);
    ASSERT_EQ(0, image.snap_create("snap1"));
    ASSERT_EQ(0, image.snap_exists2("snap1", &exists));
    ASSERT_TRUE(exists);
    ASSERT_EQ(1, test_ls_snaps(image, 1, "snap1", size));
    ASSERT_EQ(0, image.resize(size2));
    ASSERT_EQ(0, image.snap_exists2("snap2", &exists));
    ASSERT_FALSE(exists);
    ASSERT_EQ(0, image.snap_create("snap2"));
    ASSERT_EQ(0, image.snap_exists2("snap2", &exists));
    ASSERT_TRUE(exists);
    ASSERT_EQ(2, test_ls_snaps(image, 2, "snap1", size, "snap2", size2));
    ASSERT_EQ(0, image.snap_rename("snap1","snap1-rename"));
    ASSERT_EQ(2, test_ls_snaps(image, 2, "snap1-rename", size, "snap2", size2));
    ASSERT_EQ(0, image.snap_exists2("snap1", &exists));
    ASSERT_FALSE(exists);
    ASSERT_EQ(0, image.snap_exists2("snap1-rename", &exists));
    ASSERT_TRUE(exists);
    ASSERT_EQ(0, image.snap_remove("snap1-rename"));
    ASSERT_EQ(0, image.snap_rename("snap2","snap2-rename"));
    ASSERT_EQ(1, test_ls_snaps(image, 1, "snap2-rename", size2));
    ASSERT_EQ(0, image.snap_exists2("snap2", &exists));
    ASSERT_FALSE(exists);
    ASSERT_EQ(0, image.snap_exists2("snap2-rename", &exists));
    ASSERT_TRUE(exists);
    ASSERT_EQ(0, image.snap_remove("snap2-rename"));
    ASSERT_EQ(0, test_ls_snaps(image, 0));
  }

  ioctx.close();
}

void simple_write_cb(rbd_completion_t cb, void *arg)
{
  printf("write completion cb called!\n");
}

void simple_read_cb(rbd_completion_t cb, void *arg)
{
  printf("read completion cb called!\n");
}

void aio_write_test_data_and_poll(rbd_image_t image, int fd, const char *test_data,
                                  uint64_t off, size_t len, uint32_t iohint, bool *passed)
{
  rbd_completion_t comp;
  uint64_t data = 0x123;
  rbd_aio_create_completion((void*)&data, (rbd_callback_t) simple_write_cb, &comp);
  printf("created completion\n");
  printf("started write\n");
  if (iohint)
    rbd_aio_write2(image, off, len, test_data, comp, iohint);
  else
    rbd_aio_write(image, off, len, test_data, comp);

  struct pollfd pfd;
  pfd.fd = fd;
  pfd.events = POLLIN;

  ASSERT_EQ(1, poll(&pfd, 1, -1));
  ASSERT_TRUE(pfd.revents & POLLIN);

  rbd_completion_t comps[1];
  ASSERT_EQ(1, rbd_poll_io_events(image, comps, 1));
  uint64_t count;
  ASSERT_EQ(static_cast<ssize_t>(sizeof(count)),
            read(fd, &count, sizeof(count)));
  int r = rbd_aio_get_return_value(comps[0]);
  ASSERT_TRUE(rbd_aio_is_complete(comps[0]));
  ASSERT_TRUE(*(uint64_t*)rbd_aio_get_arg(comps[0]) == data);
  printf("return value is: %d\n", r);
  ASSERT_EQ(0, r);
  printf("finished write\n");
  rbd_aio_release(comps[0]);
  *passed = true;
}

void aio_write_test_data(rbd_image_t image, const char *test_data, uint64_t off, size_t len, uint32_t iohint, bool *passed)
{
  rbd_completion_t comp;
  rbd_aio_create_completion(NULL, (rbd_callback_t) simple_write_cb, &comp);
  printf("created completion\n");
  if (iohint)
    rbd_aio_write2(image, off, len, test_data, comp, iohint);
  else
    rbd_aio_write(image, off, len, test_data, comp);
  printf("started write\n");
  rbd_aio_wait_for_complete(comp);
  int r = rbd_aio_get_return_value(comp);
  printf("return value is: %d\n", r);
  ASSERT_EQ(0, r);
  printf("finished write\n");
  rbd_aio_release(comp);
  *passed = true;
}

void write_test_data(rbd_image_t image, const char *test_data, uint64_t off, size_t len, uint32_t iohint, bool *passed)
{
  ssize_t written;
  if (iohint)
    written = rbd_write2(image, off, len, test_data, iohint);
  else
    written = rbd_write(image, off, len, test_data);
  printf("wrote: %d\n", (int) written);
  ASSERT_EQ(len, static_cast<size_t>(written));
  *passed = true;
}

void aio_discard_test_data(rbd_image_t image, uint64_t off, uint64_t len, bool *passed)
{
  rbd_completion_t comp;
  rbd_aio_create_completion(NULL, (rbd_callback_t) simple_write_cb, &comp);
  rbd_aio_discard(image, off, len, comp);
  rbd_aio_wait_for_complete(comp);
  int r = rbd_aio_get_return_value(comp);
  ASSERT_EQ(0, r);
  printf("aio discard: %d~%d = %d\n", (int)off, (int)len, (int)r);
  rbd_aio_release(comp);
  *passed = true;
}

void discard_test_data(rbd_image_t image, uint64_t off, size_t len, bool *passed)
{
  ssize_t written;
  written = rbd_discard(image, off, len);
  printf("discard: %d~%d = %d\n", (int)off, (int)len, (int)written);
  ASSERT_EQ(len, static_cast<size_t>(written));
  *passed = true;
}

void aio_read_test_data_and_poll(rbd_image_t image, int fd, const char *expected,
                                 uint64_t off, size_t len, uint32_t iohint, bool *passed)
{
  rbd_completion_t comp;
  char *result = (char *)malloc(len + 1);

  ASSERT_NE(static_cast<char *>(NULL), result);
  rbd_aio_create_completion(NULL, (rbd_callback_t) simple_read_cb, &comp);
  printf("created completion\n");
  printf("started read\n");
  if (iohint)
    rbd_aio_read2(image, off, len, result, comp, iohint);
  else
    rbd_aio_read(image, off, len, result, comp);

  struct pollfd pfd;
  pfd.fd = fd;
  pfd.events = POLLIN;

  ASSERT_EQ(1, poll(&pfd, 1, -1));
  ASSERT_TRUE(pfd.revents & POLLIN);

  rbd_completion_t comps[1];
  ASSERT_EQ(1, rbd_poll_io_events(image, comps, 1));
  uint64_t count;
  ASSERT_EQ(static_cast<ssize_t>(sizeof(count)),
            read(fd, &count, sizeof(count)));

  int r = rbd_aio_get_return_value(comps[0]);
  ASSERT_TRUE(rbd_aio_is_complete(comps[0]));
  printf("return value is: %d\n", r);
  ASSERT_EQ(len, static_cast<size_t>(r));
  rbd_aio_release(comps[0]);
  if (memcmp(result, expected, len)) {
    printf("read: %s\nexpected: %s\n", result, expected);
    ASSERT_EQ(0, memcmp(result, expected, len));
  }
  free(result);
  *passed = true;
}

void aio_read_test_data(rbd_image_t image, const char *expected, uint64_t off, size_t len, uint32_t iohint, bool *passed)
{
  rbd_completion_t comp;
  char *result = (char *)malloc(len + 1);

  ASSERT_NE(static_cast<char *>(NULL), result);
  rbd_aio_create_completion(NULL, (rbd_callback_t) simple_read_cb, &comp);
  printf("created completion\n");
  if (iohint)
    rbd_aio_read2(image, off, len, result, comp, iohint);
  else
    rbd_aio_read(image, off, len, result, comp);
  printf("started read\n");
  rbd_aio_wait_for_complete(comp);
  int r = rbd_aio_get_return_value(comp);
  printf("return value is: %d\n", r);
  ASSERT_EQ(len, static_cast<size_t>(r));
  rbd_aio_release(comp);
  if (memcmp(result, expected, len)) {
    printf("read: %s\nexpected: %s\n", result, expected);
    ASSERT_EQ(0, memcmp(result, expected, len));
  }
  free(result);
  *passed = true;
}

void read_test_data(rbd_image_t image, const char *expected, uint64_t off, size_t len, uint32_t iohint, bool *passed)
{
  ssize_t read;
  char *result = (char *)malloc(len + 1);

  ASSERT_NE(static_cast<char *>(NULL), result);
  if (iohint)
    read = rbd_read2(image, off, len, result, iohint);
  else
    read = rbd_read(image, off, len, result);
  printf("read: %d\n", (int) read);
  ASSERT_EQ(len, static_cast<size_t>(read));
  result[len] = '\0';
  if (memcmp(result, expected, len)) {
    printf("read: %s\nexpected: %s\n", result, expected);
    ASSERT_EQ(0, memcmp(result, expected, len));
  }
  free(result);
  *passed = true;
}

void aio_writesame_test_data(rbd_image_t image, const char *test_data, uint64_t off, uint64_t len,
                             uint64_t data_len, uint32_t iohint, bool *passed)
{
  rbd_completion_t comp;
  rbd_aio_create_completion(NULL, (rbd_callback_t) simple_write_cb, &comp);
  printf("created completion\n");
  int r;
  r = rbd_aio_writesame(image, off, len, test_data, data_len, comp, iohint);
  printf("started writesame\n");
  if (len % data_len) {
    ASSERT_EQ(-EINVAL, r);
    printf("expected fail, finished writesame\n");
    rbd_aio_release(comp);
    *passed = true;
    return;
  }

  rbd_aio_wait_for_complete(comp);
  r = rbd_aio_get_return_value(comp);
  printf("return value is: %d\n", r);
  ASSERT_EQ(0, r);
  printf("finished writesame\n");
  rbd_aio_release(comp);

  //verify data
  printf("to verify the data\n");
  ssize_t read;
  char *result = (char *)malloc(data_len+ 1);
  ASSERT_NE(static_cast<char *>(NULL), result);
  uint64_t left = len;
  while (left > 0) {
    read = rbd_read(image, off, data_len, result);
    ASSERT_EQ(data_len, static_cast<size_t>(read));
    result[data_len] = '\0';
    if (memcmp(result, test_data, data_len)) {
      printf("read: %d ~ %d\n", (int) off, (int) read);
      printf("read: %s\nexpected: %s\n", result, test_data);
      ASSERT_EQ(0, memcmp(result, test_data, data_len));
    }
    off += data_len;
    left -= data_len;
  }
  ASSERT_EQ(0U, left);
  free(result);
  printf("verified\n");

  *passed = true;
}

void writesame_test_data(rbd_image_t image, const char *test_data, uint64_t off, uint64_t len,
                         uint64_t data_len, uint32_t iohint, bool *passed)
{
  ssize_t written;
  written = rbd_writesame(image, off, len, test_data, data_len, iohint);
  if (len % data_len) {
    ASSERT_EQ(-EINVAL, written);
    printf("expected fail, finished writesame\n");
    *passed = true;
    return;
  }
  ASSERT_EQ(len, static_cast<size_t>(written));
  printf("wrote: %d\n", (int) written);

  //verify data
  printf("to verify the data\n");
  ssize_t read;
  char *result = (char *)malloc(data_len+ 1);
  ASSERT_NE(static_cast<char *>(NULL), result);
  uint64_t left = len;
  while (left > 0) {
    read = rbd_read(image, off, data_len, result);
    ASSERT_EQ(data_len, static_cast<size_t>(read));
    result[data_len] = '\0';
    if (memcmp(result, test_data, data_len)) {
      printf("read: %d ~ %d\n", (int) off, (int) read);
      printf("read: %s\nexpected: %s\n", result, test_data);
      ASSERT_EQ(0, memcmp(result, test_data, data_len));
    }
    off += data_len;
    left -= data_len;
  }
  ASSERT_EQ(0U, left);
  free(result);
  printf("verified\n");

  *passed = true;
}

void aio_compare_and_write_test_data(rbd_image_t image, const char *cmp_data,
                                     const char *test_data, uint64_t off,
                                     size_t len, uint32_t iohint, bool *passed)
{
  rbd_completion_t comp;
  rbd_aio_create_completion(NULL, (rbd_callback_t) simple_write_cb, &comp);
  printf("created completion\n");

  uint64_t mismatch_offset;
  rbd_aio_compare_and_write(image, off, len, cmp_data, test_data, comp, &mismatch_offset, iohint);
  printf("started aio compare and write\n");
  rbd_aio_wait_for_complete(comp);
  int r = rbd_aio_get_return_value(comp);
  printf("return value is: %d\n", r);
  ASSERT_EQ(0, r);
  printf("finished aio compare and write\n");
  rbd_aio_release(comp);
  *passed = true;
}

void compare_and_write_test_data(rbd_image_t image, const char *cmp_data,
                                 const char *test_data, uint64_t off, size_t len,
                                 uint64_t *mismatch_off, uint32_t iohint, bool *passed)
{
  printf("start compare and write\n");
  ssize_t written;
  written = rbd_compare_and_write(image, off, len, cmp_data, test_data, mismatch_off, iohint);
  printf("compare and  wrote: %d\n", (int) written);
  ASSERT_EQ(len, static_cast<size_t>(written));
  *passed = true;
}


TEST_F(TestLibRBD, TestIO)
{
  rados_ioctx_t ioctx;
  rados_ioctx_create(_cluster, m_pool_name.c_str(), &ioctx);

  bool skip_discard = is_skip_partial_discard_enabled();

  rbd_image_t image;
  int order = 0;
  std::string name = get_temp_image_name();
  uint64_t size = 2 << 20;  

  ASSERT_EQ(0, create_image(ioctx, name.c_str(), size, &order));
  ASSERT_EQ(0, rbd_open(ioctx, name.c_str(), &image, NULL));
  
  char test_data[TEST_IO_SIZE + 1];
  char zero_data[TEST_IO_SIZE + 1];
  char mismatch_data[TEST_IO_SIZE + 1];
  int i;
  uint64_t mismatch_offset;

  for (i = 0; i < TEST_IO_SIZE; ++i) {
    test_data[i] = (char) (rand() % (126 - 33) + 33);
  }
  test_data[TEST_IO_SIZE] = '\0';
  memset(zero_data, 0, sizeof(zero_data));
  memset(mismatch_data, 9, sizeof(mismatch_data));

  for (i = 0; i < 5; ++i)
    ASSERT_PASSED(write_test_data, image, test_data, TEST_IO_SIZE * i, TEST_IO_SIZE, 0);

  for (i = 5; i < 10; ++i)
    ASSERT_PASSED(aio_write_test_data, image, test_data, TEST_IO_SIZE * i, TEST_IO_SIZE, 0);

  for (i = 0; i < 5; ++i)
    ASSERT_PASSED(compare_and_write_test_data, image, test_data, test_data, TEST_IO_SIZE * i, TEST_IO_SIZE, &mismatch_offset, 0);

  for (i = 5; i < 10; ++i)
    ASSERT_PASSED(aio_compare_and_write_test_data, image, test_data, test_data, TEST_IO_SIZE * i, TEST_IO_SIZE, 0);

  for (i = 0; i < 5; ++i)
    ASSERT_PASSED(read_test_data, image, test_data, TEST_IO_SIZE * i, TEST_IO_SIZE, 0);

  for (i = 5; i < 10; ++i)
    ASSERT_PASSED(aio_read_test_data, image, test_data, TEST_IO_SIZE * i, TEST_IO_SIZE, 0);

  // discard 2nd, 4th sections.
  ASSERT_PASSED(discard_test_data, image, TEST_IO_SIZE, TEST_IO_SIZE);
  ASSERT_PASSED(aio_discard_test_data, image, TEST_IO_SIZE*3, TEST_IO_SIZE);

  ASSERT_PASSED(read_test_data, image, test_data,  0, TEST_IO_SIZE, 0);
  ASSERT_PASSED(read_test_data, image, skip_discard ? test_data : zero_data,
		TEST_IO_SIZE, TEST_IO_SIZE, 0);
  ASSERT_PASSED(read_test_data, image, test_data,  TEST_IO_SIZE*2, TEST_IO_SIZE, 0);
  ASSERT_PASSED(read_test_data, image, skip_discard ? test_data : zero_data,
		TEST_IO_SIZE*3, TEST_IO_SIZE, 0);
  ASSERT_PASSED(read_test_data, image, test_data,  TEST_IO_SIZE*4, TEST_IO_SIZE, 0);

  for (i = 0; i < 15; ++i) {
    if (i % 3 == 2) {
      ASSERT_PASSED(writesame_test_data, image, test_data, TEST_IO_SIZE * i, TEST_IO_SIZE * i * 32 + i, TEST_IO_SIZE, 0);
      ASSERT_PASSED(writesame_test_data, image, zero_data, TEST_IO_SIZE * i, TEST_IO_SIZE * i * 32 + i, TEST_IO_SIZE, 0);
    } else if (i % 3 == 1) {
      ASSERT_PASSED(writesame_test_data, image, test_data, TEST_IO_SIZE + i, TEST_IO_SIZE * i * 32, TEST_IO_SIZE, 0);
      ASSERT_PASSED(writesame_test_data, image, zero_data, TEST_IO_SIZE + i, TEST_IO_SIZE * i * 32, TEST_IO_SIZE, 0);
    } else {
      ASSERT_PASSED(writesame_test_data, image, test_data, TEST_IO_SIZE * i, TEST_IO_SIZE * i * 32, TEST_IO_SIZE, 0);
      ASSERT_PASSED(writesame_test_data, image, zero_data, TEST_IO_SIZE * i, TEST_IO_SIZE * i * 32, TEST_IO_SIZE, 0);
    }
  }
  for (i = 0; i < 15; ++i) {
    if (i % 3 == 2) {
      ASSERT_PASSED(aio_writesame_test_data, image, test_data, TEST_IO_SIZE * i, TEST_IO_SIZE * i * 32 + i, TEST_IO_SIZE, 0);
      ASSERT_PASSED(aio_writesame_test_data, image, zero_data, TEST_IO_SIZE * i, TEST_IO_SIZE * i * 32 + i, TEST_IO_SIZE, 0);
    } else if (i % 3 == 1) {
      ASSERT_PASSED(aio_writesame_test_data, image, test_data, TEST_IO_SIZE + i, TEST_IO_SIZE * i * 32, TEST_IO_SIZE, 0);
      ASSERT_PASSED(aio_writesame_test_data, image, zero_data, TEST_IO_SIZE + i, TEST_IO_SIZE * i * 32, TEST_IO_SIZE, 0);
    } else {
      ASSERT_PASSED(aio_writesame_test_data, image, test_data, TEST_IO_SIZE * i, TEST_IO_SIZE * i * 32, TEST_IO_SIZE, 0);
      ASSERT_PASSED(aio_writesame_test_data, image, zero_data, TEST_IO_SIZE * i, TEST_IO_SIZE * i * 32, TEST_IO_SIZE, 0);
    }
  }

  rbd_image_info_t info;
  rbd_completion_t comp;
  ASSERT_EQ(0, rbd_stat(image, &info, sizeof(info)));
  // can't read or write starting past end
  ASSERT_EQ(-EINVAL, rbd_write(image, info.size, 1, test_data));
  ASSERT_EQ(-EINVAL, rbd_read(image, info.size, 1, test_data));
  // reading through end returns amount up to end
  ASSERT_EQ(10, rbd_read(image, info.size - 10, 100, test_data));
  // writing through end returns amount up to end
  ASSERT_EQ(10, rbd_write(image, info.size - 10, 100, test_data));

  rbd_aio_create_completion(NULL, (rbd_callback_t) simple_read_cb, &comp);
  ASSERT_EQ(0, rbd_aio_write(image, info.size, 1, test_data, comp));
  ASSERT_EQ(0, rbd_aio_wait_for_complete(comp));
  ASSERT_EQ(-EINVAL, rbd_aio_get_return_value(comp));
  rbd_aio_release(comp);

  rbd_aio_create_completion(NULL, (rbd_callback_t) simple_read_cb, &comp);
  ASSERT_EQ(0, rbd_aio_read(image, info.size, 1, test_data, comp));
  ASSERT_EQ(0, rbd_aio_wait_for_complete(comp));
  ASSERT_EQ(-EINVAL, rbd_aio_get_return_value(comp));
  rbd_aio_release(comp);

  ASSERT_PASSED(write_test_data, image, zero_data, 0, TEST_IO_SIZE, LIBRADOS_OP_FLAG_FADVISE_NOCACHE);
  ASSERT_EQ(-EILSEQ, rbd_compare_and_write(image, 0, TEST_IO_SIZE, mismatch_data, mismatch_data, &mismatch_offset, 0));
  ASSERT_EQ(0U, mismatch_offset);
  rbd_aio_create_completion(NULL, (rbd_callback_t) simple_read_cb, &comp);
  ASSERT_EQ(0, rbd_aio_compare_and_write(image, 0, TEST_IO_SIZE, mismatch_data, mismatch_data, comp, &mismatch_offset, 0));
  ASSERT_EQ(0, rbd_aio_wait_for_complete(comp));
  ASSERT_EQ(0U, mismatch_offset);
  rbd_aio_release(comp);

  ASSERT_PASSED(validate_object_map, image);
  ASSERT_EQ(0, rbd_close(image));

  rados_ioctx_destroy(ioctx);
}

TEST_F(TestLibRBD, TestIOWithIOHint)
{
  rados_ioctx_t ioctx;
  rados_ioctx_create(_cluster, m_pool_name.c_str(), &ioctx);

  bool skip_discard = is_skip_partial_discard_enabled();

  rbd_image_t image;
  int order = 0;
  std::string name = get_temp_image_name();
  uint64_t size = 2 << 20;

  ASSERT_EQ(0, create_image(ioctx, name.c_str(), size, &order));
  ASSERT_EQ(0, rbd_open(ioctx, name.c_str(), &image, NULL));

  char test_data[TEST_IO_SIZE + 1];
  char zero_data[TEST_IO_SIZE + 1];
  char mismatch_data[TEST_IO_SIZE + 1];
  int i;
  uint64_t mismatch_offset;

  for (i = 0; i < TEST_IO_SIZE; ++i) {
    test_data[i] = (char) (rand() % (126 - 33) + 33);
  }
  test_data[TEST_IO_SIZE] = '\0';
  memset(zero_data, 0, sizeof(zero_data));
  memset(mismatch_data, 9, sizeof(mismatch_data));

  for (i = 0; i < 5; ++i)
    ASSERT_PASSED(write_test_data, image, test_data, TEST_IO_SIZE * i,
		  TEST_IO_SIZE, LIBRADOS_OP_FLAG_FADVISE_NOCACHE);

  for (i = 5; i < 10; ++i)
    ASSERT_PASSED(aio_write_test_data, image, test_data, TEST_IO_SIZE * i,
		  TEST_IO_SIZE, LIBRADOS_OP_FLAG_FADVISE_DONTNEED);

  for (i = 0; i < 5; ++i)
    ASSERT_PASSED(compare_and_write_test_data, image, test_data, test_data,
      TEST_IO_SIZE * i, TEST_IO_SIZE, &mismatch_offset, LIBRADOS_OP_FLAG_FADVISE_DONTNEED);

  for (i = 5; i < 10; ++i)
    ASSERT_PASSED(aio_compare_and_write_test_data, image, test_data, test_data,
      TEST_IO_SIZE * i, TEST_IO_SIZE, LIBRADOS_OP_FLAG_FADVISE_DONTNEED);

  for (i = 0; i < 5; ++i)
    ASSERT_PASSED(read_test_data, image, test_data, TEST_IO_SIZE * i, TEST_IO_SIZE,
		  LIBRADOS_OP_FLAG_FADVISE_SEQUENTIAL);

  for (i = 5; i < 10; ++i)
    ASSERT_PASSED(aio_read_test_data, image, test_data, TEST_IO_SIZE * i,
		  TEST_IO_SIZE, LIBRADOS_OP_FLAG_FADVISE_SEQUENTIAL|LIBRADOS_OP_FLAG_FADVISE_DONTNEED);

  // discard 2nd, 4th sections.
  ASSERT_PASSED(discard_test_data, image, TEST_IO_SIZE, TEST_IO_SIZE);
  ASSERT_PASSED(aio_discard_test_data, image, TEST_IO_SIZE*3, TEST_IO_SIZE);

  ASSERT_PASSED(read_test_data, image, test_data,  0, TEST_IO_SIZE,
		LIBRADOS_OP_FLAG_FADVISE_SEQUENTIAL);
  ASSERT_PASSED(read_test_data, image, skip_discard ? test_data : zero_data,
		TEST_IO_SIZE, TEST_IO_SIZE,
		LIBRADOS_OP_FLAG_FADVISE_SEQUENTIAL);
  ASSERT_PASSED(read_test_data, image, test_data,  TEST_IO_SIZE*2, TEST_IO_SIZE,
		LIBRADOS_OP_FLAG_FADVISE_SEQUENTIAL);
  ASSERT_PASSED(read_test_data, image, skip_discard ? test_data : zero_data,
		TEST_IO_SIZE*3, TEST_IO_SIZE,
		LIBRADOS_OP_FLAG_FADVISE_SEQUENTIAL);
  ASSERT_PASSED(read_test_data, image, test_data,  TEST_IO_SIZE*4, TEST_IO_SIZE, 0);

  for (i = 0; i < 15; ++i) {
    if (i % 3 == 2) {
      ASSERT_PASSED(writesame_test_data, image, test_data, TEST_IO_SIZE * i, TEST_IO_SIZE * i * 32 + i,
                    TEST_IO_SIZE, LIBRADOS_OP_FLAG_FADVISE_NOCACHE);
      ASSERT_PASSED(writesame_test_data, image, zero_data, TEST_IO_SIZE * i, TEST_IO_SIZE * i * 32 + i,
                    TEST_IO_SIZE, LIBRADOS_OP_FLAG_FADVISE_NOCACHE);
    } else if (i % 3 == 1) {
      ASSERT_PASSED(writesame_test_data, image, test_data, TEST_IO_SIZE + i, TEST_IO_SIZE * i * 32,
                    TEST_IO_SIZE, LIBRADOS_OP_FLAG_FADVISE_NOCACHE);
      ASSERT_PASSED(writesame_test_data, image, zero_data, TEST_IO_SIZE + i, TEST_IO_SIZE * i * 32,
                    TEST_IO_SIZE, LIBRADOS_OP_FLAG_FADVISE_NOCACHE);
    } else {
      ASSERT_PASSED(writesame_test_data, image, test_data, TEST_IO_SIZE * i, TEST_IO_SIZE * i * 32,
                    TEST_IO_SIZE, LIBRADOS_OP_FLAG_FADVISE_NOCACHE);
      ASSERT_PASSED(writesame_test_data, image, zero_data, TEST_IO_SIZE * i, TEST_IO_SIZE * i * 32,
                    TEST_IO_SIZE, LIBRADOS_OP_FLAG_FADVISE_NOCACHE);
    }
  }
  for (i = 0; i < 15; ++i) {
    if (i % 3 == 2) {
      ASSERT_PASSED(aio_writesame_test_data, image, test_data, TEST_IO_SIZE * i, TEST_IO_SIZE * i * 32 + i,
                    TEST_IO_SIZE, LIBRADOS_OP_FLAG_FADVISE_DONTNEED);
      ASSERT_PASSED(aio_writesame_test_data, image, zero_data, TEST_IO_SIZE * i, TEST_IO_SIZE * i * 32 + i,
                    TEST_IO_SIZE, LIBRADOS_OP_FLAG_FADVISE_DONTNEED);
    } else if (i % 3 == 1) {
      ASSERT_PASSED(aio_writesame_test_data, image, test_data, TEST_IO_SIZE + i, TEST_IO_SIZE * i * 32,
                    TEST_IO_SIZE, LIBRADOS_OP_FLAG_FADVISE_DONTNEED);
      ASSERT_PASSED(aio_writesame_test_data, image, zero_data, TEST_IO_SIZE + i, TEST_IO_SIZE * i * 32,
                    TEST_IO_SIZE, LIBRADOS_OP_FLAG_FADVISE_DONTNEED);
    } else {
      ASSERT_PASSED(aio_writesame_test_data, image, test_data, TEST_IO_SIZE * i, TEST_IO_SIZE * i * 32,
                    TEST_IO_SIZE, LIBRADOS_OP_FLAG_FADVISE_DONTNEED);
      ASSERT_PASSED(aio_writesame_test_data, image, zero_data, TEST_IO_SIZE * i, TEST_IO_SIZE * i * 32,
                    TEST_IO_SIZE, LIBRADOS_OP_FLAG_FADVISE_DONTNEED);
    }
  }

  rbd_image_info_t info;
  rbd_completion_t comp;
  ASSERT_EQ(0, rbd_stat(image, &info, sizeof(info)));
  // can't read or write starting past end
  ASSERT_EQ(-EINVAL, rbd_write(image, info.size, 1, test_data));
  ASSERT_EQ(-EINVAL, rbd_read(image, info.size, 1, test_data));
  // reading through end returns amount up to end
  ASSERT_EQ(10, rbd_read2(image, info.size - 10, 100, test_data,
			  LIBRADOS_OP_FLAG_FADVISE_NOCACHE));
  // writing through end returns amount up to end
  ASSERT_EQ(10, rbd_write2(image, info.size - 10, 100, test_data,
			    LIBRADOS_OP_FLAG_FADVISE_DONTNEED));

  rbd_aio_create_completion(NULL, (rbd_callback_t) simple_read_cb, &comp);
  ASSERT_EQ(0, rbd_aio_read2(image, info.size, 1, test_data, comp,
			     LIBRADOS_OP_FLAG_FADVISE_DONTNEED));
  ASSERT_EQ(0, rbd_aio_wait_for_complete(comp));
  ASSERT_EQ(-EINVAL, rbd_aio_get_return_value(comp));
  rbd_aio_release(comp);

  ASSERT_PASSED(write_test_data, image, zero_data, 0, TEST_IO_SIZE, LIBRADOS_OP_FLAG_FADVISE_NOCACHE);
  ASSERT_EQ(-EILSEQ, rbd_compare_and_write(image, 0, TEST_IO_SIZE, mismatch_data, mismatch_data,
                                           &mismatch_offset, LIBRADOS_OP_FLAG_FADVISE_DONTNEED));
  ASSERT_EQ(0U, mismatch_offset);
  rbd_aio_create_completion(NULL, (rbd_callback_t) simple_read_cb, &comp);
  ASSERT_EQ(0, rbd_aio_compare_and_write(image, 0, TEST_IO_SIZE, mismatch_data, mismatch_data,
                                         comp, &mismatch_offset, LIBRADOS_OP_FLAG_FADVISE_DONTNEED));
  ASSERT_EQ(0, rbd_aio_wait_for_complete(comp));
  ASSERT_EQ(0U, mismatch_offset);
  rbd_aio_release(comp);

  ASSERT_PASSED(validate_object_map, image);
  ASSERT_EQ(0, rbd_close(image));

  rados_ioctx_destroy(ioctx);
}

TEST_F(TestLibRBD, TestDataPoolIO)
{
  REQUIRE_FORMAT_V2();

  rados_ioctx_t ioctx;
  rados_ioctx_create(_cluster, m_pool_name.c_str(), &ioctx);

  std::string data_pool_name = create_pool(true);

  bool skip_discard = is_skip_partial_discard_enabled();

  rbd_image_t image;
  std::string name = get_temp_image_name();
  uint64_t size = 2 << 20;

  bool old_format;
  uint64_t features;
  ASSERT_EQ(0, get_features(&old_format, &features));
  ASSERT_FALSE(old_format);

  rbd_image_options_t image_options;
  rbd_image_options_create(&image_options);
  BOOST_SCOPE_EXIT( (&image_options) ) {
    rbd_image_options_destroy(image_options);
  } BOOST_SCOPE_EXIT_END;

  ASSERT_EQ(0, rbd_image_options_set_uint64(image_options,
                                            RBD_IMAGE_OPTION_FEATURES,
                                            features));
  ASSERT_EQ(0, rbd_image_options_set_string(image_options,
                                            RBD_IMAGE_OPTION_DATA_POOL,
                                            data_pool_name.c_str()));

  ASSERT_EQ(0, rbd_create4(ioctx, name.c_str(), size, image_options));
  ASSERT_EQ(0, rbd_open(ioctx, name.c_str(), &image, NULL));
  ASSERT_NE(-1, rbd_get_data_pool_id(image));

  char test_data[TEST_IO_SIZE + 1];
  char zero_data[TEST_IO_SIZE + 1];
  int i;

  for (i = 0; i < TEST_IO_SIZE; ++i) {
    test_data[i] = (char) (rand() % (126 - 33) + 33);
  }
  test_data[TEST_IO_SIZE] = '\0';
  memset(zero_data, 0, sizeof(zero_data));

  for (i = 0; i < 5; ++i)
    ASSERT_PASSED(write_test_data, image, test_data, TEST_IO_SIZE * i, TEST_IO_SIZE, 0);

  for (i = 5; i < 10; ++i)
    ASSERT_PASSED(aio_write_test_data, image, test_data, TEST_IO_SIZE * i, TEST_IO_SIZE, 0);

  for (i = 0; i < 5; ++i)
    ASSERT_PASSED(read_test_data, image, test_data, TEST_IO_SIZE * i, TEST_IO_SIZE, 0);

  for (i = 5; i < 10; ++i)
    ASSERT_PASSED(aio_read_test_data, image, test_data, TEST_IO_SIZE * i, TEST_IO_SIZE, 0);

  // discard 2nd, 4th sections.
  ASSERT_PASSED(discard_test_data, image, TEST_IO_SIZE, TEST_IO_SIZE);
  ASSERT_PASSED(aio_discard_test_data, image, TEST_IO_SIZE*3, TEST_IO_SIZE);

  ASSERT_PASSED(read_test_data, image, test_data,  0, TEST_IO_SIZE, 0);
  ASSERT_PASSED(read_test_data, image, skip_discard ? test_data : zero_data,
		TEST_IO_SIZE, TEST_IO_SIZE, 0);
  ASSERT_PASSED(read_test_data, image, test_data,  TEST_IO_SIZE*2, TEST_IO_SIZE, 0);
  ASSERT_PASSED(read_test_data, image, skip_discard ? test_data : zero_data,
		TEST_IO_SIZE*3, TEST_IO_SIZE, 0);
  ASSERT_PASSED(read_test_data, image, test_data,  TEST_IO_SIZE*4, TEST_IO_SIZE, 0);

  rbd_image_info_t info;
  rbd_completion_t comp;
  ASSERT_EQ(0, rbd_stat(image, &info, sizeof(info)));
  // can't read or write starting past end
  ASSERT_EQ(-EINVAL, rbd_write(image, info.size, 1, test_data));
  ASSERT_EQ(-EINVAL, rbd_read(image, info.size, 1, test_data));
  // reading through end returns amount up to end
  ASSERT_EQ(10, rbd_read(image, info.size - 10, 100, test_data));
  // writing through end returns amount up to end
  ASSERT_EQ(10, rbd_write(image, info.size - 10, 100, test_data));

  rbd_aio_create_completion(NULL, (rbd_callback_t) simple_read_cb, &comp);
  ASSERT_EQ(0, rbd_aio_write(image, info.size, 1, test_data, comp));
  ASSERT_EQ(0, rbd_aio_wait_for_complete(comp));
  ASSERT_EQ(-EINVAL, rbd_aio_get_return_value(comp));
  rbd_aio_release(comp);

  rbd_aio_create_completion(NULL, (rbd_callback_t) simple_read_cb, &comp);
  ASSERT_EQ(0, rbd_aio_read(image, info.size, 1, test_data, comp));
  ASSERT_EQ(0, rbd_aio_wait_for_complete(comp));
  ASSERT_EQ(-EINVAL, rbd_aio_get_return_value(comp));
  rbd_aio_release(comp);

  ASSERT_PASSED(validate_object_map, image);
  ASSERT_EQ(0, rbd_close(image));

  rados_ioctx_destroy(ioctx);
}

TEST_F(TestLibRBD, TestScatterGatherIO)
{
  rados_ioctx_t ioctx;
  rados_ioctx_create(_cluster, m_pool_name.c_str(), &ioctx);

  rbd_image_t image;
  int order = 0;
  std::string name = get_temp_image_name();
  uint64_t size = 20 << 20;

  ASSERT_EQ(0, create_image(ioctx, name.c_str(), size, &order));
  ASSERT_EQ(0, rbd_open(ioctx, name.c_str(), &image, NULL));

  std::string write_buffer("This is a test");
  struct iovec bad_iovs[] = {
    {.iov_base = NULL, .iov_len = static_cast<size_t>(-1)}
  };
  struct iovec write_iovs[] = {
    {.iov_base = &write_buffer[0],  .iov_len = 5},
    {.iov_base = &write_buffer[5],  .iov_len = 3},
    {.iov_base = &write_buffer[8],  .iov_len = 2},
    {.iov_base = &write_buffer[10], .iov_len = 4}
  };

  rbd_completion_t comp;
  rbd_aio_create_completion(NULL, NULL, &comp);
  ASSERT_EQ(-EINVAL, rbd_aio_writev(image, write_iovs, 0, 0, comp));
  ASSERT_EQ(-EINVAL, rbd_aio_writev(image, bad_iovs, 1, 0, comp));
  ASSERT_EQ(0, rbd_aio_writev(image, write_iovs,
                              sizeof(write_iovs) / sizeof(struct iovec),
                              1<<order, comp));
  ASSERT_EQ(0, rbd_aio_wait_for_complete(comp));
  ASSERT_EQ(0, rbd_aio_get_return_value(comp));
  rbd_aio_release(comp);

  std::string read_buffer(write_buffer.size(), '1');
  struct iovec read_iovs[] = {
    {.iov_base = &read_buffer[0],  .iov_len = 4},
    {.iov_base = &read_buffer[8],  .iov_len = 4},
    {.iov_base = &read_buffer[12], .iov_len = 2}
  };

  rbd_aio_create_completion(NULL, NULL, &comp);
  ASSERT_EQ(-EINVAL, rbd_aio_readv(image, read_iovs, 0, 0, comp));
  ASSERT_EQ(-EINVAL, rbd_aio_readv(image, bad_iovs, 1, 0, comp));
  ASSERT_EQ(0, rbd_aio_readv(image, read_iovs,
                             sizeof(read_iovs) / sizeof(struct iovec),
                             1<<order, comp));
  ASSERT_EQ(0, rbd_aio_wait_for_complete(comp));
  ASSERT_EQ(10, rbd_aio_get_return_value(comp));
  rbd_aio_release(comp);
  ASSERT_EQ("This1111 is a ", read_buffer);

  std::string linear_buffer(write_buffer.size(), '1');
  struct iovec linear_iovs[] = {
    {.iov_base = &linear_buffer[4], .iov_len = 4}
  };
  rbd_aio_create_completion(NULL, NULL, &comp);
  ASSERT_EQ(0, rbd_aio_readv(image, linear_iovs,
                             sizeof(linear_iovs) / sizeof(struct iovec),
                             1<<order, comp));
  ASSERT_EQ(0, rbd_aio_wait_for_complete(comp));
  ASSERT_EQ(4, rbd_aio_get_return_value(comp));
  rbd_aio_release(comp);
  ASSERT_EQ("1111This111111", linear_buffer);

  ASSERT_PASSED(validate_object_map, image);
  ASSERT_EQ(0, rbd_close(image));

  rados_ioctx_destroy(ioctx);
}

TEST_F(TestLibRBD, TestEmptyDiscard)
{
  rados_ioctx_t ioctx;
  rados_ioctx_create(_cluster, m_pool_name.c_str(), &ioctx);

  rbd_image_t image;
  int order = 0;
  std::string name = get_temp_image_name();
  uint64_t size = 20 << 20;

  ASSERT_EQ(0, create_image(ioctx, name.c_str(), size, &order));
  ASSERT_EQ(0, rbd_open(ioctx, name.c_str(), &image, NULL));

  ASSERT_PASSED(aio_discard_test_data, image, 0, 1*1024*1024);
  ASSERT_PASSED(aio_discard_test_data, image, 0, 4*1024*1024);
  ASSERT_PASSED(aio_discard_test_data, image, 3*1024*1024, 1*1024*1024);

  ASSERT_PASSED(validate_object_map, image);
  ASSERT_EQ(0, rbd_close(image));

  rados_ioctx_destroy(ioctx);
}

TEST_F(TestLibRBD, TestFUA)
{
  rados_ioctx_t ioctx;
  rados_ioctx_create(_cluster, m_pool_name.c_str(), &ioctx);

  rbd_image_t image_write;
  rbd_image_t image_read;
  int order = 0;
  std::string name = get_temp_image_name();
  uint64_t size = 2 << 20;

  ASSERT_EQ(0, create_image(ioctx, name.c_str(), size, &order));
  ASSERT_EQ(0, rbd_open(ioctx, name.c_str(), &image_write, NULL));
  ASSERT_EQ(0, rbd_open(ioctx, name.c_str(), &image_read, NULL));

  // enable writeback cache
  rbd_flush(image_write);

  char test_data[TEST_IO_SIZE + 1];
  int i;

  for (i = 0; i < TEST_IO_SIZE; ++i) {
    test_data[i] = (char) (rand() % (126 - 33) + 33);
  }
  test_data[TEST_IO_SIZE] = '\0';
  for (i = 0; i < 5; ++i)
    ASSERT_PASSED(write_test_data, image_write, test_data,
                  TEST_IO_SIZE * i, TEST_IO_SIZE, LIBRADOS_OP_FLAG_FADVISE_FUA);

  for (i = 0; i < 5; ++i)
    ASSERT_PASSED(read_test_data, image_read, test_data,
                  TEST_IO_SIZE * i, TEST_IO_SIZE, 0);

  for (i = 5; i < 10; ++i)
    ASSERT_PASSED(aio_write_test_data, image_write, test_data,
                  TEST_IO_SIZE * i, TEST_IO_SIZE, LIBRADOS_OP_FLAG_FADVISE_FUA);

  for (i = 5; i < 10; ++i)
    ASSERT_PASSED(aio_read_test_data, image_read, test_data,
                  TEST_IO_SIZE * i, TEST_IO_SIZE, 0);

  ASSERT_PASSED(validate_object_map, image_write);
  ASSERT_PASSED(validate_object_map, image_read);
  ASSERT_EQ(0, rbd_close(image_write));
  ASSERT_EQ(0, rbd_close(image_read));
  ASSERT_EQ(0, rbd_remove(ioctx, name.c_str()));
  rados_ioctx_destroy(ioctx);
}

void simple_write_cb_pp(librbd::completion_t cb, void *arg)
{
  cout << "write completion cb called!" << std::endl;
}

void simple_read_cb_pp(librbd::completion_t cb, void *arg)
{
  cout << "read completion cb called!" << std::endl;
}

void aio_write_test_data(librbd::Image& image, const char *test_data,
			 off_t off, uint32_t iohint, bool *passed)
{
  ceph::bufferlist bl;
  bl.append(test_data, strlen(test_data));
  librbd::RBD::AioCompletion *comp = new librbd::RBD::AioCompletion(NULL, (librbd::callback_t) simple_write_cb_pp);
  printf("created completion\n");
  if (iohint)
    image.aio_write2(off, strlen(test_data), bl, comp, iohint);
  else
    image.aio_write(off, strlen(test_data), bl, comp);
  printf("started write\n");
  comp->wait_for_complete();
  int r = comp->get_return_value();
  printf("return value is: %d\n", r);
  ASSERT_EQ(0, r);
  printf("finished write\n");
  comp->release();
  *passed = true;
}

void aio_discard_test_data(librbd::Image& image, off_t off, size_t len, bool *passed)
{
  librbd::RBD::AioCompletion *comp = new librbd::RBD::AioCompletion(NULL, (librbd::callback_t) simple_write_cb_pp);
  image.aio_discard(off, len, comp);
  comp->wait_for_complete();
  int r = comp->get_return_value();
  ASSERT_EQ(0, r);
  comp->release();
  *passed = true;
}

void write_test_data(librbd::Image& image, const char *test_data, off_t off, uint32_t iohint, bool *passed)
{
  size_t written;
  size_t len = strlen(test_data);
  ceph::bufferlist bl;
  bl.append(test_data, len);
  if (iohint)
    written = image.write2(off, len, bl, iohint);
  else
    written = image.write(off, len, bl);
  printf("wrote: %u\n", (unsigned int) written);
  ASSERT_EQ(bl.length(), written);
  *passed = true;
}

void discard_test_data(librbd::Image& image, off_t off, size_t len, bool *passed)
{
  size_t written;
  written = image.discard(off, len);
  printf("discard: %u~%u\n", (unsigned)off, (unsigned)len);
  ASSERT_EQ(len, written);
  *passed = true;
}

void aio_read_test_data(librbd::Image& image, const char *expected, off_t off, size_t expected_len, uint32_t iohint, bool *passed)
{
  librbd::RBD::AioCompletion *comp = new librbd::RBD::AioCompletion(NULL, (librbd::callback_t) simple_read_cb_pp);
  ceph::bufferlist bl;
  printf("created completion\n");
  if (iohint)
    image.aio_read2(off, expected_len, bl, comp, iohint);
  else
    image.aio_read(off, expected_len, bl, comp);
  printf("started read\n");
  comp->wait_for_complete();
  int r = comp->get_return_value();
  printf("return value is: %d\n", r);
  ASSERT_EQ(TEST_IO_SIZE, r);
  ASSERT_EQ(0, memcmp(expected, bl.c_str(), TEST_IO_SIZE));
  printf("finished read\n");
  comp->release();
  *passed = true;
}

void read_test_data(librbd::Image& image, const char *expected, off_t off, size_t expected_len, uint32_t iohint, bool *passed)
{
  int read;
  size_t len = expected_len;
  ceph::bufferlist bl;
  if (iohint)
    read = image.read2(off, len, bl, iohint);
  else
    read = image.read(off, len, bl);
  ASSERT_TRUE(read >= 0);
  std::string bl_str(bl.c_str(), read);

  printf("read: %u\n", (unsigned int) read);
  int result = memcmp(bl_str.c_str(), expected, expected_len);
  if (result != 0) {
    printf("read: %s\nexpected: %s\n", bl_str.c_str(), expected);
    ASSERT_EQ(0, result);
  }
  *passed = true;
}

void aio_writesame_test_data(librbd::Image& image, const char *test_data, off_t off,
                             size_t len, size_t data_len, uint32_t iohint, bool *passed)
{
  ceph::bufferlist bl;
  bl.append(test_data, data_len);
  librbd::RBD::AioCompletion *comp = new librbd::RBD::AioCompletion(NULL, (librbd::callback_t) simple_write_cb_pp);
  printf("created completion\n");
  int r;
  r = image.aio_writesame(off, len, bl, comp, iohint);
  printf("started writesame\n");
  if (len % data_len) {
    ASSERT_EQ(-EINVAL, r);
    printf("expected fail, finished writesame\n");
    comp->release();
    *passed = true;
    return;
  }

  comp->wait_for_complete();
  r = comp->get_return_value();
  printf("return value is: %d\n", r);
  ASSERT_EQ(0, r);
  printf("finished writesame\n");
  comp->release();

  //verify data
  printf("to verify the data\n");
  int read;
  uint64_t left = len;
  while (left > 0) {
    ceph::bufferlist bl;
    read = image.read(off, data_len, bl);
    ASSERT_EQ(data_len, static_cast<size_t>(read));
    std::string bl_str(bl.c_str(), read);
    int result = memcmp(bl_str.c_str(), test_data, data_len);
    if (result !=0 ) {
      printf("read: %u ~ %u\n", (unsigned int) off, (unsigned int) read);
      printf("read: %s\nexpected: %s\n", bl_str.c_str(), test_data);
      ASSERT_EQ(0, result);
    }
    off += data_len;
    left -= data_len;
  }
  ASSERT_EQ(0U, left);
  printf("verified\n");

  *passed = true;
}

void writesame_test_data(librbd::Image& image, const char *test_data, off_t off,
                         ssize_t len, size_t data_len, uint32_t iohint,
                         bool *passed)
{
  ssize_t written;
  ceph::bufferlist bl;
  bl.append(test_data, data_len);
  written = image.writesame(off, len, bl, iohint);
  if (len % data_len) {
    ASSERT_EQ(-EINVAL, written);
    printf("expected fail, finished writesame\n");
    *passed = true;
    return;
  }
  ASSERT_EQ(len, written);
  printf("wrote: %u\n", (unsigned int) written);
  *passed = true;

  //verify data
  printf("to verify the data\n");
  int read;
  uint64_t left = len;
  while (left > 0) {
    ceph::bufferlist bl;
    read = image.read(off, data_len, bl);
    ASSERT_EQ(data_len, static_cast<size_t>(read));
    std::string bl_str(bl.c_str(), read);
    int result = memcmp(bl_str.c_str(), test_data, data_len);
    if (result !=0 ) {
      printf("read: %u ~ %u\n", (unsigned int) off, (unsigned int) read);
      printf("read: %s\nexpected: %s\n", bl_str.c_str(), test_data);
      ASSERT_EQ(0, result);
    }
    off += data_len;
    left -= data_len;
  }
  ASSERT_EQ(0U, left);
  printf("verified\n");

  *passed = true;
}

void aio_compare_and_write_test_data(librbd::Image& image, const char *cmp_data,
                                     const char *test_data, off_t off, ssize_t len,
                                     uint32_t iohint, bool *passed)
{
  ceph::bufferlist cmp_bl;
  cmp_bl.append(cmp_data, strlen(cmp_data));
  ceph::bufferlist test_bl;
  test_bl.append(test_data, strlen(test_data));
  librbd::RBD::AioCompletion *comp = new librbd::RBD::AioCompletion(NULL, (librbd::callback_t) simple_write_cb_pp);
  printf("created completion\n");

  uint64_t mismatch_offset;
  image.aio_compare_and_write(off, len, cmp_bl, test_bl, comp, &mismatch_offset, iohint);
  printf("started aio compare and write\n");
  comp->wait_for_complete();
  int r = comp->get_return_value();
  printf("return value is: %d\n", r);
  ASSERT_EQ(0, r);
  printf("finished aio compare and write\n");
  comp->release();
  *passed = true;
}

void compare_and_write_test_data(librbd::Image& image, const char *cmp_data, const char *test_data,
                                 off_t off, ssize_t len, uint64_t *mismatch_off, uint32_t iohint, bool *passed)
{
  size_t written;
  ceph::bufferlist cmp_bl;
  cmp_bl.append(cmp_data, strlen(cmp_data));
  ceph::bufferlist test_bl;
  test_bl.append(test_data, strlen(test_data));
  printf("start compare and write\n");
  written = image.compare_and_write(off, len, cmp_bl, test_bl, mismatch_off, iohint);
  printf("compare and  wrote: %d\n", (int) written);
  ASSERT_EQ(len, static_cast<ssize_t>(written));
  *passed = true;
}

TEST_F(TestLibRBD, TestIOPP)
{
  librados::IoCtx ioctx;
  ASSERT_EQ(0, _rados.ioctx_create(m_pool_name.c_str(), ioctx));

  bool skip_discard = is_skip_partial_discard_enabled();

  {
    librbd::RBD rbd;
    librbd::Image image;
    int order = 0;
    std::string name = get_temp_image_name();
    uint64_t size = 2 << 20;

    ASSERT_EQ(0, create_image_pp(rbd, ioctx, name.c_str(), size, &order));
    ASSERT_EQ(0, rbd.open(ioctx, image, name.c_str(), NULL));

    char test_data[TEST_IO_SIZE + 1];
    char zero_data[TEST_IO_SIZE + 1];
    int i;
    uint64_t mismatch_offset;

    for (i = 0; i < TEST_IO_SIZE; ++i) {
      test_data[i] = (char) (rand() % (126 - 33) + 33);
    }
    test_data[TEST_IO_SIZE] = '\0';
    memset(zero_data, 0, sizeof(zero_data));

    for (i = 0; i < 5; ++i)
      ASSERT_PASSED(write_test_data, image, test_data, strlen(test_data) * i, 0);

    for (i = 5; i < 10; ++i)
      ASSERT_PASSED(aio_write_test_data, image, test_data, strlen(test_data) * i, 0);

    for (i = 0; i < 5; ++i)
      ASSERT_PASSED(compare_and_write_test_data, image, test_data, test_data, TEST_IO_SIZE * i,
        TEST_IO_SIZE, &mismatch_offset, 0);

    for (i = 5; i < 10; ++i)
      ASSERT_PASSED(aio_compare_and_write_test_data, image, test_data, test_data, TEST_IO_SIZE * i,
        TEST_IO_SIZE, 0);

    for (i = 0; i < 5; ++i)
      ASSERT_PASSED(read_test_data, image, test_data, strlen(test_data) * i, TEST_IO_SIZE, 0);

    for (i = 5; i < 10; ++i)
      ASSERT_PASSED(aio_read_test_data, image, test_data, strlen(test_data) * i, TEST_IO_SIZE, 0);

    // discard 2nd, 4th sections.
    ASSERT_PASSED(discard_test_data, image, TEST_IO_SIZE, TEST_IO_SIZE);
    ASSERT_PASSED(aio_discard_test_data, image, TEST_IO_SIZE*3, TEST_IO_SIZE);

    ASSERT_PASSED(read_test_data, image, test_data,  0, TEST_IO_SIZE, 0);
    ASSERT_PASSED(read_test_data, image, skip_discard ? test_data : zero_data,
		  TEST_IO_SIZE, TEST_IO_SIZE, 0);
    ASSERT_PASSED(read_test_data, image, test_data,  TEST_IO_SIZE*2, TEST_IO_SIZE, 0);
    ASSERT_PASSED(read_test_data, image, skip_discard ? test_data : zero_data,
		  TEST_IO_SIZE*3, TEST_IO_SIZE, 0);
    ASSERT_PASSED(read_test_data, image, test_data,  TEST_IO_SIZE*4, TEST_IO_SIZE, 0);

    for (i = 0; i < 15; ++i) {
      if (i % 3 == 2) {
        ASSERT_PASSED(writesame_test_data, image, test_data, TEST_IO_SIZE * i, TEST_IO_SIZE * i * 32 + i, TEST_IO_SIZE, 0);
        ASSERT_PASSED(writesame_test_data, image, zero_data, TEST_IO_SIZE * i, TEST_IO_SIZE * i * 32 + i, TEST_IO_SIZE, 0);
      } else if (i % 3 == 1) {
        ASSERT_PASSED(writesame_test_data, image, test_data, TEST_IO_SIZE + i, TEST_IO_SIZE * i * 32, TEST_IO_SIZE, 0);
        ASSERT_PASSED(writesame_test_data, image, zero_data, TEST_IO_SIZE + i, TEST_IO_SIZE * i * 32, TEST_IO_SIZE, 0);
      } else {
        ASSERT_PASSED(writesame_test_data, image, test_data, TEST_IO_SIZE * i, TEST_IO_SIZE * i * 32, TEST_IO_SIZE, 0);
        ASSERT_PASSED(writesame_test_data, image, zero_data, TEST_IO_SIZE * i, TEST_IO_SIZE * i * 32, TEST_IO_SIZE, 0);
      }
    }
    for (i = 0; i < 15; ++i) {
      if (i % 3 == 2) {
        ASSERT_PASSED(aio_writesame_test_data, image, test_data, TEST_IO_SIZE * i, TEST_IO_SIZE * i * 32 + i, TEST_IO_SIZE, 0);
        ASSERT_PASSED(aio_writesame_test_data, image, zero_data, TEST_IO_SIZE * i, TEST_IO_SIZE * i * 32 + i, TEST_IO_SIZE, 0);
      } else if (i % 3 == 1) {
        ASSERT_PASSED(aio_writesame_test_data, image, test_data, TEST_IO_SIZE + i, TEST_IO_SIZE * i * 32, TEST_IO_SIZE, 0);
        ASSERT_PASSED(aio_writesame_test_data, image, zero_data, TEST_IO_SIZE + i, TEST_IO_SIZE * i * 32, TEST_IO_SIZE, 0);
      } else {
        ASSERT_PASSED(aio_writesame_test_data, image, test_data, TEST_IO_SIZE * i, TEST_IO_SIZE * i * 32, TEST_IO_SIZE, 0);
        ASSERT_PASSED(aio_writesame_test_data, image, zero_data, TEST_IO_SIZE * i, TEST_IO_SIZE * i * 32, TEST_IO_SIZE, 0);
      }
    }

    ASSERT_PASSED(validate_object_map, image);
  }

  ioctx.close();
}

TEST_F(TestLibRBD, TestIOPPWithIOHint)
{
  librados::IoCtx ioctx;
  ASSERT_EQ(0, _rados.ioctx_create(m_pool_name.c_str(), ioctx));

  {
    librbd::RBD rbd;
    librbd::Image image;
    int order = 0;
    std::string name = get_temp_image_name();
    uint64_t size = 2 << 20;

    ASSERT_EQ(0, create_image_pp(rbd, ioctx, name.c_str(), size, &order));
    ASSERT_EQ(0, rbd.open(ioctx, image, name.c_str(), NULL));

    char test_data[TEST_IO_SIZE + 1];
    char zero_data[TEST_IO_SIZE + 1];
    test_data[TEST_IO_SIZE] = '\0';
    int i;

    for (i = 0; i < TEST_IO_SIZE; ++i) {
      test_data[i] = (char) (rand() % (126 - 33) + 33);
    }
    memset(zero_data, 0, sizeof(zero_data));

    for (i = 0; i < 5; ++i)
      ASSERT_PASSED(write_test_data, image, test_data, strlen(test_data) * i,
		    LIBRADOS_OP_FLAG_FADVISE_NOCACHE);

    for (i = 5; i < 10; ++i)
      ASSERT_PASSED(aio_write_test_data, image, test_data, strlen(test_data) * i,
		    LIBRADOS_OP_FLAG_FADVISE_DONTNEED);

    ASSERT_PASSED(read_test_data, image, test_data, strlen(test_data),
		  TEST_IO_SIZE, LIBRADOS_OP_FLAG_FADVISE_RANDOM);

    for (i = 5; i < 10; ++i)
      ASSERT_PASSED(aio_read_test_data, image, test_data, strlen(test_data) * i,
		    TEST_IO_SIZE, LIBRADOS_OP_FLAG_FADVISE_SEQUENTIAL|LIBRADOS_OP_FLAG_FADVISE_DONTNEED);

    for (i = 0; i < 15; ++i) {
      if (i % 3 == 2) {
        ASSERT_PASSED(writesame_test_data, image, test_data, TEST_IO_SIZE * i,
                      TEST_IO_SIZE * i * 32 + i, TEST_IO_SIZE, LIBRADOS_OP_FLAG_FADVISE_NOCACHE);
        ASSERT_PASSED(writesame_test_data, image, zero_data, TEST_IO_SIZE * i,
                      TEST_IO_SIZE * i * 32 + i, TEST_IO_SIZE, LIBRADOS_OP_FLAG_FADVISE_NOCACHE);
      } else if (i % 3 == 1) {
        ASSERT_PASSED(writesame_test_data, image, test_data, TEST_IO_SIZE + i,
                      TEST_IO_SIZE * i * 32, TEST_IO_SIZE, LIBRADOS_OP_FLAG_FADVISE_NOCACHE);
        ASSERT_PASSED(writesame_test_data, image, zero_data, TEST_IO_SIZE + i,
                      TEST_IO_SIZE * i * 32, TEST_IO_SIZE, LIBRADOS_OP_FLAG_FADVISE_NOCACHE);
      } else {
        ASSERT_PASSED(writesame_test_data, image, test_data, TEST_IO_SIZE * i,
                      TEST_IO_SIZE * i * 32, TEST_IO_SIZE, LIBRADOS_OP_FLAG_FADVISE_NOCACHE);
        ASSERT_PASSED(writesame_test_data, image, zero_data, TEST_IO_SIZE * i,
                      TEST_IO_SIZE * i * 32, TEST_IO_SIZE, LIBRADOS_OP_FLAG_FADVISE_NOCACHE);
      }
    }
    for (i = 0; i < 15; ++i) {
      if (i % 3 == 2) {
        ASSERT_PASSED(aio_writesame_test_data, image, test_data, TEST_IO_SIZE * i,
                      TEST_IO_SIZE * i * 32 + i, TEST_IO_SIZE, LIBRADOS_OP_FLAG_FADVISE_DONTNEED);
        ASSERT_PASSED(aio_writesame_test_data, image, zero_data, TEST_IO_SIZE * i,
                      TEST_IO_SIZE * i * 32 + i, TEST_IO_SIZE, LIBRADOS_OP_FLAG_FADVISE_DONTNEED);
      } else if (i % 3 == 1) {
        ASSERT_PASSED(aio_writesame_test_data, image, test_data, TEST_IO_SIZE + i,
                      TEST_IO_SIZE * i * 32, TEST_IO_SIZE, LIBRADOS_OP_FLAG_FADVISE_DONTNEED);
        ASSERT_PASSED(aio_writesame_test_data, image, zero_data, TEST_IO_SIZE + i,
                      TEST_IO_SIZE * i * 32, TEST_IO_SIZE, LIBRADOS_OP_FLAG_FADVISE_DONTNEED);
      } else {
        ASSERT_PASSED(aio_writesame_test_data, image, test_data, TEST_IO_SIZE * i,
                      TEST_IO_SIZE * i * 32, TEST_IO_SIZE, LIBRADOS_OP_FLAG_FADVISE_DONTNEED);
        ASSERT_PASSED(aio_writesame_test_data, image, zero_data, TEST_IO_SIZE * i,
                      TEST_IO_SIZE * i * 32, TEST_IO_SIZE, LIBRADOS_OP_FLAG_FADVISE_DONTNEED);
      }
    }

    ASSERT_PASSED(validate_object_map, image);
  }

  ioctx.close();
}



TEST_F(TestLibRBD, TestIOToSnapshot)
{
  rados_ioctx_t ioctx;
  rados_ioctx_create(_cluster, m_pool_name.c_str(), &ioctx);

  rbd_image_t image;
  int order = 0;
  std::string name = get_temp_image_name();
  uint64_t isize = 2 << 20;
  
  ASSERT_EQ(0, create_image(ioctx, name.c_str(), isize, &order));
  ASSERT_EQ(0, rbd_open(ioctx, name.c_str(), &image, NULL));

  int i, r;
  rbd_image_t image_at_snap;
  char orig_data[TEST_IO_TO_SNAP_SIZE + 1];
  char test_data[TEST_IO_TO_SNAP_SIZE + 1];

  for (i = 0; i < TEST_IO_TO_SNAP_SIZE; ++i)
    test_data[i] = (char) (i + 48);
  test_data[TEST_IO_TO_SNAP_SIZE] = '\0';
  orig_data[TEST_IO_TO_SNAP_SIZE] = '\0';

  r = rbd_read(image, 0, TEST_IO_TO_SNAP_SIZE, orig_data);
  ASSERT_EQ(r, TEST_IO_TO_SNAP_SIZE);

  ASSERT_EQ(0, test_ls_snaps(image, 0));
  ASSERT_EQ(0, rbd_snap_create(image, "orig"));
  ASSERT_EQ(1, test_ls_snaps(image, 1, "orig", isize));
  ASSERT_PASSED(read_test_data, image, orig_data, 0, TEST_IO_TO_SNAP_SIZE, 0);

  printf("write test data!\n");
  ASSERT_PASSED(write_test_data, image, test_data, 0, TEST_IO_TO_SNAP_SIZE, 0);
  ASSERT_EQ(0, rbd_snap_create(image, "written"));
  ASSERT_EQ(2, test_ls_snaps(image, 2, "orig", isize, "written", isize));

  ASSERT_PASSED(read_test_data, image, test_data, 0, TEST_IO_TO_SNAP_SIZE, 0);

  rbd_snap_set(image, "orig");
  ASSERT_PASSED(read_test_data, image, orig_data, 0, TEST_IO_TO_SNAP_SIZE, 0);

  rbd_snap_set(image, "written");
  ASSERT_PASSED(read_test_data, image, test_data, 0, TEST_IO_TO_SNAP_SIZE, 0);

  rbd_snap_set(image, "orig");

  r = rbd_write(image, 0, TEST_IO_TO_SNAP_SIZE, test_data);
  printf("write to snapshot returned %d\n", r);
  ASSERT_LT(r, 0);
  cout << strerror(-r) << std::endl;

  ASSERT_PASSED(read_test_data, image, orig_data, 0, TEST_IO_TO_SNAP_SIZE, 0);
  rbd_snap_set(image, "written");
  ASSERT_PASSED(read_test_data, image, test_data, 0, TEST_IO_TO_SNAP_SIZE, 0);

  r = rbd_snap_rollback(image, "orig");
  ASSERT_EQ(r, -EROFS);

  r = rbd_snap_set(image, NULL);
  ASSERT_EQ(r, 0);
  r = rbd_snap_rollback(image, "orig");
  ASSERT_EQ(r, 0);

  ASSERT_PASSED(write_test_data, image, test_data, 0, TEST_IO_TO_SNAP_SIZE, 0);

  rbd_flush(image);

  printf("opening testimg@orig\n");
  ASSERT_EQ(0, rbd_open(ioctx, name.c_str(), &image_at_snap, "orig"));
  ASSERT_PASSED(read_test_data, image_at_snap, orig_data, 0, TEST_IO_TO_SNAP_SIZE, 0);
  r = rbd_write(image_at_snap, 0, TEST_IO_TO_SNAP_SIZE, test_data);
  printf("write to snapshot returned %d\n", r);
  ASSERT_LT(r, 0);
  cout << strerror(-r) << std::endl;
  ASSERT_EQ(0, rbd_close(image_at_snap));

  ASSERT_EQ(2, test_ls_snaps(image, 2, "orig", isize, "written", isize));
  ASSERT_EQ(0, rbd_snap_remove(image, "written"));
  ASSERT_EQ(1, test_ls_snaps(image, 1, "orig", isize));
  ASSERT_EQ(0, rbd_snap_remove(image, "orig"));
  ASSERT_EQ(0, test_ls_snaps(image, 0));

  ASSERT_PASSED(validate_object_map, image);
  ASSERT_EQ(0, rbd_close(image));

  rados_ioctx_destroy(ioctx);
}

TEST_F(TestLibRBD, TestClone)
{
  REQUIRE_FEATURE(RBD_FEATURE_LAYERING);
  ASSERT_EQ(0, rados_conf_set(_cluster, "rbd_default_clone_format", "1"));
  BOOST_SCOPE_EXIT_ALL(&) {
    ASSERT_EQ(0, rados_conf_set(_cluster, "rbd_default_clone_format", "auto"));
  };

  rados_ioctx_t ioctx;
  rbd_image_info_t pinfo, cinfo;
  rados_ioctx_create(_cluster, m_pool_name.c_str(), &ioctx);

  bool old_format;
  uint64_t features;
  rbd_image_t parent, child;
  int order = 0;

  ASSERT_EQ(0, get_features(&old_format, &features));
  ASSERT_FALSE(old_format);

  std::string parent_name = get_temp_image_name();
  std::string child_name = get_temp_image_name();

  // make a parent to clone from
  ASSERT_EQ(0, create_image_full(ioctx, parent_name.c_str(), 4<<20, &order,
				 false, features));
  ASSERT_EQ(0, rbd_open(ioctx, parent_name.c_str(), &parent, NULL));
  printf("made parent image \"parent\"\n");

  char *data = (char *)"testdata";
  ASSERT_EQ((ssize_t)strlen(data), rbd_write(parent, 0, strlen(data), data));

  // can't clone a non-snapshot, expect failure
  EXPECT_NE(0, clone_image(ioctx, parent, parent_name.c_str(), NULL, ioctx,
                           child_name.c_str(), features, &order));

  // verify that there is no parent info on "parent"
  ASSERT_EQ(-ENOENT, rbd_get_parent_info(parent, NULL, 0, NULL, 0, NULL, 0));
  printf("parent has no parent info\n");

  // create 70 metadatas to verify we can clone all key/value pairs
  std::string key;
  std::string val;
  size_t sum_key_len = 0;
  size_t sum_value_len = 0;
  for (int i = 1; i <= 70; i++) {
    key = "key" + stringify(i);
    val = "value" + stringify(i);
    ASSERT_EQ(0, rbd_metadata_set(parent, key.c_str(), val.c_str()));

    sum_key_len += (key.size() + 1);
    sum_value_len += (val.size() + 1);
  }

  char keys[1024];
  char vals[1024];
  size_t keys_len = sizeof(keys);
  size_t vals_len = sizeof(vals);

  char value[1024];
  size_t value_len = sizeof(value);

  // create a snapshot, reopen as the parent we're interested in
  ASSERT_EQ(0, rbd_snap_create(parent, "parent_snap"));
  printf("made snapshot \"parent@parent_snap\"\n");
  ASSERT_EQ(0, rbd_close(parent));
  ASSERT_EQ(0, rbd_open(ioctx, parent_name.c_str(), &parent, "parent_snap"));

  ASSERT_EQ(-EINVAL, clone_image(ioctx, parent, parent_name.c_str(), "parent_snap",
                                 ioctx, child_name.c_str(), features, &order));

  // unprotected image should fail unprotect
  ASSERT_EQ(-EINVAL, rbd_snap_unprotect(parent, "parent_snap"));
  printf("can't unprotect an unprotected snap\n");

  ASSERT_EQ(0, rbd_snap_protect(parent, "parent_snap"));
  // protecting again should fail
  ASSERT_EQ(-EBUSY, rbd_snap_protect(parent, "parent_snap"));
  printf("can't protect a protected snap\n");

  // This clone and open should work
  ASSERT_EQ(0, clone_image(ioctx, parent, parent_name.c_str(), "parent_snap",
                           ioctx, child_name.c_str(), features, &order));
  ASSERT_EQ(0, rbd_open(ioctx, child_name.c_str(), &child, NULL));
  printf("made and opened clone \"child\"\n");

  // check read
  ASSERT_PASSED(read_test_data, child, data, 0, strlen(data), 0);

  // check write
  ASSERT_EQ((ssize_t)strlen(data), rbd_write(child, 20, strlen(data), data));
  ASSERT_PASSED(read_test_data, child, data, 20, strlen(data), 0);
  ASSERT_PASSED(read_test_data, child, data, 0, strlen(data), 0);

  // check attributes
  ASSERT_EQ(0, rbd_stat(parent, &pinfo, sizeof(pinfo)));
  ASSERT_EQ(0, rbd_stat(child, &cinfo, sizeof(cinfo)));
  EXPECT_EQ(cinfo.size, pinfo.size);
  uint64_t overlap;
  rbd_get_overlap(child, &overlap);
  EXPECT_EQ(overlap, pinfo.size);
  EXPECT_EQ(cinfo.obj_size, pinfo.obj_size);
  EXPECT_EQ(cinfo.order, pinfo.order);
  printf("sizes and overlaps are good between parent and child\n");

  // check key/value pairs in child image
  ASSERT_EQ(0, rbd_metadata_list(child, "", 70, keys, &keys_len, vals,
                                &vals_len));
  ASSERT_EQ(sum_key_len, keys_len);
  ASSERT_EQ(sum_value_len, vals_len);

  for (int i = 1; i <= 70; i++) {
    key = "key" + stringify(i);
    val = "value" + stringify(i);
    ASSERT_EQ(0, rbd_metadata_get(child, key.c_str(), value, &value_len));
    ASSERT_STREQ(val.c_str(), value);

    value_len = sizeof(value);
  }
  printf("child image successfully cloned all image-meta pairs\n");

  // sizing down child results in changing overlap and size, not parent size
  ASSERT_EQ(0, rbd_resize(child, 2UL<<20));
  ASSERT_EQ(0, rbd_stat(child, &cinfo, sizeof(cinfo)));
  rbd_get_overlap(child, &overlap);
  ASSERT_EQ(overlap, 2UL<<20);
  ASSERT_EQ(cinfo.size, 2UL<<20);
  ASSERT_EQ(0, rbd_resize(child, 4UL<<20));
  ASSERT_EQ(0, rbd_stat(child, &cinfo, sizeof(cinfo)));
  rbd_get_overlap(child, &overlap);
  ASSERT_EQ(overlap, 2UL<<20);
  ASSERT_EQ(cinfo.size, 4UL<<20);
  printf("sized down clone, changed overlap\n");

  // sizing back up doesn't change that
  ASSERT_EQ(0, rbd_resize(child, 5UL<<20));
  ASSERT_EQ(0, rbd_stat(child, &cinfo, sizeof(cinfo)));
  rbd_get_overlap(child, &overlap);
  ASSERT_EQ(overlap, 2UL<<20);
  ASSERT_EQ(cinfo.size, 5UL<<20);
  ASSERT_EQ(0, rbd_stat(parent, &pinfo, sizeof(pinfo)));
  printf("parent info: size %llu obj_size %llu parent_pool %llu\n",
	 (unsigned long long)pinfo.size, (unsigned long long)pinfo.obj_size,
	 (unsigned long long)pinfo.parent_pool);
  ASSERT_EQ(pinfo.size, 4UL<<20);
  printf("sized up clone, changed size but not overlap or parent's size\n");
  
  ASSERT_PASSED(validate_object_map, child);
  ASSERT_EQ(0, rbd_close(child));

  ASSERT_PASSED(validate_object_map, parent);
  ASSERT_EQ(-EBUSY, rbd_snap_remove(parent, "parent_snap"));
  printf("can't remove parent while child still exists\n");
  ASSERT_EQ(0, rbd_remove(ioctx, child_name.c_str()));
  ASSERT_EQ(-EBUSY, rbd_snap_remove(parent, "parent_snap"));
  printf("can't remove parent while still protected\n");
  ASSERT_EQ(0, rbd_snap_unprotect(parent, "parent_snap"));
  ASSERT_EQ(0, rbd_snap_remove(parent, "parent_snap"));
  printf("removed parent snap after unprotecting\n");

  ASSERT_EQ(0, rbd_close(parent));
  rados_ioctx_destroy(ioctx);
}

TEST_F(TestLibRBD, TestClone2)
{
  REQUIRE_FEATURE(RBD_FEATURE_LAYERING);
  ASSERT_EQ(0, rados_conf_set(_cluster, "rbd_default_clone_format", "2"));
  BOOST_SCOPE_EXIT_ALL(&) {
    ASSERT_EQ(0, rados_conf_set(_cluster, "rbd_default_clone_format", "auto"));
  };

  rados_ioctx_t ioctx;
  rados_ioctx_create(_cluster, m_pool_name.c_str(), &ioctx);

  bool old_format;
  uint64_t features;
  rbd_image_t parent, child;
  int order = 0;

  ASSERT_EQ(0, get_features(&old_format, &features));
  ASSERT_FALSE(old_format);

  std::string parent_name = get_temp_image_name();
  std::string child_name = get_temp_image_name();

  // make a parent to clone from
  ASSERT_EQ(0, create_image_full(ioctx, parent_name.c_str(), 4<<20, &order,
				 false, features));
  ASSERT_EQ(0, rbd_open(ioctx, parent_name.c_str(), &parent, NULL));
  printf("made parent image \"parent\"\n");

  char *data = (char *)"testdata";
  char *childata = (char *)"childata";
  ASSERT_EQ((ssize_t)strlen(data), rbd_write(parent, 0, strlen(data), data));
  ASSERT_EQ((ssize_t)strlen(data), rbd_write(parent, 12, strlen(data), data));

  // can't clone a non-snapshot, expect failure
  EXPECT_NE(0, clone_image(ioctx, parent, parent_name.c_str(), NULL, ioctx,
                           child_name.c_str(), features, &order));

  // verify that there is no parent info on "parent"
  ASSERT_EQ(-ENOENT, rbd_get_parent_info(parent, NULL, 0, NULL, 0, NULL, 0));
  printf("parent has no parent info\n");

  // create 70 metadatas to verify we can clone all key/value pairs
  std::string key;
  std::string val;
  size_t sum_key_len = 0;
  size_t sum_value_len = 0;
  for (int i = 1; i <= 70; i++) {
    key = "key" + stringify(i);
    val = "value" + stringify(i);
    ASSERT_EQ(0, rbd_metadata_set(parent, key.c_str(), val.c_str()));

    sum_key_len += (key.size() + 1);
    sum_value_len += (val.size() + 1);
  }
<<<<<<< HEAD

  char keys[1024];
  char vals[1024];
  size_t keys_len = sizeof(keys);
  size_t vals_len = sizeof(vals);

  char value[1024];
  size_t value_len = sizeof(value);

  // create a snapshot, reopen as the parent we're interested in
  ASSERT_EQ(0, rbd_snap_create(parent, "parent_snap"));
  printf("made snapshot \"parent@parent_snap\"\n");
  ASSERT_EQ(0, rbd_close(parent));
  ASSERT_EQ(0, rbd_open(ioctx, parent_name.c_str(), &parent, "parent_snap"));
=======
>>>>>>> f8781be9

  char keys[1024];
  char vals[1024];
  size_t keys_len = sizeof(keys);
  size_t vals_len = sizeof(vals);

  char value[1024];
  size_t value_len = sizeof(value);

  // create a snapshot, reopen as the parent we're interested in
  ASSERT_EQ(0, rbd_snap_create(parent, "parent_snap"));
  printf("made snapshot \"parent@parent_snap\"\n");
  ASSERT_EQ(0, rbd_close(parent));
  ASSERT_EQ(0, rbd_open(ioctx, parent_name.c_str(), &parent, "parent_snap"));

  // This clone and open should work
  ASSERT_EQ(0, clone_image(ioctx, parent, parent_name.c_str(), "parent_snap",
                           ioctx, child_name.c_str(), features, &order));
  ASSERT_EQ(0, rbd_open(ioctx, child_name.c_str(), &child, NULL));
  printf("made and opened clone \"child\"\n");

  // check key/value pairs in child image
  ASSERT_EQ(0, rbd_metadata_list(child, "", 70, keys, &keys_len, vals,
                                 &vals_len));
  ASSERT_EQ(sum_key_len, keys_len);
  ASSERT_EQ(sum_value_len, vals_len);

  for (int i = 1; i <= 70; i++) {
    key = "key" + stringify(i);
    val = "value" + stringify(i);
    ASSERT_EQ(0, rbd_metadata_get(child, key.c_str(), value, &value_len));
    ASSERT_STREQ(val.c_str(), value);

    value_len = sizeof(value);
  }
  printf("child image successfully cloned all image-meta pairs\n");

  // write something in
  ASSERT_EQ((ssize_t)strlen(childata), rbd_write(child, 20, strlen(childata), childata));

  char test[strlen(data) * 2];
  ASSERT_EQ((ssize_t)strlen(data), rbd_read(child, 20, strlen(data), test));
  ASSERT_EQ(0, memcmp(test, childata, strlen(childata)));

  // overlap
  ASSERT_EQ((ssize_t)sizeof(test), rbd_read(child, 20 - strlen(data), sizeof(test), test));
  ASSERT_EQ(0, memcmp(test, data, strlen(data)));
  ASSERT_EQ(0, memcmp(test + strlen(data), childata, strlen(childata)));

  // all parent
  ASSERT_EQ((ssize_t)sizeof(test), rbd_read(child, 0, sizeof(test), test));
  ASSERT_EQ(0, memcmp(test, data, strlen(data)));

  ASSERT_PASSED(validate_object_map, child);
  ASSERT_PASSED(validate_object_map, parent);

  rbd_snap_info_t snaps[2];
  int max_snaps = 2;
  ASSERT_EQ(1, rbd_snap_list(parent, snaps, &max_snaps));
  rbd_snap_list_end(snaps);

  ASSERT_EQ(0, rbd_snap_remove_by_id(parent, snaps[0].id));

  rbd_snap_namespace_type_t snap_namespace_type;
  ASSERT_EQ(0, rbd_snap_get_namespace_type(parent, snaps[0].id,
                                           &snap_namespace_type));
  ASSERT_EQ(RBD_SNAP_NAMESPACE_TYPE_TRASH, snap_namespace_type);

  char original_name[32];
  ASSERT_EQ(0, rbd_snap_get_trash_namespace(parent, snaps[0].id,
                                            original_name,
                                            sizeof(original_name)));
  ASSERT_EQ(0, strcmp("parent_snap", original_name));

  ASSERT_EQ(0, rbd_close(child));
  ASSERT_EQ(0, rbd_close(parent));
  rados_ioctx_destroy(ioctx);
}

static void test_list_children(rbd_image_t image, ssize_t num_expected, ...)
{
  va_list ap;
  va_start(ap, num_expected);
  size_t pools_len = 100;
  size_t children_len = 100;
  char *pools = NULL;
  char *children = NULL;
  ssize_t num_children;

  do {
    free(pools);
    free(children);
    pools = (char *) malloc(pools_len);
    children = (char *) malloc(children_len);
    num_children = rbd_list_children(image, pools, &pools_len,
				     children, &children_len);
  } while (num_children == -ERANGE);

  ASSERT_EQ(num_expected, num_children);
  for (ssize_t i = num_expected; i > 0; --i) {
    char *expected_pool = va_arg(ap, char *);
    char *expected_image = va_arg(ap, char *);
    char *pool = pools;
    char *image = children;
    bool found = 0;
    printf("\ntrying to find %s/%s\n", expected_pool, expected_image);
    for (ssize_t j = 0; j < num_children; ++j) {
      printf("checking %s/%s\n", pool, image);
      if (strcmp(expected_pool, pool) == 0 &&
	  strcmp(expected_image, image) == 0) {
	printf("found child %s/%s\n\n", pool, image);
	found = 1;
	break;
      }
      pool += strlen(pool) + 1;
      image += strlen(image) + 1;
      if (j == num_children - 1) {
	ASSERT_EQ(pool - pools - 1, (ssize_t) pools_len);
	ASSERT_EQ(image - children - 1, (ssize_t) children_len);
      }
    }
    ASSERT_TRUE(found);
  }
  va_end(ap);

  if (pools)
    free(pools);
  if (children)
    free(children);
}

static void test_list_children2(rbd_image_t image, int num_expected, ...)
{
  int num_children, i, j, max_size = 10;
  va_list ap;
  rbd_child_info_t children[max_size];
  num_children = rbd_list_children2(image, children, &max_size);
  printf("num children is: %d\nexpected: %d\n", num_children, num_expected);

  for (i = 0; i < num_children; i++) {
    printf("child: %s\n", children[i].image_name);
  }

  va_start(ap, num_expected);
  for (i = num_expected; i > 0; i--) {
    char *expected_id = va_arg(ap, char *);
    char *expected_pool = va_arg(ap, char *);
    char *expected_image = va_arg(ap, char *);
    bool expected_trash = va_arg(ap, int);
    bool found = false;
    for (j = 0; j < num_children; j++) {
      if (children[j].pool_name == NULL ||
          children[j].image_name == NULL ||
          children[j].image_id == NULL)
        continue;
      if (strcmp(children[j].image_id, expected_id) == 0 &&
          strcmp(children[j].pool_name, expected_pool) == 0 &&
          strcmp(children[j].image_name, expected_image) == 0 &&
          children[j].trash == expected_trash) {
        printf("found child %s/%s/%s\n\n", children[j].pool_name, children[j].image_name, children[j].image_id);
        rbd_list_child_cleanup(&children[j]);
        children[j].pool_name = NULL;
        children[j].image_name = NULL;
        children[j].image_id = NULL;
        found = true;
        break;
      }
    }
    EXPECT_TRUE(found);
  }
  va_end(ap);

  for (i = 0; i < num_children; i++) {
    EXPECT_EQ((const char *)0, children[i].pool_name);
    EXPECT_EQ((const char *)0, children[i].image_name);
    EXPECT_EQ((const char *)0, children[i].image_id);
  }
}

TEST_F(TestLibRBD, ListChildren)
{
  REQUIRE_FEATURE(RBD_FEATURE_LAYERING);

  librbd::RBD rbd;
  rados_ioctx_t ioctx1, ioctx2;
  string pool_name1 = create_pool(true);
  string pool_name2 = create_pool(true);
  ASSERT_NE("", pool_name2);

  rados_ioctx_create(_cluster, pool_name1.c_str(), &ioctx1);
  rados_ioctx_create(_cluster, pool_name2.c_str(), &ioctx2);

  rbd_image_t image1;
  rbd_image_t image2;
  rbd_image_t image3;
  rbd_image_t image4;

  bool old_format;
  uint64_t features;
  rbd_image_t parent;
  int order = 0;

  ASSERT_EQ(0, get_features(&old_format, &features));
  ASSERT_FALSE(old_format);

  std::string parent_name = get_temp_image_name();
  std::string child_name1 = get_temp_image_name();
  std::string child_name2 = get_temp_image_name();
  std::string child_name3 = get_temp_image_name();
  std::string child_name4 = get_temp_image_name();

  char child_id1[4096];
  char child_id2[4096];
  char child_id3[4096];
  char child_id4[4096];

  // make a parent to clone from
  ASSERT_EQ(0, create_image_full(ioctx1, parent_name.c_str(), 4<<20, &order,
				 false, features));
  ASSERT_EQ(0, rbd_open(ioctx1, parent_name.c_str(), &parent, NULL));
  // create a snapshot, reopen as the parent we're interested in
  ASSERT_EQ(0, rbd_snap_create(parent, "parent_snap"));
  ASSERT_EQ(0, rbd_snap_set(parent, "parent_snap"));
  ASSERT_EQ(0, rbd_snap_protect(parent, "parent_snap"));

  ASSERT_EQ(0, rbd_close(parent));
  ASSERT_EQ(0, rbd_open(ioctx1, parent_name.c_str(), &parent, "parent_snap"));

  ASSERT_EQ(0, clone_image(ioctx1, parent, parent_name.c_str(), "parent_snap",
                           ioctx2, child_name1.c_str(), features, &order));
  ASSERT_EQ(0, rbd_open(ioctx2, child_name1.c_str(), &image1, NULL));
  ASSERT_EQ(0, rbd_get_id(image1, child_id1, sizeof(child_id1)));
  test_list_children(parent, 1, pool_name2.c_str(), child_name1.c_str());
  test_list_children2(parent, 1,
                      child_id1, pool_name2.c_str(), child_name1.c_str(), false);

  ASSERT_EQ(0, clone_image(ioctx1, parent, parent_name.c_str(), "parent_snap",
                           ioctx1, child_name2.c_str(), features, &order));
  ASSERT_EQ(0, rbd_open(ioctx1, child_name2.c_str(), &image2, NULL));
  ASSERT_EQ(0, rbd_get_id(image2, child_id2, sizeof(child_id2)));
  test_list_children(parent, 2, pool_name2.c_str(), child_name1.c_str(),
		     pool_name1.c_str(), child_name2.c_str());
  test_list_children2(parent, 2,
                      child_id1, pool_name2.c_str(), child_name1.c_str(), false,
                      child_id2, pool_name1.c_str(), child_name2.c_str(), false);

  ASSERT_EQ(0, clone_image(ioctx1, parent, parent_name.c_str(), "parent_snap",
                           ioctx2, child_name3.c_str(), features, &order));
  ASSERT_EQ(0, rbd_open(ioctx2, child_name3.c_str(), &image3, NULL));
  ASSERT_EQ(0, rbd_get_id(image3, child_id3, sizeof(child_id3)));
  test_list_children(parent, 3, pool_name2.c_str(), child_name1.c_str(),
		     pool_name1.c_str(), child_name2.c_str(),
		     pool_name2.c_str(), child_name3.c_str());
  test_list_children2(parent, 3,
                      child_id1, pool_name2.c_str(), child_name1.c_str(), false,
                      child_id2, pool_name1.c_str(), child_name2.c_str(), false,
                      child_id3, pool_name2.c_str(), child_name3.c_str(), false);

  librados::IoCtx ioctx3;
  ASSERT_EQ(0, _rados.ioctx_create(pool_name2.c_str(), ioctx3));
  ASSERT_EQ(0, rbd_close(image3));
  ASSERT_EQ(0, rbd.trash_move(ioctx3, child_name3.c_str(), 0));
  test_list_children(parent, 2, pool_name2.c_str(), child_name1.c_str(),
		     pool_name1.c_str(), child_name2.c_str());
  test_list_children2(parent, 3,
                      child_id1, pool_name2.c_str(), child_name1.c_str(), false,
                      child_id2, pool_name1.c_str(), child_name2.c_str(), false,
                      child_id3, pool_name2.c_str(), child_name3.c_str(), true);

  ASSERT_EQ(0, clone_image(ioctx1, parent, parent_name.c_str(), "parent_snap",
                           ioctx2, child_name4.c_str(), features, &order));
  ASSERT_EQ(0, rbd_open(ioctx2, child_name4.c_str(), &image4, NULL));
  ASSERT_EQ(0, rbd_get_id(image4, child_id4, sizeof(child_id4)));
  test_list_children(parent, 3, pool_name2.c_str(), child_name1.c_str(),
		     pool_name1.c_str(), child_name2.c_str(),
		     pool_name2.c_str(), child_name4.c_str());
  test_list_children2(parent, 4,
                     child_id1, pool_name2.c_str(), child_name1.c_str(), false,
                     child_id2, pool_name1.c_str(), child_name2.c_str(), false,
                     child_id3, pool_name2.c_str(), child_name3.c_str(), true,
                     child_id4, pool_name2.c_str(), child_name4.c_str(), false);

  ASSERT_EQ(0, rbd.trash_restore(ioctx3, child_id3, ""));
  test_list_children(parent, 4, pool_name2.c_str(), child_name1.c_str(),
		     pool_name1.c_str(), child_name2.c_str(),
		     pool_name2.c_str(), child_name3.c_str(),
		     pool_name2.c_str(), child_name4.c_str());
  test_list_children2(parent, 4,
                      child_id1, pool_name2.c_str(), child_name1.c_str(), false,
                      child_id2, pool_name1.c_str(), child_name2.c_str(), false,
                      child_id3, pool_name2.c_str(), child_name3.c_str(), false,
                      child_id4, pool_name2.c_str(), child_name4.c_str(), false);

  ASSERT_EQ(0, rbd_close(image1));
  ASSERT_EQ(0, rbd_remove(ioctx2, child_name1.c_str()));
  test_list_children(parent, 3,
		     pool_name1.c_str(), child_name2.c_str(),
		     pool_name2.c_str(), child_name3.c_str(),
		     pool_name2.c_str(), child_name4.c_str());
  test_list_children2(parent, 3,
                      child_id2, pool_name1.c_str(), child_name2.c_str(), false,
                      child_id3, pool_name2.c_str(), child_name3.c_str(), false,
                      child_id4, pool_name2.c_str(), child_name4.c_str(), false);

  ASSERT_EQ(0, rbd_remove(ioctx2, child_name3.c_str()));
  test_list_children(parent, 2,
		     pool_name1.c_str(), child_name2.c_str(),
		     pool_name2.c_str(), child_name4.c_str());
  test_list_children2(parent, 2,
                      child_id2, pool_name1.c_str(), child_name2.c_str(), false,
                      child_id4, pool_name2.c_str(), child_name4.c_str(), false);

  ASSERT_EQ(0, rbd_close(image4));
  ASSERT_EQ(0, rbd_remove(ioctx2, child_name4.c_str()));
  test_list_children(parent, 1,
		     pool_name1.c_str(), child_name2.c_str());
  test_list_children2(parent, 1,
                      child_id2, pool_name1.c_str(), child_name2.c_str(), false);
  

  ASSERT_EQ(0, rbd_close(image2));
  ASSERT_EQ(0, rbd_remove(ioctx1, child_name2.c_str()));
  test_list_children(parent, 0);
  test_list_children2(parent, 0);

  ASSERT_EQ(0, rbd_snap_unprotect(parent, "parent_snap"));
  ASSERT_EQ(0, rbd_snap_remove(parent, "parent_snap"));
  ASSERT_EQ(0, rbd_close(parent));
  ASSERT_EQ(0, rbd_remove(ioctx1, parent_name.c_str()));
  rados_ioctx_destroy(ioctx1);
  rados_ioctx_destroy(ioctx2);
}

TEST_F(TestLibRBD, ListChildrenTiered)
{
  REQUIRE_FEATURE(RBD_FEATURE_LAYERING);

<<<<<<< HEAD
=======
  librbd::RBD rbd;
>>>>>>> f8781be9
  string pool_name1 = create_pool(true);
  string pool_name2 = create_pool(true);
  string pool_name3 = create_pool(true);
  ASSERT_NE("", pool_name1);
  ASSERT_NE("", pool_name2);
  ASSERT_NE("", pool_name3);

  std::string cmdstr = "{\"prefix\": \"osd tier add\", \"pool\": \"" +
     pool_name1 + "\", \"tierpool\":\"" + pool_name3 + "\", \"force_nonempty\":\"\"}";
  char *cmd[1];
  cmd[0] = (char *)cmdstr.c_str();
  ASSERT_EQ(0, rados_mon_command(_cluster, (const char **)cmd, 1, "", 0, NULL, 0, NULL, 0));

  cmdstr = "{\"prefix\": \"osd tier cache-mode\", \"pool\": \"" +
     pool_name3 + "\", \"mode\":\"writeback\"}";
  cmd[0] = (char *)cmdstr.c_str();
  ASSERT_EQ(0, rados_mon_command(_cluster, (const char **)cmd, 1, "", 0, NULL, 0, NULL, 0));

  cmdstr = "{\"prefix\": \"osd tier set-overlay\", \"pool\": \"" +
     pool_name1 + "\", \"overlaypool\":\"" + pool_name3 + "\"}";
  cmd[0] = (char *)cmdstr.c_str();
  ASSERT_EQ(0, rados_mon_command(_cluster, (const char **)cmd, 1, "", 0, NULL, 0, NULL, 0));

  EXPECT_EQ(0, rados_wait_for_latest_osdmap(_cluster));

  string parent_name = get_temp_image_name();
  string child_name1 = get_temp_image_name();
  string child_name2 = get_temp_image_name();
  string child_name3 = get_temp_image_name();
  string child_name4 = get_temp_image_name();

  char child_id1[4096];
  char child_id2[4096];
  char child_id3[4096];
  char child_id4[4096];

  rbd_image_t image1;
  rbd_image_t image2;
  rbd_image_t image3;
  rbd_image_t image4;

  rados_ioctx_t ioctx1, ioctx2;
  rados_ioctx_create(_cluster, pool_name1.c_str(), &ioctx1);
  rados_ioctx_create(_cluster, pool_name2.c_str(), &ioctx2);

  bool old_format;
  uint64_t features;
  rbd_image_t parent;
  int order = 0;

  ASSERT_EQ(0, get_features(&old_format, &features));
  ASSERT_FALSE(old_format);

  // make a parent to clone from
  ASSERT_EQ(0, create_image_full(ioctx1, parent_name.c_str(), 4<<20, &order,
				 false, features));
  ASSERT_EQ(0, rbd_open(ioctx1, parent_name.c_str(), &parent, NULL));
  // create a snapshot, reopen as the parent we're interested in
  ASSERT_EQ(0, rbd_snap_create(parent, "parent_snap"));
  ASSERT_EQ(0, rbd_snap_set(parent, "parent_snap"));
  ASSERT_EQ(0, rbd_snap_protect(parent, "parent_snap"));

  ASSERT_EQ(0, rbd_close(parent));
  ASSERT_EQ(0, rbd_open(ioctx1, parent_name.c_str(), &parent, "parent_snap"));

  ASSERT_EQ(0, clone_image(ioctx1, parent, parent_name.c_str(), "parent_snap",
                           ioctx2, child_name1.c_str(), features, &order));
  ASSERT_EQ(0, rbd_open(ioctx2, child_name1.c_str(), &image1, NULL));
  ASSERT_EQ(0, rbd_get_id(image1, child_id1, sizeof(child_id1)));
  test_list_children(parent, 1, pool_name2.c_str(), child_name1.c_str());
  test_list_children2(parent, 1,
                      child_id1, pool_name2.c_str(), child_name1.c_str(), false);

  ASSERT_EQ(0, clone_image(ioctx1, parent, parent_name.c_str(), "parent_snap",
                           ioctx1, child_name2.c_str(), features, &order));
  ASSERT_EQ(0, rbd_open(ioctx1, child_name2.c_str(), &image2, NULL));
  ASSERT_EQ(0, rbd_get_id(image2, child_id2, sizeof(child_id2)));
  test_list_children(parent, 2, pool_name2.c_str(), child_name1.c_str(),
		     pool_name1.c_str(), child_name2.c_str());
  test_list_children2(parent, 2,
                      child_id1, pool_name2.c_str(), child_name1.c_str(), false,
                      child_id2, pool_name1.c_str(), child_name2.c_str(), false);

  // read from the cache to populate it
  rbd_image_t tier_image;
  ASSERT_EQ(0, rbd_open(ioctx1, child_name2.c_str(), &tier_image, NULL));
  size_t len = 4 * 1024 * 1024;
  char* buf = (char*)malloc(len);
  ssize_t size = rbd_read(tier_image, 0, len, buf);
  ASSERT_GT(size, 0);
  free(buf);
  ASSERT_EQ(0, rbd_close(tier_image));

  ASSERT_EQ(0, clone_image(ioctx1, parent, parent_name.c_str(), "parent_snap",
                           ioctx2, child_name3.c_str(), features, &order));
  ASSERT_EQ(0, rbd_open(ioctx2, child_name3.c_str(), &image3, NULL));
  ASSERT_EQ(0, rbd_get_id(image3, child_id3, sizeof(child_id3)));
  test_list_children(parent, 3, pool_name2.c_str(), child_name1.c_str(),
		     pool_name1.c_str(), child_name2.c_str(),
		     pool_name2.c_str(), child_name3.c_str());
  test_list_children2(parent, 3,
                      child_id1, pool_name2.c_str(), child_name1.c_str(), false,
                      child_id2, pool_name1.c_str(), child_name2.c_str(), false,
                      child_id3, pool_name2.c_str(), child_name3.c_str(), false);

  librados::IoCtx ioctx3;
  ASSERT_EQ(0, _rados.ioctx_create(pool_name2.c_str(), ioctx3));
  ASSERT_EQ(0, rbd_close(image3));
  ASSERT_EQ(0, rbd.trash_move(ioctx3, child_name3.c_str(), 0));
  test_list_children(parent, 2, pool_name2.c_str(), child_name1.c_str(),
		     pool_name1.c_str(), child_name2.c_str());
  test_list_children2(parent, 3,
                      child_id1, pool_name2.c_str(), child_name1.c_str(), false,
                      child_id2, pool_name1.c_str(), child_name2.c_str(), false,
                      child_id3, pool_name2.c_str(), child_name3.c_str(), true);

  ASSERT_EQ(0, clone_image(ioctx1, parent, parent_name.c_str(), "parent_snap",
                           ioctx2, child_name4.c_str(), features, &order));
  ASSERT_EQ(0, rbd_open(ioctx2, child_name4.c_str(), &image4, NULL));
  ASSERT_EQ(0, rbd_get_id(image4, child_id4, sizeof(child_id4)));
  test_list_children(parent, 3, pool_name2.c_str(), child_name1.c_str(),
		     pool_name1.c_str(), child_name2.c_str(),
		     pool_name2.c_str(), child_name4.c_str());
  test_list_children2(parent, 4,
                      child_id1, pool_name2.c_str(), child_name1.c_str(), false,
                      child_id2, pool_name1.c_str(), child_name2.c_str(), false,
                      child_id3, pool_name2.c_str(), child_name3.c_str(), true,
                      child_id4, pool_name2.c_str(), child_name4.c_str(), false);

  ASSERT_EQ(0, rbd.trash_restore(ioctx3, child_id3, ""));
  test_list_children(parent, 4, pool_name2.c_str(), child_name1.c_str(),
		     pool_name1.c_str(), child_name2.c_str(),
		     pool_name2.c_str(), child_name3.c_str(),
		     pool_name2.c_str(), child_name4.c_str());
  test_list_children2(parent, 4,
                      child_id1, pool_name2.c_str(), child_name1.c_str(), false,
                      child_id2, pool_name1.c_str(), child_name2.c_str(), false,
                      child_id3, pool_name2.c_str(), child_name3.c_str(), false,
                      child_id4, pool_name2.c_str(), child_name4.c_str(), false);

  ASSERT_EQ(0, rbd_close(image1));
  ASSERT_EQ(0, rbd_remove(ioctx2, child_name1.c_str()));
  test_list_children(parent, 3,
		     pool_name1.c_str(), child_name2.c_str(),
		     pool_name2.c_str(), child_name3.c_str(),
		     pool_name2.c_str(), child_name4.c_str());
  test_list_children2(parent, 3,
                     child_id2, pool_name1.c_str(), child_name2.c_str(), false,
                     child_id3, pool_name2.c_str(), child_name3.c_str(), false,
                     child_id4, pool_name2.c_str(), child_name4.c_str(), false);

  ASSERT_EQ(0, rbd_remove(ioctx2, child_name3.c_str()));
  test_list_children(parent, 2,
		     pool_name1.c_str(), child_name2.c_str(),
		     pool_name2.c_str(), child_name4.c_str());
  test_list_children2(parent, 2,
                     child_id2, pool_name1.c_str(), child_name2.c_str(), false,
                     child_id4, pool_name2.c_str(), child_name4.c_str(), false);

  ASSERT_EQ(0, rbd_close(image4));
  ASSERT_EQ(0, rbd_remove(ioctx2, child_name4.c_str()));
  test_list_children(parent, 1,
		     pool_name1.c_str(), child_name2.c_str());
  test_list_children2(parent, 1,
                      child_id2, pool_name1.c_str(), child_name2.c_str(), false);

  ASSERT_EQ(0, rbd_close(image2));
  ASSERT_EQ(0, rbd_remove(ioctx1, child_name2.c_str()));
  test_list_children(parent, 0);
  test_list_children2(parent, 0);

  ASSERT_EQ(0, rbd_snap_unprotect(parent, "parent_snap"));
  ASSERT_EQ(0, rbd_snap_remove(parent, "parent_snap"));
  ASSERT_EQ(0, rbd_close(parent));
  ASSERT_EQ(0, rbd_remove(ioctx1, parent_name.c_str()));
  rados_ioctx_destroy(ioctx1);
  rados_ioctx_destroy(ioctx2);
  cmdstr = "{\"prefix\": \"osd tier remove-overlay\", \"pool\": \"" +
     pool_name1 + "\"}";
  cmd[0] = (char *)cmdstr.c_str();
  ASSERT_EQ(0, rados_mon_command(_cluster, (const char **)cmd, 1, "", 0, NULL, 0, NULL, 0));
  cmdstr = "{\"prefix\": \"osd tier remove\", \"pool\": \"" +
     pool_name1 + "\", \"tierpool\":\"" + pool_name3 + "\"}";
  cmd[0] = (char *)cmdstr.c_str();
  ASSERT_EQ(0, rados_mon_command(_cluster, (const char **)cmd, 1, "", 0, NULL, 0, NULL, 0));
}

TEST_F(TestLibRBD, LockingPP)
{
  librados::IoCtx ioctx;
  ASSERT_EQ(0, _rados.ioctx_create(m_pool_name.c_str(), ioctx));

  {
    librbd::RBD rbd;
    librbd::Image image;
    int order = 0;
    std::string name = get_temp_image_name();
    uint64_t size = 2 << 20;
    std::string cookie1 = "foo";
    std::string cookie2 = "bar";

    ASSERT_EQ(0, create_image_pp(rbd, ioctx, name.c_str(), size, &order));
    ASSERT_EQ(0, rbd.open(ioctx, image, name.c_str(), NULL));

    // no lockers initially
    std::list<librbd::locker_t> lockers;
    std::string tag;
    bool exclusive;
    ASSERT_EQ(0, image.list_lockers(&lockers, &exclusive, &tag));
    ASSERT_EQ(0u, lockers.size());
    ASSERT_EQ("", tag);

    // exclusive lock is exclusive
    ASSERT_EQ(0, image.lock_exclusive(cookie1));
    ASSERT_EQ(-EEXIST, image.lock_exclusive(cookie1));
    ASSERT_EQ(-EBUSY, image.lock_exclusive(""));
    ASSERT_EQ(-EEXIST, image.lock_shared(cookie1, ""));
    ASSERT_EQ(-EBUSY, image.lock_shared(cookie1, "test"));
    ASSERT_EQ(-EBUSY, image.lock_shared("", "test"));
    ASSERT_EQ(-EBUSY, image.lock_shared("", ""));

    // list exclusive
    ASSERT_EQ(0, image.list_lockers(&lockers, &exclusive, &tag));
    ASSERT_TRUE(exclusive);
    ASSERT_EQ("", tag);
    ASSERT_EQ(1u, lockers.size());
    ASSERT_EQ(cookie1, lockers.front().cookie);

    // unlock
    ASSERT_EQ(-ENOENT, image.unlock(""));
    ASSERT_EQ(-ENOENT, image.unlock(cookie2));
    ASSERT_EQ(0, image.unlock(cookie1));
    ASSERT_EQ(-ENOENT, image.unlock(cookie1));
    ASSERT_EQ(0, image.list_lockers(&lockers, &exclusive, &tag));
    ASSERT_EQ(0u, lockers.size());

    ASSERT_EQ(0, image.lock_shared(cookie1, ""));
    ASSERT_EQ(-EEXIST, image.lock_shared(cookie1, ""));
    ASSERT_EQ(0, image.lock_shared(cookie2, ""));
    ASSERT_EQ(-EEXIST, image.lock_shared(cookie2, ""));
    ASSERT_EQ(-EEXIST, image.lock_exclusive(cookie1));
    ASSERT_EQ(-EEXIST, image.lock_exclusive(cookie2));
    ASSERT_EQ(-EBUSY, image.lock_exclusive(""));
    ASSERT_EQ(-EBUSY, image.lock_exclusive("test"));

    // list shared
    ASSERT_EQ(0, image.list_lockers(&lockers, &exclusive, &tag));
    ASSERT_EQ(2u, lockers.size());
  }

  ioctx.close();
}

TEST_F(TestLibRBD, FlushAio)
{
  rados_ioctx_t ioctx;
  rados_ioctx_create(_cluster, m_pool_name.c_str(), &ioctx);

  rbd_image_t image;
  int order = 0;
  std::string name = get_temp_image_name();
  uint64_t size = 2 << 20;
  size_t num_aios = 256;

  ASSERT_EQ(0, create_image(ioctx, name.c_str(), size, &order));
  ASSERT_EQ(0, rbd_open(ioctx, name.c_str(), &image, NULL));

  char test_data[TEST_IO_SIZE + 1];
  size_t i;
  for (i = 0; i < TEST_IO_SIZE; ++i) {
    test_data[i] = (char) (rand() % (126 - 33) + 33);
  }

  rbd_completion_t write_comps[num_aios];
  for (i = 0; i < num_aios; ++i) {
    ASSERT_EQ(0, rbd_aio_create_completion(NULL, NULL, &write_comps[i]));
    uint64_t offset = rand() % (size - TEST_IO_SIZE);
    ASSERT_EQ(0, rbd_aio_write(image, offset, TEST_IO_SIZE, test_data,
			       write_comps[i]));
  }

  rbd_completion_t flush_comp;
  ASSERT_EQ(0, rbd_aio_create_completion(NULL, NULL, &flush_comp));
  ASSERT_EQ(0, rbd_aio_flush(image, flush_comp));
  ASSERT_EQ(0, rbd_aio_wait_for_complete(flush_comp));
  ASSERT_EQ(1, rbd_aio_is_complete(flush_comp));
  rbd_aio_release(flush_comp);

  for (i = 0; i < num_aios; ++i) {
    ASSERT_EQ(1, rbd_aio_is_complete(write_comps[i]));
    rbd_aio_release(write_comps[i]);
  }

  ASSERT_PASSED(validate_object_map, image);
  ASSERT_EQ(0, rbd_close(image));
  ASSERT_EQ(0, rbd_remove(ioctx, name.c_str()));
  rados_ioctx_destroy(ioctx);
}

TEST_F(TestLibRBD, FlushAioPP)
{
  librados::IoCtx ioctx;
  ASSERT_EQ(0, _rados.ioctx_create(m_pool_name.c_str(), ioctx));

  {
    librbd::RBD rbd;
    librbd::Image image;
    int order = 0;
    std::string name = get_temp_image_name();
    uint64_t size = 2 << 20;
    const size_t num_aios = 256;

    ASSERT_EQ(0, create_image_pp(rbd, ioctx, name.c_str(), size, &order));
    ASSERT_EQ(0, rbd.open(ioctx, image, name.c_str(), NULL));

    char test_data[TEST_IO_SIZE + 1];
    size_t i;
    for (i = 0; i < TEST_IO_SIZE; ++i) {
      test_data[i] = (char) (rand() % (126 - 33) + 33);
    }
    test_data[TEST_IO_SIZE] = '\0';

    librbd::RBD::AioCompletion *write_comps[num_aios];
    ceph::bufferlist bls[num_aios];
    for (i = 0; i < num_aios; ++i) {
      bls[i].append(test_data, strlen(test_data));
      write_comps[i] = new librbd::RBD::AioCompletion(NULL, NULL);
      uint64_t offset = rand() % (size - TEST_IO_SIZE);
      ASSERT_EQ(0, image.aio_write(offset, TEST_IO_SIZE, bls[i],
				   write_comps[i]));
    }

    librbd::RBD::AioCompletion *flush_comp =
      new librbd::RBD::AioCompletion(NULL, NULL);
    ASSERT_EQ(0, image.aio_flush(flush_comp));
    ASSERT_EQ(0, flush_comp->wait_for_complete());
    ASSERT_EQ(1, flush_comp->is_complete());
    flush_comp->release();

    for (i = 0; i < num_aios; ++i) {
      librbd::RBD::AioCompletion *comp = write_comps[i];
      ASSERT_EQ(1, comp->is_complete());
      comp->release();
    }
    ASSERT_PASSED(validate_object_map, image);
  }

  ioctx.close();
}


int iterate_cb(uint64_t off, size_t len, int exists, void *arg)
{
  //cout << "iterate_cb " << off << "~" << len << std::endl;
  interval_set<uint64_t> *diff = static_cast<interval_set<uint64_t> *>(arg);
  diff->insert(off, len);
  return 0;
}

static int iterate_error_cb(uint64_t off, size_t len, int exists, void *arg)
{
  return -EINVAL;
}

void scribble(librbd::Image& image, int n, int max, bool skip_discard,
              interval_set<uint64_t> *exists,
              interval_set<uint64_t> *what)
{
  uint64_t size;
  image.size(&size);
  interval_set<uint64_t> exists_at_start = *exists;

  for (int i=0; i<n; i++) {
    uint64_t off = rand() % (size - max + 1);
    uint64_t len = 1 + rand() % max;
    if (!skip_discard && rand() % 4 == 0) {
      ASSERT_EQ((int)len, image.discard(off, len));
      interval_set<uint64_t> w;
      w.insert(off, len);

      // the zeroed bit no longer exists...
      w.intersection_of(*exists);
      exists->subtract(w);

      // the bits we discarded are no long written...
      interval_set<uint64_t> w2 = w;
      w2.intersection_of(*what);
      what->subtract(w2);

      // except for the extents that existed at the start that we overwrote.
      interval_set<uint64_t> w3;
      w3.insert(off, len);
      w3.intersection_of(exists_at_start);
      what->union_of(w3);

    } else {
      bufferlist bl;
      bl.append(buffer::create(len));
      bl.zero();
      ASSERT_EQ((int)len, image.write(off, len, bl));
      interval_set<uint64_t> w;
      w.insert(off, len);
      what->union_of(w);
      exists->union_of(w);
    }
  }
}

interval_set<uint64_t> round_diff_interval(const interval_set<uint64_t>& diff,
                                           uint64_t object_size)
{
  if (object_size == 0) {
    return diff;
  }

  interval_set<uint64_t> rounded_diff;
  for (interval_set<uint64_t>::const_iterator it = diff.begin();
       it != diff.end(); ++it) {
    uint64_t off = it.get_start();
    uint64_t len = it.get_len();
    off -= off % object_size;
    len += (object_size - (len % object_size));
    interval_set<uint64_t> interval;
    interval.insert(off, len);
    rounded_diff.union_of(interval);
  }
  return rounded_diff;
}

template <typename T>
class DiffIterateTest : public TestLibRBD {
public:
  static const uint8_t whole_object = T::whole_object;
};

template <bool _whole_object>
class DiffIterateParams {
public:
  static const uint8_t whole_object = _whole_object;
};

typedef ::testing::Types<DiffIterateParams<false>,
                         DiffIterateParams<true> > DiffIterateTypes;
TYPED_TEST_CASE(DiffIterateTest, DiffIterateTypes);

TYPED_TEST(DiffIterateTest, DiffIterate)
{
  librados::IoCtx ioctx;
  ASSERT_EQ(0, this->_rados.ioctx_create(this->m_pool_name.c_str(), ioctx));

  bool skip_discard = this->is_skip_partial_discard_enabled();

  {
    librbd::RBD rbd;
    librbd::Image image;
    int order = 0;
    std::string name = this->get_temp_image_name();
    uint64_t size = 20 << 20;

    ASSERT_EQ(0, create_image_pp(rbd, ioctx, name.c_str(), size, &order));
    ASSERT_EQ(0, rbd.open(ioctx, image, name.c_str(), NULL));

    uint64_t object_size = 0;
    if (this->whole_object) {
      object_size = 1 << order;
    }

    interval_set<uint64_t> exists;
    interval_set<uint64_t> one, two;
    scribble(image, 10, 102400, skip_discard, &exists, &one);
    cout << " wrote " << one << std::endl;
    ASSERT_EQ(0, image.snap_create("one"));
    scribble(image, 10, 102400, skip_discard, &exists, &two);

    two = round_diff_interval(two, object_size);
    cout << " wrote " << two << std::endl;

    interval_set<uint64_t> diff;
    ASSERT_EQ(0, image.diff_iterate2("one", 0, size, true, this->whole_object,
                                     iterate_cb, (void *)&diff));
    cout << " diff was " << diff << std::endl;
    if (!two.subset_of(diff)) {
      interval_set<uint64_t> i;
      i.intersection_of(two, diff);
      interval_set<uint64_t> l = two;
      l.subtract(i);
      cout << " ... two - (two*diff) = " << l << std::endl;
    }
    ASSERT_TRUE(two.subset_of(diff));
  }
  ioctx.close();
}

struct diff_extent {
  diff_extent(uint64_t _offset, uint64_t _length, bool _exists,
              uint64_t object_size) :
    offset(_offset), length(_length), exists(_exists)
  {
    if (object_size != 0) {
      offset -= offset % object_size;
      length = object_size;
    }
  }
  uint64_t offset;
  uint64_t length;
  bool exists;
  bool operator==(const diff_extent& o) const {
    return offset == o.offset && length == o.length && exists == o.exists;
  }
};

ostream& operator<<(ostream & o, const diff_extent& e) {
  return o << '(' << e.offset << '~' << e.length << ' ' << (e.exists ? "true" : "false") << ')';
}

int vector_iterate_cb(uint64_t off, size_t len, int exists, void *arg)
{
  cout << "iterate_cb " << off << "~" << len << std::endl;
  vector<diff_extent> *diff = static_cast<vector<diff_extent> *>(arg);
  diff->push_back(diff_extent(off, len, exists, 0));
  return 0;
}

TYPED_TEST(DiffIterateTest, DiffIterateDiscard)
{
  librados::IoCtx ioctx;
  ASSERT_EQ(0, this->_rados.ioctx_create(this->m_pool_name.c_str(), ioctx));

  librbd::RBD rbd;
  librbd::Image image;
  int order = 0;
  std::string name = this->get_temp_image_name();
  uint64_t size = 20 << 20;

  ASSERT_EQ(0, create_image_pp(rbd, ioctx, name.c_str(), size, &order));
  ASSERT_EQ(0, rbd.open(ioctx, image, name.c_str(), NULL));

  uint64_t object_size = 0;
  if (this->whole_object) {
    object_size = 1 << order;
  }
  vector<diff_extent> extents;
  ceph::bufferlist bl;

  ASSERT_EQ(0, image.diff_iterate2(NULL, 0, size, true, this->whole_object,
      			           vector_iterate_cb, (void *) &extents));
  ASSERT_EQ(0u, extents.size());

  char data[256];
  memset(data, 1, sizeof(data));
  bl.append(data, 256);
  ASSERT_EQ(256, image.write(0, 256, bl));
  ASSERT_EQ(0, image.diff_iterate2(NULL, 0, size, true, this->whole_object,
      			           vector_iterate_cb, (void *) &extents));
  ASSERT_EQ(1u, extents.size());
  ASSERT_EQ(diff_extent(0, 256, true, object_size), extents[0]);

  int obj_ofs = 256;
  ASSERT_EQ(1 << order, image.discard(0, 1 << order));

  extents.clear();
  ASSERT_EQ(0, image.diff_iterate2(NULL, 0, size, true, this->whole_object,
      			           vector_iterate_cb, (void *) &extents));
  ASSERT_EQ(0u, extents.size());

  ASSERT_EQ(0, image.snap_create("snap1"));
  ASSERT_EQ(256, image.write(0, 256, bl));
  ASSERT_EQ(0, image.diff_iterate2(NULL, 0, size, true, this->whole_object,
      			           vector_iterate_cb, (void *) &extents));
  ASSERT_EQ(1u, extents.size());
  ASSERT_EQ(diff_extent(0, 256, true, object_size), extents[0]);
  ASSERT_EQ(0, image.snap_create("snap2"));

  ASSERT_EQ(obj_ofs, image.discard(0, obj_ofs));

  extents.clear();
  ASSERT_EQ(0, image.snap_set("snap2"));
  ASSERT_EQ(0, image.diff_iterate2("snap1", 0, size, true, this->whole_object,
      			           vector_iterate_cb, (void *) &extents));
  ASSERT_EQ(1u, extents.size());
  ASSERT_EQ(diff_extent(0, 256, true, object_size), extents[0]);

  ASSERT_EQ(0, image.snap_set(NULL));
  ASSERT_EQ(1 << order, image.discard(0, 1 << order));
  ASSERT_EQ(0, image.snap_create("snap3"));
  ASSERT_EQ(0, image.snap_set("snap3"));

  extents.clear();
  ASSERT_EQ(0, image.diff_iterate2("snap1", 0, size, true, this->whole_object,
      			           vector_iterate_cb, (void *) &extents));
  ASSERT_EQ(1u, extents.size());
  ASSERT_EQ(diff_extent(0, 256, false, object_size), extents[0]);
  ASSERT_PASSED(this->validate_object_map, image);
}

TYPED_TEST(DiffIterateTest, DiffIterateStress)
{
  librados::IoCtx ioctx;
  ASSERT_EQ(0, this->_rados.ioctx_create(this->m_pool_name.c_str(), ioctx));

  bool skip_discard = this->is_skip_partial_discard_enabled();

  librbd::RBD rbd;
  librbd::Image image;
  int order = 0;
  std::string name = this->get_temp_image_name();
  uint64_t size = 400 << 20;

  ASSERT_EQ(0, create_image_pp(rbd, ioctx, name.c_str(), size, &order));
  ASSERT_EQ(0, rbd.open(ioctx, image, name.c_str(), NULL));

  uint64_t object_size = 0;
  if (this->whole_object) {
    object_size = 1 << order;
  }

  interval_set<uint64_t> curexists;
  vector<interval_set<uint64_t> > wrote;
  vector<interval_set<uint64_t> > exists;
  vector<string> snap;
  int n = 20;
  for (int i=0; i<n; i++) {
    interval_set<uint64_t> w;
    scribble(image, 10, 8192000, skip_discard, &curexists, &w);
    cout << " i=" << i << " exists " << curexists << " wrote " << w << std::endl;
    string s = "snap" + stringify(i);
    ASSERT_EQ(0, image.snap_create(s.c_str()));
    wrote.push_back(w);
    exists.push_back(curexists);
    snap.push_back(s);
  }

  for (int h=0; h<n-1; h++) {
    for (int i=0; i<n-h-1; i++) {
      for (int j=(h==0 ? i+1 : n-1); j<n; j++) {
        interval_set<uint64_t> diff, actual, uex;
        for (int k=i+1; k<=j; k++)
          diff.union_of(wrote[k]);
        cout << "from " << i << " to "
             << (h != 0 ? string("HEAD") : stringify(j)) << " diff "
             << round_diff_interval(diff, object_size) << std::endl;

        // limit to extents that exists both at the beginning and at the end
        uex.union_of(exists[i], exists[j]);
        diff.intersection_of(uex);
        diff = round_diff_interval(diff, object_size);
        cout << " limited diff " << diff << std::endl;

        ASSERT_EQ(0, image.snap_set(h==0 ? snap[j].c_str() : NULL));
        ASSERT_EQ(0, image.diff_iterate2(snap[i].c_str(), 0, size, true,
                                         this->whole_object, iterate_cb,
                                         (void *)&actual));
        cout << " actual was " << actual << std::endl;
        if (!diff.subset_of(actual)) {
          interval_set<uint64_t> i;
          i.intersection_of(diff, actual);
          interval_set<uint64_t> l = diff;
          l.subtract(i);
          cout << " ... diff - (actual*diff) = " << l << std::endl;
        }
        ASSERT_TRUE(diff.subset_of(actual));
      }
    }
    ASSERT_EQ(0, image.snap_set(NULL));
    ASSERT_EQ(0, image.snap_remove(snap[n-h-1].c_str()));
  }

  ASSERT_PASSED(this->validate_object_map, image);
}

TYPED_TEST(DiffIterateTest, DiffIterateRegression6926)
{
  librados::IoCtx ioctx;
  ASSERT_EQ(0, this->_rados.ioctx_create(this->m_pool_name.c_str(), ioctx));

  librbd::RBD rbd;
  librbd::Image image;
  int order = 0;
  std::string name = this->get_temp_image_name();
  uint64_t size = 20 << 20;

  ASSERT_EQ(0, create_image_pp(rbd, ioctx, name.c_str(), size, &order));
  ASSERT_EQ(0, rbd.open(ioctx, image, name.c_str(), NULL));

  uint64_t object_size = 0;
  if (this->whole_object) {
    object_size = 1 << order;
  }
  vector<diff_extent> extents;
  ceph::bufferlist bl;

  ASSERT_EQ(0, image.diff_iterate2(NULL, 0, size, true, this->whole_object,
      			           vector_iterate_cb, (void *) &extents));
  ASSERT_EQ(0u, extents.size());

  ASSERT_EQ(0, image.snap_create("snap1"));
  char data[256];
  memset(data, 1, sizeof(data));
  bl.append(data, 256);
  ASSERT_EQ(256, image.write(0, 256, bl));

  extents.clear();
  ASSERT_EQ(0, image.diff_iterate2(NULL, 0, size, true, this->whole_object,
      			           vector_iterate_cb, (void *) &extents));
  ASSERT_EQ(1u, extents.size());
  ASSERT_EQ(diff_extent(0, 256, true, object_size), extents[0]);

  ASSERT_EQ(0, image.snap_set("snap1"));
  extents.clear();
  ASSERT_EQ(0, image.diff_iterate2(NULL, 0, size, true, this->whole_object,
      			           vector_iterate_cb, (void *) &extents));
  ASSERT_EQ(static_cast<size_t>(0), extents.size());
}

TYPED_TEST(DiffIterateTest, DiffIterateIgnoreParent)
{
  REQUIRE_FEATURE(RBD_FEATURE_LAYERING);

  librados::IoCtx ioctx;
  ASSERT_EQ(0, this->_rados.ioctx_create(this->m_pool_name.c_str(), ioctx));

  bool skip_discard = this->is_skip_partial_discard_enabled();

  librbd::RBD rbd;
  librbd::Image image;
  std::string name = this->get_temp_image_name();
  uint64_t size = 20 << 20;
  int order = 0;

  ASSERT_EQ(0, create_image_pp(rbd, ioctx, name.c_str(), size, &order));
  ASSERT_EQ(0, rbd.open(ioctx, image, name.c_str(), NULL));

  uint64_t object_size = 0;
  if (this->whole_object) {
    object_size = 1 << order;
  }

  bufferlist bl;
  bl.append(buffer::create(size));
  bl.zero();
  interval_set<uint64_t> one;
  one.insert(0, size);
  ASSERT_EQ((int)size, image.write(0, size, bl));
  ASSERT_EQ(0, image.snap_create("one"));
  ASSERT_EQ(0, image.snap_protect("one"));

  std::string clone_name = this->get_temp_image_name();
  ASSERT_EQ(0, rbd.clone(ioctx, name.c_str(), "one", ioctx, clone_name.c_str(),
                         RBD_FEATURE_LAYERING, &order));
  ASSERT_EQ(0, rbd.open(ioctx, image, clone_name.c_str(), NULL));

  interval_set<uint64_t> exists;
  interval_set<uint64_t> two;
  scribble(image, 10, 102400, skip_discard, &exists, &two);
  two = round_diff_interval(two, object_size);
  cout << " wrote " << two << " to clone" << std::endl;

  interval_set<uint64_t> diff;
  ASSERT_EQ(0, image.diff_iterate2(NULL, 0, size, false, this->whole_object,
                                   iterate_cb, (void *)&diff));
  cout << " diff was " << diff << std::endl;
  if (!this->whole_object) {
    ASSERT_FALSE(one.subset_of(diff));
  }
  ASSERT_TRUE(two.subset_of(diff));
}

TYPED_TEST(DiffIterateTest, DiffIterateCallbackError)
{
  librados::IoCtx ioctx;
  ASSERT_EQ(0, this->_rados.ioctx_create(this->m_pool_name.c_str(), ioctx));

  bool skip_discard = this->is_skip_partial_discard_enabled();

  {
    librbd::RBD rbd;
    librbd::Image image;
    int order = 0;
    std::string name = this->get_temp_image_name();
    uint64_t size = 20 << 20;

    ASSERT_EQ(0, create_image_pp(rbd, ioctx, name.c_str(), size, &order));
    ASSERT_EQ(0, rbd.open(ioctx, image, name.c_str(), NULL));

    interval_set<uint64_t> exists;
    interval_set<uint64_t> one;
    scribble(image, 10, 102400, skip_discard, &exists, &one);
    cout << " wrote " << one << std::endl;

    interval_set<uint64_t> diff;
    ASSERT_EQ(-EINVAL, image.diff_iterate2(NULL, 0, size, true,
                                           this->whole_object,
                                           iterate_error_cb, NULL));
  }
  ioctx.close();
}

TYPED_TEST(DiffIterateTest, DiffIterateParentDiscard)
{
  REQUIRE_FEATURE(RBD_FEATURE_LAYERING);

  librados::IoCtx ioctx;
  ASSERT_EQ(0, this->_rados.ioctx_create(this->m_pool_name.c_str(), ioctx));

  bool skip_discard = this->is_skip_partial_discard_enabled();

  librbd::RBD rbd;
  librbd::Image image;
  std::string name = this->get_temp_image_name();
  uint64_t size = 20 << 20;
  int order = 0;

  ASSERT_EQ(0, create_image_pp(rbd, ioctx, name.c_str(), size, &order));
  ASSERT_EQ(0, rbd.open(ioctx, image, name.c_str(), NULL));

  uint64_t object_size = 0;
  if (this->whole_object) {
    object_size = 1 << order;
  }

  interval_set<uint64_t> exists;
  interval_set<uint64_t> one;
  scribble(image, 10, 102400, skip_discard, &exists, &one);
  ASSERT_EQ(0, image.snap_create("one"));

  ASSERT_EQ(1 << order, image.discard(0, 1 << order));
  ASSERT_EQ(0, image.snap_create("two"));
  ASSERT_EQ(0, image.snap_protect("two"));
  exists.clear();
  one.clear();

  std::string clone_name = this->get_temp_image_name();
  ASSERT_EQ(0, rbd.clone(ioctx, name.c_str(), "two", ioctx,
                         clone_name.c_str(), RBD_FEATURE_LAYERING, &order));
  ASSERT_EQ(0, rbd.open(ioctx, image, clone_name.c_str(), NULL));

  interval_set<uint64_t> two;
  scribble(image, 10, 102400, skip_discard, &exists, &two);
  two = round_diff_interval(two, object_size);

  interval_set<uint64_t> diff;
  ASSERT_EQ(0, image.diff_iterate2(NULL, 0, size, true, this->whole_object,
                                   iterate_cb, (void *)&diff));
  ASSERT_TRUE(two.subset_of(diff));
}

TEST_F(TestLibRBD, ZeroLengthWrite)
{
  rados_ioctx_t ioctx;
  rados_ioctx_create(_cluster, m_pool_name.c_str(), &ioctx);

  rbd_image_t image;
  int order = 0;
  std::string name = get_temp_image_name();
  uint64_t size = 2 << 20;

  ASSERT_EQ(0, create_image(ioctx, name.c_str(), size, &order));
  ASSERT_EQ(0, rbd_open(ioctx, name.c_str(), &image, NULL));

  char read_data[1];
  ASSERT_EQ(0, rbd_write(image, 0, 0, NULL));
  ASSERT_EQ(1, rbd_read(image, 0, 1, read_data));
  ASSERT_EQ('\0', read_data[0]);

  ASSERT_PASSED(validate_object_map, image);
  ASSERT_EQ(0, rbd_close(image));

  rados_ioctx_destroy(ioctx);
}


TEST_F(TestLibRBD, ZeroLengthDiscard)
{
  rados_ioctx_t ioctx;
  rados_ioctx_create(_cluster, m_pool_name.c_str(), &ioctx);

  rbd_image_t image;
  int order = 0;
  std::string name = get_temp_image_name();
  uint64_t size = 2 << 20;

  ASSERT_EQ(0, create_image(ioctx, name.c_str(), size, &order));
  ASSERT_EQ(0, rbd_open(ioctx, name.c_str(), &image, NULL));

  const char data[] = "blah";
  char read_data[sizeof(data)];
  ASSERT_EQ((int)strlen(data), rbd_write(image, 0, strlen(data), data));
  ASSERT_EQ(0, rbd_discard(image, 0, 0));
  ASSERT_EQ((int)strlen(data), rbd_read(image, 0, strlen(data), read_data));
  ASSERT_EQ(0, memcmp(data, read_data, strlen(data)));

  ASSERT_PASSED(validate_object_map, image);
  ASSERT_EQ(0, rbd_close(image));

  rados_ioctx_destroy(ioctx);
}

TEST_F(TestLibRBD, ZeroLengthRead)
{
  rados_ioctx_t ioctx;
  rados_ioctx_create(_cluster, m_pool_name.c_str(), &ioctx);

  rbd_image_t image;
  int order = 0;
  std::string name = get_temp_image_name();
  uint64_t size = 2 << 20;

  ASSERT_EQ(0, create_image(ioctx, name.c_str(), size, &order));
  ASSERT_EQ(0, rbd_open(ioctx, name.c_str(), &image, NULL));

  char read_data[1];
  ASSERT_EQ(0, rbd_read(image, 0, 0, read_data));

  ASSERT_EQ(0, rbd_close(image));

  rados_ioctx_destroy(ioctx);
}

TEST_F(TestLibRBD, LargeCacheRead)
{
  std::string config_value;
  ASSERT_EQ(0, _rados.conf_get("rbd_cache", config_value));
  if (config_value == "false") {
    std::cout << "SKIPPING due to disabled cache" << std::endl;
    return;
  }

  rados_ioctx_t ioctx;
  rados_ioctx_create(_cluster, m_pool_name.c_str(), &ioctx);

  uint32_t new_cache_size = 1 << 20;
  std::string orig_cache_size;
  ASSERT_EQ(0, _rados.conf_get("rbd_cache_size", orig_cache_size));
  ASSERT_EQ(0, _rados.conf_set("rbd_cache_size",
                               stringify(new_cache_size).c_str()));
  ASSERT_EQ(0, _rados.conf_get("rbd_cache_size", config_value));
  ASSERT_EQ(stringify(new_cache_size), config_value);
  BOOST_SCOPE_EXIT( (orig_cache_size) ) {
    ASSERT_EQ(0, _rados.conf_set("rbd_cache_size", orig_cache_size.c_str()));
  } BOOST_SCOPE_EXIT_END;

  rbd_image_t image;
  int order = 21;
  std::string name = get_temp_image_name();
  uint64_t size = 1 << order;

  ASSERT_EQ(0, create_image(ioctx, name.c_str(), size, &order));
  ASSERT_EQ(0, rbd_open(ioctx, name.c_str(), &image, NULL));

  std::string buffer(1 << order, '1');
 
  ASSERT_EQ(static_cast<ssize_t>(buffer.size()),
	    rbd_write(image, 0, buffer.size(), buffer.c_str()));

  ASSERT_EQ(0, rbd_invalidate_cache(image));

  ASSERT_EQ(static_cast<ssize_t>(buffer.size()), 
  	    rbd_read(image, 0, buffer.size(), &buffer[0]));

  ASSERT_EQ(0, rbd_close(image));

  rados_ioctx_destroy(ioctx);
}

TEST_F(TestLibRBD, TestPendingAio)
{
  REQUIRE_FEATURE(RBD_FEATURE_LAYERING);

  rados_ioctx_t ioctx;
  rados_ioctx_create(_cluster, m_pool_name.c_str(), &ioctx);

  bool old_format;
  uint64_t features;
  rbd_image_t image;
  int order = 0;

  ASSERT_EQ(0, get_features(&old_format, &features));
  ASSERT_FALSE(old_format);

  std::string name = get_temp_image_name();

  uint64_t size = 4 << 20;
  ASSERT_EQ(0, create_image_full(ioctx, name.c_str(), size, &order,
				 false, features));
  ASSERT_EQ(0, rbd_open(ioctx, name.c_str(), &image, NULL));

  char test_data[TEST_IO_SIZE];
  for (size_t i = 0; i < TEST_IO_SIZE; ++i) {
    test_data[i] = (char) (rand() % (126 - 33) + 33);
  }

  size_t num_aios = 256;
  rbd_completion_t comps[num_aios];
  for (size_t i = 0; i < num_aios; ++i) {
    ASSERT_EQ(0, rbd_aio_create_completion(NULL, NULL, &comps[i]));
    uint64_t offset = rand() % (size - TEST_IO_SIZE);
    ASSERT_EQ(0, rbd_aio_write(image, offset, TEST_IO_SIZE, test_data,
                               comps[i]));
  }
  for (size_t i = 0; i < num_aios; ++i) {
    ASSERT_EQ(0, rbd_aio_wait_for_complete(comps[i]));
    rbd_aio_release(comps[i]);
  }
  ASSERT_EQ(0, rbd_invalidate_cache(image));

  for (size_t i = 0; i < num_aios; ++i) {
    ASSERT_EQ(0, rbd_aio_create_completion(NULL, NULL, &comps[i]));
    uint64_t offset = rand() % (size - TEST_IO_SIZE);
    ASSERT_LE(0, rbd_aio_read(image, offset, TEST_IO_SIZE, test_data,
                              comps[i]));
  }

  ASSERT_PASSED(validate_object_map, image);
  ASSERT_EQ(0, rbd_close(image));
  for (size_t i = 0; i < num_aios; ++i) {
    ASSERT_EQ(1, rbd_aio_is_complete(comps[i]));
    rbd_aio_release(comps[i]);
  }

  rados_ioctx_destroy(ioctx);
}

void compare_and_write_copyup(librados::IoCtx &ioctx, bool deep_copyup,
                              bool *passed)
{
  librbd::RBD rbd;
  std::string parent_name = TestLibRBD::get_temp_image_name();
  uint64_t size = 2 << 20;
  int order = 0;
  ASSERT_EQ(0, create_image_pp(rbd, ioctx, parent_name.c_str(), size, &order));

  librbd::Image parent_image;
  ASSERT_EQ(0, rbd.open(ioctx, parent_image, parent_name.c_str(), NULL));

  bufferlist bl;
  bl.append(std::string(4096, '1'));
  ASSERT_EQ((ssize_t)bl.length(), parent_image.write(0, bl.length(), bl));

  ASSERT_EQ(0, parent_image.snap_create("snap1"));
  ASSERT_EQ(0, parent_image.snap_protect("snap1"));

  uint64_t features;
  ASSERT_EQ(0, parent_image.features(&features));

  std::string clone_name = TestLibRBD::get_temp_image_name();
  EXPECT_EQ(0, rbd.clone(ioctx, parent_name.c_str(), "snap1", ioctx,
       clone_name.c_str(), features, &order));

  librbd::Image clone_image;
  ASSERT_EQ(0, rbd.open(ioctx, clone_image, clone_name.c_str(), NULL));
  if (deep_copyup) {
    ASSERT_EQ(0, clone_image.snap_create("snap1"));
  }

  bufferlist cmp_bl;
  cmp_bl.append(std::string(96, '1'));
  bufferlist write_bl;
  write_bl.append(std::string(512, '2'));
  uint64_t mismatch_off;
  ASSERT_EQ((ssize_t)write_bl.length(),
            clone_image.compare_and_write(512, write_bl.length(), cmp_bl,
                                          write_bl, &mismatch_off, 0));

  bufferlist read_bl;
  ASSERT_EQ(4096, clone_image.read(0, 4096, read_bl));

  bufferlist expected_bl;
  expected_bl.append(std::string(512, '1'));
  expected_bl.append(std::string(512, '2'));
  expected_bl.append(std::string(3072, '1'));
  ASSERT_TRUE(expected_bl.contents_equal(read_bl));
  *passed = true;
}

TEST_F(TestLibRBD, CompareAndWriteCopyup)
{
  REQUIRE_FEATURE(RBD_FEATURE_LAYERING);

  librados::IoCtx ioctx;
  ASSERT_EQ(0, _rados.ioctx_create(m_pool_name.c_str(), ioctx));

  ASSERT_PASSED(compare_and_write_copyup, ioctx, false);
  ASSERT_PASSED(compare_and_write_copyup, ioctx, true);
}

void compare_and_write_copyup_mismatch(librados::IoCtx &ioctx,
                                       bool deep_copyup, bool *passed)
{
  librbd::RBD rbd;
  std::string parent_name = TestLibRBD::get_temp_image_name();
  uint64_t size = 2 << 20;
  int order = 0;
  ASSERT_EQ(0, create_image_pp(rbd, ioctx, parent_name.c_str(), size, &order));

  librbd::Image parent_image;
  ASSERT_EQ(0, rbd.open(ioctx, parent_image, parent_name.c_str(), NULL));

  bufferlist bl;
  bl.append(std::string(4096, '1'));
  ASSERT_EQ((ssize_t)bl.length(), parent_image.write(0, bl.length(), bl));

  ASSERT_EQ(0, parent_image.snap_create("snap1"));
  ASSERT_EQ(0, parent_image.snap_protect("snap1"));

  uint64_t features;
  ASSERT_EQ(0, parent_image.features(&features));

  std::string clone_name = TestLibRBD::get_temp_image_name();
  EXPECT_EQ(0, rbd.clone(ioctx, parent_name.c_str(), "snap1", ioctx,
       clone_name.c_str(), features, &order));

  librbd::Image clone_image;
  ASSERT_EQ(0, rbd.open(ioctx, clone_image, clone_name.c_str(), NULL));
  if (deep_copyup) {
    ASSERT_EQ(0, clone_image.snap_create("snap1"));
  }

  bufferlist cmp_bl;
  cmp_bl.append(std::string(48, '1'));
  cmp_bl.append(std::string(48, '3'));
  bufferlist write_bl;
  write_bl.append(std::string(512, '2'));
  uint64_t mismatch_off;
  ASSERT_EQ(-EILSEQ,
            clone_image.compare_and_write(512, write_bl.length(), cmp_bl,
                                          write_bl, &mismatch_off, 0));
  ASSERT_EQ(48U, mismatch_off);

  bufferlist read_bl;
  ASSERT_EQ(4096, clone_image.read(0, 4096, read_bl));

  ASSERT_TRUE(bl.contents_equal(read_bl));
  *passed = true;
}

TEST_F(TestLibRBD, CompareAndWriteCopyupMismatch)
{
  REQUIRE_FEATURE(RBD_FEATURE_LAYERING);

  librados::IoCtx ioctx;
  ASSERT_EQ(0, _rados.ioctx_create(m_pool_name.c_str(), ioctx));

  ASSERT_PASSED(compare_and_write_copyup_mismatch, ioctx, false);
  ASSERT_PASSED(compare_and_write_copyup_mismatch, ioctx, true);
}

TEST_F(TestLibRBD, Flatten)
{
  REQUIRE_FEATURE(RBD_FEATURE_LAYERING);

  librados::IoCtx ioctx;
  ASSERT_EQ(0, _rados.ioctx_create(m_pool_name.c_str(), ioctx));

  librbd::RBD rbd;
  std::string parent_name = get_temp_image_name();
  uint64_t size = 2 << 20;
  int order = 0;
  ASSERT_EQ(0, create_image_pp(rbd, ioctx, parent_name.c_str(), size, &order));

  librbd::Image parent_image;
  ASSERT_EQ(0, rbd.open(ioctx, parent_image, parent_name.c_str(), NULL));

  bufferlist bl;
  bl.append(std::string(4096, '1'));
  ASSERT_EQ((ssize_t)bl.length(), parent_image.write(0, bl.length(), bl));

  ASSERT_EQ(0, parent_image.snap_create("snap1"));
  ASSERT_EQ(0, parent_image.snap_protect("snap1"));

  uint64_t features;
  ASSERT_EQ(0, parent_image.features(&features));

  std::string clone_name = get_temp_image_name();
  EXPECT_EQ(0, rbd.clone(ioctx, parent_name.c_str(), "snap1", ioctx,
       clone_name.c_str(), features, &order));

  librbd::Image clone_image;
  ASSERT_EQ(0, rbd.open(ioctx, clone_image, clone_name.c_str(), NULL));
  ASSERT_EQ(0, clone_image.flatten());

  librbd::RBD::AioCompletion *read_comp =
    new librbd::RBD::AioCompletion(NULL, NULL);
  bufferlist read_bl;
  clone_image.aio_read(0, bl.length(), read_bl, read_comp);
  ASSERT_EQ(0, read_comp->wait_for_complete());
  ASSERT_EQ((ssize_t)bl.length(), read_comp->get_return_value());
  read_comp->release();
  ASSERT_TRUE(bl.contents_equal(read_bl));

  ASSERT_PASSED(validate_object_map, clone_image);
}

TEST_F(TestLibRBD, Sparsify)
{
  rados_ioctx_t ioctx;
  ASSERT_EQ(0, rados_ioctx_create(_cluster, m_pool_name.c_str(), &ioctx));
  BOOST_SCOPE_EXIT_ALL(&ioctx) {
    rados_ioctx_destroy(ioctx);
  };

  const size_t CHUNK_SIZE = 4096 * 2;
  rbd_image_t image;
  int order = 0;
  std::string name = get_temp_image_name();
  uint64_t size = CHUNK_SIZE * 1024;

  ASSERT_EQ(0, create_image(ioctx, name.c_str(), size, &order));
  ASSERT_EQ(0, rbd_open(ioctx, name.c_str(), &image, NULL));
  BOOST_SCOPE_EXIT_ALL(&image) {
    rbd_close(image);
  };

  char test_data[4 * CHUNK_SIZE + 1];
  for (size_t i = 0; i < 4 ; ++i) {
    for (size_t j = 0; j < CHUNK_SIZE; j++) {
      if (i % 2) {
        test_data[i * CHUNK_SIZE + j] = (char)(rand() % (126 - 33) + 33);
      } else {
        test_data[i * CHUNK_SIZE + j] = '\0';
      }
    }
  }
  test_data[4 * CHUNK_SIZE] = '\0';

  ASSERT_PASSED(write_test_data, image, test_data, 0, 4 * CHUNK_SIZE, 0);
  ASSERT_EQ(0, rbd_flush(image));

  ASSERT_EQ(-EINVAL, rbd_sparsify(image, 16));
  ASSERT_EQ(-EINVAL, rbd_sparsify(image, 1 << (order + 1)));
  ASSERT_EQ(-EINVAL, rbd_sparsify(image, 4096 + 1));
  ASSERT_EQ(0, rbd_sparsify(image, 4096));

  ASSERT_PASSED(read_test_data, image, test_data, 0, 4 * CHUNK_SIZE, 0);
}

TEST_F(TestLibRBD, SparsifyPP)
{
  librados::IoCtx ioctx;
  ASSERT_EQ(0, _rados.ioctx_create(m_pool_name.c_str(), ioctx));

  librbd::RBD rbd;
  std::string name = get_temp_image_name();
  uint64_t size = 12 * 1024 * 1024;
  int order = 0;
  ASSERT_EQ(0, create_image_pp(rbd, ioctx, name.c_str(), size, &order));

  librbd::Image image;
  ASSERT_EQ(0, rbd.open(ioctx, image, name.c_str(), nullptr));

  bufferlist bl;
  bl.append(std::string(4096, '\0'));
  bl.append(std::string(4096, '1'));
  bl.append(std::string(4096, '\0'));
  ASSERT_EQ((ssize_t)bl.length(), image.write(0, bl.length(), bl));
  ASSERT_EQ(0, image.flush());

  ASSERT_EQ(-EINVAL, image.sparsify(16));
  ASSERT_EQ(-EINVAL, image.sparsify(1 << (order + 1)));
  ASSERT_EQ(-EINVAL, image.sparsify(4096 + 1));
  ASSERT_EQ(0, image.sparsify(4096));

  bufferlist read_bl;
  ASSERT_EQ((ssize_t)bl.length(), image.read(0, bl.length(), read_bl));
  ASSERT_TRUE(bl.contents_equal(read_bl));

  ASSERT_PASSED(validate_object_map, image);
}

TEST_F(TestLibRBD, SnapshotLimit)
{
  rados_ioctx_t ioctx;
  rados_ioctx_create(_cluster, m_pool_name.c_str(), &ioctx);

  rbd_image_t image;
  int order = 0;
  std::string name = get_temp_image_name();
  uint64_t size = 2 << 20;
  uint64_t limit;

  ASSERT_EQ(0, create_image(ioctx, name.c_str(), size, &order));
  ASSERT_EQ(0, rbd_open(ioctx, name.c_str(), &image, NULL));

  ASSERT_EQ(0, rbd_snap_get_limit(image, &limit));
  ASSERT_EQ(UINT64_MAX, limit);
  ASSERT_EQ(0, rbd_snap_set_limit(image, 2));
  ASSERT_EQ(0, rbd_snap_get_limit(image, &limit));
  ASSERT_EQ(2U, limit);

  ASSERT_EQ(0, rbd_snap_create(image, "snap1"));
  ASSERT_EQ(-ERANGE, rbd_snap_set_limit(image, 0));
  ASSERT_EQ(0, rbd_snap_create(image, "snap2"));
  ASSERT_EQ(-EDQUOT, rbd_snap_create(image, "snap3"));
  ASSERT_EQ(0, rbd_snap_set_limit(image, UINT64_MAX));
  ASSERT_EQ(0, rbd_snap_create(image, "snap3"));
  ASSERT_EQ(0, rbd_close(image));

  rados_ioctx_destroy(ioctx);
}
  

TEST_F(TestLibRBD, SnapshotLimitPP)
{
  librados::IoCtx ioctx;
  ASSERT_EQ(0, _rados.ioctx_create(m_pool_name.c_str(), ioctx));

  {
    librbd::RBD rbd;
    librbd::Image image;
    std::string name = get_temp_image_name();
    uint64_t size = 2 << 20;
    int order = 0;
    uint64_t limit;

    ASSERT_EQ(0, create_image_pp(rbd, ioctx, name.c_str(), size, &order));
    ASSERT_EQ(0, rbd.open(ioctx, image, name.c_str(), NULL));

    ASSERT_EQ(0, image.snap_get_limit(&limit));
    ASSERT_EQ(UINT64_MAX, limit);
    ASSERT_EQ(0, image.snap_set_limit(2));
    ASSERT_EQ(0, image.snap_get_limit(&limit));
    ASSERT_EQ(2U, limit);

    ASSERT_EQ(0, image.snap_create("snap1"));
    ASSERT_EQ(-ERANGE, image.snap_set_limit(0));
    ASSERT_EQ(0, image.snap_create("snap2"));
    ASSERT_EQ(-EDQUOT, image.snap_create("snap3"));
    ASSERT_EQ(0, image.snap_set_limit(UINT64_MAX));
    ASSERT_EQ(0, image.snap_create("snap3"));
  }

  ioctx.close();
}

TEST_F(TestLibRBD, RebuildObjectMapViaLockOwner)
{
  REQUIRE_FEATURE(RBD_FEATURE_EXCLUSIVE_LOCK | RBD_FEATURE_OBJECT_MAP);

  librados::IoCtx ioctx;
  ASSERT_EQ(0, _rados.ioctx_create(m_pool_name.c_str(), ioctx));

  librbd::RBD rbd;
  std::string name = get_temp_image_name();
  uint64_t size = 2 << 20;
  int order = 0;
  ASSERT_EQ(0, create_image_pp(rbd, ioctx, name.c_str(), size, &order));

  std::string object_map_oid;
  {
    librbd::Image image;
    ASSERT_EQ(0, rbd.open(ioctx, image, name.c_str(), NULL));

    std::string image_id;
    ASSERT_EQ(0, get_image_id(image, &image_id));
    object_map_oid = RBD_OBJECT_MAP_PREFIX + image_id;
  }

  // corrupt the object map
  bufferlist bl;
  bl.append("foo");
  ASSERT_EQ(0, ioctx.write(object_map_oid, bl, bl.length(), 0));

  librbd::Image image1;
  ASSERT_EQ(0, rbd.open(ioctx, image1, name.c_str(), NULL));

  bool lock_owner;
  bl.clear();
  ASSERT_EQ(0, image1.write(0, 0, bl));
  ASSERT_EQ(0, image1.is_exclusive_lock_owner(&lock_owner));
  ASSERT_TRUE(lock_owner);

  uint64_t flags;
  ASSERT_EQ(0, image1.get_flags(&flags));
  ASSERT_TRUE((flags & RBD_FLAG_OBJECT_MAP_INVALID) != 0);

  librbd::Image image2;
  ASSERT_EQ(0, rbd.open(ioctx, image2, name.c_str(), NULL));
  ASSERT_EQ(0, image2.is_exclusive_lock_owner(&lock_owner));
  ASSERT_FALSE(lock_owner);

  PrintProgress prog_ctx;
  ASSERT_EQ(0, image2.rebuild_object_map(prog_ctx));
  ASSERT_PASSED(validate_object_map, image1);
  ASSERT_PASSED(validate_object_map, image2);
}

TEST_F(TestLibRBD, RenameViaLockOwner)
{
  REQUIRE_FEATURE(RBD_FEATURE_JOURNALING);

  librados::IoCtx ioctx;
  ASSERT_EQ(0, _rados.ioctx_create(m_pool_name.c_str(), ioctx));

  librbd::RBD rbd;
  std::string name = get_temp_image_name();
  uint64_t size = 2 << 20;
  int order = 0;
  ASSERT_EQ(0, create_image_pp(rbd, ioctx, name.c_str(), size, &order));

  librbd::Image image1;
  ASSERT_EQ(0, rbd.open(ioctx, image1, name.c_str(), NULL));

  bufferlist bl;
  ASSERT_EQ(0, image1.write(0, 0, bl));

  bool lock_owner;
  ASSERT_EQ(0, image1.is_exclusive_lock_owner(&lock_owner));
  ASSERT_TRUE(lock_owner);

  std::string new_name = get_temp_image_name();
  ASSERT_EQ(0, rbd.rename(ioctx, name.c_str(), new_name.c_str()));
  ASSERT_EQ(0, image1.is_exclusive_lock_owner(&lock_owner));
  ASSERT_TRUE(lock_owner);

  librbd::Image image2;
  ASSERT_EQ(0, rbd.open(ioctx, image2, new_name.c_str(), NULL));
}

TEST_F(TestLibRBD, SnapCreateViaLockOwner)
{
  REQUIRE_FEATURE(RBD_FEATURE_EXCLUSIVE_LOCK);

  librados::IoCtx ioctx;
  ASSERT_EQ(0, _rados.ioctx_create(m_pool_name.c_str(), ioctx));

  librbd::RBD rbd;
  std::string name = get_temp_image_name();
  uint64_t size = 2 << 20;
  int order = 0;
  ASSERT_EQ(0, create_image_pp(rbd, ioctx, name.c_str(), size, &order));

  librbd::Image image1;
  ASSERT_EQ(0, rbd.open(ioctx, image1, name.c_str(), NULL));

  // switch to writeback cache
  ASSERT_EQ(0, image1.flush());

  bufferlist bl;
  bl.append(std::string(4096, '1'));
  ASSERT_EQ((ssize_t)bl.length(), image1.write(0, bl.length(), bl));

  bool lock_owner;
  ASSERT_EQ(0, image1.is_exclusive_lock_owner(&lock_owner));
  ASSERT_TRUE(lock_owner);

  librbd::Image image2;
  ASSERT_EQ(0, rbd.open(ioctx, image2, name.c_str(), NULL));

  ASSERT_EQ(0, image2.is_exclusive_lock_owner(&lock_owner));
  ASSERT_FALSE(lock_owner);

  ASSERT_EQ(0, image2.snap_create("snap1"));
  bool exists;
  ASSERT_EQ(0, image1.snap_exists2("snap1", &exists));
  ASSERT_TRUE(exists);
  ASSERT_EQ(0, image2.snap_exists2("snap1", &exists));
  ASSERT_TRUE(exists);

  ASSERT_EQ(0, image1.is_exclusive_lock_owner(&lock_owner));
  ASSERT_TRUE(lock_owner);
}

TEST_F(TestLibRBD, SnapRemoveViaLockOwner)
{
  REQUIRE_FEATURE(RBD_FEATURE_FAST_DIFF);

  librados::IoCtx ioctx;
  ASSERT_EQ(0, _rados.ioctx_create(m_pool_name.c_str(), ioctx));

  librbd::RBD rbd;
  std::string name = get_temp_image_name();
  uint64_t size = 2 << 20;
  int order = 0;
  ASSERT_EQ(0, create_image_pp(rbd, ioctx, name.c_str(), size, &order));

  librbd::Image image1;
  ASSERT_EQ(0, rbd.open(ioctx, image1, name.c_str(), NULL));

  bufferlist bl;
  ASSERT_EQ(0, image1.write(0, 0, bl));
  ASSERT_EQ(0, image1.snap_create("snap1"));

  bool lock_owner;
  ASSERT_EQ(0, image1.is_exclusive_lock_owner(&lock_owner));
  ASSERT_TRUE(lock_owner);

  librbd::Image image2;
  ASSERT_EQ(0, rbd.open(ioctx, image2, name.c_str(), NULL));

  ASSERT_EQ(0, image2.is_exclusive_lock_owner(&lock_owner));
  ASSERT_FALSE(lock_owner);

  ASSERT_EQ(0, image2.snap_remove("snap1"));
  bool exists;
  ASSERT_EQ(0, image1.snap_exists2("snap1", &exists));
  ASSERT_FALSE(exists);
  ASSERT_EQ(0, image2.snap_exists2("snap1", &exists));
  ASSERT_FALSE(exists);

  ASSERT_EQ(0, image1.is_exclusive_lock_owner(&lock_owner));
  ASSERT_TRUE(lock_owner);
}

TEST_F(TestLibRBD, EnableJournalingViaLockOwner)
{
  REQUIRE_FEATURE(RBD_FEATURE_JOURNALING);

  librados::IoCtx ioctx;
  ASSERT_EQ(0, _rados.ioctx_create(m_pool_name.c_str(), ioctx));

  librbd::RBD rbd;
  std::string name = get_temp_image_name();
  uint64_t size = 2 << 20;
  int order = 0;
  ASSERT_EQ(0, create_image_pp(rbd, ioctx, name.c_str(), size, &order));

  librbd::Image image1;
  ASSERT_EQ(0, rbd.open(ioctx, image1, name.c_str(), NULL));

  bufferlist bl;
  ASSERT_EQ(0, image1.write(0, 0, bl));

  bool lock_owner;
  ASSERT_EQ(0, image1.is_exclusive_lock_owner(&lock_owner));
  ASSERT_TRUE(lock_owner);

  librbd::Image image2;
  ASSERT_EQ(0, rbd.open(ioctx, image2, name.c_str(), NULL));

  ASSERT_EQ(0, image2.update_features(RBD_FEATURE_JOURNALING, false));

  ASSERT_EQ(0, image1.is_exclusive_lock_owner(&lock_owner));
  ASSERT_TRUE(lock_owner);
  ASSERT_EQ(0, image2.is_exclusive_lock_owner(&lock_owner));
  ASSERT_FALSE(lock_owner);

  ASSERT_EQ(0, image2.update_features(RBD_FEATURE_JOURNALING, true));

  ASSERT_EQ(0, image1.is_exclusive_lock_owner(&lock_owner));
  ASSERT_FALSE(lock_owner);
  ASSERT_EQ(0, image2.is_exclusive_lock_owner(&lock_owner));
  ASSERT_TRUE(lock_owner);
}

TEST_F(TestLibRBD, SnapRemove2)
{
  REQUIRE_FEATURE(RBD_FEATURE_LAYERING);

  librados::IoCtx ioctx;
  ASSERT_EQ(0, _rados.ioctx_create(m_pool_name.c_str(), ioctx));

  librbd::RBD rbd;
  std::string name = get_temp_image_name();
  uint64_t size = 2 << 20;
  int order = 0;
  ASSERT_EQ(0, create_image_pp(rbd, ioctx, name.c_str(), size, &order));

  librbd::Image image1;
  ASSERT_EQ(0, rbd.open(ioctx, image1, name.c_str(), NULL));

  bufferlist bl;
  ASSERT_EQ(0, image1.write(0, 0, bl));
  ASSERT_EQ(0, image1.snap_create("snap1"));
  bool exists;
  ASSERT_EQ(0, image1.snap_exists2("snap1", &exists));
  ASSERT_TRUE(exists);
  ASSERT_EQ(0, image1.snap_protect("snap1"));
  bool is_protected;
  ASSERT_EQ(0, image1.snap_is_protected("snap1", &is_protected));
  ASSERT_TRUE(is_protected);

  uint64_t features;
  ASSERT_EQ(0, image1.features(&features));

  std::string child_name = get_temp_image_name();
  EXPECT_EQ(0, rbd.clone(ioctx, name.c_str(), "snap1", ioctx,
			 child_name.c_str(), features, &order));

  ASSERT_EQ(0, image1.snap_exists2("snap1", &exists));
  ASSERT_TRUE(exists);
  ASSERT_EQ(0, image1.snap_is_protected("snap1", &is_protected));
  ASSERT_TRUE(is_protected);

  ASSERT_EQ(-EBUSY, image1.snap_remove("snap1"));
  PrintProgress pp;
  ASSERT_EQ(0, image1.snap_remove2("snap1", RBD_SNAP_REMOVE_FORCE, pp));
  ASSERT_EQ(0, image1.snap_exists2("snap1", &exists));
  ASSERT_FALSE(exists);
}

TEST_F(TestLibRBD, SnapRenameViaLockOwner)
{
  REQUIRE_FEATURE(RBD_FEATURE_LAYERING | RBD_FEATURE_EXCLUSIVE_LOCK);

  librados::IoCtx ioctx;
  ASSERT_EQ(0, _rados.ioctx_create(m_pool_name.c_str(), ioctx));

  librbd::RBD rbd;
  std::string name = get_temp_image_name();
  uint64_t size = 2 << 20;
  int order = 0;
  ASSERT_EQ(0, create_image_pp(rbd, ioctx, name.c_str(), size, &order));

  librbd::Image image1;
  ASSERT_EQ(0, rbd.open(ioctx, image1, name.c_str(), NULL));

  bufferlist bl;
  ASSERT_EQ(0, image1.write(0, 0, bl));
  ASSERT_EQ(0, image1.snap_create("snap1"));

  bool lock_owner;
  ASSERT_EQ(0, image1.is_exclusive_lock_owner(&lock_owner));
  ASSERT_TRUE(lock_owner);

  librbd::Image image2;
  ASSERT_EQ(0, rbd.open(ioctx, image2, name.c_str(), NULL));

  ASSERT_EQ(0, image2.is_exclusive_lock_owner(&lock_owner));
  ASSERT_FALSE(lock_owner);

  ASSERT_EQ(0, image2.snap_rename("snap1", "snap1-rename"));
  bool exists;
  ASSERT_EQ(0, image1.snap_exists2("snap1-rename", &exists));
  ASSERT_TRUE(exists);
  ASSERT_EQ(0, image2.snap_exists2("snap1-rename", &exists));
  ASSERT_TRUE(exists);

  ASSERT_EQ(0, image1.is_exclusive_lock_owner(&lock_owner));
  ASSERT_TRUE(lock_owner);
}

TEST_F(TestLibRBD, SnapProtectViaLockOwner)
{
  REQUIRE_FEATURE(RBD_FEATURE_LAYERING | RBD_FEATURE_EXCLUSIVE_LOCK);

  librados::IoCtx ioctx;
  ASSERT_EQ(0, _rados.ioctx_create(m_pool_name.c_str(), ioctx));

  librbd::RBD rbd;
  std::string name = get_temp_image_name();
  uint64_t size = 2 << 20;
  int order = 0;
  ASSERT_EQ(0, create_image_pp(rbd, ioctx, name.c_str(), size, &order));

  librbd::Image image1;
  ASSERT_EQ(0, rbd.open(ioctx, image1, name.c_str(), NULL));

  bufferlist bl;
  ASSERT_EQ(0, image1.write(0, 0, bl));

  bool lock_owner;
  ASSERT_EQ(0, image1.is_exclusive_lock_owner(&lock_owner));
  ASSERT_TRUE(lock_owner);
  ASSERT_EQ(0, image1.snap_create("snap1"));

  librbd::Image image2;
  ASSERT_EQ(0, rbd.open(ioctx, image2, name.c_str(), NULL));

  ASSERT_EQ(0, image2.is_exclusive_lock_owner(&lock_owner));
  ASSERT_FALSE(lock_owner);

  ASSERT_EQ(0, image2.snap_protect("snap1"));
  bool is_protected;
  ASSERT_EQ(0, image2.snap_is_protected("snap1", &is_protected));
  ASSERT_TRUE(is_protected);
  ASSERT_EQ(0, image1.snap_is_protected("snap1", &is_protected));
  ASSERT_TRUE(is_protected);

  ASSERT_EQ(0, image1.is_exclusive_lock_owner(&lock_owner));
  ASSERT_TRUE(lock_owner);
}

TEST_F(TestLibRBD, SnapUnprotectViaLockOwner)
{
  REQUIRE_FEATURE(RBD_FEATURE_LAYERING | RBD_FEATURE_EXCLUSIVE_LOCK);

  librados::IoCtx ioctx;
  ASSERT_EQ(0, _rados.ioctx_create(m_pool_name.c_str(), ioctx));

  librbd::RBD rbd;
  std::string name = get_temp_image_name();
  uint64_t size = 2 << 20;
  int order = 0;
  ASSERT_EQ(0, create_image_pp(rbd, ioctx, name.c_str(), size, &order));

  librbd::Image image1;
  ASSERT_EQ(0, rbd.open(ioctx, image1, name.c_str(), NULL));

  bufferlist bl;
  ASSERT_EQ(0, image1.write(0, 0, bl));

  bool lock_owner;
  ASSERT_EQ(0, image1.is_exclusive_lock_owner(&lock_owner));
  ASSERT_TRUE(lock_owner);
  ASSERT_EQ(0, image1.snap_create("snap1"));
  ASSERT_EQ(0, image1.snap_protect("snap1"));
  bool is_protected;
  ASSERT_EQ(0, image1.snap_is_protected("snap1", &is_protected));
  ASSERT_TRUE(is_protected);

  librbd::Image image2;
  ASSERT_EQ(0, rbd.open(ioctx, image2, name.c_str(), NULL));

  ASSERT_EQ(0, image2.is_exclusive_lock_owner(&lock_owner));
  ASSERT_FALSE(lock_owner);

  ASSERT_EQ(0, image2.snap_unprotect("snap1"));
  ASSERT_EQ(0, image2.snap_is_protected("snap1", &is_protected));
  ASSERT_FALSE(is_protected);
  ASSERT_EQ(0, image1.snap_is_protected("snap1", &is_protected));
  ASSERT_FALSE(is_protected);

  ASSERT_EQ(0, image1.is_exclusive_lock_owner(&lock_owner));
  ASSERT_TRUE(lock_owner);
}

TEST_F(TestLibRBD, FlattenViaLockOwner)
{
  REQUIRE_FEATURE(RBD_FEATURE_EXCLUSIVE_LOCK);

  librados::IoCtx ioctx;
  ASSERT_EQ(0, _rados.ioctx_create(m_pool_name.c_str(), ioctx));

  librbd::RBD rbd;
  std::string parent_name = get_temp_image_name();
  uint64_t size = 2 << 20;
  int order = 0;
  ASSERT_EQ(0, create_image_pp(rbd, ioctx, parent_name.c_str(), size, &order));

  librbd::Image parent_image;
  ASSERT_EQ(0, rbd.open(ioctx, parent_image, parent_name.c_str(), NULL));
  ASSERT_EQ(0, parent_image.snap_create("snap1"));
  ASSERT_EQ(0, parent_image.snap_protect("snap1"));

  uint64_t features;
  ASSERT_EQ(0, parent_image.features(&features));

  std::string name = get_temp_image_name();
  EXPECT_EQ(0, rbd.clone(ioctx, parent_name.c_str(), "snap1", ioctx,
			 name.c_str(), features, &order));

  librbd::Image image1;
  ASSERT_EQ(0, rbd.open(ioctx, image1, name.c_str(), NULL));

  bufferlist bl;
  ASSERT_EQ(0, image1.write(0, 0, bl));

  bool lock_owner;
  ASSERT_EQ(0, image1.is_exclusive_lock_owner(&lock_owner));
  ASSERT_TRUE(lock_owner);

  librbd::Image image2;
  ASSERT_EQ(0, rbd.open(ioctx, image2, name.c_str(), NULL));

  ASSERT_EQ(0, image2.is_exclusive_lock_owner(&lock_owner));
  ASSERT_FALSE(lock_owner);

  ASSERT_EQ(0, image2.flatten());

  ASSERT_EQ(0, image1.is_exclusive_lock_owner(&lock_owner));
  ASSERT_TRUE(lock_owner);
  ASSERT_PASSED(validate_object_map, image1);
}

TEST_F(TestLibRBD, ResizeViaLockOwner)
{
  REQUIRE_FEATURE(RBD_FEATURE_EXCLUSIVE_LOCK);

  librados::IoCtx ioctx;
  ASSERT_EQ(0, _rados.ioctx_create(m_pool_name.c_str(), ioctx));

  librbd::RBD rbd;
  std::string name = get_temp_image_name();
  uint64_t size = 2 << 20;
  int order = 0;
  ASSERT_EQ(0, create_image_pp(rbd, ioctx, name.c_str(), size, &order));

  librbd::Image image1;
  ASSERT_EQ(0, rbd.open(ioctx, image1, name.c_str(), NULL));

  bufferlist bl;
  ASSERT_EQ(0, image1.write(0, 0, bl));

  bool lock_owner;
  ASSERT_EQ(0, image1.is_exclusive_lock_owner(&lock_owner));
  ASSERT_TRUE(lock_owner);

  librbd::Image image2;
  ASSERT_EQ(0, rbd.open(ioctx, image2, name.c_str(), NULL));

  ASSERT_EQ(0, image2.is_exclusive_lock_owner(&lock_owner));
  ASSERT_FALSE(lock_owner);

  ASSERT_EQ(0, image2.resize(0));

  ASSERT_EQ(0, image1.is_exclusive_lock_owner(&lock_owner));
  ASSERT_TRUE(lock_owner);
  ASSERT_PASSED(validate_object_map, image1);
}

TEST_F(TestLibRBD, SparsifyViaLockOwner)
{
  REQUIRE_FEATURE(RBD_FEATURE_EXCLUSIVE_LOCK);

  librados::IoCtx ioctx;
  ASSERT_EQ(0, _rados.ioctx_create(m_pool_name.c_str(), ioctx));

  librbd::RBD rbd;
  std::string name = get_temp_image_name();
  uint64_t size = 2 << 20;
  int order = 0;
  ASSERT_EQ(0, create_image_pp(rbd, ioctx, name.c_str(), size, &order));

  librbd::Image image1;
  ASSERT_EQ(0, rbd.open(ioctx, image1, name.c_str(), NULL));

  bufferlist bl;
  ASSERT_EQ(0, image1.write(0, 0, bl));

  bool lock_owner;
  ASSERT_EQ(0, image1.is_exclusive_lock_owner(&lock_owner));
  ASSERT_TRUE(lock_owner);

  librbd::Image image2;
  ASSERT_EQ(0, rbd.open(ioctx, image2, name.c_str(), NULL));

  ASSERT_EQ(0, image2.is_exclusive_lock_owner(&lock_owner));
  ASSERT_FALSE(lock_owner);

  ASSERT_EQ(0, image2.sparsify(4096));

  ASSERT_EQ(0, image1.is_exclusive_lock_owner(&lock_owner));
  ASSERT_TRUE(lock_owner);
  ASSERT_PASSED(validate_object_map, image1);
}

TEST_F(TestLibRBD, ObjectMapConsistentSnap)
{
  REQUIRE_FEATURE(RBD_FEATURE_OBJECT_MAP);

  librados::IoCtx ioctx;
  ASSERT_EQ(0, _rados.ioctx_create(m_pool_name.c_str(), ioctx));

  librbd::RBD rbd;
  std::string name = get_temp_image_name();
  uint64_t size = 1 << 20;
  int order = 12;
  ASSERT_EQ(0, create_image_pp(rbd, ioctx, name.c_str(), size, &order));

  librbd::Image image1;
  ASSERT_EQ(0, rbd.open(ioctx, image1, name.c_str(), NULL));

  int num_snaps = 10;
  for (int i = 0; i < num_snaps; ++i) {
    std::string snap_name = "snap" + stringify(i);
    ASSERT_EQ(0, image1.snap_create(snap_name.c_str()));
  }


  thread writer([&image1](){
      librbd::image_info_t info;
      int r = image1.stat(info, sizeof(info));
      ceph_assert(r == 0);
      bufferlist bl;
      bl.append("foo");
      for (unsigned i = 0; i < info.num_objs; ++i) {
	r = image1.write((1 << info.order) * i, bl.length(), bl);
	ceph_assert(r == (int) bl.length());
      }
    });
  writer.join();

  for (int i = 0; i < num_snaps; ++i) {
    std::string snap_name = "snap" + stringify(i);
    ASSERT_EQ(0, image1.snap_set(snap_name.c_str()));
    ASSERT_PASSED(validate_object_map, image1);
  }

  ASSERT_EQ(0, image1.snap_set(NULL));
  ASSERT_PASSED(validate_object_map, image1);
}

void memset_rand(char *buf, size_t len) {
  for (size_t i = 0; i < len; ++i) {
    buf[i] = (char) (rand() % (126 - 33) + 33);
  }
}

TEST_F(TestLibRBD, Metadata)
{
  REQUIRE_FEATURE(RBD_FEATURE_LAYERING);

  rados_ioctx_t ioctx;
  rados_ioctx_create(_cluster, m_pool_name.c_str(), &ioctx);

  std::string name = get_temp_image_name();
  uint64_t size = 2 << 20;
  int order = 0;
  ASSERT_EQ(0, create_image(ioctx, name.c_str(), size, &order));

  rbd_image_t image;
  ASSERT_EQ(0, rbd_open(ioctx, name.c_str(), &image, NULL));

  rbd_image_t image1;
  ASSERT_EQ(0, rbd_open(ioctx, name.c_str(), &image1, NULL));

  char keys[1024];
  char vals[1024];
  size_t keys_len = sizeof(keys);
  size_t vals_len = sizeof(vals);

  memset_rand(keys, keys_len);
  memset_rand(vals, vals_len);

  ASSERT_EQ(0, rbd_metadata_list(image, "", 0, keys, &keys_len, vals,
                                 &vals_len));
  ASSERT_EQ(0U, keys_len);
  ASSERT_EQ(0U, vals_len);

  char value[1024];
  size_t value_len = sizeof(value);
  memset_rand(value, value_len);

  ASSERT_EQ(0, rbd_metadata_set(image1, "key1", "value1"));
  ASSERT_EQ(0, rbd_metadata_set(image1, "key2", "value2"));
  ASSERT_EQ(0, rbd_metadata_get(image1, "key1", value, &value_len));
  ASSERT_STREQ(value, "value1");
  value_len = 1;
  ASSERT_EQ(-ERANGE, rbd_metadata_get(image1, "key1", value, &value_len));
  ASSERT_EQ(value_len, strlen("value1") + 1);

  ASSERT_EQ(-ERANGE, rbd_metadata_list(image1, "", 0, keys, &keys_len, vals,
                                       &vals_len));
  keys_len = sizeof(keys);
  vals_len = sizeof(vals);
  memset_rand(keys, keys_len);
  memset_rand(vals, vals_len);
  ASSERT_EQ(0, rbd_metadata_list(image1, "", 0, keys, &keys_len, vals,
                                 &vals_len));
  ASSERT_EQ(keys_len, strlen("key1") + 1 + strlen("key2") + 1);
  ASSERT_EQ(vals_len, strlen("value1") + 1 + strlen("value2") + 1);
  ASSERT_STREQ(keys, "key1");
  ASSERT_STREQ(keys + strlen(keys) + 1, "key2");
  ASSERT_STREQ(vals, "value1");
  ASSERT_STREQ(vals + strlen(vals) + 1, "value2");

  ASSERT_EQ(0, rbd_metadata_remove(image1, "key1"));
  ASSERT_EQ(-ENOENT, rbd_metadata_remove(image1, "key3"));
  value_len = sizeof(value);
  ASSERT_EQ(-ENOENT, rbd_metadata_get(image1, "key3", value, &value_len));
  ASSERT_EQ(0, rbd_metadata_list(image1, "", 0, keys, &keys_len, vals,
                                 &vals_len));
  ASSERT_EQ(keys_len, strlen("key2") + 1);
  ASSERT_EQ(vals_len, strlen("value2") + 1);
  ASSERT_STREQ(keys, "key2");
  ASSERT_STREQ(vals, "value2");

  // test config setting
  ASSERT_EQ(0, rbd_metadata_set(image1, "conf_rbd_cache", "false"));
  ASSERT_EQ(-EINVAL, rbd_metadata_set(image1, "conf_rbd_cache", "INVALID_VAL"));
  ASSERT_EQ(0, rbd_metadata_remove(image1, "conf_rbd_cache"));

  // test metadata with snapshot adding
  ASSERT_EQ(0, rbd_snap_create(image1, "snap1"));
  ASSERT_EQ(0, rbd_snap_protect(image1, "snap1"));
  ASSERT_EQ(0, rbd_snap_set(image1, "snap1"));

  ASSERT_EQ(0, rbd_metadata_set(image1, "key1", "value1"));
  ASSERT_EQ(0, rbd_metadata_set(image1, "key3", "value3"));

  keys_len = sizeof(keys);
  vals_len = sizeof(vals);
  memset_rand(keys, keys_len);
  memset_rand(vals, vals_len);
  ASSERT_EQ(0, rbd_metadata_list(image1, "", 0, keys, &keys_len, vals,
                                 &vals_len));
  ASSERT_EQ(keys_len,
            strlen("key1") + 1 + strlen("key2") + 1 + strlen("key3") + 1);
  ASSERT_EQ(vals_len,
            strlen("value1") + 1 + strlen("value2") + 1 + strlen("value3") + 1);
  ASSERT_STREQ(keys, "key1");
  ASSERT_STREQ(keys + strlen("key1") + 1, "key2");
  ASSERT_STREQ(keys + strlen("key1") + 1 + strlen("key2") + 1, "key3");
  ASSERT_STREQ(vals, "value1");
  ASSERT_STREQ(vals + strlen("value1") + 1, "value2");
  ASSERT_STREQ(vals + strlen("value1") + 1 + strlen("value2") + 1, "value3");

  ASSERT_EQ(0, rbd_snap_set(image1, NULL));
  keys_len = sizeof(keys);
  vals_len = sizeof(vals);
  memset_rand(keys, keys_len);
  memset_rand(vals, vals_len);
  ASSERT_EQ(0, rbd_metadata_list(image1, "", 0, keys, &keys_len, vals,
                                 &vals_len));
  ASSERT_EQ(keys_len,
            strlen("key1") + 1 + strlen("key2") + 1 + strlen("key3") + 1);
  ASSERT_EQ(vals_len,
            strlen("value1") + 1 + strlen("value2") + 1 + strlen("value3") + 1);
  ASSERT_STREQ(keys, "key1");
  ASSERT_STREQ(keys + strlen("key1") + 1, "key2");
  ASSERT_STREQ(keys + strlen("key1") + 1 + strlen("key2") + 1, "key3");
  ASSERT_STREQ(vals, "value1");
  ASSERT_STREQ(vals + strlen("value1") + 1, "value2");
  ASSERT_STREQ(vals + strlen("value1") + 1 + strlen("value2") + 1, "value3");

  // test metadata with cloning
  uint64_t features;
  ASSERT_EQ(0, rbd_get_features(image1, &features));

  string cname = get_temp_image_name();
  EXPECT_EQ(0, rbd_clone(ioctx, name.c_str(), "snap1", ioctx,
                         cname.c_str(), features, &order));
  rbd_image_t image2;
  ASSERT_EQ(0, rbd_open(ioctx, cname.c_str(), &image2, NULL));
  ASSERT_EQ(0, rbd_metadata_set(image2, "key4", "value4"));

  keys_len = sizeof(keys);
  vals_len = sizeof(vals);
  memset_rand(keys, keys_len);
  memset_rand(vals, vals_len);
  ASSERT_EQ(0, rbd_metadata_list(image2, "", 0, keys, &keys_len, vals,
                                 &vals_len));
  ASSERT_EQ(keys_len, strlen("key1") + 1 + strlen("key2") + 1 + strlen("key3") +
            1 + strlen("key4") + 1);
  ASSERT_EQ(vals_len, strlen("value1") + 1 + strlen("value2") + 1 +
            strlen("value3") + 1 + strlen("value4") + 1);
  ASSERT_STREQ(keys + strlen("key1") + 1 + strlen("key2") + 1 + strlen("key3") +
               1, "key4");
  ASSERT_STREQ(vals + strlen("value1") + 1 + strlen("value2") + 1 +
               strlen("value3") + 1, "value4");

  ASSERT_EQ(0, rbd_metadata_list(image1, "", 0, keys, &keys_len, vals,
                                 &vals_len));
  ASSERT_EQ(keys_len,
            strlen("key1") + 1 + strlen("key2") + 1 + strlen("key3") + 1);
  ASSERT_EQ(vals_len,
            strlen("value1") + 1 + strlen("value2") + 1 + strlen("value3") + 1);
  ASSERT_EQ(-ENOENT, rbd_metadata_get(image1, "key4", value, &value_len));

  // test short buffer cases
  keys_len = strlen("key1") + 1;
  vals_len = strlen("value1") + 1;
  memset_rand(keys, keys_len);
  memset_rand(vals, vals_len);
  ASSERT_EQ(0, rbd_metadata_list(image2, "", 1, keys, &keys_len, vals,
                                 &vals_len));
  ASSERT_EQ(keys_len, strlen("key1") + 1);
  ASSERT_EQ(vals_len, strlen("value1") + 1);
  ASSERT_STREQ(keys, "key1");
  ASSERT_STREQ(vals, "value1");

  ASSERT_EQ(-ERANGE, rbd_metadata_list(image2, "", 2, keys, &keys_len, vals,
                                       &vals_len));
  ASSERT_EQ(keys_len, strlen("key1") + 1 + strlen("key2") + 1);
  ASSERT_EQ(vals_len, strlen("value1") + 1 + strlen("value2") + 1);

  ASSERT_EQ(-ERANGE, rbd_metadata_list(image2, "", 0, keys, &keys_len, vals,
                                       &vals_len));
  ASSERT_EQ(keys_len, strlen("key1") + 1 + strlen("key2") + 1 + strlen("key3") +
            1 + strlen("key4") + 1);
  ASSERT_EQ(vals_len, strlen("value1") + 1 + strlen("value2") + 1 +
            strlen("value3") + 1 + strlen("value4") + 1);

  // test `start` param
  keys_len = sizeof(keys);
  vals_len = sizeof(vals);
  memset_rand(keys, keys_len);
  memset_rand(vals, vals_len);
  ASSERT_EQ(0, rbd_metadata_list(image2, "key2", 0, keys, &keys_len, vals,
                                 &vals_len));
  ASSERT_EQ(keys_len, strlen("key3") + 1 + strlen("key4") + 1);
  ASSERT_EQ(vals_len, strlen("value3") + 1 + strlen("value4") + 1);
  ASSERT_STREQ(keys, "key3");
  ASSERT_STREQ(vals, "value3");

  ASSERT_EQ(0, rbd_close(image));
  ASSERT_EQ(0, rbd_close(image1));
  ASSERT_EQ(0, rbd_close(image2));
  rados_ioctx_destroy(ioctx);
}

TEST_F(TestLibRBD, MetadataPP)
{
  REQUIRE_FEATURE(RBD_FEATURE_LAYERING);

  librados::IoCtx ioctx;
  ASSERT_EQ(0, _rados.ioctx_create(m_pool_name.c_str(), ioctx));

  librbd::RBD rbd;
  string name = get_temp_image_name();
  uint64_t size = 2 << 20;
  int order = 0;
  uint64_t features;
  string value;
  ASSERT_EQ(0, create_image_pp(rbd, ioctx, name.c_str(), size, &order));

  librbd::Image image1;
  ASSERT_EQ(0, rbd.open(ioctx, image1, name.c_str(), NULL));
  map<string, bufferlist> pairs;
  ASSERT_EQ(0, image1.metadata_list("", 0, &pairs));
  ASSERT_TRUE(pairs.empty());

  ASSERT_EQ(0, image1.metadata_set("key1", "value1"));
  ASSERT_EQ(0, image1.metadata_set("key2", "value2"));
  ASSERT_EQ(0, image1.metadata_get("key1", &value));
  ASSERT_EQ(0, strcmp("value1", value.c_str()));
  ASSERT_EQ(0, image1.metadata_list("", 0, &pairs));
  ASSERT_EQ(2U, pairs.size());
  ASSERT_EQ(0, strncmp("value1", pairs["key1"].c_str(), 6));
  ASSERT_EQ(0, strncmp("value2", pairs["key2"].c_str(), 6));

  pairs.clear();
  ASSERT_EQ(0, image1.metadata_remove("key1"));
  ASSERT_EQ(-ENOENT, image1.metadata_remove("key3"));
  ASSERT_TRUE(image1.metadata_get("key3", &value) < 0);
  ASSERT_EQ(0, image1.metadata_list("", 0, &pairs));
  ASSERT_EQ(1U, pairs.size());
  ASSERT_EQ(0, strncmp("value2", pairs["key2"].c_str(), 6));

  // test config setting
  ASSERT_EQ(0, image1.metadata_set("conf_rbd_cache", "false"));
  ASSERT_EQ(-EINVAL, image1.metadata_set("conf_rbd_cache", "INVALID_VALUE"));
  ASSERT_EQ(0, image1.metadata_remove("conf_rbd_cache"));

  // test metadata with snapshot adding
  ASSERT_EQ(0, image1.snap_create("snap1"));
  ASSERT_EQ(0, image1.snap_protect("snap1"));
  ASSERT_EQ(0, image1.snap_set("snap1"));

  pairs.clear();
  ASSERT_EQ(0, image1.metadata_set("key1", "value1"));
  ASSERT_EQ(0, image1.metadata_set("key3", "value3"));
  ASSERT_EQ(0, image1.metadata_list("", 0, &pairs));
  ASSERT_EQ(3U, pairs.size());
  ASSERT_EQ(0, strncmp("value1", pairs["key1"].c_str(), 6));
  ASSERT_EQ(0, strncmp("value2", pairs["key2"].c_str(), 6));
  ASSERT_EQ(0, strncmp("value3", pairs["key3"].c_str(), 6));

  ASSERT_EQ(0, image1.snap_set(NULL));
  ASSERT_EQ(0, image1.metadata_list("", 0, &pairs));
  ASSERT_EQ(3U, pairs.size());
  ASSERT_EQ(0, strncmp("value1", pairs["key1"].c_str(), 6));
  ASSERT_EQ(0, strncmp("value2", pairs["key2"].c_str(), 6));
  ASSERT_EQ(0, strncmp("value3", pairs["key3"].c_str(), 6));

  // test metadata with cloning
  string cname = get_temp_image_name();
  librbd::Image image2;
  ASSERT_EQ(0, image1.features(&features));
  EXPECT_EQ(0, rbd.clone(ioctx, name.c_str(), "snap1", ioctx,
                         cname.c_str(), features, &order));
  ASSERT_EQ(0, rbd.open(ioctx, image2, cname.c_str(), NULL));
  ASSERT_EQ(0, image2.metadata_set("key4", "value4"));
  pairs.clear();
  ASSERT_EQ(0, image2.metadata_list("", 0, &pairs));
  ASSERT_EQ(4U, pairs.size());
  pairs.clear();
  ASSERT_EQ(0, image1.metadata_list("", 0, &pairs));
  ASSERT_EQ(3U, pairs.size());
  ASSERT_EQ(-ENOENT, image1.metadata_get("key4", &value));
}

TEST_F(TestLibRBD, UpdateFeatures)
{
  REQUIRE_FEATURE(RBD_FEATURE_LAYERING);

  librados::IoCtx ioctx;
  ASSERT_EQ(0, _rados.ioctx_create(m_pool_name.c_str(), ioctx));

  librbd::RBD rbd;
  std::string name = get_temp_image_name();
  uint64_t size = 1 << 20;
  int order = 0;
  ASSERT_EQ(0, create_image_pp(rbd, ioctx, name.c_str(), size, &order));

  librbd::Image image;
  ASSERT_EQ(0, rbd.open(ioctx, image, name.c_str(), NULL));

  uint8_t old_format;
  ASSERT_EQ(0, image.old_format(&old_format));
  if (old_format) {
    ASSERT_EQ(-EINVAL, image.update_features(RBD_FEATURE_EXCLUSIVE_LOCK, true));
    return;
  }

  uint64_t features;
  ASSERT_EQ(0, image.features(&features));

  // must provide a single feature
  ASSERT_EQ(-EINVAL, image.update_features(0, true));

  uint64_t disable_features;
  disable_features = features & (RBD_FEATURE_EXCLUSIVE_LOCK |
                                 RBD_FEATURE_OBJECT_MAP |
                                 RBD_FEATURE_FAST_DIFF |
                                 RBD_FEATURE_JOURNALING);
  if (disable_features != 0) {
    ASSERT_EQ(0, image.update_features(disable_features, false));
  }

  ASSERT_EQ(0, image.features(&features));
  ASSERT_EQ(0U, features & disable_features);

  // cannot enable object map nor journaling w/o exclusive lock
  ASSERT_EQ(-EINVAL, image.update_features(RBD_FEATURE_OBJECT_MAP, true));
  ASSERT_EQ(-EINVAL, image.update_features(RBD_FEATURE_JOURNALING, true));
  ASSERT_EQ(0, image.update_features(RBD_FEATURE_EXCLUSIVE_LOCK, true));

  ASSERT_EQ(0, image.features(&features));
  ASSERT_NE(0U, features & RBD_FEATURE_EXCLUSIVE_LOCK);

  // can enable fast diff w/o object map
  ASSERT_EQ(0, image.update_features(RBD_FEATURE_FAST_DIFF, true));
  ASSERT_EQ(-EINVAL, image.update_features(RBD_FEATURE_OBJECT_MAP, true));
  ASSERT_EQ(0, image.features(&features));
  ASSERT_NE(0U, features & RBD_FEATURE_OBJECT_MAP);

  uint64_t expected_flags = RBD_FLAG_OBJECT_MAP_INVALID |
	  RBD_FLAG_FAST_DIFF_INVALID;
  uint64_t flags;
  ASSERT_EQ(0, image.get_flags(&flags));
  ASSERT_EQ(expected_flags, flags);

  ASSERT_EQ(0, image.update_features(RBD_FEATURE_OBJECT_MAP, false));
  ASSERT_EQ(0, image.features(&features));
  ASSERT_EQ(0U, features & RBD_FEATURE_OBJECT_MAP);

  // can disable object map w/ fast diff
  ASSERT_EQ(0, image.update_features(RBD_FEATURE_OBJECT_MAP, true));
  ASSERT_EQ(0, image.update_features(RBD_FEATURE_OBJECT_MAP, false));
  ASSERT_EQ(-EINVAL, image.update_features(RBD_FEATURE_FAST_DIFF, false));
  ASSERT_EQ(0, image.features(&features));
  ASSERT_EQ(0U, features & RBD_FEATURE_FAST_DIFF);

  ASSERT_EQ(0, image.get_flags(&flags));
  ASSERT_EQ(0U, flags);

  // cannot disable exclusive lock w/ object map
  ASSERT_EQ(0, image.update_features(RBD_FEATURE_OBJECT_MAP, true));
  ASSERT_EQ(-EINVAL, image.update_features(RBD_FEATURE_EXCLUSIVE_LOCK, false));
  ASSERT_EQ(0, image.update_features(RBD_FEATURE_OBJECT_MAP, false));

  // cannot disable exclusive lock w/ journaling
  ASSERT_EQ(0, image.update_features(RBD_FEATURE_JOURNALING, true));
  ASSERT_EQ(-EINVAL, image.update_features(RBD_FEATURE_EXCLUSIVE_LOCK, false));
  ASSERT_EQ(0, image.update_features(RBD_FEATURE_JOURNALING, false));

  ASSERT_EQ(0, image.get_flags(&flags));
  ASSERT_EQ(0U, flags);

  ASSERT_EQ(0, image.update_features(RBD_FEATURE_EXCLUSIVE_LOCK, false));

  ASSERT_EQ(0, image.features(&features));
  if ((features & RBD_FEATURE_DEEP_FLATTEN) != 0) {
    ASSERT_EQ(0, image.update_features(RBD_FEATURE_DEEP_FLATTEN, false));
  }
  ASSERT_EQ(-EINVAL, image.update_features(RBD_FEATURE_DEEP_FLATTEN, true));
}

TEST_F(TestLibRBD, RebuildObjectMap)
{
  librados::IoCtx ioctx;
  ASSERT_EQ(0, _rados.ioctx_create(m_pool_name.c_str(), ioctx));

  librbd::RBD rbd;
  std::string name = get_temp_image_name();
  uint64_t size = 1 << 20;
  int order = 18;
  ASSERT_EQ(0, create_image_pp(rbd, ioctx, name.c_str(), size, &order));

  PrintProgress prog_ctx;
  std::string object_map_oid;
  bufferlist bl;
  bl.append("foo");
  {
    librbd::Image image;
    ASSERT_EQ(0, rbd.open(ioctx, image, name.c_str(), NULL));

    uint64_t features;
    ASSERT_EQ(0, image.features(&features));
    if ((features & RBD_FEATURE_OBJECT_MAP) == 0) {
      ASSERT_EQ(-EINVAL, image.rebuild_object_map(prog_ctx));
      return;
    }

    ASSERT_EQ((ssize_t)bl.length(), image.write(0, bl.length(), bl));

    ASSERT_EQ(0, image.snap_create("snap1"));
    ASSERT_EQ((ssize_t)bl.length(), image.write(1<<order, bl.length(), bl));

    std::string image_id;
    ASSERT_EQ(0, get_image_id(image, &image_id));
    object_map_oid = RBD_OBJECT_MAP_PREFIX + image_id;
  }

  // corrupt the object map
  ASSERT_EQ(0, ioctx.write(object_map_oid, bl, bl.length(), 0));

  librbd::Image image1;
  ASSERT_EQ(0, rbd.open(ioctx, image1, name.c_str(), NULL));

  bool lock_owner;
  bl.clear();
  ASSERT_EQ(0, image1.write(0, 0, bl));
  ASSERT_EQ(0, image1.is_exclusive_lock_owner(&lock_owner));
  ASSERT_TRUE(lock_owner);

  uint64_t flags;
  ASSERT_EQ(0, image1.get_flags(&flags));
  ASSERT_TRUE((flags & RBD_FLAG_OBJECT_MAP_INVALID) != 0);

  ASSERT_EQ(0, image1.rebuild_object_map(prog_ctx));

  librbd::Image image2;
  ASSERT_EQ(0, rbd.open(ioctx, image2, name.c_str(), NULL));

  bufferlist read_bl;
  ASSERT_EQ((ssize_t)bl.length(), image2.read(0, bl.length(), read_bl));
  ASSERT_TRUE(bl.contents_equal(read_bl));

  read_bl.clear();
  ASSERT_EQ((ssize_t)bl.length(), image2.read(1<<order, bl.length(), read_bl));
  ASSERT_TRUE(bl.contents_equal(read_bl));

  ASSERT_PASSED(validate_object_map, image1);
  ASSERT_PASSED(validate_object_map, image2);
}

TEST_F(TestLibRBD, RebuildNewObjectMap)
{
  REQUIRE_FEATURE(RBD_FEATURE_OBJECT_MAP);

  rados_ioctx_t ioctx;
  rados_ioctx_create(_cluster, m_pool_name.c_str(), &ioctx);

  std::string name = get_temp_image_name();
  uint64_t size = 1 << 20;
  int order = 18;
  uint64_t features = RBD_FEATURE_EXCLUSIVE_LOCK;
  ASSERT_EQ(0, create_image_full(ioctx, name.c_str(), size, &order,
				 false, features));

  rbd_image_t image;
  ASSERT_EQ(0, rbd_open(ioctx, name.c_str(), &image, NULL));
  ASSERT_EQ(0, rbd_update_features(image, RBD_FEATURE_OBJECT_MAP, true));
  ASSERT_EQ(0, rbd_rebuild_object_map(image, print_progress_percent, NULL));

  ASSERT_PASSED(validate_object_map, image);

  ASSERT_EQ(0, rbd_close(image));
  rados_ioctx_destroy(ioctx);
}

TEST_F(TestLibRBD, CheckObjectMap)
{
  REQUIRE_FEATURE(RBD_FEATURE_OBJECT_MAP);

  librados::IoCtx ioctx;
  ASSERT_EQ(0, _rados.ioctx_create(m_pool_name.c_str(), ioctx));

  librbd::RBD rbd;
  std::string name = get_temp_image_name();
  uint64_t size = 1 << 20;
  int order = 18;
  ASSERT_EQ(0, create_image_pp(rbd, ioctx, name.c_str(), size, &order));

  PrintProgress prog_ctx;
  bufferlist bl1;
  bufferlist bl2;
  bl1.append("foo");
  {
    librbd::Image image;
    ASSERT_EQ(0, rbd.open(ioctx, image, name.c_str(), NULL));

    uint64_t features;
    ASSERT_EQ(0, image.features(&features));

    ASSERT_EQ((ssize_t)bl1.length(), image.write(0, bl1.length(), bl1));

    ASSERT_EQ(0, image.snap_create("snap1"));
    ASSERT_EQ((ssize_t)bl1.length(), image.write(1<<order, bl1.length(), bl1));
  }

  librbd::Image image1;
  ASSERT_EQ(0, rbd.open(ioctx, image1, name.c_str(), NULL));

  std::string image_id;
  ASSERT_EQ(0, get_image_id(image1, &image_id));

  std::string object_map_oid = RBD_OBJECT_MAP_PREFIX + image_id;

  ASSERT_LT(0, ioctx.read(object_map_oid, bl2, 1024, 0));

  bool lock_owner;
  ASSERT_EQ((ssize_t)bl1.length(), image1.write(3 * (1 << 18), bl1.length(), bl1));
  ASSERT_EQ(0, image1.is_exclusive_lock_owner(&lock_owner));
  ASSERT_TRUE(lock_owner);

  //reopen image to reread now corrupt object map from disk
  image1.close();

  bl1.clear();
  ASSERT_LT(0, ioctx.read(object_map_oid, bl1, 1024, 0));
  ASSERT_FALSE(bl1.contents_equal(bl2));

  ASSERT_EQ(0, ioctx.write_full(object_map_oid, bl2));
  ASSERT_EQ(0, rbd.open(ioctx, image1, name.c_str(), NULL));

  uint64_t flags;
  ASSERT_EQ(0, image1.get_flags(&flags));
  ASSERT_TRUE((flags & RBD_FLAG_OBJECT_MAP_INVALID) == 0);

  ASSERT_EQ(0, image1.check_object_map(prog_ctx));

  ASSERT_EQ(0, image1.get_flags(&flags));
  ASSERT_TRUE((flags & RBD_FLAG_OBJECT_MAP_INVALID) != 0);
}

TEST_F(TestLibRBD, BlockingAIO)
{
  librados::IoCtx ioctx;
  ASSERT_EQ(0, _rados.ioctx_create(m_pool_name.c_str(), ioctx));

  bool skip_discard = is_skip_partial_discard_enabled();

  librbd::RBD rbd;
  std::string name = get_temp_image_name();
  uint64_t size = 1 << 20;
  int order = 18;
  ASSERT_EQ(0, create_image_pp(rbd, ioctx, name.c_str(), size, &order));

  std::string non_blocking_aio;
  ASSERT_EQ(0, _rados.conf_get("rbd_non_blocking_aio", non_blocking_aio));
  ASSERT_EQ(0, _rados.conf_set("rbd_non_blocking_aio", "0"));
  BOOST_SCOPE_EXIT( (non_blocking_aio) ) {
    ASSERT_EQ(0, _rados.conf_set("rbd_non_blocking_aio",
                                 non_blocking_aio.c_str()));
  } BOOST_SCOPE_EXIT_END;

  librbd::Image image;
  ASSERT_EQ(0, rbd.open(ioctx, image, name.c_str(), NULL));

  bufferlist bl;
  ASSERT_EQ(0, image.write(0, bl.length(), bl));

  bl.append(std::string(256, '1'));
  librbd::RBD::AioCompletion *write_comp =
    new librbd::RBD::AioCompletion(NULL, NULL);
  ASSERT_EQ(0, image.aio_write(0, bl.length(), bl, write_comp));

  librbd::RBD::AioCompletion *flush_comp =
    new librbd::RBD::AioCompletion(NULL, NULL);
  ASSERT_EQ(0, image.aio_flush(flush_comp));
  ASSERT_EQ(0, flush_comp->wait_for_complete());
  ASSERT_EQ(0, flush_comp->get_return_value());
  flush_comp->release();

  ASSERT_EQ(1, write_comp->is_complete());
  ASSERT_EQ(0, write_comp->get_return_value());
  write_comp->release();

  librbd::RBD::AioCompletion *discard_comp =
    new librbd::RBD::AioCompletion(NULL, NULL);
  ASSERT_EQ(0, image.aio_discard(128, 128, discard_comp));
  ASSERT_EQ(0, discard_comp->wait_for_complete());
  discard_comp->release();

  librbd::RBD::AioCompletion *read_comp =
    new librbd::RBD::AioCompletion(NULL, NULL);
  bufferlist read_bl;
  image.aio_read(0, bl.length(), read_bl, read_comp);
  ASSERT_EQ(0, read_comp->wait_for_complete());
  ASSERT_EQ((ssize_t)bl.length(), read_comp->get_return_value());
  read_comp->release();

  bufferlist expected_bl;
  expected_bl.append(std::string(128, '1'));
  expected_bl.append(std::string(128, skip_discard ? '1' : '\0'));
  ASSERT_TRUE(expected_bl.contents_equal(read_bl));
}

TEST_F(TestLibRBD, ExclusiveLockTransition)
{
  REQUIRE_FEATURE(RBD_FEATURE_EXCLUSIVE_LOCK);

  librados::IoCtx ioctx;
  ASSERT_EQ(0, _rados.ioctx_create(m_pool_name.c_str(), ioctx));

  librbd::RBD rbd;
  std::string name = get_temp_image_name();

  uint64_t size = 1 << 18;
  int order = 12;
  ASSERT_EQ(0, create_image_pp(rbd, ioctx, name.c_str(), size, &order));

  librbd::Image image1;
  ASSERT_EQ(0, rbd.open(ioctx, image1, name.c_str(), NULL));

  librbd::Image image2;
  ASSERT_EQ(0, rbd.open(ioctx, image2, name.c_str(), NULL));

  std::list<librbd::RBD::AioCompletion *> comps;
  ceph::bufferlist bl;
  bl.append(std::string(1 << order, '1'));
  for (size_t object_no = 0; object_no < (size >> 12); ++object_no) {
    librbd::RBD::AioCompletion *comp = new librbd::RBD::AioCompletion(NULL,
                                                                      NULL);
    comps.push_back(comp);
    if (object_no % 2 == 0) {
      ASSERT_EQ(0, image1.aio_write(object_no << order, bl.length(), bl, comp));
    } else {
      ASSERT_EQ(0, image2.aio_write(object_no << order, bl.length(), bl, comp));
    }
  }

  while (!comps.empty()) {
    librbd::RBD::AioCompletion *comp = comps.front();
    comps.pop_front();
    ASSERT_EQ(0, comp->wait_for_complete());
    ASSERT_EQ(1, comp->is_complete());
    comp->release();
  }

  librbd::Image image3;
  ASSERT_EQ(0, rbd.open(ioctx, image3, name.c_str(), NULL));
  for (size_t object_no = 0; object_no < (size >> 12); ++object_no) {
    bufferlist read_bl;
    ASSERT_EQ((ssize_t)bl.length(), image3.read(object_no << order, bl.length(),
						read_bl));
    ASSERT_TRUE(bl.contents_equal(read_bl));
  }

  ASSERT_PASSED(validate_object_map, image1);
  ASSERT_PASSED(validate_object_map, image2);
  ASSERT_PASSED(validate_object_map, image3);
}

TEST_F(TestLibRBD, ExclusiveLockReadTransition)
{
  REQUIRE_FEATURE(RBD_FEATURE_JOURNALING);

  librados::IoCtx ioctx;
  ASSERT_EQ(0, _rados.ioctx_create(m_pool_name.c_str(), ioctx));

  librbd::RBD rbd;
  std::string name = get_temp_image_name();

  uint64_t size = 1 << 18;
  int order = 12;
  ASSERT_EQ(0, create_image_pp(rbd, ioctx, name.c_str(), size, &order));

  librbd::Image image1;
  ASSERT_EQ(0, rbd.open(ioctx, image1, name.c_str(), NULL));

  bool lock_owner;
  ASSERT_EQ(0, image1.is_exclusive_lock_owner(&lock_owner));
  ASSERT_FALSE(lock_owner);

  // journaling should force read ops to acquire the lock
  bufferlist read_bl;
  ASSERT_EQ(0, image1.read(0, 0, read_bl));

  ASSERT_EQ(0, image1.is_exclusive_lock_owner(&lock_owner));
  ASSERT_TRUE(lock_owner);

  librbd::Image image2;
  ASSERT_EQ(0, rbd.open(ioctx, image2, name.c_str(), NULL));

  std::list<librbd::RBD::AioCompletion *> comps;
  std::list<bufferlist> read_bls;
  for (size_t object_no = 0; object_no < (size >> 12); ++object_no) {
    librbd::RBD::AioCompletion *comp = new librbd::RBD::AioCompletion(NULL,
                                                                      NULL);
    comps.push_back(comp);
    read_bls.emplace_back();
    if (object_no % 2 == 0) {
      ASSERT_EQ(0, image1.aio_read(object_no << order, 1 << order, read_bls.back(), comp));
    } else {
      ASSERT_EQ(0, image2.aio_read(object_no << order, 1 << order, read_bls.back(), comp));
    }
  }

  while (!comps.empty()) {
    librbd::RBD::AioCompletion *comp = comps.front();
    comps.pop_front();
    ASSERT_EQ(0, comp->wait_for_complete());
    ASSERT_EQ(1, comp->is_complete());
    comp->release();
  }
}

TEST_F(TestLibRBD, CacheMayCopyOnWrite) {
  REQUIRE_FEATURE(RBD_FEATURE_LAYERING);

  librados::IoCtx ioctx;
  ASSERT_EQ(0, _rados.ioctx_create(m_pool_name.c_str(), ioctx));

  librbd::RBD rbd;
  std::string name = get_temp_image_name();

  uint64_t size = 1 << 18;
  int order = 12;
  ASSERT_EQ(0, create_image_pp(rbd, ioctx, name.c_str(), size, &order));

  librbd::Image image;
  ASSERT_EQ(0, rbd.open(ioctx, image, name.c_str(), NULL));
  ASSERT_EQ(0, image.snap_create("one"));
  ASSERT_EQ(0, image.snap_protect("one"));

  std::string clone_name = this->get_temp_image_name();
  ASSERT_EQ(0, rbd.clone(ioctx, name.c_str(), "one", ioctx, clone_name.c_str(),
                         RBD_FEATURE_LAYERING, &order));

  librbd::Image clone;
  ASSERT_EQ(0, rbd.open(ioctx, clone, clone_name.c_str(), NULL));
  ASSERT_EQ(0, clone.flush());

  bufferlist expect_bl;
  expect_bl.append(std::string(1024, '\0'));

  // test double read path
  bufferlist read_bl;
  uint64_t offset = 0;
  ASSERT_EQ(1024, clone.read(offset + 2048, 1024, read_bl));
  ASSERT_TRUE(expect_bl.contents_equal(read_bl));

  bufferlist write_bl;
  write_bl.append(std::string(1024, '1'));
  ASSERT_EQ(1024, clone.write(offset, write_bl.length(), write_bl));

  read_bl.clear();
  ASSERT_EQ(1024, clone.read(offset + 2048, 1024, read_bl));
  ASSERT_TRUE(expect_bl.contents_equal(read_bl));

  // test read retry path
  offset = 1 << order;
  ASSERT_EQ(1024, clone.write(offset, write_bl.length(), write_bl));

  read_bl.clear();
  ASSERT_EQ(1024, clone.read(offset + 2048, 1024, read_bl));
  ASSERT_TRUE(expect_bl.contents_equal(read_bl));
}

TEST_F(TestLibRBD, FlushEmptyOpsOnExternalSnapshot) {
  std::string cache_enabled;
  ASSERT_EQ(0, _rados.conf_get("rbd_cache", cache_enabled));
  ASSERT_EQ(0, _rados.conf_set("rbd_cache", "false"));
  BOOST_SCOPE_EXIT( (cache_enabled) ) {
    ASSERT_EQ(0, _rados.conf_set("rbd_cache", cache_enabled.c_str()));
  } BOOST_SCOPE_EXIT_END;

  librados::IoCtx ioctx;
  ASSERT_EQ(0, _rados.ioctx_create(m_pool_name.c_str(), ioctx));

  librbd::RBD rbd;
  std::string name = get_temp_image_name();
  uint64_t size = 1 << 18;
  int order = 0;
  ASSERT_EQ(0, create_image_pp(rbd, ioctx, name.c_str(), size, &order));

  librbd::Image image1;
  librbd::Image image2;
  ASSERT_EQ(0, rbd.open(ioctx, image1, name.c_str(), NULL));
  ASSERT_EQ(0, rbd.open(ioctx, image2, name.c_str(), NULL));
  ASSERT_EQ(0, image1.snap_create("snap1"));

  librbd::RBD::AioCompletion *read_comp =
    new librbd::RBD::AioCompletion(NULL, NULL);
  bufferlist read_bl;
  image2.aio_read(0, 1024, read_bl, read_comp);
  ASSERT_EQ(0, read_comp->wait_for_complete());
  read_comp->release();
}

TEST_F(TestLibRBD, TestImageOptions)
{
  rados_ioctx_t ioctx;
  rados_ioctx_create(_cluster, m_pool_name.c_str(), &ioctx);

  //make create image options
  uint64_t features = RBD_FEATURE_LAYERING | RBD_FEATURE_STRIPINGV2 ;
  uint64_t order = 0;
  uint64_t stripe_unit = IMAGE_STRIPE_UNIT;
  uint64_t stripe_count = IMAGE_STRIPE_COUNT;
  rbd_image_options_t opts;
  rbd_image_options_create(&opts);

  bool is_set;
  ASSERT_EQ(-EINVAL, rbd_image_options_is_set(opts, 12345, &is_set));
  ASSERT_EQ(0, rbd_image_options_is_set(opts, RBD_IMAGE_OPTION_FORMAT,
                                        &is_set));
  ASSERT_FALSE(is_set);

  ASSERT_EQ(0, rbd_image_options_set_uint64(opts, RBD_IMAGE_OPTION_FORMAT,
	  2));
  ASSERT_EQ(0, rbd_image_options_set_uint64(opts, RBD_IMAGE_OPTION_FEATURES,
	  features));
  ASSERT_EQ(0, rbd_image_options_set_uint64(opts, RBD_IMAGE_OPTION_ORDER,
	  order));
  ASSERT_EQ(0, rbd_image_options_set_uint64(opts, RBD_IMAGE_OPTION_STRIPE_UNIT,
	  stripe_unit));
  ASSERT_EQ(0, rbd_image_options_set_uint64(opts, RBD_IMAGE_OPTION_STRIPE_COUNT,
	  stripe_count));

  ASSERT_EQ(0, rbd_image_options_is_set(opts, RBD_IMAGE_OPTION_FORMAT,
                                        &is_set));
  ASSERT_TRUE(is_set);

  std::string parent_name = get_temp_image_name();

  // make parent
  ASSERT_EQ(0, rbd_create4(ioctx, parent_name.c_str(), 4<<20, opts));

  // check order is returned in opts
  ASSERT_EQ(0, rbd_image_options_get_uint64(opts, RBD_IMAGE_OPTION_ORDER,
	  &order));
  ASSERT_NE((uint64_t)0, order);

  // write some data to parent
  rbd_image_t parent;
  ASSERT_EQ(0, rbd_open(ioctx, parent_name.c_str(), &parent, NULL));
  char *data = (char *)"testdata";
  ASSERT_EQ((ssize_t)strlen(data), rbd_write(parent, 0, strlen(data), data));
  ASSERT_EQ((ssize_t)strlen(data), rbd_write(parent, 12, strlen(data), data));

  // create a snapshot, reopen as the parent we're interested in
  ASSERT_EQ(0, rbd_snap_create(parent, "parent_snap"));
  ASSERT_EQ(0, rbd_close(parent));
  ASSERT_EQ(0, rbd_open(ioctx, parent_name.c_str(), &parent, "parent_snap"));

  // clone
  std::string child_name = get_temp_image_name();
  ASSERT_EQ(0, rbd_snap_protect(parent, "parent_snap"));
  ASSERT_EQ(0, rbd_clone3(ioctx, parent_name.c_str(), "parent_snap", ioctx,
	  child_name.c_str(), opts));

  // copy
  std::string copy1_name = get_temp_image_name();
  ASSERT_EQ(0, rbd_copy3(parent, ioctx, copy1_name.c_str(), opts));
  std::string copy2_name = get_temp_image_name();
  ASSERT_EQ(0, rbd_copy_with_progress3(parent, ioctx, copy2_name.c_str(), opts,
	  print_progress_percent, NULL));

  ASSERT_EQ(0, rbd_close(parent));

  rbd_image_options_destroy(opts);

  rados_ioctx_destroy(ioctx);
}

TEST_F(TestLibRBD, TestImageOptionsPP)
{
  librados::IoCtx ioctx;
  ASSERT_EQ(0, _rados.ioctx_create(m_pool_name.c_str(), ioctx));

  //make create image options
  uint64_t features = RBD_FEATURE_LAYERING | RBD_FEATURE_STRIPINGV2 ;
  uint64_t order = 0;
  uint64_t stripe_unit = IMAGE_STRIPE_UNIT;
  uint64_t stripe_count = IMAGE_STRIPE_COUNT;
  librbd::ImageOptions opts;
  ASSERT_EQ(0, opts.set(RBD_IMAGE_OPTION_FORMAT, static_cast<uint64_t>(2)));
  ASSERT_EQ(0, opts.set(RBD_IMAGE_OPTION_FEATURES, features));
  ASSERT_EQ(0, opts.set(RBD_IMAGE_OPTION_ORDER, order));
  ASSERT_EQ(0, opts.set(RBD_IMAGE_OPTION_STRIPE_UNIT, stripe_unit));
  ASSERT_EQ(0, opts.set(RBD_IMAGE_OPTION_STRIPE_COUNT, stripe_count));

  librbd::RBD rbd;
  std::string parent_name = get_temp_image_name();

  // make parent
  ASSERT_EQ(0, rbd.create4(ioctx, parent_name.c_str(), 4<<20, opts));

  // check order is returned in opts
  ASSERT_EQ(0, opts.get(RBD_IMAGE_OPTION_ORDER, &order));
  ASSERT_NE((uint64_t)0, order);

  // write some data to parent
  librbd::Image parent;
  ASSERT_EQ(0, rbd.open(ioctx, parent, parent_name.c_str(), NULL));

  ssize_t len = 1024;
  bufferlist bl;
  bl.append(buffer::create(len));
  bl.zero();
  ASSERT_EQ(len, parent.write(0, len, bl));
  ASSERT_EQ(len, parent.write(len, len, bl));

  // create a snapshot, reopen as the parent we're interested in
  ASSERT_EQ(0, parent.snap_create("parent_snap"));
  ASSERT_EQ(0, parent.close());
  ASSERT_EQ(0, rbd.open(ioctx, parent, parent_name.c_str(), "parent_snap"));

  // clone
  std::string child_name = get_temp_image_name();
  ASSERT_EQ(0, parent.snap_protect("parent_snap"));
  ASSERT_EQ(0, rbd.clone3(ioctx, parent_name.c_str(), "parent_snap", ioctx,
	  child_name.c_str(), opts));

  // copy
  std::string copy1_name = get_temp_image_name();
  ASSERT_EQ(0, parent.copy3(ioctx, copy1_name.c_str(), opts));
  std::string copy2_name = get_temp_image_name();
  PrintProgress pp;
  ASSERT_EQ(0, parent.copy_with_progress3(ioctx, copy2_name.c_str(), opts, pp));

  ASSERT_EQ(0, parent.close());
}

TEST_F(TestLibRBD, EventSocketPipe)
{
  EventSocket event_sock;
  int pipe_fd[2]; // read and write fd
  char buf[32];

  ASSERT_EQ(0, pipe(pipe_fd));

  ASSERT_FALSE(event_sock.is_valid());

  ASSERT_EQ(-EINVAL, event_sock.init(pipe_fd[1], EVENT_SOCKET_TYPE_NONE));
  ASSERT_FALSE(event_sock.is_valid());

  ASSERT_EQ(-EINVAL, event_sock.init(pipe_fd[1], 44));
  ASSERT_FALSE(event_sock.is_valid());

#ifndef HAVE_EVENTFD
  ASSERT_EQ(-EINVAL, event_sock.init(pipe_fd[1], EVENT_SOCKET_TYPE_EVENTFD));
  ASSERT_FALSE(event_sock.is_valid());
#endif

  ASSERT_EQ(0, event_sock.init(pipe_fd[1], EVENT_SOCKET_TYPE_PIPE));
  ASSERT_TRUE(event_sock.is_valid());
  ASSERT_EQ(0, event_sock.notify());
  ASSERT_EQ(1, read(pipe_fd[0], buf, 32));
  ASSERT_EQ('i', buf[0]);

  close(pipe_fd[0]);
  close(pipe_fd[1]);
}

TEST_F(TestLibRBD, EventSocketEventfd)
{
#ifdef HAVE_EVENTFD
  EventSocket event_sock;
  int event_fd;
  struct pollfd poll_fd;
  char buf[32];

  event_fd = eventfd(0, EFD_NONBLOCK);
  ASSERT_NE(-1, event_fd);

  ASSERT_FALSE(event_sock.is_valid());

  ASSERT_EQ(-EINVAL, event_sock.init(event_fd, EVENT_SOCKET_TYPE_NONE));
  ASSERT_FALSE(event_sock.is_valid());

  ASSERT_EQ(-EINVAL, event_sock.init(event_fd, 44));
  ASSERT_FALSE(event_sock.is_valid());

  ASSERT_EQ(0, event_sock.init(event_fd, EVENT_SOCKET_TYPE_EVENTFD));
  ASSERT_TRUE(event_sock.is_valid());
  ASSERT_EQ(0, event_sock.notify());

  poll_fd.fd = event_fd;
  poll_fd.events = POLLIN;
  ASSERT_EQ(1, poll(&poll_fd, 1, -1));
  ASSERT_TRUE(poll_fd.revents & POLLIN);

  ASSERT_EQ(static_cast<ssize_t>(sizeof(uint64_t)), read(event_fd, buf, 32));
  ASSERT_EQ(1U, *reinterpret_cast<uint64_t *>(buf));

  close(event_fd);
#endif
}

TEST_F(TestLibRBD, ImagePollIO)
{
#ifdef HAVE_EVENTFD
  rados_ioctx_t ioctx;
  rados_ioctx_create(_cluster, m_pool_name.c_str(), &ioctx);

  rbd_image_t image;
  int order = 0;
  std::string name = get_temp_image_name();
  uint64_t size = 2 << 20;
  int fd = eventfd(0, EFD_NONBLOCK);

  ASSERT_EQ(0, create_image(ioctx, name.c_str(), size, &order));
  ASSERT_EQ(0, rbd_open(ioctx, name.c_str(), &image, NULL));

  ASSERT_EQ(0, rbd_set_image_notification(image, fd, EVENT_SOCKET_TYPE_EVENTFD));

  char test_data[TEST_IO_SIZE + 1];
  char zero_data[TEST_IO_SIZE + 1];
  int i;

  for (i = 0; i < TEST_IO_SIZE; ++i)
    test_data[i] = (char) (rand() % (126 - 33) + 33);
  test_data[TEST_IO_SIZE] = '\0';
  memset(zero_data, 0, sizeof(zero_data));

  for (i = 0; i < 5; ++i)
    ASSERT_PASSED(write_test_data, image, test_data, TEST_IO_SIZE * i, TEST_IO_SIZE, 0);

  for (i = 5; i < 10; ++i)
    ASSERT_PASSED(aio_write_test_data_and_poll, image, fd, test_data, TEST_IO_SIZE * i, TEST_IO_SIZE, 0);

  for (i = 5; i < 10; ++i)
    ASSERT_PASSED(aio_read_test_data_and_poll, image, fd, test_data, TEST_IO_SIZE * i, TEST_IO_SIZE, 0);

  ASSERT_EQ(0, rbd_close(image));
  rados_ioctx_destroy(ioctx);
#endif
}

namespace librbd {

static bool operator==(const image_spec_t &lhs, const image_spec_t &rhs) {
  return (lhs.id == rhs.id && lhs.name == rhs.name);
}

static bool operator==(const linked_image_spec_t &lhs,
                       const linked_image_spec_t &rhs) {
  return (lhs.pool_id == rhs.pool_id &&
          lhs.pool_name == rhs.pool_name &&
          lhs.pool_namespace == rhs.pool_namespace &&
          lhs.image_id == rhs.image_id &&
          lhs.image_name == rhs.image_name &&
          lhs.trash == rhs.trash);
}

static bool operator==(const mirror_peer_t &lhs, const mirror_peer_t &rhs) {
  return (lhs.uuid == rhs.uuid &&
          lhs.cluster_name == rhs.cluster_name &&
          lhs.client_name == rhs.client_name);
}

static std::ostream& operator<<(std::ostream &os, const mirror_peer_t &peer) {
  os << "uuid=" << peer.uuid << ", "
     << "cluster=" << peer.cluster_name << ", "
     << "client=" << peer.client_name;
  return os;
}

} // namespace librbd

TEST_F(TestLibRBD, Mirror) {
  librados::IoCtx ioctx;
  ASSERT_EQ(0, _rados.ioctx_create(m_pool_name.c_str(), ioctx));

  librbd::RBD rbd;

  std::vector<librbd::mirror_peer_t> expected_peers;
  std::vector<librbd::mirror_peer_t> peers;
  ASSERT_EQ(0, rbd.mirror_peer_list(ioctx, &peers));
  ASSERT_EQ(expected_peers, peers);

  std::string uuid1;
  ASSERT_EQ(-EINVAL, rbd.mirror_peer_add(ioctx, &uuid1, "cluster1", "client"));

  rbd_mirror_mode_t mirror_mode;
  ASSERT_EQ(0, rbd.mirror_mode_get(ioctx, &mirror_mode));
  ASSERT_EQ(RBD_MIRROR_MODE_DISABLED, mirror_mode);

  ASSERT_EQ(0, rbd.mirror_mode_set(ioctx, RBD_MIRROR_MODE_IMAGE));
  ASSERT_EQ(0, rbd.mirror_mode_get(ioctx, &mirror_mode));

  // Add some images to the pool
  int order = 0;
  std::string parent_name = get_temp_image_name();
  std::string child_name = get_temp_image_name();
  ASSERT_EQ(0, create_image_pp(rbd, ioctx, parent_name.c_str(), 2 << 20,
                               &order));
  bool old_format;
  uint64_t features;
  ASSERT_EQ(0, get_features(&old_format, &features));
  if ((features & RBD_FEATURE_LAYERING) != 0) {
    librbd::Image parent;
    ASSERT_EQ(0, rbd.open(ioctx, parent, parent_name.c_str(), NULL));
    ASSERT_EQ(0, parent.snap_create("parent_snap"));
    ASSERT_EQ(0, parent.close());
    ASSERT_EQ(0, rbd.open(ioctx, parent, parent_name.c_str(), "parent_snap"));
    ASSERT_EQ(0, parent.snap_protect("parent_snap"));
    ASSERT_EQ(0, parent.close());
    ASSERT_EQ(0, rbd.clone(ioctx, parent_name.c_str(), "parent_snap", ioctx,
                           child_name.c_str(), features, &order));
  }

  ASSERT_EQ(RBD_MIRROR_MODE_IMAGE, mirror_mode);

  ASSERT_EQ(0, rbd.mirror_mode_set(ioctx, RBD_MIRROR_MODE_POOL));
  ASSERT_EQ(0, rbd.mirror_mode_get(ioctx, &mirror_mode));
  ASSERT_EQ(RBD_MIRROR_MODE_POOL, mirror_mode);

  std::string uuid2;
  std::string uuid3;
  ASSERT_EQ(0, rbd.mirror_peer_add(ioctx, &uuid1, "cluster1", "client"));
  ASSERT_EQ(0, rbd.mirror_peer_add(ioctx, &uuid2, "cluster2", "admin"));
  ASSERT_EQ(-EEXIST, rbd.mirror_peer_add(ioctx, &uuid3, "cluster1", "foo"));
  ASSERT_EQ(0, rbd.mirror_peer_add(ioctx, &uuid3, "cluster3", "admin"));

  ASSERT_EQ(0, rbd.mirror_peer_list(ioctx, &peers));
  auto sort_peers = [](const librbd::mirror_peer_t &lhs,
                         const librbd::mirror_peer_t &rhs) {
      return lhs.uuid < rhs.uuid;
    };
  expected_peers = {
    {uuid1, "cluster1", "client"},
    {uuid2, "cluster2", "admin"},
    {uuid3, "cluster3", "admin"}};
  std::sort(expected_peers.begin(), expected_peers.end(), sort_peers);
  ASSERT_EQ(expected_peers, peers);

  ASSERT_EQ(0, rbd.mirror_peer_remove(ioctx, "uuid4"));
  ASSERT_EQ(0, rbd.mirror_peer_remove(ioctx, uuid2));

  ASSERT_EQ(-ENOENT, rbd.mirror_peer_set_client(ioctx, "uuid4", "new client"));
  ASSERT_EQ(0, rbd.mirror_peer_set_client(ioctx, uuid1, "new client"));

  ASSERT_EQ(-ENOENT, rbd.mirror_peer_set_cluster(ioctx, "uuid4",
                                                 "new cluster"));
  ASSERT_EQ(0, rbd.mirror_peer_set_cluster(ioctx, uuid3, "new cluster"));

  ASSERT_EQ(0, rbd.mirror_peer_list(ioctx, &peers));
  expected_peers = {
    {uuid1, "cluster1", "new client"},
    {uuid3, "new cluster", "admin"}};
  std::sort(expected_peers.begin(), expected_peers.end(), sort_peers);
  ASSERT_EQ(expected_peers, peers);

  ASSERT_EQ(-EBUSY, rbd.mirror_mode_set(ioctx, RBD_MIRROR_MODE_DISABLED));
  ASSERT_EQ(0, rbd.mirror_peer_remove(ioctx, uuid1));
  ASSERT_EQ(0, rbd.mirror_peer_remove(ioctx, uuid3));
  ASSERT_EQ(0, rbd.mirror_mode_set(ioctx, RBD_MIRROR_MODE_DISABLED));
}

TEST_F(TestLibRBD, MirrorPeerAttributes) {
  REQUIRE(!is_librados_test_stub(_rados));

  librados::IoCtx ioctx;
  ASSERT_EQ(0, _rados.ioctx_create(m_pool_name.c_str(), ioctx));

  librbd::RBD rbd;
  ASSERT_EQ(0, rbd.mirror_mode_set(ioctx, RBD_MIRROR_MODE_IMAGE));

  std::string uuid;
  ASSERT_EQ(0, rbd.mirror_peer_add(ioctx, &uuid, "remote_cluster", "client"));

  std::map<std::string, std::string> attributes;
  ASSERT_EQ(-ENOENT, rbd.mirror_peer_get_attributes(ioctx, uuid, &attributes));
  ASSERT_EQ(-ENOENT, rbd.mirror_peer_set_attributes(ioctx, "missing uuid",
                                                    attributes));

  std::map<std::string, std::string> expected_attributes{
    {"mon_host", "1.2.3.4"},
    {"key", "ABC"}};
  ASSERT_EQ(0, rbd.mirror_peer_set_attributes(ioctx, uuid,
                                              expected_attributes));

  ASSERT_EQ(0, rbd.mirror_peer_get_attributes(ioctx, uuid,
                                              &attributes));
  ASSERT_EQ(expected_attributes, attributes);

  ASSERT_EQ(0, rbd.mirror_peer_remove(ioctx, uuid));
  ASSERT_EQ(0, rbd.mirror_mode_set(ioctx, RBD_MIRROR_MODE_DISABLED));
}

TEST_F(TestLibRBD, FlushCacheWithCopyupOnExternalSnapshot) {
  REQUIRE_FEATURE(RBD_FEATURE_LAYERING);

  librados::IoCtx ioctx;
  ASSERT_EQ(0, _rados.ioctx_create(m_pool_name.c_str(), ioctx));

  librbd::RBD rbd;
  librbd::Image image;
  std::string name = get_temp_image_name();

  uint64_t size = 1 << 18;
  int order = 0;

  ASSERT_EQ(0, create_image_pp(rbd, ioctx, name.c_str(), size, &order));
  ASSERT_EQ(0, rbd.open(ioctx, image, name.c_str(), NULL));

  bufferlist bl;
  bl.append(std::string(size, '1'));
  ASSERT_EQ((int)size, image.write(0, size, bl));
  ASSERT_EQ(0, image.snap_create("one"));
  ASSERT_EQ(0, image.snap_protect("one"));

  std::string clone_name = this->get_temp_image_name();
  ASSERT_EQ(0, rbd.clone(ioctx, name.c_str(), "one", ioctx, clone_name.c_str(),
                         RBD_FEATURE_LAYERING, &order));
  ASSERT_EQ(0, rbd.open(ioctx, image, clone_name.c_str(), NULL));

  librbd::Image image2;
  ASSERT_EQ(0, rbd.open(ioctx, image2, clone_name.c_str(), NULL));

  // prepare CoW writeback that will be flushed on next op
  bl.clear();
  bl.append(std::string(1, '1'));
  ASSERT_EQ(0, image.flush());
  ASSERT_EQ(1, image.write(0, 1, bl));
  ASSERT_EQ(0, image2.snap_create("snap1"));

  librbd::RBD::AioCompletion *read_comp =
    new librbd::RBD::AioCompletion(NULL, NULL);
  bufferlist read_bl;
  image.aio_read(0, 1024, read_bl, read_comp);
  ASSERT_EQ(0, read_comp->wait_for_complete());
  read_comp->release();
}

TEST_F(TestLibRBD, ExclusiveLock)
{
  REQUIRE_FEATURE(RBD_FEATURE_EXCLUSIVE_LOCK);

  static char buf[10];

  rados_ioctx_t ioctx;
  rados_ioctx_create(_cluster, m_pool_name.c_str(), &ioctx);

  std::string name = get_temp_image_name();
  uint64_t size = 2 << 20;
  int order = 0;
  ASSERT_EQ(0, create_image(ioctx, name.c_str(), size, &order));

  rbd_image_t image1;
  ASSERT_EQ(0, rbd_open(ioctx, name.c_str(), &image1, NULL));

  int lock_owner;
  ASSERT_EQ(0, rbd_lock_acquire(image1, RBD_LOCK_MODE_EXCLUSIVE));
  ASSERT_EQ(0, rbd_is_exclusive_lock_owner(image1, &lock_owner));
  ASSERT_TRUE(lock_owner);

  rbd_lock_mode_t lock_mode;
  char *lock_owners[1];
  size_t max_lock_owners = 0;
  ASSERT_EQ(-ERANGE, rbd_lock_get_owners(image1, &lock_mode, lock_owners,
                                         &max_lock_owners));
  ASSERT_EQ(1U, max_lock_owners);

  ASSERT_EQ(0, rbd_lock_get_owners(image1, &lock_mode, lock_owners,
                                   &max_lock_owners));
  ASSERT_EQ(RBD_LOCK_MODE_EXCLUSIVE, lock_mode);
  ASSERT_STRNE("", lock_owners[0]);
  ASSERT_EQ(1U, max_lock_owners);

  rbd_image_t image2;
  ASSERT_EQ(0, rbd_open(ioctx, name.c_str(), &image2, NULL));

  ASSERT_EQ(0, rbd_is_exclusive_lock_owner(image2, &lock_owner));
  ASSERT_FALSE(lock_owner);

  ASSERT_EQ(-EOPNOTSUPP, rbd_lock_break(image1, RBD_LOCK_MODE_SHARED, ""));
  ASSERT_EQ(-EBUSY, rbd_lock_break(image1, RBD_LOCK_MODE_EXCLUSIVE,
                                   "not the owner"));

  ASSERT_EQ(0, rbd_lock_release(image1));
  ASSERT_EQ(0, rbd_is_exclusive_lock_owner(image1, &lock_owner));
  ASSERT_FALSE(lock_owner);

  ASSERT_EQ(-ENOENT, rbd_lock_break(image1, RBD_LOCK_MODE_EXCLUSIVE,
                                    lock_owners[0]));
  rbd_lock_get_owners_cleanup(lock_owners, max_lock_owners);

  ASSERT_EQ(-EROFS, rbd_write(image1, 0, sizeof(buf), buf));
  ASSERT_EQ((ssize_t)sizeof(buf), rbd_write(image2, 0, sizeof(buf), buf));

  ASSERT_EQ(0, rbd_lock_acquire(image2, RBD_LOCK_MODE_EXCLUSIVE));
  ASSERT_EQ(0, rbd_is_exclusive_lock_owner(image2, &lock_owner));
  ASSERT_TRUE(lock_owner);

  ASSERT_EQ(0, rbd_lock_release(image2));
  ASSERT_EQ(0, rbd_is_exclusive_lock_owner(image2, &lock_owner));
  ASSERT_FALSE(lock_owner);

  ASSERT_EQ(0, rbd_lock_acquire(image1, RBD_LOCK_MODE_EXCLUSIVE));
  ASSERT_EQ(0, rbd_is_exclusive_lock_owner(image1, &lock_owner));
  ASSERT_TRUE(lock_owner);

  ASSERT_EQ((ssize_t)sizeof(buf), rbd_write(image1, 0, sizeof(buf), buf));
  ASSERT_EQ(-EROFS, rbd_write(image2, 0, sizeof(buf), buf));

  ASSERT_EQ(0, rbd_lock_release(image1));
  ASSERT_EQ(0, rbd_is_exclusive_lock_owner(image1, &lock_owner));
  ASSERT_FALSE(lock_owner);

  int owner_id = -1;
  mutex lock;
  const auto pingpong = [&](int m_id, rbd_image_t &m_image) {
      for (int i = 0; i < 10; i++) {
	{
	  lock_guard<mutex> locker(lock);
	  if (owner_id == m_id) {
	    std::cout << m_id << ": releasing exclusive lock" << std::endl;
	    EXPECT_EQ(0, rbd_lock_release(m_image));
	    int lock_owner;
	    EXPECT_EQ(0, rbd_is_exclusive_lock_owner(m_image, &lock_owner));
	    EXPECT_FALSE(lock_owner);
	    owner_id = -1;
	    std::cout << m_id << ": exclusive lock released" << std::endl;
	    continue;
	  }
	}

	std::cout << m_id << ": acquiring exclusive lock" << std::endl;
        int r;
        do {
          r = rbd_lock_acquire(m_image, RBD_LOCK_MODE_EXCLUSIVE);
          if (r == -EROFS) {
            usleep(1000);
          }
        } while (r == -EROFS);
	EXPECT_EQ(0, r);

	int lock_owner;
	EXPECT_EQ(0, rbd_is_exclusive_lock_owner(m_image, &lock_owner));
	EXPECT_TRUE(lock_owner);
	std::cout << m_id << ": exclusive lock acquired" << std::endl;
	{
	  lock_guard<mutex> locker(lock);
	  owner_id = m_id;
	}
	usleep(rand() % 50000);
      }

      lock_guard<mutex> locker(lock);
      if (owner_id == m_id) {
	EXPECT_EQ(0, rbd_lock_release(m_image));
	int lock_owner;
	EXPECT_EQ(0, rbd_is_exclusive_lock_owner(m_image, &lock_owner));
	EXPECT_FALSE(lock_owner);
	owner_id = -1;
      }
  };
  thread ping(bind(pingpong, 1, ref(image1)));
  thread pong(bind(pingpong, 2, ref(image2)));

  ping.join();
  pong.join();

  ASSERT_EQ(0, rbd_lock_acquire(image2, RBD_LOCK_MODE_EXCLUSIVE));
  ASSERT_EQ(0, rbd_is_exclusive_lock_owner(image2, &lock_owner));
  ASSERT_TRUE(lock_owner);

  ASSERT_EQ(0, rbd_close(image2));

  ASSERT_EQ(0, rbd_lock_acquire(image1, RBD_LOCK_MODE_EXCLUSIVE));
  ASSERT_EQ(0, rbd_is_exclusive_lock_owner(image1, &lock_owner));
  ASSERT_TRUE(lock_owner);

  ASSERT_EQ(0, rbd_close(image1));
  rados_ioctx_destroy(ioctx);
}

TEST_F(TestLibRBD, BreakLock)
{
  REQUIRE_FEATURE(RBD_FEATURE_EXCLUSIVE_LOCK);

  static char buf[10];

  rados_t blacklist_cluster;
  ASSERT_EQ("", connect_cluster(&blacklist_cluster));

  rados_ioctx_t ioctx, blacklist_ioctx;
  ASSERT_EQ(0, rados_ioctx_create(_cluster, m_pool_name.c_str(), &ioctx));
  ASSERT_EQ(0, rados_ioctx_create(blacklist_cluster, m_pool_name.c_str(),
                                  &blacklist_ioctx));

  std::string name = get_temp_image_name();
  uint64_t size = 2 << 20;
  int order = 0;
  ASSERT_EQ(0, create_image(ioctx, name.c_str(), size, &order));

  rbd_image_t image, blacklist_image;
  ASSERT_EQ(0, rbd_open(ioctx, name.c_str(), &image, NULL));
  ASSERT_EQ(0, rbd_open(blacklist_ioctx, name.c_str(), &blacklist_image, NULL));

  ASSERT_EQ(0, rbd_metadata_set(image, "conf_rbd_blacklist_on_break_lock", "true"));
  ASSERT_EQ(0, rbd_lock_acquire(blacklist_image, RBD_LOCK_MODE_EXCLUSIVE));

  rbd_lock_mode_t lock_mode;
  char *lock_owners[1];
  size_t max_lock_owners = 1;
  ASSERT_EQ(0, rbd_lock_get_owners(image, &lock_mode, lock_owners,
                                   &max_lock_owners));
  ASSERT_EQ(RBD_LOCK_MODE_EXCLUSIVE, lock_mode);
  ASSERT_STRNE("", lock_owners[0]);
  ASSERT_EQ(1U, max_lock_owners);

  ASSERT_EQ(0, rbd_lock_break(image, RBD_LOCK_MODE_EXCLUSIVE, lock_owners[0]));
  ASSERT_EQ(0, rbd_lock_acquire(image, RBD_LOCK_MODE_EXCLUSIVE));
  EXPECT_EQ(0, rados_wait_for_latest_osdmap(blacklist_cluster));

  ASSERT_EQ((ssize_t)sizeof(buf), rbd_write(image, 0, sizeof(buf), buf));
  ASSERT_EQ(-EBLACKLISTED, rbd_write(blacklist_image, 0, sizeof(buf), buf));

  ASSERT_EQ(0, rbd_close(image));
  ASSERT_EQ(0, rbd_close(blacklist_image));

  rbd_lock_get_owners_cleanup(lock_owners, max_lock_owners);

  rados_ioctx_destroy(ioctx);
  rados_ioctx_destroy(blacklist_ioctx);
  rados_shutdown(blacklist_cluster);
}

TEST_F(TestLibRBD, DiscardAfterWrite)
{
  REQUIRE(!is_skip_partial_discard_enabled());

  librados::IoCtx ioctx;
  ASSERT_EQ(0, _rados.ioctx_create(m_pool_name.c_str(), ioctx));

  librbd::RBD rbd;
  std::string name = get_temp_image_name();
  uint64_t size = 1 << 20;
  int order = 18;
  ASSERT_EQ(0, create_image_pp(rbd, ioctx, name.c_str(), size, &order));

  librbd::Image image;
  ASSERT_EQ(0, rbd.open(ioctx, image, name.c_str(), NULL));

  // enable writeback cache
  ASSERT_EQ(0, image.flush());

  bufferlist bl;
  bl.append(std::string(256, '1'));

  librbd::RBD::AioCompletion *write_comp =
    new librbd::RBD::AioCompletion(NULL, NULL);
  ASSERT_EQ(0, image.aio_write(0, bl.length(), bl, write_comp));
  ASSERT_EQ(0, write_comp->wait_for_complete());
  write_comp->release();

  librbd::RBD::AioCompletion *discard_comp =
    new librbd::RBD::AioCompletion(NULL, NULL);
  ASSERT_EQ(0, image.aio_discard(0, 256, discard_comp));
  ASSERT_EQ(0, discard_comp->wait_for_complete());
  discard_comp->release();

  librbd::RBD::AioCompletion *read_comp =
    new librbd::RBD::AioCompletion(NULL, NULL);
  bufferlist read_bl;
  image.aio_read(0, bl.length(), read_bl, read_comp);
  ASSERT_EQ(0, read_comp->wait_for_complete());
  ASSERT_EQ(bl.length(), read_comp->get_return_value());
  ASSERT_TRUE(read_bl.is_zero());
  read_comp->release();
}

TEST_F(TestLibRBD, DefaultFeatures) {
  std::string orig_default_features;
  ASSERT_EQ(0, _rados.conf_get("rbd_default_features", orig_default_features));
  BOOST_SCOPE_EXIT_ALL(orig_default_features) {
    ASSERT_EQ(0, _rados.conf_set("rbd_default_features",
                                 orig_default_features.c_str()));
  };

  std::list<std::pair<std::string, std::string> > feature_names_to_bitmask = {
    {"", orig_default_features},
    {"layering", "1"},
    {"layering, exclusive-lock", "5"},
    {"exclusive-lock,journaling", "68"},
    {"125", "125"}
  };

  for (auto &pair : feature_names_to_bitmask) {
    ASSERT_EQ(0, _rados.conf_set("rbd_default_features", pair.first.c_str()));
    std::string features;
    ASSERT_EQ(0, _rados.conf_get("rbd_default_features", features));
    ASSERT_EQ(pair.second, features);
  }
}

TEST_F(TestLibRBD, TestTrashMoveAndPurge) {
  REQUIRE_FORMAT_V2();

  librados::IoCtx ioctx;
  ASSERT_EQ(0, _rados.ioctx_create(m_pool_name.c_str(), ioctx));

  librbd::RBD rbd;
  std::string name = get_temp_image_name();

  uint64_t size = 1 << 18;
  int order = 12;
  ASSERT_EQ(0, create_image_pp(rbd, ioctx, name.c_str(), size, &order));

  librbd::Image image;
  ASSERT_EQ(0, rbd.open(ioctx, image, name.c_str(), nullptr));

  std::string image_id;
  ASSERT_EQ(0, image.get_id(&image_id));
  image.close();

  ASSERT_EQ(0, rbd.trash_move(ioctx, name.c_str(), 0));

  std::vector<std::string> images;
  ASSERT_EQ(0, rbd.list(ioctx, images));
  for (const auto& image : images) {
    ASSERT_TRUE(image != name);
  }

  librbd::trash_image_info_t info;
  ASSERT_EQ(-ENOENT, rbd.trash_get(ioctx, "dummy image id", &info));
  ASSERT_EQ(0, rbd.trash_get(ioctx, image_id.c_str(), &info));
  ASSERT_EQ(image_id, info.id);

  std::vector<librbd::trash_image_info_t> entries;
  ASSERT_EQ(0, rbd.trash_list(ioctx, entries));
  ASSERT_FALSE(entries.empty());
  ASSERT_EQ(entries.begin()->id, image_id);

  entries.clear();
  PrintProgress pp;
  ASSERT_EQ(0, rbd.trash_remove_with_progress(ioctx, image_id.c_str(),
                                              false, pp));
  ASSERT_EQ(0, rbd.trash_list(ioctx, entries));
  ASSERT_TRUE(entries.empty());
}

TEST_F(TestLibRBD, TestTrashMoveAndPurgeNonExpiredDelay) {
  REQUIRE_FORMAT_V2();

  librados::IoCtx ioctx;
  ASSERT_EQ(0, _rados.ioctx_create(m_pool_name.c_str(), ioctx));

  librbd::RBD rbd;
  std::string name = get_temp_image_name();

  uint64_t size = 1 << 18;
  int order = 12;
  ASSERT_EQ(0, create_image_pp(rbd, ioctx, name.c_str(), size, &order));

  librbd::Image image;
  ASSERT_EQ(0, rbd.open(ioctx, image, name.c_str(), nullptr));

  std::string image_id;
  ASSERT_EQ(0, image.get_id(&image_id));
  image.close();

  ASSERT_EQ(0, rbd.trash_move(ioctx, name.c_str(), 100));

  PrintProgress pp;
  ASSERT_EQ(-EPERM, rbd.trash_remove_with_progress(ioctx, image_id.c_str(),
                                                   false, pp));

  PrintProgress pp2;
  ASSERT_EQ(0, rbd.trash_remove_with_progress(ioctx, image_id.c_str(),
                                              true, pp2));
}

TEST_F(TestLibRBD, TestTrashPurge) {
  REQUIRE_FORMAT_V2();

  librados::IoCtx ioctx;
  ASSERT_EQ(0, _rados.ioctx_create(m_pool_name.c_str(), ioctx));

  librbd::RBD rbd;
  std::string name1 = get_temp_image_name();
  std::string name2 = get_temp_image_name();

  uint64_t size = 1 << 18;
  int order = 12;
  ASSERT_EQ(0, create_image_pp(rbd, ioctx, name1.c_str(), size, &order));
  ASSERT_EQ(0, create_image_pp(rbd, ioctx, name2.c_str(), size, &order));

  librbd::Image image1;
  ASSERT_EQ(0, rbd.open(ioctx, image1, name1.c_str(), nullptr));

  std::string image_id1;
  ASSERT_EQ(0, image1.get_id(&image_id1));
  image1.close();

  ASSERT_EQ(0, rbd.trash_move(ioctx, name1.c_str(), 0));

  librbd::Image image2;
  ASSERT_EQ(0, rbd.open(ioctx, image2, name2.c_str(), nullptr));
  ceph::bufferlist bl;
  bl.append(std::string(1024, '0'));
  ASSERT_EQ(1024, image2.write(0, 1024, bl));

  std::string image_id2;
  ASSERT_EQ(0, image2.get_id(&image_id2));
  image2.close();

  ASSERT_EQ(0, rbd.trash_move(ioctx, name2.c_str(), 100));
  ASSERT_EQ(0, rbd.trash_purge(ioctx, 0, -1));

  std::vector<librbd::trash_image_info_t> entries;
  ASSERT_EQ(0, rbd.trash_list(ioctx, entries));
  ASSERT_EQ(1U, entries.size());
  ASSERT_EQ(image_id2, entries[0].id);
  ASSERT_EQ(name2, entries[0].name);
  entries.clear();

  struct timespec now;
  clock_gettime(CLOCK_REALTIME, &now);
  float threshold = 0.0;
  if (!is_librados_test_stub(_rados)) {
    // real cluster usage reports have a long latency to update
    threshold = -1.0;
  }

  ASSERT_EQ(0, rbd.trash_purge(ioctx, now.tv_sec+1000, threshold));
  ASSERT_EQ(0, rbd.trash_list(ioctx, entries));
  ASSERT_EQ(0U, entries.size());
}

TEST_F(TestLibRBD, TestTrashMoveAndRestore) {
  REQUIRE_FORMAT_V2();

  librados::IoCtx ioctx;
  ASSERT_EQ(0, _rados.ioctx_create(m_pool_name.c_str(), ioctx));

  librbd::RBD rbd;
  std::string name = get_temp_image_name();

  uint64_t size = 1 << 18;
  int order = 12;
  ASSERT_EQ(0, create_image_pp(rbd, ioctx, name.c_str(), size, &order));

  librbd::Image image;
  ASSERT_EQ(0, rbd.open(ioctx, image, name.c_str(), nullptr));

  std::string image_id;
  ASSERT_EQ(0, image.get_id(&image_id));
  image.close();

  ASSERT_EQ(0, rbd.trash_move(ioctx, name.c_str(), 10));

  std::vector<std::string> images;
  ASSERT_EQ(0, rbd.list(ioctx, images));
  for (const auto& image : images) {
    ASSERT_TRUE(image != name);
  }

  std::vector<librbd::trash_image_info_t> entries;
  ASSERT_EQ(0, rbd.trash_list(ioctx, entries));
  ASSERT_FALSE(entries.empty());
  ASSERT_EQ(entries.begin()->id, image_id);

  images.clear();
  ASSERT_EQ(0, rbd.trash_restore(ioctx, image_id.c_str(), ""));
  ASSERT_EQ(0, rbd.list(ioctx, images));
  ASSERT_FALSE(images.empty());
  bool found = false;
  for (const auto& image : images) {
    if (image == name) {
      found = true;
      break;
    }
  }
  ASSERT_TRUE(found);
}

TEST_F(TestLibRBD, TestListWatchers) {
  librados::IoCtx ioctx;
  ASSERT_EQ(0, _rados.ioctx_create(m_pool_name.c_str(), ioctx));

  librbd::RBD rbd;
  std::string name = get_temp_image_name();

  uint64_t size = 1 << 18;
  int order = 12;
  ASSERT_EQ(0, create_image_pp(rbd, ioctx, name.c_str(), size, &order));

  librbd::Image image;
  std::list<librbd::image_watcher_t> watchers;

  // No watchers
  ASSERT_EQ(0, rbd.open_read_only(ioctx, image, name.c_str(), nullptr));
  ASSERT_EQ(0, image.list_watchers(watchers));
  ASSERT_EQ(0U, watchers.size());
  ASSERT_EQ(0, image.close());

  // One watcher
  ASSERT_EQ(0, rbd.open(ioctx, image, name.c_str(), nullptr));
  ASSERT_EQ(0, image.list_watchers(watchers));
  ASSERT_EQ(1U, watchers.size());
  ASSERT_EQ(0, image.close());
}

TEST_F(TestLibRBD, TestSetSnapById) {
  librados::IoCtx ioctx;
  ASSERT_EQ(0, _rados.ioctx_create(m_pool_name.c_str(), ioctx));

  librbd::RBD rbd;
  std::string name = get_temp_image_name();

  uint64_t size = 1 << 18;
  int order = 12;
  ASSERT_EQ(0, create_image_pp(rbd, ioctx, name.c_str(), size, &order));

  librbd::Image image;
  ASSERT_EQ(0, rbd.open(ioctx, image, name.c_str(), nullptr));
  ASSERT_EQ(0, image.snap_create("snap"));

  vector<librbd::snap_info_t> snaps;
  ASSERT_EQ(0, image.snap_list(snaps));
  ASSERT_EQ(1U, snaps.size());

  ASSERT_EQ(0, image.snap_set_by_id(snaps[0].id));
  ASSERT_EQ(0, image.snap_set_by_id(CEPH_NOSNAP));
}

TEST_F(TestLibRBD, Namespaces) {
  rados_ioctx_t ioctx;
  ASSERT_EQ(0, rados_ioctx_create(_cluster, m_pool_name.c_str(), &ioctx));
  rados_remove(ioctx, RBD_NAMESPACE);

  ASSERT_EQ(0, rbd_namespace_create(ioctx, "name1"));
  ASSERT_EQ(0, rbd_namespace_create(ioctx, "name2"));
  ASSERT_EQ(0, rbd_namespace_create(ioctx, "name3"));
  ASSERT_EQ(0, rbd_namespace_remove(ioctx, "name2"));

  char names[1024];
  size_t max_size = sizeof(names);
  int len = rbd_namespace_list(ioctx, names, &max_size);

  std::vector<std::string> cpp_names;
  for (char* cur_name = names; cur_name < names + len; ) {
    cpp_names.push_back(cur_name);
    cur_name += strlen(cur_name) + 1;
  }
  ASSERT_EQ(2U, cpp_names.size());
  ASSERT_EQ("name1", cpp_names[0]);
  ASSERT_EQ("name3", cpp_names[1]);
  bool exists;
  ASSERT_EQ(0, rbd_namespace_exists(ioctx, "name2", &exists));
  ASSERT_FALSE(exists);
  ASSERT_EQ(0, rbd_namespace_exists(ioctx, "name3", &exists));
  ASSERT_TRUE(exists);
  rados_ioctx_destroy(ioctx);
}

TEST_F(TestLibRBD, NamespacesPP) {
  librados::IoCtx ioctx;
  ASSERT_EQ(0, _rados.ioctx_create(m_pool_name.c_str(), ioctx));
  ioctx.remove(RBD_NAMESPACE);

  librbd::RBD rbd;
  ASSERT_EQ(-EINVAL, rbd.namespace_create(ioctx, ""));
  ASSERT_EQ(-EINVAL, rbd.namespace_remove(ioctx, ""));

  ASSERT_EQ(0, rbd.namespace_create(ioctx, "name1"));
  ASSERT_EQ(-EEXIST, rbd.namespace_create(ioctx, "name1"));
  ASSERT_EQ(0, rbd.namespace_create(ioctx, "name2"));
  ASSERT_EQ(0, rbd.namespace_create(ioctx, "name3"));
  ASSERT_EQ(0, rbd.namespace_remove(ioctx, "name2"));
  ASSERT_EQ(-ENOENT, rbd.namespace_remove(ioctx, "name2"));

  std::vector<std::string> names;
  ASSERT_EQ(0, rbd.namespace_list(ioctx, &names));
  ASSERT_EQ(2U, names.size());
  ASSERT_EQ("name1", names[0]);
  ASSERT_EQ("name3", names[1]);
  bool exists;
  ASSERT_EQ(0, rbd.namespace_exists(ioctx, "name2", &exists));
  ASSERT_FALSE(exists);
  ASSERT_EQ(0, rbd.namespace_exists(ioctx, "name3", &exists));
  ASSERT_TRUE(exists);

  librados::IoCtx ns_io_ctx;
  ns_io_ctx.dup(ioctx);

  std::string name = get_temp_image_name();
  int order = 0;
  uint64_t features = 0;
  if (!get_features(&features)) {
    // old format doesn't support namespaces
    ns_io_ctx.set_namespace("name1");
    ASSERT_EQ(-EINVAL, create_image_pp(rbd, ns_io_ctx, name.c_str(), 0,
                                       &order));
    return;
  }

  ns_io_ctx.set_namespace("missing");
  ASSERT_EQ(-ENOENT, create_image_pp(rbd, ns_io_ctx, name.c_str(), 0, &order));

  ns_io_ctx.set_namespace("name1");
  ASSERT_EQ(0, create_image_pp(rbd, ns_io_ctx, name.c_str(), 0, &order));
  ASSERT_EQ(-EBUSY, rbd.namespace_remove(ns_io_ctx, "name1"));

  std::string image_id;
  {
    librbd::Image image;
    ASSERT_EQ(-ENOENT, rbd.open(ioctx, image, name.c_str(), NULL));
    ASSERT_EQ(0, rbd.open(ns_io_ctx, image, name.c_str(), NULL));
    ASSERT_EQ(0, get_image_id(image, &image_id));
  }

  ASSERT_EQ(-ENOENT, rbd.trash_move(ioctx, name.c_str(), 0));
  ASSERT_EQ(0, rbd.trash_move(ns_io_ctx, name.c_str(), 0));
  ASSERT_EQ(-EBUSY, rbd.namespace_remove(ns_io_ctx, "name1"));

  PrintProgress pp;
  ASSERT_EQ(-ENOENT, rbd.trash_remove_with_progress(ioctx, image_id.c_str(),
                                                    false, pp));
  ASSERT_EQ(0, rbd.trash_remove_with_progress(ns_io_ctx, image_id.c_str(),
                                              false, pp));
  ASSERT_EQ(0, rbd.namespace_remove(ns_io_ctx, "name1"));

  names.clear();
  ASSERT_EQ(0, rbd.namespace_list(ioctx, &names));
  ASSERT_EQ(1U, names.size());
  ASSERT_EQ("name3", names[0]);
}

TEST_F(TestLibRBD, Migration) {
  bool old_format;
  uint64_t features;
  ASSERT_EQ(0, get_features(&old_format, &features));

  rados_ioctx_t ioctx;
  rados_ioctx_create(_cluster, m_pool_name.c_str(), &ioctx);
  BOOST_SCOPE_EXIT(&ioctx) {
    rados_ioctx_destroy(ioctx);
  } BOOST_SCOPE_EXIT_END;

  int order = 0;
  std::string name = get_temp_image_name();
  uint64_t size = 2 << 20;
  ASSERT_EQ(0, create_image(ioctx, name.c_str(), size, &order));

  rbd_image_options_t image_options;
  rbd_image_options_create(&image_options);
  BOOST_SCOPE_EXIT(&image_options) {
    rbd_image_options_destroy(image_options);
  } BOOST_SCOPE_EXIT_END;

  ASSERT_EQ(0, rbd_migration_prepare(ioctx, name.c_str(), ioctx, name.c_str(),
                                     image_options));

  rbd_image_migration_status_t status;
  ASSERT_EQ(0, rbd_migration_status(ioctx, name.c_str(), &status,
                                    sizeof(status)));
  ASSERT_EQ(status.source_pool_id, rados_ioctx_get_id(ioctx));
  ASSERT_EQ(status.source_image_name, name);
  if (old_format) {
    ASSERT_EQ(status.source_image_id, string());
  } else {
    ASSERT_NE(status.source_image_id, string());
    ASSERT_EQ(-EROFS, rbd_trash_remove(ioctx, status.source_image_id, false));
    ASSERT_EQ(-EINVAL, rbd_trash_restore(ioctx, status.source_image_id, name.c_str()));
  }
  ASSERT_EQ(status.dest_pool_id, rados_ioctx_get_id(ioctx));
  ASSERT_EQ(status.dest_image_name, name);
  ASSERT_NE(status.dest_image_id, string());
  ASSERT_EQ(status.state, RBD_IMAGE_MIGRATION_STATE_PREPARED);
  rbd_migration_status_cleanup(&status);

  ASSERT_EQ(-EBUSY, rbd_remove(ioctx, name.c_str()));
  ASSERT_EQ(-EBUSY, rbd_trash_move(ioctx, name.c_str(), 0));

  ASSERT_EQ(0, rbd_migration_execute(ioctx, name.c_str()));

  ASSERT_EQ(0, rbd_migration_status(ioctx, name.c_str(), &status,
                                    sizeof(status)));
  ASSERT_EQ(status.state, RBD_IMAGE_MIGRATION_STATE_EXECUTED);
  rbd_migration_status_cleanup(&status);

  ASSERT_EQ(0, rbd_migration_commit(ioctx, name.c_str()));

  std::string new_name = get_temp_image_name();

  ASSERT_EQ(0, rbd_migration_prepare(ioctx, name.c_str(), ioctx,
                                     new_name.c_str(), image_options));

  ASSERT_EQ(-EBUSY, rbd_remove(ioctx, new_name.c_str()));
  ASSERT_EQ(-EBUSY, rbd_trash_move(ioctx, new_name.c_str(), 0));

  ASSERT_EQ(0, rbd_migration_abort(ioctx, name.c_str()));

  rbd_image_t image;
  ASSERT_EQ(0, rbd_open(ioctx, name.c_str(), &image, NULL));
  EXPECT_EQ(0, rbd_close(image));
}

TEST_F(TestLibRBD, MigrationPP) {
  bool old_format;
  uint64_t features;
  ASSERT_EQ(0, get_features(&old_format, &features));

  librados::IoCtx ioctx;
  ASSERT_EQ(0, _rados.ioctx_create(m_pool_name.c_str(), ioctx));

  int order = 0;
  std::string name = get_temp_image_name();
  uint64_t size = 2 << 20;
  librbd::RBD rbd;
  ASSERT_EQ(0, create_image_pp(rbd, ioctx, name.c_str(), size, &order));

  librbd::ImageOptions image_options;

  ASSERT_EQ(0, rbd.migration_prepare(ioctx, name.c_str(), ioctx, name.c_str(),
                                     image_options));

  librbd::image_migration_status_t status;
  ASSERT_EQ(0, rbd.migration_status(ioctx, name.c_str(), &status,
                                    sizeof(status)));
  ASSERT_EQ(status.source_pool_id, ioctx.get_id());
  ASSERT_EQ(status.source_image_name, name);
  if (old_format) {
    ASSERT_EQ(status.source_image_id, "");
  } else {
    ASSERT_NE(status.source_image_id, "");
    ASSERT_EQ(-EROFS, rbd.trash_remove(ioctx, status.source_image_id.c_str(), false));
    ASSERT_EQ(-EINVAL, rbd.trash_restore(ioctx, status.source_image_id.c_str(), name.c_str()));
  }
  ASSERT_EQ(status.dest_pool_id, ioctx.get_id());
  ASSERT_EQ(status.dest_image_name, name);
  ASSERT_NE(status.dest_image_id, "");
  ASSERT_EQ(status.state, RBD_IMAGE_MIGRATION_STATE_PREPARED);

  ASSERT_EQ(-EBUSY, rbd.remove(ioctx, name.c_str()));
  ASSERT_EQ(-EBUSY, rbd.trash_move(ioctx, name.c_str(), 0));

  ASSERT_EQ(0, rbd.migration_execute(ioctx, name.c_str()));

  ASSERT_EQ(0, rbd.migration_status(ioctx, name.c_str(), &status,
                                    sizeof(status)));
  ASSERT_EQ(status.state, RBD_IMAGE_MIGRATION_STATE_EXECUTED);

  ASSERT_EQ(0, rbd.migration_commit(ioctx, name.c_str()));

  std::string new_name = get_temp_image_name();

  ASSERT_EQ(0, rbd.migration_prepare(ioctx, name.c_str(), ioctx,
                                     new_name.c_str(), image_options));

  ASSERT_EQ(-EBUSY, rbd.remove(ioctx, new_name.c_str()));
  ASSERT_EQ(-EBUSY, rbd.trash_move(ioctx, new_name.c_str(), 0));

  ASSERT_EQ(0, rbd.migration_abort(ioctx, name.c_str()));

  librbd::Image image;
  ASSERT_EQ(0, rbd.open(ioctx, image, name.c_str(), NULL));
}

TEST_F(TestLibRBD, TestGetAccessTimestamp)
{
  REQUIRE_FORMAT_V2();

  rados_ioctx_t ioctx;
  rados_ioctx_create(_cluster, m_pool_name.c_str(), &ioctx);

  rbd_image_t image;
  int order = 0;
  std::string name = get_temp_image_name();
  uint64_t size = 2 << 20;  
  struct timespec timestamp;

  ASSERT_EQ(0, create_image(ioctx, name.c_str(), size, &order));
  ASSERT_EQ(0, rbd_open(ioctx, name.c_str(), &image, NULL));

  ASSERT_EQ(0, rbd_get_access_timestamp(image, &timestamp));
  ASSERT_LT(0, timestamp.tv_sec);

  ASSERT_PASSED(validate_object_map, image);
  ASSERT_EQ(0, rbd_close(image));

  rados_ioctx_destroy(ioctx);
}

TEST_F(TestLibRBD, TestGetModifyTimestamp)
{
  REQUIRE_FORMAT_V2();

  rados_ioctx_t ioctx;
  rados_ioctx_create(_cluster, m_pool_name.c_str(), &ioctx);

  rbd_image_t image;
  int order = 0;
  std::string name = get_temp_image_name();
  uint64_t size = 2 << 20;  
  struct timespec timestamp;

  ASSERT_EQ(0, create_image(ioctx, name.c_str(), size, &order));
  ASSERT_EQ(0, rbd_open(ioctx, name.c_str(), &image, NULL));
  ASSERT_EQ(0, rbd_get_modify_timestamp(image, &timestamp));
  ASSERT_LT(0, timestamp.tv_sec);

  ASSERT_PASSED(validate_object_map, image);
  ASSERT_EQ(0, rbd_close(image));

  rados_ioctx_destroy(ioctx);
}

TEST_F(TestLibRBD, ZeroOverlapFlatten) {
  REQUIRE_FEATURE(RBD_FEATURE_LAYERING);

  librados::IoCtx ioctx;
  ASSERT_EQ(0, _rados.ioctx_create(m_pool_name.c_str(), ioctx));

  librbd::RBD rbd;
  librbd::Image parent_image;
  std::string name = get_temp_image_name();

  uint64_t size = 1;
  int order = 0;

  ASSERT_EQ(0, create_image_pp(rbd, ioctx, name.c_str(), size, &order));
  ASSERT_EQ(0, rbd.open(ioctx, parent_image, name.c_str(), NULL));

  uint64_t features;
  ASSERT_EQ(0, parent_image.features(&features));

  ASSERT_EQ(0, parent_image.snap_create("snap"));
  ASSERT_EQ(0, parent_image.snap_protect("snap"));

  std::string clone_name = this->get_temp_image_name();
  ASSERT_EQ(0, rbd.clone(ioctx, name.c_str(), "snap", ioctx, clone_name.c_str(),
                         features, &order));

  librbd::Image clone_image;
  ASSERT_EQ(0, rbd.open(ioctx, clone_image, clone_name.c_str(), NULL));
  ASSERT_EQ(0, clone_image.resize(0));
  ASSERT_EQ(0, clone_image.flatten());
}

TEST_F(TestLibRBD, PoolMetadata)
{
  REQUIRE_FORMAT_V2();

  rados_ioctx_t ioctx;
  rados_ioctx_create(_cluster, m_pool_name.c_str(), &ioctx);

  char keys[1024];
  char vals[1024];
  size_t keys_len = sizeof(keys);
  size_t vals_len = sizeof(vals);

  memset_rand(keys, keys_len);
  memset_rand(vals, vals_len);

  ASSERT_EQ(0, rbd_pool_metadata_list(ioctx, "", 0, keys, &keys_len, vals,
                                      &vals_len));
  ASSERT_EQ(0U, keys_len);
  ASSERT_EQ(0U, vals_len);

  char value[1024];
  size_t value_len = sizeof(value);
  memset_rand(value, value_len);

  ASSERT_EQ(0, rbd_pool_metadata_set(ioctx, "key1", "value1"));
  ASSERT_EQ(0, rbd_pool_metadata_set(ioctx, "key2", "value2"));
  ASSERT_EQ(0, rbd_pool_metadata_get(ioctx, "key1", value, &value_len));
  ASSERT_STREQ(value, "value1");
  value_len = 1;
  ASSERT_EQ(-ERANGE, rbd_pool_metadata_get(ioctx, "key1", value, &value_len));
  ASSERT_EQ(value_len, strlen("value1") + 1);

  ASSERT_EQ(-ERANGE, rbd_pool_metadata_list(ioctx, "", 0, keys, &keys_len, vals,
                                            &vals_len));
  keys_len = sizeof(keys);
  vals_len = sizeof(vals);
  memset_rand(keys, keys_len);
  memset_rand(vals, vals_len);
  ASSERT_EQ(0, rbd_pool_metadata_list(ioctx, "", 0, keys, &keys_len, vals,
                                      &vals_len));
  ASSERT_EQ(keys_len, strlen("key1") + 1 + strlen("key2") + 1);
  ASSERT_EQ(vals_len, strlen("value1") + 1 + strlen("value2") + 1);
  ASSERT_STREQ(keys, "key1");
  ASSERT_STREQ(keys + strlen(keys) + 1, "key2");
  ASSERT_STREQ(vals, "value1");
  ASSERT_STREQ(vals + strlen(vals) + 1, "value2");

  ASSERT_EQ(0, rbd_pool_metadata_remove(ioctx, "key1"));
  ASSERT_EQ(-ENOENT, rbd_pool_metadata_remove(ioctx, "key3"));
  value_len = sizeof(value);
  ASSERT_EQ(-ENOENT, rbd_pool_metadata_get(ioctx, "key3", value, &value_len));
  ASSERT_EQ(0, rbd_pool_metadata_list(ioctx, "", 0, keys, &keys_len, vals,
                                      &vals_len));
  ASSERT_EQ(keys_len, strlen("key2") + 1);
  ASSERT_EQ(vals_len, strlen("value2") + 1);
  ASSERT_STREQ(keys, "key2");
  ASSERT_STREQ(vals, "value2");

  // test config setting
  ASSERT_EQ(-EINVAL, rbd_pool_metadata_set(ioctx, "conf_UNKNOWN", "false"));
  ASSERT_EQ(0, rbd_pool_metadata_set(ioctx, "conf_rbd_cache", "false"));
  ASSERT_EQ(-EINVAL, rbd_pool_metadata_set(ioctx, "conf_rbd_cache", "INVALID"));
  ASSERT_EQ(0, rbd_pool_metadata_remove(ioctx, "conf_rbd_cache"));

  // test short buffer cases
  ASSERT_EQ(0, rbd_pool_metadata_set(ioctx, "key1", "value1"));
  ASSERT_EQ(0, rbd_pool_metadata_set(ioctx, "key3", "value3"));
  ASSERT_EQ(0, rbd_pool_metadata_set(ioctx, "key4", "value4"));

  keys_len = strlen("key1") + 1;
  vals_len = strlen("value1") + 1;
  memset_rand(keys, keys_len);
  memset_rand(vals, vals_len);
  ASSERT_EQ(0, rbd_pool_metadata_list(ioctx, "", 1, keys, &keys_len, vals,
                                      &vals_len));
  ASSERT_EQ(keys_len, strlen("key1") + 1);
  ASSERT_EQ(vals_len, strlen("value1") + 1);
  ASSERT_STREQ(keys, "key1");
  ASSERT_STREQ(vals, "value1");

  ASSERT_EQ(-ERANGE, rbd_pool_metadata_list(ioctx, "", 2, keys, &keys_len, vals,
                                            &vals_len));
  ASSERT_EQ(keys_len, strlen("key1") + 1 + strlen("key2") + 1);
  ASSERT_EQ(vals_len, strlen("value1") + 1 + strlen("value2") + 1);

  ASSERT_EQ(-ERANGE, rbd_pool_metadata_list(ioctx, "", 0, keys, &keys_len, vals,
                                            &vals_len));
  ASSERT_EQ(keys_len, strlen("key1") + 1 + strlen("key2") + 1 + strlen("key3") +
            1 + strlen("key4") + 1);
  ASSERT_EQ(vals_len, strlen("value1") + 1 + strlen("value2") + 1 +
            strlen("value3") + 1 + strlen("value4") + 1);

  // test `start` param
  keys_len = sizeof(keys);
  vals_len = sizeof(vals);
  memset_rand(keys, keys_len);
  memset_rand(vals, vals_len);
  ASSERT_EQ(0, rbd_pool_metadata_list(ioctx, "key2", 0, keys, &keys_len, vals,
                                      &vals_len));
  ASSERT_EQ(keys_len, strlen("key3") + 1 + strlen("key4") + 1);
  ASSERT_EQ(vals_len, strlen("value3") + 1 + strlen("value4") + 1);
  ASSERT_STREQ(keys, "key3");
  ASSERT_STREQ(vals, "value3");

  //cleanup
  ASSERT_EQ(0, rbd_pool_metadata_remove(ioctx, "key1"));
  ASSERT_EQ(0, rbd_pool_metadata_remove(ioctx, "key2"));
  ASSERT_EQ(0, rbd_pool_metadata_remove(ioctx, "key3"));
  ASSERT_EQ(0, rbd_pool_metadata_remove(ioctx, "key4"));
  rados_ioctx_destroy(ioctx);
}

TEST_F(TestLibRBD, PoolMetadataPP)
{
  REQUIRE_FORMAT_V2();

  librbd::RBD rbd;
  string value;
  map<string, bufferlist> pairs;

  librados::IoCtx ioctx;
  ASSERT_EQ(0, _rados.ioctx_create(m_pool_name.c_str(), ioctx));

  ASSERT_EQ(0, rbd.pool_metadata_list(ioctx, "", 0, &pairs));
  ASSERT_TRUE(pairs.empty());

  ASSERT_EQ(0, rbd.pool_metadata_set(ioctx, "key1", "value1"));
  ASSERT_EQ(0, rbd.pool_metadata_set(ioctx, "key2", "value2"));
  ASSERT_EQ(0, rbd.pool_metadata_get(ioctx, "key1", &value));
  ASSERT_EQ(value, "value1");
  ASSERT_EQ(0, rbd.pool_metadata_list(ioctx, "", 0, &pairs));
  ASSERT_EQ(2U, pairs.size());
  ASSERT_EQ(0, strncmp("value1", pairs["key1"].c_str(), 6));
  ASSERT_EQ(0, strncmp("value2", pairs["key2"].c_str(), 6));

  ASSERT_EQ(0, rbd.pool_metadata_remove(ioctx, "key1"));
  ASSERT_EQ(-ENOENT, rbd.pool_metadata_remove(ioctx, "key3"));
  ASSERT_EQ(-ENOENT, rbd.pool_metadata_get(ioctx, "key3", &value));
  pairs.clear();
  ASSERT_EQ(0, rbd.pool_metadata_list(ioctx, "", 0, &pairs));
  ASSERT_EQ(1U, pairs.size());
  ASSERT_EQ(0, strncmp("value2", pairs["key2"].c_str(), 6));

  // test `start` param
  ASSERT_EQ(0, rbd.pool_metadata_set(ioctx, "key1", "value1"));
  ASSERT_EQ(0, rbd.pool_metadata_set(ioctx, "key3", "value3"));

  pairs.clear();
  ASSERT_EQ(0, rbd.pool_metadata_list(ioctx, "key2", 0, &pairs));
  ASSERT_EQ(1U, pairs.size());
  ASSERT_EQ(0, strncmp("value3", pairs["key3"].c_str(), 6));

  // test config setting
  ASSERT_EQ(-EINVAL, rbd.pool_metadata_set(ioctx, "conf_UNKNOWN", "false"));
  ASSERT_EQ(0, rbd.pool_metadata_set(ioctx, "conf_rbd_cache", "false"));
  ASSERT_EQ(-EINVAL, rbd.pool_metadata_set(ioctx, "conf_rbd_cache", "INVALID"));
  ASSERT_EQ(0, rbd.pool_metadata_remove(ioctx, "conf_rbd_cache"));

  // cleanup
  ASSERT_EQ(0, rbd.pool_metadata_remove(ioctx, "key1"));
  ASSERT_EQ(0, rbd.pool_metadata_remove(ioctx, "key2"));
  ASSERT_EQ(0, rbd.pool_metadata_remove(ioctx, "key3"));
}

TEST_F(TestLibRBD, Config)
{
  REQUIRE_FORMAT_V2();

  rados_ioctx_t ioctx;
  rados_ioctx_create(_cluster, m_pool_name.c_str(), &ioctx);

  ASSERT_EQ(0, rbd_pool_metadata_set(ioctx, "conf_rbd_cache", "false"));

  rbd_config_option_t options[1024];
  int max_options = 0;
  ASSERT_EQ(-ERANGE, rbd_config_pool_list(ioctx, options, &max_options));
  ASSERT_EQ(0, rbd_config_pool_list(ioctx, options, &max_options));
  ASSERT_GT(max_options, 0);
  ASSERT_LT(max_options, 1024);
  for (int i = 0; i < max_options; i++) {
    if (options[i].name == std::string("rbd_cache")) {
      ASSERT_EQ(options[i].source, RBD_CONFIG_SOURCE_POOL);
      ASSERT_STREQ("false", options[i].value);
    } else {
      ASSERT_EQ(options[i].source, RBD_CONFIG_SOURCE_CONFIG);
    }
  }
  rbd_config_pool_list_cleanup(options, max_options);

  rbd_image_t image;
  int order = 0;
  std::string name = get_temp_image_name();
  uint64_t size = 2 << 20;

  ASSERT_EQ(0, create_image(ioctx, name.c_str(), size, &order));
  ASSERT_EQ(0, rbd_open(ioctx, name.c_str(), &image, NULL));

  ASSERT_EQ(0, rbd_config_image_list(image, options, &max_options));
  for (int i = 0; i < max_options; i++) {
    if (options[i].name == std::string("rbd_cache")) {
      ASSERT_EQ(options[i].source, RBD_CONFIG_SOURCE_POOL);
      ASSERT_STREQ("false", options[i].value);
    } else {
      ASSERT_EQ(options[i].source, RBD_CONFIG_SOURCE_CONFIG);
    }
  }
  rbd_config_image_list_cleanup(options, max_options);

  ASSERT_EQ(0, rbd_metadata_set(image, "conf_rbd_cache", "true"));

  ASSERT_EQ(0, rbd_config_image_list(image, options, &max_options));
  for (int i = 0; i < max_options; i++) {
    if (options[i].name == std::string("rbd_cache")) {
      ASSERT_EQ(options[i].source, RBD_CONFIG_SOURCE_IMAGE);
      ASSERT_STREQ("true", options[i].value);
    } else {
      ASSERT_EQ(options[i].source, RBD_CONFIG_SOURCE_CONFIG);
    }
  }
  rbd_config_image_list_cleanup(options, max_options);

  ASSERT_EQ(0, rbd_metadata_remove(image, "conf_rbd_cache"));

  ASSERT_EQ(0, rbd_config_image_list(image, options, &max_options));
  for (int i = 0; i < max_options; i++) {
    if (options[i].name == std::string("rbd_cache")) {
      ASSERT_EQ(options[i].source, RBD_CONFIG_SOURCE_POOL);
      ASSERT_STREQ("false", options[i].value);
    } else {
      ASSERT_EQ(options[i].source, RBD_CONFIG_SOURCE_CONFIG);
    }
  }
  rbd_config_image_list_cleanup(options, max_options);

  ASSERT_EQ(0, rbd_close(image));

  ASSERT_EQ(0, rbd_pool_metadata_remove(ioctx, "conf_rbd_cache"));

  ASSERT_EQ(-ERANGE, rbd_config_pool_list(ioctx, options, &max_options));
  ASSERT_EQ(0, rbd_config_pool_list(ioctx, options, &max_options));
  for (int i = 0; i < max_options; i++) {
    ASSERT_EQ(options[i].source, RBD_CONFIG_SOURCE_CONFIG);
  }
  rbd_config_pool_list_cleanup(options, max_options);

  rados_ioctx_destroy(ioctx);
}

TEST_F(TestLibRBD, ConfigPP)
{
  REQUIRE_FORMAT_V2();

  librbd::RBD rbd;
  string value;

  librados::IoCtx ioctx;
  ASSERT_EQ(0, _rados.ioctx_create(m_pool_name.c_str(), ioctx));

  ASSERT_EQ(0, rbd.pool_metadata_set(ioctx, "conf_rbd_cache", "false"));

  std::vector<librbd::config_option_t> options;
  ASSERT_EQ(0, rbd.config_list(ioctx, &options));
  for (auto &option : options) {
    if (option.name == std::string("rbd_cache")) {
      ASSERT_EQ(option.source, RBD_CONFIG_SOURCE_POOL);
      ASSERT_EQ("false", option.value);
    } else {
      ASSERT_EQ(option.source, RBD_CONFIG_SOURCE_CONFIG);
    }
  }

  int order = 0;
  std::string name = get_temp_image_name();
  uint64_t size = 2 << 20;
  ASSERT_EQ(0, create_image_pp(rbd, ioctx, name.c_str(), size, &order));

  librbd::Image image;
  ASSERT_EQ(0, rbd.open(ioctx, image, name.c_str(), nullptr));

  options.clear();
  ASSERT_EQ(0, image.config_list(&options));
  for (auto &option : options) {
    if (option.name == std::string("rbd_cache")) {
      ASSERT_EQ(option.source, RBD_CONFIG_SOURCE_POOL);
      ASSERT_EQ("false", option.value);
    } else {
      ASSERT_EQ(option.source, RBD_CONFIG_SOURCE_CONFIG);
    }
  }

  ASSERT_EQ(0, image.metadata_set("conf_rbd_cache", "true"));

  options.clear();
  ASSERT_EQ(0, image.config_list(&options));
  for (auto &option : options) {
    if (option.name == std::string("rbd_cache")) {
      ASSERT_EQ(option.source, RBD_CONFIG_SOURCE_IMAGE);
      ASSERT_EQ("true", option.value);
    } else {
      ASSERT_EQ(option.source, RBD_CONFIG_SOURCE_CONFIG);
    }
  }

  ASSERT_EQ(0, image.metadata_remove("conf_rbd_cache"));

  options.clear();
  ASSERT_EQ(0, image.config_list(&options));
  for (auto &option : options) {
    if (option.name == std::string("rbd_cache")) {
      ASSERT_EQ(option.source, RBD_CONFIG_SOURCE_POOL);
      ASSERT_EQ("false", option.value);
    } else {
      ASSERT_EQ(option.source, RBD_CONFIG_SOURCE_CONFIG);
    }
  }

  ASSERT_EQ(0, rbd.pool_metadata_remove(ioctx, "conf_rbd_cache"));

  options.clear();
  ASSERT_EQ(0, rbd.config_list(ioctx, &options));
  for (auto &option : options) {
    ASSERT_EQ(option.source, RBD_CONFIG_SOURCE_CONFIG);
  }
}

TEST_F(TestLibRBD, PoolStatsPP)
{
  REQUIRE_FORMAT_V2();

  librados::IoCtx ioctx;
  ASSERT_EQ(0, _rados.ioctx_create(create_pool(true).c_str(), ioctx));

  librbd::RBD rbd;
  std::string image_name;
  uint64_t size = 2 << 20;
  uint64_t expected_size = 0;
  for (size_t idx = 0; idx < 4; ++idx) {
    image_name = get_temp_image_name();

    int order = 0;
    ASSERT_EQ(0, create_image_pp(rbd, ioctx, image_name.c_str(), size, &order));
    expected_size += size;
  }

  librbd::Image image;
  ASSERT_EQ(0, rbd.open(ioctx, image, image_name.c_str(), NULL));
  ASSERT_EQ(0, image.snap_create("snap1"));
  ASSERT_EQ(0, image.resize(0));
  ASSERT_EQ(0, image.close());
  uint64_t expect_head_size = (expected_size - size);

  uint64_t image_count;
  uint64_t provisioned_bytes;
  uint64_t max_provisioned_bytes;
  uint64_t snap_count;
  uint64_t trash_image_count;
  uint64_t trash_provisioned_bytes;
  uint64_t trash_max_provisioned_bytes;
  uint64_t trash_snap_count;

  librbd::PoolStats pool_stats1;
  pool_stats1.add(RBD_POOL_STAT_OPTION_IMAGES, &image_count);
  pool_stats1.add(RBD_POOL_STAT_OPTION_IMAGE_PROVISIONED_BYTES,
                  &provisioned_bytes);
  ASSERT_EQ(0, rbd.pool_stats_get(ioctx, &pool_stats1));

  ASSERT_EQ(4U, image_count);
  ASSERT_EQ(expect_head_size, provisioned_bytes);

  pool_stats1.add(RBD_POOL_STAT_OPTION_IMAGE_MAX_PROVISIONED_BYTES,
                  &max_provisioned_bytes);
  ASSERT_EQ(0, rbd.pool_stats_get(ioctx, &pool_stats1));
  ASSERT_EQ(4U, image_count);
  ASSERT_EQ(expect_head_size, provisioned_bytes);
  ASSERT_EQ(expected_size, max_provisioned_bytes);

  librbd::PoolStats pool_stats2;
  pool_stats2.add(RBD_POOL_STAT_OPTION_IMAGE_SNAPSHOTS, &snap_count);
  pool_stats2.add(RBD_POOL_STAT_OPTION_TRASH_IMAGES, &trash_image_count);
  pool_stats2.add(RBD_POOL_STAT_OPTION_TRASH_SNAPSHOTS, &trash_snap_count);
  ASSERT_EQ(0, rbd.pool_stats_get(ioctx, &pool_stats2));
  ASSERT_EQ(1U, snap_count);
  ASSERT_EQ(0U, trash_image_count);
  ASSERT_EQ(0U, trash_snap_count);

  ASSERT_EQ(0, rbd.trash_move(ioctx, image_name.c_str(), 0));

  librbd::PoolStats pool_stats3;
  pool_stats3.add(RBD_POOL_STAT_OPTION_TRASH_IMAGES, &trash_image_count);
  pool_stats3.add(RBD_POOL_STAT_OPTION_TRASH_PROVISIONED_BYTES,
                  &trash_provisioned_bytes);
  pool_stats3.add(RBD_POOL_STAT_OPTION_TRASH_MAX_PROVISIONED_BYTES,
                  &trash_max_provisioned_bytes);
  pool_stats3.add(RBD_POOL_STAT_OPTION_TRASH_SNAPSHOTS, &trash_snap_count);
  ASSERT_EQ(0, rbd.pool_stats_get(ioctx, &pool_stats3));
  ASSERT_EQ(1U, trash_image_count);
  ASSERT_EQ(0U, trash_provisioned_bytes);
  ASSERT_EQ(size, trash_max_provisioned_bytes);
  ASSERT_EQ(1U, trash_snap_count);
}

TEST_F(TestLibRBD, ImageSpec) {
  REQUIRE_FEATURE(RBD_FEATURE_LAYERING);

  librados::IoCtx ioctx;
  ASSERT_EQ(0, _rados.ioctx_create(create_pool(true).c_str(), ioctx));

  librbd::RBD rbd;
  librbd::Image parent_image;
  std::string name = get_temp_image_name();

  uint64_t size = 1;
  int order = 0;

  ASSERT_EQ(0, create_image_pp(rbd, ioctx, name.c_str(), size, &order));
  ASSERT_EQ(0, rbd.open(ioctx, parent_image, name.c_str(), NULL));

  std::string parent_id;
  ASSERT_EQ(0, parent_image.get_id(&parent_id));

  uint64_t features;
  ASSERT_EQ(0, parent_image.features(&features));

  ASSERT_EQ(0, parent_image.snap_create("snap"));
  ASSERT_EQ(0, parent_image.snap_protect("snap"));

  std::string clone_name = this->get_temp_image_name();
  ASSERT_EQ(0, rbd.clone(ioctx, name.c_str(), "snap", ioctx, clone_name.c_str(),
                         features, &order));

  librbd::Image clone_image;
  ASSERT_EQ(0, rbd.open(ioctx, clone_image, clone_name.c_str(), NULL));

  std::string clone_id;
  ASSERT_EQ(0, clone_image.get_id(&clone_id));

  std::vector<librbd::image_spec_t> images;
  ASSERT_EQ(0, rbd.list2(ioctx, &images));

  std::vector<librbd::image_spec_t> expected_images{
    {.id = parent_id, .name = name},
    {.id = clone_id, .name = clone_name}
  };
  std::sort(expected_images.begin(), expected_images.end(),
            [](const librbd::image_spec_t& lhs, const librbd::image_spec_t &rhs) {
              return lhs.name < rhs.name;
            });
  ASSERT_EQ(expected_images, images);

  librbd::linked_image_spec_t parent_image_spec;
  librbd::snap_spec_t parent_snap_spec;
  ASSERT_EQ(0, clone_image.get_parent(&parent_image_spec, &parent_snap_spec));

  librbd::linked_image_spec_t expected_parent_image_spec{
    .pool_id = ioctx.get_id(),
    .pool_name = ioctx.get_pool_name(),
    .pool_namespace = ioctx.get_namespace(),
    .image_id = parent_id,
    .image_name = name,
    .trash = false
  };
  ASSERT_EQ(expected_parent_image_spec, parent_image_spec);
  ASSERT_EQ(RBD_SNAP_NAMESPACE_TYPE_USER, parent_snap_spec.namespace_type);
  ASSERT_EQ("snap", parent_snap_spec.name);

  std::vector<librbd::linked_image_spec_t> children;
  ASSERT_EQ(0, parent_image.list_children3(&children));

  std::vector<librbd::linked_image_spec_t> expected_children{
    {
      .pool_id = ioctx.get_id(),
      .pool_name = ioctx.get_pool_name(),
      .pool_namespace = ioctx.get_namespace(),
      .image_id = clone_id,
      .image_name = clone_name,
      .trash = false
    }
  };
  ASSERT_EQ(expected_children, children);

  children.clear();
  ASSERT_EQ(0, parent_image.list_descendants(&children));
  ASSERT_EQ(expected_children, children);

  ASSERT_EQ(0, clone_image.snap_create("snap"));
  ASSERT_EQ(0, clone_image.snap_protect("snap"));

  auto grand_clone_name = this->get_temp_image_name();
  ASSERT_EQ(0, rbd.clone(ioctx, clone_name.c_str(), "snap", ioctx,
                         grand_clone_name.c_str(), features, &order));
  librbd::Image grand_clone_image;
  ASSERT_EQ(0, rbd.open(ioctx, grand_clone_image, grand_clone_name.c_str(),
                        nullptr));
  std::string grand_clone_id;
  ASSERT_EQ(0, grand_clone_image.get_id(&grand_clone_id));

  children.clear();
  ASSERT_EQ(0, parent_image.list_children3(&children));
  ASSERT_EQ(expected_children, children);

  children.clear();
  ASSERT_EQ(0, parent_image.list_descendants(&children));
  expected_children.push_back(
    {
      .pool_id = ioctx.get_id(),
      .pool_name = ioctx.get_pool_name(),
      .pool_namespace = ioctx.get_namespace(),
      .image_id = grand_clone_id,
      .image_name = grand_clone_name,
      .trash = false
    }
  );
  ASSERT_EQ(expected_children, children);
}

TEST_F(TestLibRBD, SnapRemoveWithChildMissing)
{
  REQUIRE_FEATURE(RBD_FEATURE_LAYERING);
  ASSERT_EQ(0, rados_conf_set(_cluster, "rbd_default_clone_format", "2"));
  BOOST_SCOPE_EXIT_ALL(&) {
    ASSERT_EQ(0, rados_conf_set(_cluster, "rbd_default_clone_format", "auto"));
  };

  librbd::RBD rbd;
  rados_ioctx_t ioctx1, ioctx2;
  string pool_name1 = create_pool(true);
  rados_ioctx_create(_cluster, pool_name1.c_str(), &ioctx1);
  ASSERT_EQ(0, rados_ioctx_create(_cluster, m_pool_name.c_str(), &ioctx2));

  bool old_format;
  uint64_t features;
  rbd_image_t parent, child1, child2, child3;
  int order = 0;
  char child_id1[4096];
  char child_id2[4096];
  char child_id3[4096];

  ASSERT_EQ(0, get_features(&old_format, &features));
  ASSERT_FALSE(old_format);
  std::string parent_name = get_temp_image_name();
  std::string child_name1 = get_temp_image_name();
  std::string child_name2 = get_temp_image_name();
  std::string child_name3 = get_temp_image_name();
  ASSERT_EQ(0, create_image_full(ioctx1, parent_name.c_str(), 4<<20, &order,
            false, features));
  ASSERT_EQ(0, rbd_open(ioctx1, parent_name.c_str(), &parent, NULL));
  ASSERT_EQ(0, rbd_snap_create(parent, "snap1"));
  ASSERT_EQ(0, rbd_snap_create(parent, "snap2"));

  ASSERT_EQ(0, clone_image(ioctx1, parent, parent_name.c_str(), "snap1",
                           ioctx2, child_name1.c_str(), features, &order));
  ASSERT_EQ(0, clone_image(ioctx1, parent, parent_name.c_str(), "snap2",
                           ioctx1, child_name2.c_str(), features, &order));
  ASSERT_EQ(0, clone_image(ioctx1, parent, parent_name.c_str(), "snap2",
                           ioctx2, child_name3.c_str(), features, &order));

  ASSERT_EQ(0, rbd_open(ioctx2, child_name1.c_str(), &child1, NULL));
  ASSERT_EQ(0, rbd_open(ioctx1, child_name2.c_str(), &child2, NULL));
  ASSERT_EQ(0, rbd_open(ioctx2, child_name3.c_str(), &child3, NULL));
  ASSERT_EQ(0, rbd_get_id(child1, child_id1, sizeof(child_id1)));
  ASSERT_EQ(0, rbd_get_id(child2, child_id2, sizeof(child_id2)));
  ASSERT_EQ(0, rbd_get_id(child3, child_id3, sizeof(child_id3)));
  test_list_children2(parent, 3,
                      child_id1, m_pool_name.c_str(), child_name1.c_str(), false,
                      child_id2, pool_name1.c_str(), child_name2.c_str(), false,
                      child_id3, m_pool_name.c_str(), child_name3.c_str(), false);

  size_t max_size = 10;
  rbd_linked_image_spec_t children[max_size];
  ASSERT_EQ(0, rbd_list_children3(parent, children, &max_size));
  ASSERT_EQ(3, static_cast<int>(max_size));
  rbd_linked_image_spec_list_cleanup(children, max_size);

  ASSERT_EQ(0, rbd_close(child1));
  ASSERT_EQ(0, rbd_close(child2));
  ASSERT_EQ(0, rbd_close(child3));
  rados_ioctx_destroy(ioctx2);
  ASSERT_EQ(0, rados_pool_delete(_cluster, m_pool_name.c_str()));
  _pool_names.erase(std::remove(_pool_names.begin(),
                                _pool_names.end(), m_pool_name),
                    _pool_names.end());
  EXPECT_EQ(0, rados_wait_for_latest_osdmap(_cluster));

  ASSERT_EQ(0, rbd_list_children3(parent, children, &max_size));
  ASSERT_EQ(3, static_cast<int>(max_size));
  rbd_linked_image_spec_list_cleanup(children, max_size);
  ASSERT_EQ(0, rbd_snap_remove(parent, "snap1"));
  ASSERT_EQ(0, rbd_list_children3(parent, children, &max_size));
  ASSERT_EQ(2, static_cast<int>(max_size));
  rbd_linked_image_spec_list_cleanup(children, max_size);

  ASSERT_EQ(0, rbd_remove(ioctx1, child_name2.c_str()));
  ASSERT_EQ(0, rbd_list_children3(parent, children, &max_size));
  ASSERT_EQ(1, static_cast<int>(max_size));
  rbd_linked_image_spec_list_cleanup(children, max_size);

  ASSERT_EQ(0, rbd_snap_remove(parent, "snap2"));
  ASSERT_EQ(0, rbd_list_children3(parent, children, &max_size));
  ASSERT_EQ(0, static_cast<int>(max_size));
  rbd_linked_image_spec_list_cleanup(children, max_size);
  test_list_children2(parent, 0);
  ASSERT_EQ(0, test_ls_snaps(parent, 0));

  ASSERT_EQ(0, rbd_close(parent));
  rados_ioctx_destroy(ioctx1);
}

// poorman's ceph_assert()
namespace ceph {
  void __ceph_assert_fail(const char *assertion, const char *file, int line,
			  const char *func) {
    ceph_abort();
  }
}

#pragma GCC diagnostic pop
#pragma GCC diagnostic warning "-Wpragmas"<|MERGE_RESOLUTION|>--- conflicted
+++ resolved
@@ -1095,8 +1095,6 @@
       ASSERT_EQ(0, image3.metadata_get(key.c_str(), &value));
       ASSERT_STREQ(val.c_str(), value.c_str());
     }
-<<<<<<< HEAD
-=======
   }
 
   ioctx.close();
@@ -1332,7 +1330,6 @@
       ASSERT_EQ(0, image3.metadata_get(key.c_str(), &value));
       ASSERT_STREQ(val.c_str(), value.c_str());
     }
->>>>>>> f8781be9
   }
 
   ioctx.close();
@@ -3120,23 +3117,6 @@
     sum_key_len += (key.size() + 1);
     sum_value_len += (val.size() + 1);
   }
-<<<<<<< HEAD
-
-  char keys[1024];
-  char vals[1024];
-  size_t keys_len = sizeof(keys);
-  size_t vals_len = sizeof(vals);
-
-  char value[1024];
-  size_t value_len = sizeof(value);
-
-  // create a snapshot, reopen as the parent we're interested in
-  ASSERT_EQ(0, rbd_snap_create(parent, "parent_snap"));
-  printf("made snapshot \"parent@parent_snap\"\n");
-  ASSERT_EQ(0, rbd_close(parent));
-  ASSERT_EQ(0, rbd_open(ioctx, parent_name.c_str(), &parent, "parent_snap"));
-=======
->>>>>>> f8781be9
 
   char keys[1024];
   char vals[1024];
@@ -3474,10 +3454,7 @@
 {
   REQUIRE_FEATURE(RBD_FEATURE_LAYERING);
 
-<<<<<<< HEAD
-=======
   librbd::RBD rbd;
->>>>>>> f8781be9
   string pool_name1 = create_pool(true);
   string pool_name2 = create_pool(true);
   string pool_name3 = create_pool(true);
