--- conflicted
+++ resolved
@@ -99,17 +99,8 @@
     //cerr << __func__ << " reply message=" << m << std::endl;
     op_wq.queue(m);
   }
-<<<<<<< HEAD
-  bool ms_verify_authorizer(Connection *con, int peer_type, int protocol,
-                            bufferlist& authorizer, bufferlist& authorizer_reply,
-                            bool& isvalid, CryptoKey& session_key,
-			    std::unique_ptr<AuthAuthorizerChallenge> *challenge) override {
-    isvalid = true;
-    return true;
-=======
   int ms_handle_authentication(Connection *con) override {
     return 1;
->>>>>>> 3ad2dfa4
   }
 };
 
