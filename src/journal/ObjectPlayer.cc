--- conflicted
+++ resolved
@@ -236,11 +236,7 @@
   }
 
   ldout(m_cct, 20) << __func__ << ": " << m_oid << " scheduling watch" << dendl;
-<<<<<<< HEAD
-  assert(m_watch_task == nullptr);
-=======
   ceph_assert(m_watch_task == nullptr);
->>>>>>> 3ad2dfa4
   m_watch_task = m_timer.add_event_after(
     m_watch_interval,
     new FunctionContext([this](int) {
