// -*- mode:C++; tab-width:8; c-basic-offset:2; indent-tabs-mode:t -*-
// vim: ts=8 sw=2 smarttab

#ifndef CEPH_JOURNAL_OBJECT_RECORDER_H
#define CEPH_JOURNAL_OBJECT_RECORDER_H

#include "include/utime.h"
#include "include/Context.h"
#include "include/rados/librados.hpp"
#include "common/Cond.h"
#include "common/Mutex.h"
#include "common/RefCountedObj.h"
#include "common/WorkQueue.h"
#include "journal/FutureImpl.h"
#include <list>
#include <map>
#include <set>
#include <boost/intrusive_ptr.hpp>
#include <boost/noncopyable.hpp>
#include "include/ceph_assert.h"

class SafeTimer;

namespace journal {

class ObjectRecorder;
typedef boost::intrusive_ptr<ObjectRecorder> ObjectRecorderPtr;

typedef std::pair<FutureImplPtr, bufferlist> AppendBuffer;
typedef std::list<AppendBuffer> AppendBuffers;

class ObjectRecorder : public RefCountedObject, boost::noncopyable {
public:
  struct Handler {
    virtual ~Handler() {
    }
    virtual void closed(ObjectRecorder *object_recorder) = 0;
    virtual void overflow(ObjectRecorder *object_recorder) = 0;
  };

  ObjectRecorder(librados::IoCtx &ioctx, const std::string &oid,
                 uint64_t object_number, std::shared_ptr<Mutex> lock,
                 ContextWQ *work_queue, Handler *handler, uint8_t order,
                 int32_t max_in_flight_appends);
  ~ObjectRecorder() override;

  void set_append_batch_options(int flush_interval, uint64_t flush_bytes,
                                double flush_age);

  inline uint64_t get_object_number() const {
    return m_object_number;
  }
  inline const std::string &get_oid() const {
    return m_oid;
  }

  bool append(AppendBuffers &&append_buffers);
  void flush(Context *on_safe);
  void flush(const FutureImplPtr &future);

  void claim_append_buffers(AppendBuffers *append_buffers);

  bool is_closed() const {
    ceph_assert(m_lock->is_locked());
    return (m_object_closed && m_in_flight_appends.empty());
  }
  bool close();

  inline CephContext *cct() const {
    return m_cct;
  }

  inline size_t get_pending_appends() const {
    Mutex::Locker locker(*m_lock);
    return m_pending_buffers.size();
  }

private:
  typedef std::set<uint64_t> InFlightTids;
  typedef std::map<uint64_t, AppendBuffers> InFlightAppends;

  struct FlushHandler : public FutureImpl::FlushHandler {
    ObjectRecorder *object_recorder;
    FlushHandler(ObjectRecorder *o) : object_recorder(o) {}
    void get() override {
      object_recorder->get();
    }
    void put() override {
      object_recorder->put();
    }
    void flush(const FutureImplPtr &future) override {
      object_recorder->flush(future);
    }
  };
  struct C_AppendFlush : public Context {
    ObjectRecorder *object_recorder;
    uint64_t tid;
    C_AppendFlush(ObjectRecorder *o, uint64_t _tid)
        : object_recorder(o), tid(_tid) {
      object_recorder->get();
    }
    void finish(int r) override {
      object_recorder->handle_append_flushed(tid, r);
      object_recorder->put();
    }
  };

  librados::IoCtx m_ioctx;
  std::string m_oid;
  uint64_t m_object_number;
  CephContext *m_cct;

  ContextWQ *m_op_work_queue;

  Handler *m_handler;

  uint8_t m_order;
  uint64_t m_soft_max_size;

  uint32_t m_flush_interval = 0;
  uint64_t m_flush_bytes = 0;
  double m_flush_age = 0;
  int32_t m_max_in_flight_appends;

  FlushHandler m_flush_handler;

<<<<<<< HEAD
  Context *m_append_task = nullptr;

=======
>>>>>>> f8781be9
  mutable std::shared_ptr<Mutex> m_lock;
  AppendBuffers m_pending_buffers;
  uint64_t m_pending_bytes = 0;
  utime_t m_last_flush_time;

  uint64_t m_append_tid;

  InFlightTids m_in_flight_tids;
  InFlightAppends m_in_flight_appends;
  uint64_t m_object_bytes = 0;
  bool m_overflowed;
  bool m_object_closed;

  bufferlist m_prefetch_bl;

  bool m_in_flight_flushes;
  Cond m_in_flight_flushes_cond;
  uint64_t m_in_flight_bytes = 0;

<<<<<<< HEAD
  AppendBuffers m_pending_buffers;
  uint64_t m_aio_sent_size = 0;
  bool m_aio_scheduled;

  void handle_append_task();
  void cancel_append_task();
  void schedule_append_task();

  bool append(const AppendBuffer &append_buffer, bool *schedule_append);
  bool flush_appends(bool force);
=======
  bool send_appends(bool force, FutureImplPtr flush_sentinal);
>>>>>>> f8781be9
  void handle_append_flushed(uint64_t tid, int r);
  void append_overflowed();

  void notify_handler_unlock();
};

} // namespace journal

#endif // CEPH_JOURNAL_OBJECT_RECORDER_H<|MERGE_RESOLUTION|>--- conflicted
+++ resolved
@@ -124,11 +124,6 @@
 
   FlushHandler m_flush_handler;
 
-<<<<<<< HEAD
-  Context *m_append_task = nullptr;
-
-=======
->>>>>>> f8781be9
   mutable std::shared_ptr<Mutex> m_lock;
   AppendBuffers m_pending_buffers;
   uint64_t m_pending_bytes = 0;
@@ -148,20 +143,7 @@
   Cond m_in_flight_flushes_cond;
   uint64_t m_in_flight_bytes = 0;
 
-<<<<<<< HEAD
-  AppendBuffers m_pending_buffers;
-  uint64_t m_aio_sent_size = 0;
-  bool m_aio_scheduled;
-
-  void handle_append_task();
-  void cancel_append_task();
-  void schedule_append_task();
-
-  bool append(const AppendBuffer &append_buffer, bool *schedule_append);
-  bool flush_appends(bool force);
-=======
   bool send_appends(bool force, FutureImplPtr flush_sentinal);
->>>>>>> f8781be9
   void handle_append_flushed(uint64_t tid, int r);
   void append_overflowed();
 
