--- conflicted
+++ resolved
@@ -179,146 +179,6 @@
   }
 }
 
-void PGBackend::recover_delete_object(const hobject_t &oid, eversion_t v,
-				      RecoveryHandle *h)
-{
-  assert(get_parent()->get_actingbackfill_shards().size() > 0);
-  for (const auto& shard : get_parent()->get_actingbackfill_shards()) {
-    if (shard == get_parent()->whoami_shard())
-      continue;
-    if (get_parent()->get_shard_missing(shard).is_missing(oid)) {
-      dout(20) << __func__ << " will remove " << oid << " " << v << " from "
-	       << shard << dendl;
-      h->deletes[shard].push_back(make_pair(oid, v));
-      get_parent()->begin_peer_recover(shard, oid);
-    }
-  }
-}
-
-void PGBackend::send_recovery_deletes(int prio,
-				      const map<pg_shard_t, vector<pair<hobject_t, eversion_t> > > &deletes)
-{
-  epoch_t min_epoch = get_parent()->get_last_peering_reset_epoch();
-  for (const auto& p : deletes) {
-    const auto& shard = p.first;
-    const auto& objects = p.second;
-    ConnectionRef con = get_parent()->get_con_osd_cluster(
-      shard.osd,
-      get_osdmap()->get_epoch());
-    if (!con)
-      continue;
-    auto it = objects.begin();
-    while (it != objects.end()) {
-      uint64_t cost = 0;
-      uint64_t deletes = 0;
-      spg_t target_pg = spg_t(get_parent()->get_info().pgid.pgid, shard.shard);
-      MOSDPGRecoveryDelete *msg =
-	new MOSDPGRecoveryDelete(get_parent()->whoami_shard(),
-				 target_pg,
-				 get_osdmap()->get_epoch(),
-				 min_epoch);
-      msg->set_priority(prio);
-
-      while (it != objects.end() &&
-	     cost < cct->_conf->osd_max_push_cost &&
-	     deletes < cct->_conf->osd_max_push_objects) {
-	dout(20) << __func__ << ": sending recovery delete << " << it->first
-		 << " " << it->second << " to osd." << shard << dendl;
-	msg->objects.push_back(*it);
-	cost += cct->_conf->osd_push_per_object_cost;
-	++deletes;
-	++it;
-      }
-
-      msg->set_cost(cost);
-      get_parent()->send_message_osd_cluster(msg, con);
-    }
-  }
-}
-
-bool PGBackend::handle_message(OpRequestRef op)
-{
-  switch (op->get_req()->get_type()) {
-  case MSG_OSD_PG_RECOVERY_DELETE:
-    handle_recovery_delete(op);
-    return true;
-
-  case MSG_OSD_PG_RECOVERY_DELETE_REPLY:
-    handle_recovery_delete_reply(op);
-    return true;
-
-  default:
-    break;
-  }
-
-  return _handle_message(op);
-}
-
-void PGBackend::handle_recovery_delete(OpRequestRef op)
-{
-  const MOSDPGRecoveryDelete *m = static_cast<const MOSDPGRecoveryDelete *>(op->get_req());
-  assert(m->get_type() == MSG_OSD_PG_RECOVERY_DELETE);
-  dout(20) << __func__ << " " << op << dendl;
-
-  op->mark_started();
-
-  C_GatherBuilder gather(cct);
-  for (const auto &p : m->objects) {
-    get_parent()->remove_missing_object(p.first, p.second, gather.new_sub());
-  }
-
-  MOSDPGRecoveryDeleteReply *reply = new MOSDPGRecoveryDeleteReply;
-  reply->from = get_parent()->whoami_shard();
-  reply->set_priority(m->get_priority());
-  reply->pgid = spg_t(get_parent()->get_info().pgid.pgid, m->from.shard);
-  reply->map_epoch = m->map_epoch;
-  reply->min_epoch = m->min_epoch;
-  reply->objects = m->objects;
-  ConnectionRef conn = m->get_connection();
-
-  gather.set_finisher(new FunctionContext(
-    [=](int r) {
-      if (r != -EAGAIN) {
-	get_parent()->send_message_osd_cluster(reply, conn.get());
-      } else {
-	reply->put();
-      }
-    }));
-  gather.activate();
-}
-
-void PGBackend::handle_recovery_delete_reply(OpRequestRef op)
-{
-  const MOSDPGRecoveryDeleteReply *m = static_cast<const MOSDPGRecoveryDeleteReply *>(op->get_req());
-  assert(m->get_type() == MSG_OSD_PG_RECOVERY_DELETE_REPLY);
-  dout(20) << __func__ << " " << op << dendl;
-
-  for (const auto &p : m->objects) {
-    ObjectRecoveryInfo recovery_info;
-    hobject_t oid = p.first;
-    recovery_info.version = p.second;
-    get_parent()->on_peer_recover(m->from, oid, recovery_info);
-    bool peers_recovered = true;
-    for (const auto& shard : get_parent()->get_actingbackfill_shards()) {
-      if (shard == get_parent()->whoami_shard())
-	continue;
-      if (get_parent()->get_shard_missing(shard).is_missing(oid)) {
-	dout(20) << __func__ << " " << oid << " still missing on at least "
-		 << shard << dendl;
-	peers_recovered = false;
-	break;
-      }
-    }
-    if (peers_recovered && !get_parent()->get_local_missing().is_missing(oid)) {
-      dout(20) << __func__ << " completed recovery, local_missing = "
-	       << get_parent()->get_local_missing() << dendl;
-      object_stat_sum_t stat_diff;
-      stat_diff.num_objects_recovered = 1;
-      get_parent()->on_global_recover(p.first, stat_diff, true);
-    }
-  }
-}
-
 void PGBackend::rollback(
   const pg_log_entry_t &entry,
   ObjectStore::Transaction *t)
@@ -713,13 +573,8 @@
   ScrubMapBuilder &pos)
 {
   dout(10) << __func__ << " " << pos << dendl;
-<<<<<<< HEAD
-  assert(!pos.done());
-  assert(pos.pos < pos.ls.size());
-=======
   ceph_assert(!pos.done());
   ceph_assert(pos.pos < pos.ls.size());
->>>>>>> 3ad2dfa4
   hobject_t& poid = pos.ls[pos.pos];
 
   struct stat st;
@@ -732,11 +587,7 @@
   if (r == 0) {
     ScrubMap::object &o = map.objects[poid];
     o.size = st.st_size;
-<<<<<<< HEAD
-    assert(!o.negative);
-=======
     ceph_assert(!o.negative);
->>>>>>> 3ad2dfa4
     store->getattrs(
       ch,
       ghobject_t(
@@ -758,17 +609,10 @@
   } else {
     derr << __func__ << " got: " << cpp_strerror(r) << dendl;
     ceph_abort();
-<<<<<<< HEAD
   }
   if (r == -EINPROGRESS) {
     return -EINPROGRESS;
   }
-=======
-  }
-  if (r == -EINPROGRESS) {
-    return -EINPROGRESS;
-  }
->>>>>>> 3ad2dfa4
   pos.next_object();
   return 0;
 }
@@ -982,10 +826,6 @@
   ostream &errorstream)
 {
   eversion_t auth_version;
-<<<<<<< HEAD
-  bufferlist first_oi_bl, first_ss_bl, first_hk_bl;
-=======
->>>>>>> 3ad2dfa4
 
   // Create list of shards with primary first so it will be auth copy all
   // other things being equal.
@@ -1053,28 +893,6 @@
     }
 
     // We won't pick an auth copy if the snapset is missing or won't decode.
-<<<<<<< HEAD
-    if (obj.is_head() || obj.is_snapdir()) {
-      k = i->second.attrs.find(SS_ATTR);
-      if (k == i->second.attrs.end()) {
-	shard_info.set_snapset_missing();
-	error_string += " snapset_missing";
-      } else {
-        ss_bl.push_back(k->second);
-        try {
-	  bufferlist::iterator bliter = ss_bl.begin();
-	  ::decode(ss, bliter);
-	  if (first_ss_bl.length() == 0) {
-	    first_ss_bl.append(ss_bl);
-	  } else if (!object_error.has_snapset_inconsistency() && !ss_bl.contents_equal(first_ss_bl)) {
-	    object_error.set_snapset_inconsistency();
-	    error_string += " snapset_inconsistency";
-	  }
-        } catch (...) {
-	  // invalid snapset, probably corrupt
-	  shard_info.set_snapset_corrupted();
-	  error_string += " snapset_corrupted";
-=======
     ceph_assert(!obj.is_snapdir());
     if (obj.is_head()) {
       k = i->second.attrs.find(SS_ATTR);
@@ -1096,7 +914,6 @@
             shard_errorstream << ", ";
           error = true;
           shard_errorstream << "candidate had a corrupt snapset";
->>>>>>> 3ad2dfa4
         }
       }
     }
@@ -1106,24 +923,6 @@
       k = i->second.attrs.find(ECUtil::get_hinfo_key());
       if (k == i->second.attrs.end()) {
 	shard_info.set_hinfo_missing();
-<<<<<<< HEAD
-	error_string += " hinfo_key_missing";
-      } else {
-	hk_bl.push_back(k->second);
-        try {
-	  bufferlist::iterator bliter = hk_bl.begin();
-	  decode(hi, bliter);
-	  if (first_hk_bl.length() == 0) {
-	    first_hk_bl.append(hk_bl);
-	  } else if (!object_error.has_hinfo_inconsistency() && !hk_bl.contents_equal(first_hk_bl)) {
-	    object_error.set_hinfo_inconsistency();
-	    error_string += " hinfo_inconsistency";
-	  }
-        } catch (...) {
-	  // invalid snapset, probably corrupt
-	  shard_info.set_hinfo_corrupted();
-	  error_string += " hinfo_corrupted";
-=======
         if (error)
           shard_errorstream << ", ";
         error = true;
@@ -1140,7 +939,6 @@
             shard_errorstream << ", ";
           error = true;
           shard_errorstream << "candidate had a corrupt hinfo";
->>>>>>> 3ad2dfa4
         }
       }
     }
@@ -1149,14 +947,10 @@
     if (k == i->second.attrs.end()) {
       // no object info on object, probably corrupt
       shard_info.set_info_missing();
-<<<<<<< HEAD
-      error_string += " info_missing";
-=======
       if (error)
         shard_errorstream << ", ";
       error = true;
       shard_errorstream << "candidate had a missing info key";
->>>>>>> 3ad2dfa4
       goto out;
     }
     bl.push_back(k->second);
@@ -1166,33 +960,14 @@
     } catch (...) {
       // invalid object info, probably corrupt
       shard_info.set_info_corrupted();
-<<<<<<< HEAD
-      error_string += " info_corrupted";
-=======
       if (error)
         shard_errorstream << ", ";
       error = true;
       shard_errorstream << "candidate had a corrupt info";
->>>>>>> 3ad2dfa4
       goto out;
     }
 
     // This is automatically corrected in PG::_repair_oinfo_oid()
-<<<<<<< HEAD
-    assert(oi.soid == obj);
-
-    if (first_oi_bl.length() == 0) {
-      first_oi_bl.append(bl);
-    } else if (!object_error.has_object_info_inconsistency() && !bl.contents_equal(first_oi_bl)) {
-      object_error.set_object_info_inconsistency();
-      error_string += " object_info_inconsistency";
-    }
-
-    if (i->second.size != be_get_ondisk_size(oi.size)) {
-      dout(5) << __func__ << " size " << i->second.size << " oi size " << oi.size << dendl;
-      shard_info.set_obj_size_info_mismatch();
-      error_string += " obj_size_info_mismatch";
-=======
     ceph_assert(oi.soid == obj);
 
     if (i->second.size != be_get_ondisk_size(oi.size)) {
@@ -1213,7 +988,6 @@
       dout(10) << __func__ << " digest_match = false, " << obj << " data_digest 0x" << std::hex << i->second.digest
 		    << " != data_digest 0x" << auth->second->objects[obj].digest << std::dec
 		    << dendl;
->>>>>>> 3ad2dfa4
     }
 
     // Don't use this particular shard due to previous errors
@@ -1293,11 +1067,7 @@
     set<pg_shard_t> cur_inconsistent;
     bool fix_digest = false;
 
-<<<<<<< HEAD
-    for (auto  j = maps.cbegin(); j != maps.cend(); ++j) {
-=======
     for (auto j = maps.cbegin(); j != maps.cend(); ++j) {
->>>>>>> 3ad2dfa4
       if (j == auth)
 	shard_map[auth->first].selected_oi = true;
       if (j->second->objects.count(*k)) {
@@ -1344,11 +1114,7 @@
 	  // Track possible shard to use as authoritative, if needed
 	  // There are errors, without identifying the shard
 	  object_errors.insert(j->first);
-<<<<<<< HEAD
-	  errorstream << pgid << " : soid " << *k << " " << ss.str() << "\n";
-=======
 	  errorstream << pgid << " soid " << *k << " : " << ss.str() << "\n";
->>>>>>> 3ad2dfa4
 	} else {
 	  // XXX: The auth shard might get here that we don't know
 	  // that it has the "correct" data.
@@ -1422,11 +1188,7 @@
       // recorded digest != actual digest?
       if (auth_oi.is_data_digest() && auth_object.digest_present &&
 	  auth_oi.data_digest != auth_object.digest) {
-<<<<<<< HEAD
-        assert(shard_map[auth->first].has_data_digest_mismatch_info());
-=======
         ceph_assert(shard_map[auth->first].has_data_digest_mismatch_info());
->>>>>>> 3ad2dfa4
 	errorstream << pgid << " recorded data digest 0x"
 		    << std::hex << auth_oi.data_digest << " != on disk 0x"
 		    << auth_object.digest << std::dec << " on " << auth_oi.soid
@@ -1436,11 +1198,7 @@
       }
       if (auth_oi.is_omap_digest() && auth_object.omap_digest_present &&
 	  auth_oi.omap_digest != auth_object.omap_digest) {
-<<<<<<< HEAD
-        assert(shard_map[auth->first].has_omap_digest_mismatch_info());
-=======
         ceph_assert(shard_map[auth->first].has_omap_digest_mismatch_info());
->>>>>>> 3ad2dfa4
 	errorstream << pgid << " recorded omap digest 0x"
 		    << std::hex << auth_oi.omap_digest << " != on disk 0x"
 		    << auth_object.omap_digest << std::dec
@@ -1481,17 +1239,6 @@
   }
 }
 
-<<<<<<< HEAD
-void PGBackend::be_large_omap_check(const map<pg_shard_t,ScrubMap*> &maps,
-  const set<hobject_t> &master_set,
-  int& large_omap_objects,
-  ostream &warnstream) const
-{
-  bool needs_check = false;
-  for (const auto& map : maps) {
-    if (map.second->has_large_omap_object_errors) {
-      needs_check = true;
-=======
 void PGBackend::be_omap_checks(const map<pg_shard_t,ScrubMap*> &maps,
   const set<hobject_t> &master_set,
   omap_stat_t& omap_stats,
@@ -1501,26 +1248,10 @@
   for (const auto& map : maps) {
     if (map.second->has_large_omap_object_errors || map.second->has_omap_keys) {
       needs_omap_check = true;
->>>>>>> 3ad2dfa4
       break;
     }
   }
 
-<<<<<<< HEAD
-  if (!needs_check) {
-    return;
-  }
-
-  // Iterate through objects and check large omap object flag
-  for (const auto& k : master_set) {
-    for (const auto& map : maps) {
-      ScrubMap::object& obj = map.second->objects[k];
-      if (obj.large_omap_object_found) {
-        large_omap_objects++;
-        warnstream << "Large omap object found. Object: " << k << " Key count: "
-                   << obj.large_omap_object_key_count << " Size (bytes): "
-                   << obj.large_omap_object_value_size << '\n';
-=======
   if (!needs_omap_check) {
     return; // Nothing to do
   }
@@ -1549,7 +1280,6 @@
                    << " Key count: " << obj.large_omap_object_key_count
                    << " Size (bytes): " << obj.large_omap_object_value_size
                    << '\n';
->>>>>>> 3ad2dfa4
         break;
       }
     }
