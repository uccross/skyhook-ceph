--- conflicted
+++ resolved
@@ -86,13 +86,6 @@
 /// base backfill priority for MBackfillReserve (inactive PG)
 #define OSD_BACKFILL_INACTIVE_PRIORITY_BASE 220
 
-<<<<<<< HEAD
-/// max manually/automatically set recovery priority for MBackfillReserve
-#define OSD_RECOVERY_PRIORITY_MAX 254
-
-/// max recovery priority for MBackfillReserve, only when forced manually
-#define OSD_RECOVERY_PRIORITY_FORCED 255
-=======
 /// base recovery priority for MRecoveryReserve (inactive PG)
 #define OSD_RECOVERY_INACTIVE_PRIORITY_BASE 220
 
@@ -113,7 +106,6 @@
 
 /// priority when more full
 #define OSD_DELETE_PRIORITY_FULL 255
->>>>>>> f8781be9
 
 static std::map<int, int> max_prio_map = {
 	{OSD_BACKFILL_PRIORITY_BASE, OSD_BACKFILL_DEGRADED_PRIORITY_BASE - 1},
@@ -949,125 +941,11 @@
   void decode(bufferlist::const_iterator &bl);
   static void generate_test_instances(std::list<objectstore_perf_stat_t*>& o);
 };
-<<<<<<< HEAD
-WRITE_CLASS_ENCODER(objectstore_perf_stat_t)
-
-/** osd_stat
- * aggregate stats for an osd
- */
-struct osd_stat_t {
-  int64_t kb, kb_used, kb_avail;
-  vector<int> hb_peers;
-  int32_t snap_trim_queue_len, num_snap_trimming;
-
-  pow2_hist_t op_queue_age_hist;
-
-  objectstore_perf_stat_t os_perf_stat;
-
-  epoch_t up_from = 0;
-  uint64_t seq = 0;
-
-  uint32_t num_pgs = 0;
-
-  osd_stat_t() : kb(0), kb_used(0), kb_avail(0),
-		 snap_trim_queue_len(0), num_snap_trimming(0) {}
-
-  void add(const osd_stat_t& o) {
-    kb += o.kb;
-    kb_used += o.kb_used;
-    kb_avail += o.kb_avail;
-    snap_trim_queue_len += o.snap_trim_queue_len;
-    num_snap_trimming += o.num_snap_trimming;
-    op_queue_age_hist.add(o.op_queue_age_hist);
-    os_perf_stat.add(o.os_perf_stat);
-    num_pgs += o.num_pgs;
-  }
-  void sub(const osd_stat_t& o) {
-    kb -= o.kb;
-    kb_used -= o.kb_used;
-    kb_avail -= o.kb_avail;
-    snap_trim_queue_len -= o.snap_trim_queue_len;
-    num_snap_trimming -= o.num_snap_trimming;
-    op_queue_age_hist.sub(o.op_queue_age_hist);
-    os_perf_stat.sub(o.os_perf_stat);
-    num_pgs -= o.num_pgs;
-  }
-
-  void dump(Formatter *f) const;
-  void encode(bufferlist &bl) const;
-  void decode(bufferlist::iterator &bl);
-  static void generate_test_instances(std::list<osd_stat_t*>& o);
-};
-WRITE_CLASS_ENCODER(osd_stat_t)
-
-inline bool operator==(const osd_stat_t& l, const osd_stat_t& r) {
-  return l.kb == r.kb &&
-    l.kb_used == r.kb_used &&
-    l.kb_avail == r.kb_avail &&
-    l.snap_trim_queue_len == r.snap_trim_queue_len &&
-    l.num_snap_trimming == r.num_snap_trimming &&
-    l.hb_peers == r.hb_peers &&
-    l.op_queue_age_hist == r.op_queue_age_hist &&
-    l.os_perf_stat == r.os_perf_stat &&
-    l.num_pgs == r.num_pgs;
-}
-inline bool operator!=(const osd_stat_t& l, const osd_stat_t& r) {
-  return !(l == r);
-}
-
-
-
-inline ostream& operator<<(ostream& out, const osd_stat_t& s) {
-  return out << "osd_stat(" << kb_t(s.kb_used) << " used, "
-	     << kb_t(s.kb_avail) << " avail, "
-	     << kb_t(s.kb) << " total, "
-	     << "peers " << s.hb_peers
-	     << " op hist " << s.op_queue_age_hist.h
-	     << ")";
-}
-
-=======
 WRITE_CLASS_ENCODER_FEATURES(objectstore_perf_stat_t)
->>>>>>> f8781be9
 
 /*
  * pg states
  */
-<<<<<<< HEAD
-#define PG_STATE_CREATING     (1<<0)  // creating
-#define PG_STATE_ACTIVE       (1<<1)  // i am active.  (primary: replicas too)
-#define PG_STATE_CLEAN        (1<<2)  // peers are complete, clean of stray replicas.
-#define PG_STATE_DOWN         (1<<4)  // a needed replica is down, PG offline
-#define PG_STATE_RECOVERY_UNFOUND   (1<<5)  // recovery stopped due to unfound
-#define PG_STATE_BACKFILL_UNFOUND   (1<<6)  // backfill stopped due to unfound
-//#define PG_STATE_SPLITTING    (1<<7)  // i am splitting
-#define PG_STATE_SCRUBBING    (1<<8)  // scrubbing
-//#define PG_STATE_SCRUBQ       (1<<9)  // queued for scrub
-#define PG_STATE_DEGRADED     (1<<10) // pg contains objects with reduced redundancy
-#define PG_STATE_INCONSISTENT (1<<11) // pg replicas are inconsistent (but shouldn't be)
-#define PG_STATE_PEERING      (1<<12) // pg is (re)peering
-#define PG_STATE_REPAIR       (1<<13) // pg should repair on next scrub
-#define PG_STATE_RECOVERING   (1<<14) // pg is recovering/migrating objects
-#define PG_STATE_BACKFILL_WAIT     (1<<15) // [active] reserving backfill
-#define PG_STATE_INCOMPLETE   (1<<16) // incomplete content, peering failed.
-#define PG_STATE_STALE        (1<<17) // our state for this pg is stale, unknown.
-#define PG_STATE_REMAPPED     (1<<18) // pg is explicitly remapped to different OSDs than CRUSH
-#define PG_STATE_DEEP_SCRUB   (1<<19) // deep scrub: check CRC32 on files
-#define PG_STATE_BACKFILLING  (1<<20) // [active] backfilling pg content
-#define PG_STATE_BACKFILL_TOOFULL (1<<21) // backfill can't proceed: too full
-#define PG_STATE_RECOVERY_WAIT (1<<22) // waiting for recovery reservations
-#define PG_STATE_UNDERSIZED    (1<<23) // pg acting < pool size
-#define PG_STATE_ACTIVATING   (1<<24) // pg is peered but not yet active
-#define PG_STATE_PEERED        (1<<25) // peered, cannot go active, can recover
-#define PG_STATE_SNAPTRIM      (1<<26) // trimming snaps
-#define PG_STATE_SNAPTRIM_WAIT (1<<27) // queued to trim snaps
-#define PG_STATE_RECOVERY_TOOFULL (1<<28) // recovery can't proceed: too full
-#define PG_STATE_SNAPTRIM_ERROR (1<<29) // error stopped trimming snaps
-#define PG_STATE_FORCED_RECOVERY (1<<30) // force recovery of this pg before any other
-#define PG_STATE_FORCED_BACKFILL (1<<31) // force backfill of this pg before any other
-
-std::string pg_state_string(int state);
-=======
 #define PG_STATE_CREATING           (1ULL << 0)  // creating
 #define PG_STATE_ACTIVE             (1ULL << 1)  // i am active.  (primary: replicas too)
 #define PG_STATE_CLEAN              (1ULL << 2)  // peers are complete, clean of stray replicas.
@@ -1102,7 +980,6 @@
 #define PG_STATE_FAILED_REPAIR      (1ULL << 32) // A repair failed to fix all errors
 
 std::string pg_state_string(uint64_t state);
->>>>>>> f8781be9
 std::string pg_vector_string(const vector<int32_t> &a);
 boost::optional<uint64_t> pg_string_state(const std::string& state);
 
@@ -1294,18 +1171,12 @@
     FLAG_WRITE_FADVISE_DONTNEED = 1<<7, // write mode with LIBRADOS_OP_FLAG_FADVISE_DONTNEED
     FLAG_NOSCRUB = 1<<8, // block periodic scrub
     FLAG_NODEEP_SCRUB = 1<<9, // block periodic deep-scrub
-<<<<<<< HEAD
-    FLAG_FULL_NO_QUOTA = 1<<10, // pool is currently running out of quota, will set FLAG_FULL too
-    FLAG_NEARFULL = 1<<11, // pool is nearfull
-    FLAG_BACKFILLFULL = 1<<12, // pool is backfillfull
-=======
     FLAG_FULL_QUOTA = 1<<10, // pool is currently running out of quota, will set FLAG_FULL too
     FLAG_NEARFULL = 1<<11, // pool is nearfull
     FLAG_BACKFILLFULL = 1<<12, // pool is backfillfull
     FLAG_SELFMANAGED_SNAPS = 1<<13, // pool uses selfmanaged snaps
     FLAG_POOL_SNAPS = 1<<14,        // pool has pool snaps
     FLAG_CREATING = 1<<15,          // initial pool PGs are being created
->>>>>>> f8781be9
   };
 
   static const char *get_flag_name(int f) {
@@ -1320,18 +1191,12 @@
     case FLAG_WRITE_FADVISE_DONTNEED: return "write_fadvise_dontneed";
     case FLAG_NOSCRUB: return "noscrub";
     case FLAG_NODEEP_SCRUB: return "nodeep-scrub";
-<<<<<<< HEAD
-    case FLAG_FULL_NO_QUOTA: return "full_no_quota";
-    case FLAG_NEARFULL: return "nearfull";
-    case FLAG_BACKFILLFULL: return "backfillfull";
-=======
     case FLAG_FULL_QUOTA: return "full_quota";
     case FLAG_NEARFULL: return "nearfull";
     case FLAG_BACKFILLFULL: return "backfillfull";
     case FLAG_SELFMANAGED_SNAPS: return "selfmanaged_snaps";
     case FLAG_POOL_SNAPS: return "pool_snaps";
     case FLAG_CREATING: return "creating";
->>>>>>> f8781be9
     default: return "???";
     }
   }
@@ -1370,26 +1235,18 @@
       return FLAG_NOSCRUB;
     if (name == "nodeep-scrub")
       return FLAG_NODEEP_SCRUB;
-<<<<<<< HEAD
-    if (name == "full_no_quota")
-      return FLAG_FULL_NO_QUOTA;
-=======
     if (name == "full_quota")
       return FLAG_FULL_QUOTA;
->>>>>>> f8781be9
     if (name == "nearfull")
       return FLAG_NEARFULL;
     if (name == "backfillfull")
       return FLAG_BACKFILLFULL;
-<<<<<<< HEAD
-=======
     if (name == "selfmanaged_snaps")
       return FLAG_SELFMANAGED_SNAPS;
     if (name == "pool_snaps")
       return FLAG_POOL_SNAPS;
     if (name == "creating")
       return FLAG_CREATING;
->>>>>>> f8781be9
     return 0;
   }
 
@@ -1596,8 +1453,6 @@
 
   pool_opts_t opts; ///< options
 
-<<<<<<< HEAD
-=======
   typedef enum {
     TYPE_FINGERPRINT_NONE = 0,
     TYPE_FINGERPRINT_SHA1 = 1,     
@@ -1629,7 +1484,6 @@
     }
   }
 
->>>>>>> f8781be9
   /// application -> key/value metadata
   map<string, std::map<string, string>> application_metadata;
 
@@ -1934,13 +1788,10 @@
   int64_t num_objects_missing;
   int64_t num_legacy_snapsets; ///< upper bound on pre-luminous-style SnapSets
   int64_t num_large_omap_objects = 0;
-<<<<<<< HEAD
-=======
   int64_t num_objects_manifest = 0;
   int64_t num_omap_bytes = 0;
   int64_t num_omap_keys = 0;
   int64_t num_objects_repaired = 0;
->>>>>>> f8781be9
 
   object_stat_sum_t()
     : num_bytes(0),
@@ -1988,12 +1839,9 @@
     FLOOR(num_wr);
     FLOOR(num_wr_kb);
     FLOOR(num_large_omap_objects);
-<<<<<<< HEAD
-=======
     FLOOR(num_objects_manifest);
     FLOOR(num_omap_bytes);
     FLOOR(num_omap_keys);
->>>>>>> f8781be9
     FLOOR(num_shallow_scrub_errors);
     FLOOR(num_deep_scrub_errors);
     num_scrub_errors = num_shallow_scrub_errors + num_deep_scrub_errors;
@@ -2049,24 +1897,17 @@
     SPLIT(num_rd_kb);
     SPLIT(num_wr);
     SPLIT(num_wr_kb);
-<<<<<<< HEAD
-=======
     SPLIT(num_large_omap_objects);
     SPLIT(num_objects_manifest);
     SPLIT(num_omap_bytes);
     SPLIT(num_omap_keys);
     SPLIT(num_objects_repaired);
->>>>>>> f8781be9
     SPLIT_PRESERVE_NONZERO(num_shallow_scrub_errors);
     SPLIT_PRESERVE_NONZERO(num_deep_scrub_errors);
     for (unsigned i = 0; i < out.size(); ++i) {
       out[i].num_scrub_errors = out[i].num_shallow_scrub_errors +
 				out[i].num_deep_scrub_errors;
     }
-<<<<<<< HEAD
-    SPLIT(num_large_omap_objects);
-=======
->>>>>>> f8781be9
     SPLIT(num_objects_recovered);
     SPLIT(num_bytes_recovered);
     SPLIT(num_keys_recovered);
@@ -2123,13 +1964,10 @@
         sizeof(num_wr_kb) +
         sizeof(num_scrub_errors) +
         sizeof(num_large_omap_objects) +
-<<<<<<< HEAD
-=======
         sizeof(num_objects_manifest) +
         sizeof(num_omap_bytes) +
         sizeof(num_omap_keys) +
         sizeof(num_objects_repaired) +
->>>>>>> f8781be9
         sizeof(num_objects_recovered) +
         sizeof(num_bytes_recovered) +
         sizeof(num_keys_recovered) +
@@ -2342,17 +2180,9 @@
     stats.add(o.stats);
     log_size += o.log_size;
     ondisk_log_size += o.ondisk_log_size;
-<<<<<<< HEAD
-    if (((uint64_t)snaptrimq_len + (uint64_t)o.snaptrimq_len) > (uint64_t)(1 << 31)) {
-      snaptrimq_len = 1 << 31;
-    } else {
-      snaptrimq_len += o.snaptrimq_len;
-    }
-=======
     snaptrimq_len = std::min((uint64_t)snaptrimq_len + o.snaptrimq_len,
                              (uint64_t)(1ull << 31));
     add_sub_invalid_flags(o);
->>>>>>> f8781be9
   }
   void sub(const pg_stat_t& o) {
     stats.sub(o.stats);
@@ -2363,10 +2193,7 @@
     } else {
       snaptrimq_len = 0;
     }
-<<<<<<< HEAD
-=======
     add_sub_invalid_flags(o);
->>>>>>> f8781be9
   }
 
   bool is_acting_osd(int32_t osd, bool primary) const;
@@ -4073,11 +3900,7 @@
 
   string get_key_name() const;
   void encode(bufferlist &bl) const;
-<<<<<<< HEAD
-  void decode(bufferlist::iterator &bl);
-=======
   void decode(bufferlist::const_iterator &bl);
->>>>>>> f8781be9
   void dump(Formatter *f) const;
   static void generate_test_instances(list<pg_log_dup_t*>& o);
 
@@ -4090,19 +3913,11 @@
   bool operator!=(const pg_log_dup_t &rhs) const {
     return !(*this == rhs);
   }
-<<<<<<< HEAD
 
   friend std::ostream& operator<<(std::ostream& out, const pg_log_dup_t& e);
 };
 WRITE_CLASS_ENCODER(pg_log_dup_t)
 
-=======
-
-  friend std::ostream& operator<<(std::ostream& out, const pg_log_dup_t& e);
-};
-WRITE_CLASS_ENCODER(pg_log_dup_t)
-
->>>>>>> f8781be9
 std::ostream& operator<<(std::ostream& out, const pg_log_dup_t& e);
 
 /**
@@ -4338,40 +4153,13 @@
   }
 
   void encode(bufferlist& bl, uint64_t features) const {
-<<<<<<< HEAD
-=======
     using ceph::encode;
->>>>>>> f8781be9
     if (HAVE_FEATURE(features, OSD_RECOVERY_DELETES)) {
       // encoding a zeroed eversion_t to differentiate between this and
       // legacy unversioned encoding - a need value of 0'0 is not
       // possible. This can be replaced with the legacy encoding
       // macros post-luminous.
       eversion_t e;
-<<<<<<< HEAD
-      ::encode(e, bl);
-      ::encode(need, bl);
-      ::encode(have, bl);
-      ::encode(static_cast<uint8_t>(flags), bl);
-    } else {
-      // legacy unversioned encoding
-      ::encode(need, bl);
-      ::encode(have, bl);
-    }
-  }
-  void decode(bufferlist::iterator& bl) {
-    eversion_t e;
-    ::decode(e, bl);
-    if (e != eversion_t()) {
-      // legacy encoding, this is the need value
-      need = e;
-      ::decode(have, bl);
-    } else {
-      ::decode(need, bl);
-      ::decode(have, bl);
-      uint8_t f;
-      ::decode(f, bl);
-=======
       encode(e, bl);
       encode(need, bl);
       encode(have, bl);
@@ -4395,7 +4183,6 @@
       decode(have, bl);
       uint8_t f;
       decode(f, bl);
->>>>>>> f8781be9
       flags = static_cast<missing_flags_t>(f);
     }
   }
@@ -4576,18 +4363,9 @@
       rmissing.erase((missing_it->second).need.version);
       (missing_it->second).need = e.version;  // leave .have unchanged.
       missing_it->second.set_delete(e.is_delete());
-<<<<<<< HEAD
-    } else if (e.is_backlog()) {
-      // May not have prior version
-      assert(0 == "these don't exist anymore");
-    } else {
-      // not missing, we must have prior_version (if any)
-      assert(!is_missing_divergent_item);
-=======
     } else {
       // not missing, we must have prior_version (if any)
       ceph_assert(!is_missing_divergent_item);
->>>>>>> f8781be9
       missing[e.soid] = item(e.version, e.prior_version, e.is_delete());
     }
     rmissing[e.version.version] = e.soid;
@@ -4635,13 +4413,8 @@
 
   void got(const hobject_t& oid, eversion_t v) {
     std::map<hobject_t, item>::iterator p = missing.find(oid);
-<<<<<<< HEAD
-    assert(p != missing.end());
-    assert(p->second.need <= v || p->second.is_delete());
-=======
     ceph_assert(p != missing.end());
     ceph_assert(p->second.need <= v || p->second.is_delete());
->>>>>>> f8781be9
     got(p);
   }
 
@@ -4679,28 +4452,17 @@
 
   void encode(bufferlist &bl) const {
     ENCODE_START(4, 2, bl);
-<<<<<<< HEAD
-    ::encode(missing, bl, may_include_deletes ? CEPH_FEATURE_OSD_RECOVERY_DELETES : 0);
-    ::encode(may_include_deletes, bl);
-=======
     encode(missing, bl, may_include_deletes ? CEPH_FEATURE_OSD_RECOVERY_DELETES : 0);
     encode(may_include_deletes, bl);
->>>>>>> f8781be9
     ENCODE_FINISH(bl);
   }
   void decode(bufferlist::const_iterator &bl, int64_t pool = -1) {
     for (auto const &i: missing)
       tracker.changed(i.first);
     DECODE_START_LEGACY_COMPAT_LEN(4, 2, 2, bl);
-<<<<<<< HEAD
-    ::decode(missing, bl);
-    if (struct_v >= 4) {
-      ::decode(may_include_deletes, bl);
-=======
     decode(missing, bl);
     if (struct_v >= 4) {
       decode(may_include_deletes, bl);
->>>>>>> f8781be9
     }
     DECODE_FINISH(bl);
 
@@ -5426,11 +5188,8 @@
       sv.insert(sv.end(), "cache_pin");
     if (flags & FLAG_MANIFEST)
       sv.insert(sv.end(), "manifest");
-<<<<<<< HEAD
-=======
     if (flags & FLAG_REDIRECT_HAS_REFERENCE)
       sv.insert(sv.end(), "redirect_has_reference");
->>>>>>> f8781be9
     return sv;
   }
   string get_flag_string() const {
@@ -5668,11 +5427,8 @@
     bool large_omap_object_found:1;
     uint64_t large_omap_object_key_count = 0;
     uint64_t large_omap_object_value_size = 0;
-<<<<<<< HEAD
-=======
     uint64_t object_omap_bytes = 0;
     uint64_t object_omap_keys = 0;
->>>>>>> f8781be9
 
     object() :
       // Init invalid size so it won't match if we get a stat EIO error
@@ -5692,10 +5448,7 @@
   eversion_t valid_through;
   eversion_t incr_since;
   bool has_large_omap_object_errors:1;
-<<<<<<< HEAD
-=======
   bool has_omap_keys:1;
->>>>>>> f8781be9
 
   void merge_incr(const ScrubMap &l);
   void clear_from(const hobject_t& start) {
