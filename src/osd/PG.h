--- conflicted
+++ resolved
@@ -743,11 +743,6 @@
       return i->second.is_delete();
     }
     bool is_unfound(const hobject_t &hoid) const {
-<<<<<<< HEAD
-      return needs_recovery(hoid) && !is_deleted(hoid) && (
-	!missing_loc.count(hoid) ||
-	!(*is_recoverable)(missing_loc.find(hoid)->second));
-=======
       auto it = needs_recovery_map.find(hoid);
       if (it == needs_recovery_map.end()) {
         return false;
@@ -757,7 +752,6 @@
       }
       auto mit = missing_loc.find(hoid);
       return mit == missing_loc.end() || !(*is_recoverable)(mit->second);
->>>>>>> 3ad2dfa4
     }
     bool readable_with_acting(
       const hobject_t &hoid,
@@ -841,11 +835,7 @@
 	  lgeneric_dout(pg->cct, 0) << this << " " << pg->info.pgid << " unexpected need for "
 				    << i->first << " have " << j->second
 				    << " tried to add " << i->second << dendl;
-<<<<<<< HEAD
-	  assert(i->second.need == j->second.need);
-=======
 	  ceph_assert(i->second.need == j->second.need);
->>>>>>> 3ad2dfa4
 	}
       }
     }
@@ -1448,11 +1438,7 @@
   bool needs_backfill() const;
 
   /// clip calculated priority to reasonable range
-<<<<<<< HEAD
-  inline int clamp_recovery_priority(int priority);
-=======
   int clamp_recovery_priority(int prio, int pool_recovery_prio, int max);
->>>>>>> 3ad2dfa4
   /// get log recovery reservation priority
   unsigned get_recovery_priority();
   /// get backfill reservation priority
@@ -1460,12 +1446,7 @@
   /// get priority for pg deletion
   unsigned get_delete_priority();
 
-<<<<<<< HEAD
-  void mark_clean();  ///< mark an active pg clean
-  void _change_recovery_force_mode(int new_mode, bool clear);
-=======
   void try_mark_clean();  ///< mark an active pg clean
->>>>>>> 3ad2dfa4
 
   /// return [start,end) bounds for required past_intervals
   static pair<epoch_t, epoch_t> get_required_past_interval_bounds(
@@ -1716,7 +1697,6 @@
     set<pg_shard_t> waiting_on_whom;
     int shallow_errors;
     int deep_errors;
-    int large_omap_objects = 0;
     int fixed;
     ScrubMap primary_scrubmap;
     ScrubMapBuilder primary_scrubmap_pos;
@@ -1874,7 +1854,6 @@
       subset_last_update = eversion_t();
       shallow_errors = 0;
       deep_errors = 0;
-      large_omap_objects = 0;
       fixed = 0;
       omap_stats = (const struct omap_stat_t){ 0 };
       deep = false;
@@ -2059,51 +2038,15 @@
 	   << (repair ? " repair" : "");
     }
   };
-<<<<<<< HEAD
-  struct DeferBackfill : boost::statechart::event<DeferBackfill> {
-    float delay;
-    explicit DeferBackfill(float delay) : delay(delay) {}
-    void print(std::ostream *out) const {
-      *out << "DeferBackfill: delay " << delay;
-    }
-  };
-  struct DeferRecovery : boost::statechart::event<DeferRecovery> {
-    float delay;
-    explicit DeferRecovery(float delay) : delay(delay) {}
-    void print(std::ostream *out) const {
-      *out << "DeferRecovery: delay " << delay;
-    }
-  };
-  struct UnfoundBackfill : boost::statechart::event<UnfoundBackfill> {
-    explicit UnfoundBackfill() {}
-    void print(std::ostream *out) const {
-      *out << "UnfoundBackfill";
-    }
-  };
-  struct UnfoundRecovery : boost::statechart::event<UnfoundRecovery> {
-    explicit UnfoundRecovery() {}
-    void print(std::ostream *out) const {
-      *out << "UnfoundRecovery";
-    }
-  };
-=======
-
->>>>>>> 3ad2dfa4
+
 protected:
   TrivialEvent(Initialize)
   TrivialEvent(GotInfo)
   TrivialEvent(NeedUpThru)
   TrivialEvent(Backfilled)
   TrivialEvent(LocalBackfillReserved)
-<<<<<<< HEAD
-  TrivialEvent(RemoteBackfillReserved)
-  TrivialEvent(RejectRemoteReservation)
-  TrivialEvent(RemoteReservationRejected)
-  TrivialEvent(RemoteReservationCanceled)
-=======
   TrivialEvent(RejectTooFullRemoteReservation)
   public:
->>>>>>> 3ad2dfa4
   TrivialEvent(RequestBackfill)
   protected:
   TrivialEvent(RemoteRecoveryPreempted)
@@ -2240,13 +2183,10 @@
     //       RepWaitBackfillReserved
     //       RepWaitRecoveryReserved
     //     Stray
-<<<<<<< HEAD
-=======
     //     ToDelete
     //       WaitDeleteReserved
     //       Deleting
     // Crashed
->>>>>>> 3ad2dfa4
 
     struct Crashed : boost::statechart::state< Crashed, RecoveryMachine >, NamedState {
       explicit Crashed(my_context ctx);
@@ -2421,15 +2361,10 @@
 	boost::statechart::custom_reaction< AllReplicasActivated >,
 	boost::statechart::custom_reaction< DeferRecovery >,
 	boost::statechart::custom_reaction< DeferBackfill >,
-<<<<<<< HEAD
-  boost::statechart::custom_reaction< UnfoundRecovery >,
-	boost::statechart::custom_reaction< UnfoundBackfill >,
-=======
 	boost::statechart::custom_reaction< UnfoundRecovery >,
 	boost::statechart::custom_reaction< UnfoundBackfill >,
 	boost::statechart::custom_reaction< RemoteReservationRevokedTooFull>,
 	boost::statechart::custom_reaction< RemoteReservationRevoked>,
->>>>>>> 3ad2dfa4
 	boost::statechart::custom_reaction< DoRecovery>
 	> reactions;
       boost::statechart::result react(const QueryState& q);
@@ -2450,12 +2385,6 @@
 	return discard_event();
       }
       boost::statechart::result react(const UnfoundRecovery& evt) {
-<<<<<<< HEAD
-  return discard_event();
-      }
-      boost::statechart::result react(const UnfoundBackfill& evt) {
-  return discard_event();
-=======
 	return discard_event();
       }
       boost::statechart::result react(const UnfoundBackfill& evt) {
@@ -2466,7 +2395,6 @@
       }
       boost::statechart::result react(const RemoteReservationRevoked&) {
 	return discard_event();
->>>>>>> 3ad2dfa4
       }
       boost::statechart::result react(const DoRecovery&) {
 	return discard_event();
@@ -2502,17 +2430,6 @@
 
     struct Backfilling : boost::statechart::state< Backfilling, Active >, NamedState {
       typedef boost::mpl::list<
-<<<<<<< HEAD
-	boost::statechart::transition< Backfilled, Recovered >,
-	boost::statechart::custom_reaction< DeferBackfill >,
-	boost::statechart::custom_reaction< UnfoundBackfill >,
-	boost::statechart::custom_reaction< RemoteReservationRejected >
-	> reactions;
-      explicit Backfilling(my_context ctx);
-      boost::statechart::result react(const RemoteReservationRejected& evt);
-      boost::statechart::result react(const DeferBackfill& evt);
-      boost::statechart::result react(const UnfoundBackfill& evt);
-=======
         boost::statechart::custom_reaction< Backfilled >,
 	boost::statechart::custom_reaction< DeferBackfill >,
 	boost::statechart::custom_reaction< UnfoundBackfill >,
@@ -2533,7 +2450,6 @@
       boost::statechart::result react(const DeferBackfill& evt);
       boost::statechart::result react(const UnfoundBackfill& evt);
       void cancel_backfill();
->>>>>>> 3ad2dfa4
       void exit();
     };
 
@@ -2608,23 +2524,16 @@
 	boost::statechart::custom_reaction< MQuery >,
 	boost::statechart::custom_reaction< MInfoRec >,
 	boost::statechart::custom_reaction< MLogRec >,
-<<<<<<< HEAD
-=======
 	boost::statechart::custom_reaction< MTrim >,
->>>>>>> 3ad2dfa4
 	boost::statechart::custom_reaction< Activate >,
 	boost::statechart::custom_reaction< DeferRecovery >,
 	boost::statechart::custom_reaction< DeferBackfill >,
 	boost::statechart::custom_reaction< UnfoundRecovery >,
-<<<<<<< HEAD
-	boost::statechart::custom_reaction< UnfoundBackfill >
-=======
 	boost::statechart::custom_reaction< UnfoundBackfill >,
 	boost::statechart::custom_reaction< RemoteBackfillPreempted >,
 	boost::statechart::custom_reaction< RemoteRecoveryPreempted >,
 	boost::statechart::custom_reaction< RecoveryDone >,
 	boost::statechart::transition<DeleteStart, ToDelete>
->>>>>>> 3ad2dfa4
 	> reactions;
       boost::statechart::result react(const QueryState& q);
       boost::statechart::result react(const MInfoRec& infoevt);
@@ -2633,12 +2542,9 @@
       boost::statechart::result react(const ActMap&);
       boost::statechart::result react(const MQuery&);
       boost::statechart::result react(const Activate&);
-<<<<<<< HEAD
-=======
       boost::statechart::result react(const RecoveryDone&) {
 	return discard_event();
       }
->>>>>>> 3ad2dfa4
       boost::statechart::result react(const DeferRecovery& evt) {
 	return discard_event();
       }
@@ -2651,32 +2557,23 @@
       boost::statechart::result react(const UnfoundBackfill& evt) {
 	return discard_event();
       }
-<<<<<<< HEAD
-=======
       boost::statechart::result react(const RemoteBackfillPreempted& evt) {
 	return discard_event();
       }
       boost::statechart::result react(const RemoteRecoveryPreempted& evt) {
 	return discard_event();
       }
->>>>>>> 3ad2dfa4
     };
 
     struct RepRecovering : boost::statechart::state< RepRecovering, ReplicaActive >, NamedState {
       typedef boost::mpl::list<
 	boost::statechart::transition< RecoveryDone, RepNotRecovering >,
 	// for compat with old peers
-<<<<<<< HEAD
-	boost::statechart::transition< RemoteReservationRejected, RepNotRecovering >,
-	boost::statechart::transition< RemoteReservationCanceled, RepNotRecovering >,
-	boost::statechart::custom_reaction< BackfillTooFull >
-=======
 	boost::statechart::transition< RemoteReservationRejectedTooFull, RepNotRecovering >,
 	boost::statechart::transition< RemoteReservationCanceled, RepNotRecovering >,
 	boost::statechart::custom_reaction< BackfillTooFull >,
 	boost::statechart::custom_reaction< RemoteRecoveryPreempted >,
 	boost::statechart::custom_reaction< RemoteBackfillPreempted >
->>>>>>> 3ad2dfa4
 	> reactions;
       explicit RepRecovering(my_context ctx);
       boost::statechart::result react(const RemoteRecoveryPreempted &evt);
@@ -2688,25 +2585,15 @@
     struct RepWaitBackfillReserved : boost::statechart::state< RepWaitBackfillReserved, ReplicaActive >, NamedState {
       typedef boost::mpl::list<
 	boost::statechart::custom_reaction< RemoteBackfillReserved >,
-<<<<<<< HEAD
-	boost::statechart::custom_reaction< RejectRemoteReservation >,
-	boost::statechart::custom_reaction< RemoteReservationRejected >,
-=======
 	boost::statechart::custom_reaction< RejectTooFullRemoteReservation >,
 	boost::statechart::custom_reaction< RemoteReservationRejectedTooFull >,
->>>>>>> 3ad2dfa4
 	boost::statechart::custom_reaction< RemoteReservationCanceled >
 	> reactions;
       explicit RepWaitBackfillReserved(my_context ctx);
       void exit();
       boost::statechart::result react(const RemoteBackfillReserved &evt);
-<<<<<<< HEAD
-      boost::statechart::result react(const RejectRemoteReservation &evt);
-      boost::statechart::result react(const RemoteReservationRejected &evt);
-=======
       boost::statechart::result react(const RejectTooFullRemoteReservation &evt);
       boost::statechart::result react(const RemoteReservationRejectedTooFull &evt);
->>>>>>> 3ad2dfa4
       boost::statechart::result react(const RemoteReservationCanceled &evt);
     };
 
@@ -2714,21 +2601,13 @@
       typedef boost::mpl::list<
 	boost::statechart::custom_reaction< RemoteRecoveryReserved >,
 	// for compat with old peers
-<<<<<<< HEAD
-	boost::statechart::custom_reaction< RemoteReservationRejected >,
-=======
 	boost::statechart::custom_reaction< RemoteReservationRejectedTooFull >,
->>>>>>> 3ad2dfa4
 	boost::statechart::custom_reaction< RemoteReservationCanceled >
 	> reactions;
       explicit RepWaitRecoveryReserved(my_context ctx);
       void exit();
       boost::statechart::result react(const RemoteRecoveryReserved &evt);
-<<<<<<< HEAD
-      boost::statechart::result react(const RemoteReservationRejected &evt) {
-=======
       boost::statechart::result react(const RemoteReservationRejectedTooFull &evt) {
->>>>>>> 3ad2dfa4
 	// for compat with old peers
 	post_event(RemoteReservationCanceled());
 	return discard_event();
@@ -2740,26 +2619,16 @@
       typedef boost::mpl::list<
 	boost::statechart::custom_reaction< RequestRecoveryPrio >,
 	boost::statechart::custom_reaction< RequestBackfillPrio >,
-<<<<<<< HEAD
-        boost::statechart::transition< RequestRecovery, RepWaitRecoveryReserved >,
-	boost::statechart::custom_reaction< RejectRemoteReservation >,
-	boost::statechart::transition< RemoteReservationRejected, RepNotRecovering >,
-	boost::statechart::transition< RemoteReservationCanceled, RepNotRecovering >,
-=======
 	boost::statechart::custom_reaction< RejectTooFullRemoteReservation >,
 	boost::statechart::transition< RemoteReservationRejectedTooFull, RepNotRecovering >,
 	boost::statechart::transition< RemoteReservationCanceled, RepNotRecovering >,
 	boost::statechart::custom_reaction< RemoteRecoveryReserved >,
 	boost::statechart::custom_reaction< RemoteBackfillReserved >,
->>>>>>> 3ad2dfa4
 	boost::statechart::transition< RecoveryDone, RepNotRecovering >  // for compat with pre-reservation peers
 	> reactions;
       explicit RepNotRecovering(my_context ctx);
       boost::statechart::result react(const RequestRecoveryPrio &evt);
       boost::statechart::result react(const RequestBackfillPrio &evt);
-<<<<<<< HEAD
-      boost::statechart::result react(const RejectRemoteReservation &evt);
-=======
       boost::statechart::result react(const RemoteBackfillReserved &evt) {
 	// my reservation completion raced with a RELEASE from primary
 	return discard_event();
@@ -2769,7 +2638,6 @@
 	return discard_event();
       }
       boost::statechart::result react(const RejectTooFullRemoteReservation &evt);
->>>>>>> 3ad2dfa4
       void exit();
     };
 
@@ -3039,13 +2907,10 @@
   bool perform_deletes_during_peering() const {
     return !(get_osdmap()->test_flag(CEPH_OSDMAP_RECOVERY_DELETES));
   }
-<<<<<<< HEAD
-=======
 
   bool hard_limit_pglog() const {
     return (get_osdmap()->test_flag(CEPH_OSDMAP_PGLOG_HARDLIMIT));
   }
->>>>>>> 3ad2dfa4
 
   void init_primary_up_acting(
     const vector<int> &newup,
@@ -3104,23 +2969,6 @@
   bool is_complete() const { return info.last_complete == info.last_update; }
   bool should_send_notify() const { return send_notify; }
 
-<<<<<<< HEAD
-  int get_state() const { return state; }
-  bool       is_active() const { return state_test(PG_STATE_ACTIVE); }
-  bool       is_activating() const { return state_test(PG_STATE_ACTIVATING); }
-  bool       is_peering() const { return state_test(PG_STATE_PEERING); }
-  bool       is_down() const { return state_test(PG_STATE_DOWN); }
-  bool       is_recovery_unfound() const { return state_test(PG_STATE_RECOVERY_UNFOUND); }
-  bool       is_backfill_unfound() const { return state_test(PG_STATE_BACKFILL_UNFOUND); }
-  bool       is_incomplete() const { return state_test(PG_STATE_INCOMPLETE); }
-  bool       is_clean() const { return state_test(PG_STATE_CLEAN); }
-  bool       is_degraded() const { return state_test(PG_STATE_DEGRADED); }
-  bool       is_undersized() const { return state_test(PG_STATE_UNDERSIZED); }
-
-  bool       is_scrubbing() const { return state_test(PG_STATE_SCRUBBING); }
-  bool       is_remapped() const { return state_test(PG_STATE_REMAPPED); }
-  bool       is_peered() const {
-=======
   uint64_t get_state() const { return state; }
   bool is_active() const { return state_test(PG_STATE_ACTIVE); }
   bool is_activating() const { return state_test(PG_STATE_ACTIVATING); }
@@ -3135,7 +2983,6 @@
   bool is_scrubbing() const { return state_test(PG_STATE_SCRUBBING); }
   bool is_remapped() const { return state_test(PG_STATE_REMAPPED); }
   bool is_peered() const {
->>>>>>> 3ad2dfa4
     return state_test(PG_STATE_ACTIVE) || state_test(PG_STATE_PEERED);
   }
   bool is_recovering() const { return state_test(PG_STATE_RECOVERING); }
