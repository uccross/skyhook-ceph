// -*- mode:C++; tab-width:8; c-basic-offset:2; indent-tabs-mode:t -*- 
// vim: ts=8 sw=2 smarttab
/*
 * Ceph - scalable distributed file system
 *
 * Copyright (C) 2004-2006 Sage Weil <sage@newdream.net>
 *
 * This is free software; you can redistribute it and/or
 * modify it under the terms of the GNU Lesser General Public
 * License version 2.1, as published by the Free Software 
 * Foundation.  See file COPYING.
 * 
 */

#ifndef CEPH_OSD_H
#define CEPH_OSD_H

#include "PG.h"

#include "msg/Dispatcher.h"

#include "common/Mutex.h"
#include "common/RWLock.h"
#include "common/Timer.h"
#include "common/WorkQueue.h"
#include "common/AsyncReserver.h"
#include "common/ceph_context.h"
#include "common/config_cacher.h"
#include "common/zipkin_trace.h"

#include "mgr/MgrClient.h"

#include "os/ObjectStore.h"
#include "OSDCap.h" 
 
#include "auth/KeyRing.h"

#include "osd/ClassHandler.h"

#include "include/CompatSet.h"

#include "OpRequest.h"
#include "Session.h"

#include "osd/OpQueueItem.h"

#include <atomic>
#include <map>
#include <memory>
#include <string>

#include "include/unordered_map.h"

#include "common/shared_cache.hpp"
#include "common/simple_cache.hpp"
#include "common/sharedptr_registry.hpp"
#include "common/WeightedPriorityQueue.h"
#include "common/PrioritizedQueue.h"
#include "osd/mClockOpClassQueue.h"
#include "osd/mClockClientQueue.h"
#include "messages/MOSDOp.h"
#include "common/EventTrace.h"

#define CEPH_OSD_PROTOCOL    10 /* cluster internal */

/*

  lock ordering for pg map

    PG::lock
      ShardData::lock
        OSD::pg_map_lock

  */

enum {
  l_osd_first = 10000,
  l_osd_op_wip,
  l_osd_op,
  l_osd_op_inb,
  l_osd_op_outb,
  l_osd_op_lat,
  l_osd_op_process_lat,
  l_osd_op_prepare_lat,
  l_osd_op_r,
  l_osd_op_r_outb,
  l_osd_op_r_lat,
  l_osd_op_r_lat_outb_hist,
  l_osd_op_r_process_lat,
  l_osd_op_r_prepare_lat,
  l_osd_op_w,
  l_osd_op_w_inb,
  l_osd_op_w_lat,
  l_osd_op_w_lat_inb_hist,
  l_osd_op_w_process_lat,
  l_osd_op_w_prepare_lat,
  l_osd_op_rw,
  l_osd_op_rw_inb,
  l_osd_op_rw_outb,
  l_osd_op_rw_lat,
  l_osd_op_rw_lat_inb_hist,
  l_osd_op_rw_lat_outb_hist,
  l_osd_op_rw_process_lat,
  l_osd_op_rw_prepare_lat,

  l_osd_op_before_queue_op_lat,
  l_osd_op_before_dequeue_op_lat,

  l_osd_sop,
  l_osd_sop_inb,
  l_osd_sop_lat,
  l_osd_sop_w,
  l_osd_sop_w_inb,
  l_osd_sop_w_lat,
  l_osd_sop_pull,
  l_osd_sop_pull_lat,
  l_osd_sop_push,
  l_osd_sop_push_inb,
  l_osd_sop_push_lat,

  l_osd_pull,
  l_osd_push,
  l_osd_push_outb,

  l_osd_rop,
  l_osd_rbytes,

  l_osd_loadavg,
  l_osd_cached_crc,
  l_osd_cached_crc_adjusted,
  l_osd_missed_crc,

  l_osd_pg,
  l_osd_pg_primary,
  l_osd_pg_replica,
  l_osd_pg_stray,
  l_osd_pg_removing,
  l_osd_hb_to,
  l_osd_map,
  l_osd_mape,
  l_osd_mape_dup,

  l_osd_waiting_for_map,

  l_osd_map_cache_hit,
  l_osd_map_cache_miss,
  l_osd_map_cache_miss_low,
  l_osd_map_cache_miss_low_avg,
  l_osd_map_bl_cache_hit,
  l_osd_map_bl_cache_miss,

  l_osd_stat_bytes,
  l_osd_stat_bytes_used,
  l_osd_stat_bytes_avail,

  l_osd_copyfrom,

  l_osd_tier_promote,
  l_osd_tier_flush,
  l_osd_tier_flush_fail,
  l_osd_tier_try_flush,
  l_osd_tier_try_flush_fail,
  l_osd_tier_evict,
  l_osd_tier_whiteout,
  l_osd_tier_dirty,
  l_osd_tier_clean,
  l_osd_tier_delay,
  l_osd_tier_proxy_read,
  l_osd_tier_proxy_write,

  l_osd_agent_wake,
  l_osd_agent_skip,
  l_osd_agent_flush,
  l_osd_agent_evict,

  l_osd_object_ctx_cache_hit,
  l_osd_object_ctx_cache_total,

  l_osd_op_cache_hit,
  l_osd_tier_flush_lat,
  l_osd_tier_promote_lat,
  l_osd_tier_r_lat,

  l_osd_pg_info,
  l_osd_pg_fastinfo,
  l_osd_pg_biginfo,

  l_osd_last,
};

// RecoveryState perf counters
enum {
  rs_first = 20000,
  rs_initial_latency,
  rs_started_latency,
  rs_reset_latency,
  rs_start_latency,
  rs_primary_latency,
  rs_peering_latency,
  rs_backfilling_latency,
  rs_waitremotebackfillreserved_latency,
  rs_waitlocalbackfillreserved_latency,
  rs_notbackfilling_latency,
  rs_repnotrecovering_latency,
  rs_repwaitrecoveryreserved_latency,
  rs_repwaitbackfillreserved_latency,
  rs_reprecovering_latency,
  rs_activating_latency,
  rs_waitlocalrecoveryreserved_latency,
  rs_waitremoterecoveryreserved_latency,
  rs_recovering_latency,
  rs_recovered_latency,
  rs_clean_latency,
  rs_active_latency,
  rs_replicaactive_latency,
  rs_stray_latency,
  rs_getinfo_latency,
  rs_getlog_latency,
  rs_waitactingchange_latency,
  rs_incomplete_latency,
  rs_down_latency,
  rs_getmissing_latency,
  rs_waitupthru_latency,
  rs_notrecovering_latency,
  rs_last,
};

class Messenger;
class Message;
class MonClient;
class PerfCounters;
class ObjectStore;
class FuseStore;
class OSDMap;
class MLog;
class Objecter;
class KeyStore;

class Watch;
class PrimaryLogPG;

class TestOpsSocketHook;
struct C_FinishSplits;
struct C_OpenPGs;
class LogChannel;
class CephContext;
class MOSDOp;

class MOSDPGCreate2;
class MOSDPGQuery;
class MOSDPGNotify;
class MOSDPGInfo;
class MOSDPGRemove;
class MOSDForceRecovery;

class OSD;

class OSDService {
public:
  OSD *osd;
  CephContext *cct;
  ObjectStore::CollectionHandle meta_ch;
  const int whoami;
  ObjectStore *&store;
  LogClient &log_client;
  LogChannelRef clog;
  PGRecoveryStats &pg_recovery_stats;
private:
  Messenger *&cluster_messenger;
  Messenger *&client_messenger;
public:
  PerfCounters *&logger;
  PerfCounters *&recoverystate_perf;
  MonClient   *&monc;
  ClassHandler  *&class_handler;

  md_config_cacher_t<Option::size_t> osd_max_object_size;
  md_config_cacher_t<bool> osd_skip_data_digest;

  void enqueue_back(OpQueueItem&& qi);
  void enqueue_front(OpQueueItem&& qi);

  void maybe_inject_dispatch_delay() {
    if (g_conf()->osd_debug_inject_dispatch_delay_probability > 0) {
      if (rand() % 10000 <
	  g_conf()->osd_debug_inject_dispatch_delay_probability * 10000) {
	utime_t t;
	t.set_from_double(g_conf()->osd_debug_inject_dispatch_delay_duration);
	t.sleep();
      }
    }
  }

private:
  // -- superblock --
  ceph::mutex publish_lock, pre_publish_lock; // pre-publish orders before publish
  OSDSuperblock superblock;

public:
  OSDSuperblock get_superblock() {
    std::lock_guard l(publish_lock);
    return superblock;
  }
  void publish_superblock(const OSDSuperblock &block) {
    std::lock_guard l(publish_lock);
    superblock = block;
  }

  int get_nodeid() const { return whoami; }

  std::atomic<epoch_t> max_oldest_map;
private:
  OSDMapRef osdmap;

public:
  OSDMapRef get_osdmap() {
    std::lock_guard l(publish_lock);
    return osdmap;
  }
  epoch_t get_osdmap_epoch() {
    std::lock_guard l(publish_lock);
    return osdmap ? osdmap->get_epoch() : 0;
  }
  void publish_map(OSDMapRef map) {
    std::lock_guard l(publish_lock);
    osdmap = map;
  }

  /*
   * osdmap - current published map
   * next_osdmap - pre_published map that is about to be published.
   *
   * We use the next_osdmap to send messages and initiate connections,
   * but only if the target is the same instance as the one in the map
   * epoch the current user is working from (i.e., the result is
   * equivalent to what is in next_osdmap).
   *
   * This allows the helpers to start ignoring osds that are about to
   * go down, and let OSD::handle_osd_map()/note_down_osd() mark them
   * down, without worrying about reopening connections from threads
   * working from old maps.
   */
private:
  OSDMapRef next_osdmap;
  ceph::condition_variable pre_publish_cond;

public:
  void pre_publish_map(OSDMapRef map) {
    std::lock_guard l(pre_publish_lock);
    next_osdmap = std::move(map);
  }

  void activate_map();
  /// map epochs reserved below
  map<epoch_t, unsigned> map_reservations;

  /// gets ref to next_osdmap and registers the epoch as reserved
  OSDMapRef get_nextmap_reserved() {
    std::lock_guard l(pre_publish_lock);
    if (!next_osdmap)
      return OSDMapRef();
    epoch_t e = next_osdmap->get_epoch();
    map<epoch_t, unsigned>::iterator i =
      map_reservations.insert(make_pair(e, 0)).first;
    i->second++;
    return next_osdmap;
  }
  /// releases reservation on map
  void release_map(OSDMapRef osdmap) {
    std::lock_guard l(pre_publish_lock);
    map<epoch_t, unsigned>::iterator i =
      map_reservations.find(osdmap->get_epoch());
    ceph_assert(i != map_reservations.end());
    ceph_assert(i->second > 0);
    if (--(i->second) == 0) {
      map_reservations.erase(i);
    }
    pre_publish_cond.notify_all();
  }
  /// blocks until there are no reserved maps prior to next_osdmap
  void await_reserved_maps() {
    std::unique_lock l{pre_publish_lock};
    ceph_assert(next_osdmap);
    pre_publish_cond.wait(l, [this] {
      auto i = map_reservations.cbegin();
      return (i == map_reservations.cend() ||
	      i->first >= next_osdmap->get_epoch());
    });
  }
  OSDMapRef get_next_osdmap() {
    std::lock_guard l(pre_publish_lock);
    if (!next_osdmap)
      return OSDMapRef();
    return next_osdmap;
  }

private:
  Mutex peer_map_epoch_lock;
  map<int, epoch_t> peer_map_epoch;
public:
  epoch_t get_peer_epoch(int p);
  epoch_t note_peer_epoch(int p, epoch_t e);
  void forget_peer_epoch(int p, epoch_t e);

  void send_map(class MOSDMap *m, Connection *con);
  void send_incremental_map(epoch_t since, Connection *con, const OSDMapRef& osdmap);
  MOSDMap *build_incremental_map_msg(epoch_t from, epoch_t to,
                                       OSDSuperblock& superblock);
  bool should_share_map(entity_name_t name, Connection *con, epoch_t epoch,
                        const OSDMapRef& osdmap, const epoch_t *sent_epoch_p);
  void share_map(entity_name_t name, Connection *con, epoch_t epoch,
                 OSDMapRef& osdmap, epoch_t *sent_epoch_p);
  void share_map_peer(int peer, Connection *con,
                      OSDMapRef map = OSDMapRef());

  ConnectionRef get_con_osd_cluster(int peer, epoch_t from_epoch);
  pair<ConnectionRef,ConnectionRef> get_con_osd_hb(int peer, epoch_t from_epoch);  // (back, front)
  void send_message_osd_cluster(int peer, Message *m, epoch_t from_epoch);
  void send_message_osd_cluster(Message *m, Connection *con) {
    con->send_message(m);
  }
  void send_message_osd_cluster(Message *m, const ConnectionRef& con) {
    con->send_message(m);
  }
  void send_message_osd_client(Message *m, Connection *con) {
    con->send_message(m);
  }
  void send_message_osd_client(Message *m, const ConnectionRef& con) {
    con->send_message(m);
  }
  entity_name_t get_cluster_msgr_name() const;

private:
  // -- scrub scheduling --
  Mutex sched_scrub_lock;
  int scrubs_local;
  int scrubs_remote;

public:
  struct ScrubJob {
    CephContext* cct;
    /// pg to be scrubbed
    spg_t pgid;
    /// a time scheduled for scrub. but the scrub could be delayed if system
    /// load is too high or it fails to fall in the scrub hours
    utime_t sched_time;
    /// the hard upper bound of scrub time
    utime_t deadline;
    ScrubJob() : cct(nullptr) {}
    explicit ScrubJob(CephContext* cct, const spg_t& pg,
		      const utime_t& timestamp,
		      double pool_scrub_min_interval = 0,
		      double pool_scrub_max_interval = 0, bool must = true);
    /// order the jobs by sched_time
    bool operator<(const ScrubJob& rhs) const;
  };
  set<ScrubJob> sched_scrub_pg;

  /// @returns the scrub_reg_stamp used for unregister the scrub job
  utime_t reg_pg_scrub(spg_t pgid, utime_t t, double pool_scrub_min_interval,
		       double pool_scrub_max_interval, bool must) {
    ScrubJob scrub(cct, pgid, t, pool_scrub_min_interval, pool_scrub_max_interval,
		   must);
    std::lock_guard l(sched_scrub_lock);
    sched_scrub_pg.insert(scrub);
    return scrub.sched_time;
  }
  void unreg_pg_scrub(spg_t pgid, utime_t t) {
    std::lock_guard l(sched_scrub_lock);
    size_t removed = sched_scrub_pg.erase(ScrubJob(cct, pgid, t));
    ceph_assert(removed);
  }
  bool first_scrub_stamp(ScrubJob *out) {
    std::lock_guard l(sched_scrub_lock);
    if (sched_scrub_pg.empty())
      return false;
    set<ScrubJob>::iterator iter = sched_scrub_pg.begin();
    *out = *iter;
    return true;
  }
  bool next_scrub_stamp(const ScrubJob& next,
			ScrubJob *out) {
    std::lock_guard l(sched_scrub_lock);
    if (sched_scrub_pg.empty())
      return false;
    set<ScrubJob>::const_iterator iter = sched_scrub_pg.lower_bound(next);
    if (iter == sched_scrub_pg.cend())
      return false;
    ++iter;
    if (iter == sched_scrub_pg.cend())
      return false;
    *out = *iter;
    return true;
  }

  void dumps_scrub(Formatter *f) {
    ceph_assert(f != nullptr);
    std::lock_guard l(sched_scrub_lock);

    f->open_array_section("scrubs");
    for (const auto &i: sched_scrub_pg) {
      f->open_object_section("scrub");
      f->dump_stream("pgid") << i.pgid;
      f->dump_stream("sched_time") << i.sched_time;
      f->dump_stream("deadline") << i.deadline;
      f->dump_bool("forced", i.sched_time == PG::Scrubber::scrub_must_stamp());
      f->close_section();
    }
    f->close_section();
  }

  bool can_inc_scrubs();
  bool inc_scrubs_local();
  void dec_scrubs_local();
  bool inc_scrubs_remote();
  void dec_scrubs_remote();
  void dump_scrub_reservations(Formatter *f);

  void reply_op_error(OpRequestRef op, int err);
  void reply_op_error(OpRequestRef op, int err, eversion_t v, version_t uv);
  void handle_misdirected_op(PG *pg, OpRequestRef op);


private:
  // -- agent shared state --
  Mutex agent_lock;
  Cond agent_cond;
  map<uint64_t, set<PGRef> > agent_queue;
  set<PGRef>::iterator agent_queue_pos;
  bool agent_valid_iterator;
  int agent_ops;
  int flush_mode_high_count; //once have one pg with FLUSH_MODE_HIGH then flush objects with high speed
  set<hobject_t> agent_oids;
  bool agent_active;
  struct AgentThread : public Thread {
    OSDService *osd;
    explicit AgentThread(OSDService *o) : osd(o) {}
    void *entry() override {
      osd->agent_entry();
      return NULL;
    }
  } agent_thread;
  bool agent_stop_flag;
  Mutex agent_timer_lock;
  SafeTimer agent_timer;

public:
  void agent_entry();
  void agent_stop();

  void _enqueue(PG *pg, uint64_t priority) {
    if (!agent_queue.empty() &&
	agent_queue.rbegin()->first < priority)
      agent_valid_iterator = false;  // inserting higher-priority queue
    set<PGRef>& nq = agent_queue[priority];
    if (nq.empty())
      agent_cond.Signal();
    nq.insert(pg);
  }

  void _dequeue(PG *pg, uint64_t old_priority) {
    set<PGRef>& oq = agent_queue[old_priority];
    set<PGRef>::iterator p = oq.find(pg);
    ceph_assert(p != oq.end());
    if (p == agent_queue_pos)
      ++agent_queue_pos;
    oq.erase(p);
    if (oq.empty()) {
      if (agent_queue.rbegin()->first == old_priority)
	agent_valid_iterator = false;
      agent_queue.erase(old_priority);
    }
  }

  /// enable agent for a pg
  void agent_enable_pg(PG *pg, uint64_t priority) {
    std::lock_guard l(agent_lock);
    _enqueue(pg, priority);
  }

  /// adjust priority for an enagled pg
  void agent_adjust_pg(PG *pg, uint64_t old_priority, uint64_t new_priority) {
    std::lock_guard l(agent_lock);
    ceph_assert(new_priority != old_priority);
    _enqueue(pg, new_priority);
    _dequeue(pg, old_priority);
  }

  /// disable agent for a pg
  void agent_disable_pg(PG *pg, uint64_t old_priority) {
    std::lock_guard l(agent_lock);
    _dequeue(pg, old_priority);
  }

  /// note start of an async (evict) op
  void agent_start_evict_op() {
    std::lock_guard l(agent_lock);
    ++agent_ops;
  }

  /// note finish or cancellation of an async (evict) op
  void agent_finish_evict_op() {
    std::lock_guard l(agent_lock);
    ceph_assert(agent_ops > 0);
    --agent_ops;
    agent_cond.Signal();
  }

  /// note start of an async (flush) op
  void agent_start_op(const hobject_t& oid) {
    std::lock_guard l(agent_lock);
    ++agent_ops;
    ceph_assert(agent_oids.count(oid) == 0);
    agent_oids.insert(oid);
  }

  /// note finish or cancellation of an async (flush) op
  void agent_finish_op(const hobject_t& oid) {
    std::lock_guard l(agent_lock);
    ceph_assert(agent_ops > 0);
    --agent_ops;
    ceph_assert(agent_oids.count(oid) == 1);
    agent_oids.erase(oid);
    agent_cond.Signal();
  }

  /// check if we are operating on an object
  bool agent_is_active_oid(const hobject_t& oid) {
    std::lock_guard l(agent_lock);
    return agent_oids.count(oid);
  }

  /// get count of active agent ops
  int agent_get_num_ops() {
    std::lock_guard l(agent_lock);
    return agent_ops;
  }

  void agent_inc_high_count() {
    std::lock_guard l(agent_lock);
    flush_mode_high_count ++;
  }

  void agent_dec_high_count() {
    std::lock_guard l(agent_lock);
    flush_mode_high_count --;
  }

private:
  /// throttle promotion attempts
  std::atomic<unsigned int> promote_probability_millis{1000}; ///< probability thousands. one word.
  PromoteCounter promote_counter;
  utime_t last_recalibrate;
  unsigned long promote_max_objects, promote_max_bytes;

public:
  bool promote_throttle() {
    // NOTE: lockless!  we rely on the probability being a single word.
    promote_counter.attempt();
    if ((unsigned)rand() % 1000 > promote_probability_millis)
      return true;  // yes throttle (no promote)
    if (promote_max_objects &&
	promote_counter.objects > promote_max_objects)
      return true;  // yes throttle
    if (promote_max_bytes &&
	promote_counter.bytes > promote_max_bytes)
      return true;  // yes throttle
    return false;   //  no throttle (promote)
  }
  void promote_finish(uint64_t bytes) {
    promote_counter.finish(bytes);
  }
  void promote_throttle_recalibrate();

  // -- Objecter, for tiering reads/writes from/to other OSDs --
  Objecter *objecter;
  int m_objecter_finishers;
  vector<Finisher*> objecter_finishers;

  // -- Watch --
  Mutex watch_lock;
  SafeTimer watch_timer;
  uint64_t next_notif_id;
  uint64_t get_next_id(epoch_t cur_epoch) {
    std::lock_guard l(watch_lock);
    return (((uint64_t)cur_epoch) << 32) | ((uint64_t)(next_notif_id++));
  }

  // -- Recovery/Backfill Request Scheduling --
  Mutex recovery_request_lock;
  SafeTimer recovery_request_timer;

  // For async recovery sleep
  bool recovery_needs_sleep = true;
  utime_t recovery_schedule_time = utime_t();

  // For recovery & scrub & snap
  Mutex sleep_lock;
  SafeTimer sleep_timer;

  // -- tids --
  // for ops i issue
  std::atomic<unsigned int> last_tid{0};
  ceph_tid_t get_tid() {
    return (ceph_tid_t)last_tid++;
  }

  // -- backfill_reservation --
  Finisher reserver_finisher;
  AsyncReserver<spg_t> local_reserver;
  AsyncReserver<spg_t> remote_reserver;

  // -- pg merge --
  Mutex merge_lock = {"OSD::merge_lock"};
  map<pg_t,eversion_t> ready_to_merge_source;   // pg -> version
  map<pg_t,std::tuple<eversion_t,epoch_t,epoch_t>> ready_to_merge_target;  // pg -> (version,les,lec)
  set<pg_t> not_ready_to_merge_source;
  map<pg_t,pg_t> not_ready_to_merge_target;
  set<pg_t> sent_ready_to_merge_source;

  void set_ready_to_merge_source(PG *pg,
				 eversion_t version);
  void set_ready_to_merge_target(PG *pg,
				 eversion_t version,
				 epoch_t last_epoch_started,
				 epoch_t last_epoch_clean);
  void set_not_ready_to_merge_source(pg_t source);
  void set_not_ready_to_merge_target(pg_t target, pg_t source);
  void clear_ready_to_merge(PG *pg);
  void send_ready_to_merge();
  void _send_ready_to_merge();
  void clear_sent_ready_to_merge();
  void prune_sent_ready_to_merge(const OSDMapRef& osdmap);

  // -- pg_temp --
private:
  Mutex pg_temp_lock;
  struct pg_temp_t {
<<<<<<< HEAD
    pg_temp_t()
    {}
    pg_temp_t(vector<int> v, bool f)
      : acting{v}, forced{f}
    {}
=======
>>>>>>> 3ad2dfa4
    vector<int> acting;
    bool forced = false;
  };
  map<pg_t, pg_temp_t> pg_temp_wanted;
  map<pg_t, pg_temp_t> pg_temp_pending;
  void _sent_pg_temp();
  friend std::ostream& operator<<(std::ostream&, const pg_temp_t&);
public:
  void queue_want_pg_temp(pg_t pgid, const vector<int>& want,
			  bool forced = false);
  void remove_want_pg_temp(pg_t pgid);
  void requeue_pg_temp();
  void send_pg_temp();

  ceph::mutex pg_created_lock = ceph::make_mutex("OSDService::pg_created_lock");
  set<pg_t> pg_created;
  void send_pg_created(pg_t pgid);
  void prune_pg_created();
  void send_pg_created();

  AsyncReserver<spg_t> snap_reserver;
  void queue_recovery_context(PG *pg, GenContext<ThreadPool::TPHandle&> *c);
  void queue_for_snap_trim(PG *pg);
  void queue_for_scrub(PG *pg, bool with_high_priority);
  void queue_for_pg_delete(spg_t pgid, epoch_t e);
  bool try_finish_pg_delete(PG *pg, unsigned old_pg_num);

private:
  // -- pg recovery and associated throttling --
  Mutex recovery_lock;
  list<pair<epoch_t, PGRef> > awaiting_throttle;

  utime_t defer_recovery_until;
  uint64_t recovery_ops_active;
  uint64_t recovery_ops_reserved;
  bool recovery_paused;
#ifdef DEBUG_RECOVERY_OIDS
  map<spg_t, set<hobject_t> > recovery_oids;
#endif
  bool _recover_now(uint64_t *available_pushes);
  void _maybe_queue_recovery();
  void _queue_for_recovery(
    pair<epoch_t, PGRef> p, uint64_t reserved_pushes);
public:
  void start_recovery_op(PG *pg, const hobject_t& soid);
  void finish_recovery_op(PG *pg, const hobject_t& soid, bool dequeue);
  bool is_recovery_active();
  void release_reserved_pushes(uint64_t pushes);
  void defer_recovery(float defer_for) {
    defer_recovery_until = ceph_clock_now();
    defer_recovery_until += defer_for;
  }
  void pause_recovery() {
    std::lock_guard l(recovery_lock);
    recovery_paused = true;
  }
  bool recovery_is_paused() {
    std::lock_guard l(recovery_lock);
    return recovery_paused;
  }
  void unpause_recovery() {
    std::lock_guard l(recovery_lock);
    recovery_paused = false;
    _maybe_queue_recovery();
  }
  void kick_recovery_queue() {
    std::lock_guard l(recovery_lock);
    _maybe_queue_recovery();
  }
  void clear_queued_recovery(PG *pg) {
    std::lock_guard l(recovery_lock);
    awaiting_throttle.remove_if(
      [pg](decltype(awaiting_throttle)::const_reference awaiting ) {
	return awaiting.second.get() == pg;
      });
  }
  // delayed pg activation
  void queue_for_recovery(PG *pg) {
<<<<<<< HEAD
    Mutex::Locker l(recovery_lock);

    if (pg->get_state() & (PG_STATE_FORCED_RECOVERY | PG_STATE_FORCED_BACKFILL)) {
=======
    std::lock_guard l(recovery_lock);

    if (pg->is_forced_recovery_or_backfill()) {
>>>>>>> 3ad2dfa4
      awaiting_throttle.push_front(make_pair(pg->get_osdmap()->get_epoch(), pg));
    } else {
      awaiting_throttle.push_back(make_pair(pg->get_osdmap()->get_epoch(), pg));
    }
    _maybe_queue_recovery();
  }
  void queue_recovery_after_sleep(PG *pg, epoch_t queued, uint64_t reserved_pushes) {
    std::lock_guard l(recovery_lock);
    _queue_for_recovery(make_pair(queued, pg), reserved_pushes);
  }

<<<<<<< HEAD
  void adjust_pg_priorities(const vector<PGRef>& pgs, int newflags);

=======
>>>>>>> 3ad2dfa4
  // osd map cache (past osd maps)
  Mutex map_cache_lock;
  SharedLRU<epoch_t, const OSDMap> map_cache;
  SimpleLRU<epoch_t, bufferlist> map_bl_cache;
  SimpleLRU<epoch_t, bufferlist> map_bl_inc_cache;

  /// final pg_num values for recently deleted pools
  map<int64_t,int> deleted_pool_pg_nums;

  OSDMapRef try_get_map(epoch_t e);
  OSDMapRef get_map(epoch_t e) {
    OSDMapRef ret(try_get_map(e));
    ceph_assert(ret);
    return ret;
  }
  OSDMapRef add_map(OSDMap *o) {
    std::lock_guard l(map_cache_lock);
    return _add_map(o);
  }
  OSDMapRef _add_map(OSDMap *o);

  void add_map_bl(epoch_t e, bufferlist& bl) {
    std::lock_guard l(map_cache_lock);
    return _add_map_bl(e, bl);
  }
  void _add_map_bl(epoch_t e, bufferlist& bl);
  bool get_map_bl(epoch_t e, bufferlist& bl) {
    std::lock_guard l(map_cache_lock);
    return _get_map_bl(e, bl);
  }
  bool _get_map_bl(epoch_t e, bufferlist& bl);

  void add_map_inc_bl(epoch_t e, bufferlist& bl) {
    std::lock_guard l(map_cache_lock);
    return _add_map_inc_bl(e, bl);
  }
  void _add_map_inc_bl(epoch_t e, bufferlist& bl);
  bool get_inc_map_bl(epoch_t e, bufferlist& bl);

  /// get last pg_num before a pool was deleted (if any)
  int get_deleted_pool_pg_num(int64_t pool);

  void store_deleted_pool_pg_num(int64_t pool, int pg_num) {
    std::lock_guard l(map_cache_lock);
    deleted_pool_pg_nums[pool] = pg_num;
  }

  /// get pgnum from newmap or, if pool was deleted, last map pool existed in
  int get_possibly_deleted_pool_pg_num(OSDMapRef newmap,
				       int64_t pool) {
    if (newmap->have_pg_pool(pool)) {
      return newmap->get_pg_num(pool);
    }
    return get_deleted_pool_pg_num(pool);
  }

  /// identify split child pgids over a osdmap interval
  void identify_splits_and_merges(
    OSDMapRef old_map,
    OSDMapRef new_map,
    spg_t pgid,
    set<pair<spg_t,epoch_t>> *new_children,
    set<pair<spg_t,epoch_t>> *merge_pgs);

  void need_heartbeat_peer_update();

  void init();
  void final_init();  
  void start_shutdown();
  void shutdown_reserver();
  void shutdown();

  // -- stats --
  Mutex stat_lock;
  osd_stat_t osd_stat;
  uint32_t seq = 0;

<<<<<<< HEAD
  void update_osd_stat(vector<int>& hb_peers);
  osd_stat_t set_osd_stat(const struct store_statfs_t &stbuf,
                          vector<int>& hb_peers,
			  int num_pgs);
=======
  void set_statfs(const struct store_statfs_t &stbuf,
    osd_alert_list_t& alerts);
  osd_stat_t set_osd_stat(vector<int>& hb_peers, int num_pgs);
  void inc_osd_stat_repaired(void);
  float compute_adjusted_ratio(osd_stat_t new_stat, float *pratio, uint64_t adjust_used = 0);
>>>>>>> 3ad2dfa4
  osd_stat_t get_osd_stat() {
    std::lock_guard l(stat_lock);
    ++seq;
    osd_stat.up_from = up_epoch;
    osd_stat.seq = ((uint64_t)osd_stat.up_from << 32) + seq;
    return osd_stat;
  }
  uint64_t get_osd_stat_seq() {
    std::lock_guard l(stat_lock);
    return osd_stat.seq;
  }
  void get_hb_pingtime(map<int, osd_stat_t::Interfaces> *pp)
  {
    std::lock_guard l(stat_lock);
    *pp = osd_stat.hb_pingtime;
    return;
  }

  // -- OSD Full Status --
private:
  friend TestOpsSocketHook;
  mutable Mutex full_status_lock;
  enum s_names { INVALID = -1, NONE, NEARFULL, BACKFILLFULL, FULL, FAILSAFE } cur_state;  // ascending
  const char *get_full_state_name(s_names s) const {
    switch (s) {
    case NONE: return "none";
    case NEARFULL: return "nearfull";
    case BACKFILLFULL: return "backfillfull";
    case FULL: return "full";
    case FAILSAFE: return "failsafe";
    default: return "???";
    }
  }
  s_names get_full_state(string type) const {
    if (type == "none")
      return NONE;
    else if (type == "failsafe")
      return FAILSAFE;
    else if (type == "full")
      return FULL;
    else if (type == "backfillfull")
      return BACKFILLFULL;
    else if (type == "nearfull")
      return NEARFULL;
    else
      return INVALID;
  }
  double cur_ratio, physical_ratio;  ///< current utilization
  mutable int64_t injectfull = 0;
  s_names injectfull_state = NONE;
  float get_failsafe_full_ratio();
  bool _check_inject_full(DoutPrefixProvider *dpp, s_names type) const;
  bool _check_full(DoutPrefixProvider *dpp, s_names type) const;
public:
  void check_full_status(float ratio, float pratio);
  s_names recalc_full_state(float ratio, float pratio, string &inject);
  bool _tentative_full(DoutPrefixProvider *dpp, s_names type, uint64_t adjust_used, osd_stat_t);
  bool check_failsafe_full(DoutPrefixProvider *dpp) const;
  bool check_full(DoutPrefixProvider *dpp) const;
  bool tentative_backfill_full(DoutPrefixProvider *dpp, uint64_t adjust_used, osd_stat_t);
  bool check_backfill_full(DoutPrefixProvider *dpp) const;
  bool check_nearfull(DoutPrefixProvider *dpp) const;
  bool is_failsafe_full() const;
  bool is_full() const;
  bool is_backfillfull() const;
  bool is_nearfull() const;
  bool need_fullness_update();  ///< osdmap state needs update
  void set_injectfull(s_names type, int64_t count);
  bool check_osdmap_full(const set<pg_shard_t> &missing_on);


  // -- epochs --
private:
  mutable Mutex epoch_lock; // protects access to boot_epoch, up_epoch, bind_epoch
  epoch_t boot_epoch;  // _first_ epoch we were marked up (after this process started)
  epoch_t up_epoch;    // _most_recent_ epoch we were marked up
  epoch_t bind_epoch;  // epoch we last did a bind to new ip:ports
public:
  /**
   * Retrieve the boot_, up_, and bind_ epochs the OSD has set. The params
   * can be NULL if you don't care about them.
   */
  void retrieve_epochs(epoch_t *_boot_epoch, epoch_t *_up_epoch,
                       epoch_t *_bind_epoch) const;
  /**
   * Set the boot, up, and bind epochs. Any NULL params will not be set.
   */
  void set_epochs(const epoch_t *_boot_epoch, const epoch_t *_up_epoch,
                  const epoch_t *_bind_epoch);
  epoch_t get_boot_epoch() const {
    epoch_t ret;
    retrieve_epochs(&ret, NULL, NULL);
    return ret;
  }
  epoch_t get_up_epoch() const {
    epoch_t ret;
    retrieve_epochs(NULL, &ret, NULL);
    return ret;
  }
  epoch_t get_bind_epoch() const {
    epoch_t ret;
    retrieve_epochs(NULL, NULL, &ret);
    return ret;
  }

  void request_osdmap_update(epoch_t e);

  // -- stopping --
  Mutex is_stopping_lock;
  Cond is_stopping_cond;
  enum {
    NOT_STOPPING,
    PREPARING_TO_STOP,
    STOPPING };
  std::atomic<int> state{NOT_STOPPING};
  int get_state() const {
    return state;
  }
  void set_state(int s) {
    state = s;
  }
  bool is_stopping() const {
    return state == STOPPING;
  }
  bool is_preparing_to_stop() const {
    return state == PREPARING_TO_STOP;
  }
  bool prepare_to_stop();
  void got_stop_ack();


#ifdef PG_DEBUG_REFS
  Mutex pgid_lock;
  map<spg_t, int> pgid_tracker;
  map<spg_t, PG*> live_pgs;
  void add_pgid(spg_t pgid, PG *pg);
  void remove_pgid(spg_t pgid, PG *pg);
  void dump_live_pgids();
#endif

  explicit OSDService(OSD *osd);
  ~OSDService();
};


enum class io_queue {
  prioritized,
  weightedpriority,
  mclock_opclass,
  mclock_client,
};


/*

  Each PG slot includes queues for events that are processing and/or waiting
  for a PG to be materialized in the slot.

  These are the constraints:

  - client ops must remained ordered by client, regardless of map epoch
  - peering messages/events from peers must remain ordered by peer
  - peering messages and client ops need not be ordered relative to each other

  - some peering events can create a pg (e.g., notify)
  - the query peering event can proceed when a PG doesn't exist

  Implementation notes:

  - everybody waits for split.  If the OSD has the parent PG it will instantiate
    the PGSlot early and mark it waiting_for_split.  Everything will wait until
    the parent is able to commit the split operation and the child PG's are
    materialized in the child slots.

  - every event has an epoch property and will wait for the OSDShard to catch
    up to that epoch.  For example, if we get a peering event from a future
    epoch, the event will wait in the slot until the local OSD has caught up.
    (We should be judicious in specifying the required epoch [by, e.g., setting
    it to the same_interval_since epoch] so that we don't wait for epochs that
    don't affect the given PG.)

  - we maintain two separate wait lists, *waiting* and *waiting_peering*. The
    OpQueueItem has an is_peering() bool to determine which we use.  Waiting
    peering events are queued up by epoch required.

  - when we wake a PG slot (e.g., we finished split, or got a newer osdmap, or
    materialized the PG), we wake *all* waiting items.  (This could be optimized,
    probably, but we don't bother.)  We always requeue peering items ahead of
    client ops.

  - some peering events are marked !peering_requires_pg (PGQuery).  if we do
    not have a PG these are processed immediately (under the shard lock).

  - we do not have a PG present, we check if the slot maps to the current host.
    if so, we either queue the item and wait for the PG to materialize, or
    (if the event is a pg creating event like PGNotify), we materialize the PG.

  - when we advance the osdmap on the OSDShard, we scan pg slots and
    discard any slots with no pg (and not waiting_for_split) that no
    longer map to the current host.

  */

struct OSDShardPGSlot {
  PGRef pg;                      ///< pg reference
  deque<OpQueueItem> to_process; ///< order items for this slot
  int num_running = 0;          ///< _process threads doing pg lookup/lock

  deque<OpQueueItem> waiting;   ///< waiting for pg (or map + pg)

  /// waiting for map (peering evt)
  map<epoch_t,deque<OpQueueItem>> waiting_peering;

  /// incremented by wake_pg_waiters; indicates racing _process threads
  /// should bail out (their op has been requeued)
  uint64_t requeue_seq = 0;

  /// waiting for split child to materialize in these epoch(s)
  set<epoch_t> waiting_for_split;

  epoch_t epoch = 0;
  boost::intrusive::set_member_hook<> pg_epoch_item;

  /// waiting for a merge (source or target) by this epoch
  epoch_t waiting_for_merge_epoch = 0;
};

struct OSDShard {
  const unsigned shard_id;
  CephContext *cct;
  OSD *osd;

  string shard_name;

  string sdata_wait_lock_name;
  ceph::mutex sdata_wait_lock;
  ceph::condition_variable sdata_cond;

  string osdmap_lock_name;
  ceph::mutex osdmap_lock;  ///< protect shard_osdmap updates vs users w/o shard_lock
  OSDMapRef shard_osdmap;

  OSDMapRef get_osdmap() {
    std::lock_guard l(osdmap_lock);
    return shard_osdmap;
  }

  string shard_lock_name;
  ceph::mutex shard_lock;   ///< protects remaining members below

  /// map of slots for each spg_t.  maintains ordering of items dequeued
  /// from pqueue while _process thread drops shard lock to acquire the
  /// pg lock.  stale slots are removed by consume_map.
  unordered_map<spg_t,unique_ptr<OSDShardPGSlot>> pg_slots;

  struct pg_slot_compare_by_epoch {
    bool operator()(const OSDShardPGSlot& l, const OSDShardPGSlot& r) const {
      return l.epoch < r.epoch;
    }
  };

  /// maintain an ordering of pg slots by pg epoch
  boost::intrusive::multiset<
    OSDShardPGSlot,
    boost::intrusive::member_hook<
      OSDShardPGSlot,
      boost::intrusive::set_member_hook<>,
      &OSDShardPGSlot::pg_epoch_item>,
    boost::intrusive::compare<pg_slot_compare_by_epoch>> pg_slots_by_epoch;
  int waiting_for_min_pg_epoch = 0;
  ceph::condition_variable min_pg_epoch_cond;

  /// priority queue
  std::unique_ptr<OpQueue<OpQueueItem, uint64_t>> pqueue;

  bool stop_waiting = false;

  ContextQueue context_queue;

  void _enqueue_front(OpQueueItem&& item, unsigned cutoff) {
    unsigned priority = item.get_priority();
    unsigned cost = item.get_cost();
    if (priority >= cutoff)
      pqueue->enqueue_strict_front(
	item.get_owner(),
	priority, std::move(item));
    else
      pqueue->enqueue_front(
	item.get_owner(),
	priority, cost, std::move(item));
  }

  void _attach_pg(OSDShardPGSlot *slot, PG *pg);
  void _detach_pg(OSDShardPGSlot *slot);

  void update_pg_epoch(OSDShardPGSlot *slot, epoch_t epoch);
  epoch_t get_min_pg_epoch();
  void wait_min_pg_epoch(epoch_t need);

  /// return newest epoch we are waiting for
  epoch_t get_max_waiting_epoch();

  /// push osdmap into shard
  void consume_map(
    const OSDMapRef& osdmap,
    unsigned *pushes_to_free);

  void _wake_pg_slot(spg_t pgid, OSDShardPGSlot *slot);

  void identify_splits_and_merges(
    const OSDMapRef& as_of_osdmap,
    set<pair<spg_t,epoch_t>> *split_children,
    set<pair<spg_t,epoch_t>> *merge_pgs);
  void _prime_splits(set<pair<spg_t,epoch_t>> *pgids);
  void prime_splits(const OSDMapRef& as_of_osdmap,
		    set<pair<spg_t,epoch_t>> *pgids);
  void prime_merges(const OSDMapRef& as_of_osdmap,
		    set<pair<spg_t,epoch_t>> *merge_pgs);
  void register_and_wake_split_child(PG *pg);
  void unprime_split_children(spg_t parent, unsigned old_pg_num);

  OSDShard(
    int id,
    CephContext *cct,
    OSD *osd,
    uint64_t max_tok_per_prio, uint64_t min_cost,
    io_queue opqueue)
    : shard_id(id),
      cct(cct),
      osd(osd),
      shard_name(string("OSDShard.") + stringify(id)),
      sdata_wait_lock_name(shard_name + "::sdata_wait_lock"),
      sdata_wait_lock{make_mutex(sdata_wait_lock_name)},
      osdmap_lock_name(shard_name + "::osdmap_lock"),
      osdmap_lock{make_mutex(osdmap_lock_name)},
      shard_lock_name(shard_name + "::shard_lock"),
      shard_lock{make_mutex(shard_lock_name)},
      context_queue(sdata_wait_lock, sdata_cond) {
    if (opqueue == io_queue::weightedpriority) {
      pqueue = std::make_unique<
	WeightedPriorityQueue<OpQueueItem,uint64_t>>(
	  max_tok_per_prio, min_cost);
    } else if (opqueue == io_queue::prioritized) {
      pqueue = std::make_unique<
	PrioritizedQueue<OpQueueItem,uint64_t>>(
	  max_tok_per_prio, min_cost);
    } else if (opqueue == io_queue::mclock_opclass) {
      pqueue = std::make_unique<ceph::mClockOpClassQueue>(cct);
    } else if (opqueue == io_queue::mclock_client) {
      pqueue = std::make_unique<ceph::mClockClientQueue>(cct);
    }
  }
};

class OSD : public Dispatcher,
	    public md_config_obs_t {
  /** OSD **/
  Mutex osd_lock;          // global lock
  SafeTimer tick_timer;    // safe timer (osd_lock)

  // Tick timer for those stuff that do not need osd_lock
  Mutex tick_timer_lock;
  SafeTimer tick_timer_without_osd_lock;
  std::string gss_ktfile_client{};

public:
  // config observer bits
  const char** get_tracked_conf_keys() const override;
  void handle_conf_change(const ConfigProxy& conf,
                          const std::set <std::string> &changed) override;
  void update_log_config();
  void check_config();

protected:

  const double OSD_TICK_INTERVAL = { 1.0 };
  double get_tick_interval() const;

  Messenger   *cluster_messenger;
  Messenger   *client_messenger;
  Messenger   *objecter_messenger;
  MonClient   *monc; // check the "monc helpers" list before accessing directly
  MgrClient   mgrc;
  PerfCounters      *logger;
  PerfCounters      *recoverystate_perf;
  ObjectStore *store;
#ifdef HAVE_LIBFUSE
  FuseStore *fuse_store = nullptr;
#endif
  LogClient log_client;
  LogChannelRef clog;

  int whoami;
  std::string dev_path, journal_path;

  int last_require_osd_release = 0;

  int numa_node = -1;
  size_t numa_cpu_set_size = 0;
  cpu_set_t numa_cpu_set;

  bool store_is_rotational = true;
  bool journal_is_rotational = true;

  ZTracer::Endpoint trace_endpoint;
  void create_logger();
  void create_recoverystate_perf();
  void tick();
  void tick_without_osd_lock();
  void _dispatch(Message *m);
  void dispatch_op(OpRequestRef op);

  void check_osdmap_features();

  // asok
  friend class OSDSocketHook;
  class OSDSocketHook *asok_hook;
  bool asok_command(std::string_view admin_command, const cmdmap_t& cmdmap,
		    std::string_view format, std::ostream& ss);

public:
  ClassHandler  *class_handler = nullptr;
  int get_nodeid() { return whoami; }
  
  static ghobject_t get_osdmap_pobject_name(epoch_t epoch) {
    char foo[20];
    snprintf(foo, sizeof(foo), "osdmap.%d", epoch);
    return ghobject_t(hobject_t(sobject_t(object_t(foo), 0)));
  }
  static ghobject_t get_inc_osdmap_pobject_name(epoch_t epoch) {
    char foo[22];
    snprintf(foo, sizeof(foo), "inc_osdmap.%d", epoch);
    return ghobject_t(hobject_t(sobject_t(object_t(foo), 0)));
  }

  static ghobject_t make_snapmapper_oid() {
    return ghobject_t(hobject_t(
      sobject_t(
	object_t("snapmapper"),
	0)));
  }

  static ghobject_t make_pg_log_oid(spg_t pg) {
    stringstream ss;
    ss << "pglog_" << pg;
    string s;
    getline(ss, s);
    return ghobject_t(hobject_t(sobject_t(object_t(s.c_str()), 0)));
  }
  
  static ghobject_t make_pg_biginfo_oid(spg_t pg) {
    stringstream ss;
    ss << "pginfo_" << pg;
    string s;
    getline(ss, s);
    return ghobject_t(hobject_t(sobject_t(object_t(s.c_str()), 0)));
  }
  static ghobject_t make_infos_oid() {
    hobject_t oid(sobject_t("infos", CEPH_NOSNAP));
    return ghobject_t(oid);
  }

  static ghobject_t make_final_pool_info_oid(int64_t pool) {
    return ghobject_t(
      hobject_t(
	sobject_t(
	  object_t(string("final_pool_") + stringify(pool)),
	  CEPH_NOSNAP)));
  }

  static ghobject_t make_pg_num_history_oid() {
    return ghobject_t(hobject_t(sobject_t("pg_num_history", CEPH_NOSNAP)));
  }

  static void recursive_remove_collection(CephContext* cct,
					  ObjectStore *store,
					  spg_t pgid,
					  coll_t tmp);

  /**
   * get_osd_initial_compat_set()
   *
   * Get the initial feature set for this OSD.  Features
   * here are automatically upgraded.
   *
   * Return value: Initial osd CompatSet
   */
  static CompatSet get_osd_initial_compat_set();

  /**
   * get_osd_compat_set()
   *
   * Get all features supported by this OSD
   *
   * Return value: CompatSet of all supported features
   */
  static CompatSet get_osd_compat_set();
  

private:
  class C_Tick;
  class C_Tick_WithoutOSDLock;

  // -- config settings --
  float m_osd_pg_epoch_max_lag_factor;

  // -- superblock --
  OSDSuperblock superblock;

  void write_superblock();
  void write_superblock(ObjectStore::Transaction& t);
  int read_superblock();

  void clear_temp_objects();

  CompatSet osd_compat;

  // -- state --
public:
  typedef enum {
    STATE_INITIALIZING = 1,
    STATE_PREBOOT,
    STATE_BOOTING,
    STATE_ACTIVE,
    STATE_STOPPING,
    STATE_WAITING_FOR_HEALTHY
  } osd_state_t;

  static const char *get_state_name(int s) {
    switch (s) {
    case STATE_INITIALIZING: return "initializing";
    case STATE_PREBOOT: return "preboot";
    case STATE_BOOTING: return "booting";
    case STATE_ACTIVE: return "active";
    case STATE_STOPPING: return "stopping";
    case STATE_WAITING_FOR_HEALTHY: return "waiting_for_healthy";
    default: return "???";
    }
  }

private:
  std::atomic<int> state{STATE_INITIALIZING};

public:
  int get_state() const {
    return state;
  }
  void set_state(int s) {
    state = s;
  }
  bool is_initializing() const {
    return state == STATE_INITIALIZING;
  }
  bool is_preboot() const {
    return state == STATE_PREBOOT;
  }
  bool is_booting() const {
    return state == STATE_BOOTING;
  }
  bool is_active() const {
    return state == STATE_ACTIVE;
  }
  bool is_stopping() const {
    return state == STATE_STOPPING;
  }
  bool is_waiting_for_healthy() const {
    return state == STATE_WAITING_FOR_HEALTHY;
  }

private:

  ShardedThreadPool osd_op_tp;
  ThreadPool command_tp;

  void get_latest_osdmap();

  // -- sessions --
private:
  void dispatch_session_waiting(SessionRef session, OSDMapRef osdmap);
  void maybe_share_map(Session *session, OpRequestRef op, OSDMapRef osdmap);

  Mutex session_waiting_lock;
  set<SessionRef> session_waiting_for_map;

  /// Caller assumes refs for included Sessions
  void get_sessions_waiting_for_map(set<SessionRef> *out) {
    std::lock_guard l(session_waiting_lock);
    out->swap(session_waiting_for_map);
  }
  void register_session_waiting_on_map(SessionRef session) {
    std::lock_guard l(session_waiting_lock);
    session_waiting_for_map.insert(session);
  }
  void clear_session_waiting_on_map(SessionRef session) {
    std::lock_guard l(session_waiting_lock);
    session_waiting_for_map.erase(session);
  }
  void dispatch_sessions_waiting_on_map() {
    set<SessionRef> sessions_to_check;
    get_sessions_waiting_for_map(&sessions_to_check);
    for (auto i = sessions_to_check.begin();
	 i != sessions_to_check.end();
	 sessions_to_check.erase(i++)) {
      std::lock_guard l{(*i)->session_dispatch_lock};
      dispatch_session_waiting(*i, get_osdmap());
    }
  }
  void session_handle_reset(SessionRef session) {
    std::lock_guard l(session->session_dispatch_lock);
    clear_session_waiting_on_map(session);

    session->clear_backoffs();

    /* Messages have connection refs, we need to clear the
     * connection->session->message->connection
     * cycles which result.
     * Bug #12338
     */
    session->waiting_on_map.clear_and_dispose(TrackedOp::Putter());
  }

private:
  /**
   * @defgroup monc helpers
   * @{
   * Right now we only have the one
   */

  /**
   * Ask the Monitors for a sequence of OSDMaps.
   *
   * @param epoch The epoch to start with when replying
   * @param force_request True if this request forces a new subscription to
   * the monitors; false if an outstanding request that encompasses it is
   * sufficient.
   */
  void osdmap_subscribe(version_t epoch, bool force_request);
  /** @} monc helpers */

  Mutex osdmap_subscribe_lock;
  epoch_t latest_subscribed_epoch{0};

  // -- heartbeat --
  /// information about a heartbeat peer
  struct HeartbeatInfo {
    int peer;           ///< peer
    ConnectionRef con_front;   ///< peer connection (front)
    ConnectionRef con_back;    ///< peer connection (back)
    utime_t first_tx;   ///< time we sent our first ping request
    utime_t last_tx;    ///< last time we sent a ping request
    utime_t last_rx_front;  ///< last time we got a ping reply on the front side
    utime_t last_rx_back;   ///< last time we got a ping reply on the back side
    epoch_t epoch;      ///< most recent epoch we wanted this peer
    /// number of connections we send and receive heartbeat pings/replies
    static constexpr int HEARTBEAT_MAX_CONN = 2;
    /// history of inflight pings, arranging by timestamp we sent
    /// send time -> deadline -> remaining replies
    map<utime_t, pair<utime_t, int>> ping_history;

    utime_t hb_interval_start;
    uint32_t hb_average_count = 0;
    uint32_t hb_index = 0;

    uint32_t hb_total_back = 0;
    uint32_t hb_min_back = UINT_MAX;
    uint32_t hb_max_back = 0;
    vector<uint32_t> hb_back_pingtime;
    vector<uint32_t> hb_back_min;
    vector<uint32_t> hb_back_max;

    uint32_t hb_total_front = 0;
    uint32_t hb_min_front = UINT_MAX;
    uint32_t hb_max_front = 0;
    vector<uint32_t> hb_front_pingtime;
    vector<uint32_t> hb_front_min;
    vector<uint32_t> hb_front_max;

    bool is_stale(utime_t stale) {
      if (ping_history.empty()) {
        return false;
      }
      utime_t oldest_deadline = ping_history.begin()->second.first;
      return oldest_deadline <= stale;
    }

    bool is_unhealthy(utime_t now) {
      if (ping_history.empty()) {
        /// we haven't sent a ping yet or we have got all replies,
        /// in either way we are safe and healthy for now
        return false;
      }

      utime_t oldest_deadline = ping_history.begin()->second.first;
      return now > oldest_deadline;
    }

    bool is_healthy(utime_t now) {
      if (last_rx_front == utime_t() || last_rx_back == utime_t()) {
        // only declare to be healthy until we have received the first
        // replies from both front/back connections
        return false;
      }
      return !is_unhealthy(now);
    }
  };
  /// state attached to outgoing heartbeat connections
  struct HeartbeatSession : public RefCountedObject {
    int peer;
    explicit HeartbeatSession(int p) : peer(p) {}
  };
  Mutex heartbeat_lock;
  map<int, int> debug_heartbeat_drops_remaining;
  Cond heartbeat_cond;
  bool heartbeat_stop;
  std::atomic<bool> heartbeat_need_update;   
  map<int,HeartbeatInfo> heartbeat_peers;  ///< map of osd id to HeartbeatInfo
  utime_t last_mon_heartbeat;
  Messenger *hb_front_client_messenger;
  Messenger *hb_back_client_messenger;
  Messenger *hb_front_server_messenger;
  Messenger *hb_back_server_messenger;
  utime_t last_heartbeat_resample;   ///< last time we chose random peers in waiting-for-healthy state
  double daily_loadavg;

  // Track ping repsonse times using vector as a circular buffer
  // MUST BE A POWER OF 2
  const uint32_t hb_vector_size = 16;

  void _add_heartbeat_peer(int p);
  void _remove_heartbeat_peer(int p);
  bool heartbeat_reset(Connection *con);
  void maybe_update_heartbeat_peers();
  void reset_heartbeat_peers(bool all);
  bool heartbeat_peers_need_update() {
    return heartbeat_need_update.load();
  }
  void heartbeat_set_peers_need_update() {
    heartbeat_need_update.store(true);
  }
  void heartbeat_clear_peers_need_update() {
    heartbeat_need_update.store(false);
  }
  void heartbeat();
  void heartbeat_check();
  void heartbeat_entry();
  void need_heartbeat_peer_update();

  void heartbeat_kick() {
    std::lock_guard l(heartbeat_lock);
    heartbeat_cond.Signal();
  }

  struct T_Heartbeat : public Thread {
    OSD *osd;
    explicit T_Heartbeat(OSD *o) : osd(o) {}
    void *entry() override {
      osd->heartbeat_entry();
      return 0;
    }
  } heartbeat_thread;

public:
  bool heartbeat_dispatch(Message *m);

  struct HeartbeatDispatcher : public Dispatcher {
    OSD *osd;
    explicit HeartbeatDispatcher(OSD *o) : Dispatcher(o->cct), osd(o) {}

    bool ms_can_fast_dispatch_any() const override { return true; }
    bool ms_can_fast_dispatch(const Message *m) const override {
      switch (m->get_type()) {
      case CEPH_MSG_PING:
      case MSG_OSD_PING:
	return true;
      default:
	return false;
      }
    }
    void ms_fast_dispatch(Message *m) override {
      osd->heartbeat_dispatch(m);
    }
    bool ms_dispatch(Message *m) override {
      return osd->heartbeat_dispatch(m);
    }
    bool ms_handle_reset(Connection *con) override {
      return osd->heartbeat_reset(con);
    }
    void ms_handle_remote_reset(Connection *con) override {}
    bool ms_handle_refused(Connection *con) override {
      return osd->ms_handle_refused(con);
    }
<<<<<<< HEAD
    bool ms_verify_authorizer(Connection *con, int peer_type,
			      int protocol, bufferlist& authorizer_data, bufferlist& authorizer_reply,
			      bool& isvalid, CryptoKey& session_key,
			      std::unique_ptr<AuthAuthorizerChallenge> *challenge) override {
      isvalid = true;
=======
    int ms_handle_authentication(Connection *con) override {
>>>>>>> 3ad2dfa4
      return true;
    }
    bool ms_get_authorizer(int dest_type, AuthAuthorizer **authorizer) override {
      // some pre-nautilus OSDs get confused if you include an
      // authorizer but they are not expecting it.  do not try to authorize
      // heartbeat connections until all OSDs are nautilus.
      if (osd->get_osdmap()->require_osd_release >= CEPH_RELEASE_NAUTILUS) {
	return osd->ms_get_authorizer(dest_type, authorizer);
      }
      return false;
    }
    KeyStore *ms_get_auth1_authorizer_keystore() override {
      return osd->ms_get_auth1_authorizer_keystore();
    }
  } heartbeat_dispatcher;

private:
  // -- waiters --
  list<OpRequestRef> finished;
  
  void take_waiters(list<OpRequestRef>& ls) {
    ceph_assert(osd_lock.is_locked());
    finished.splice(finished.end(), ls);
  }
  void do_waiters();
  
  // -- op tracking --
  OpTracker op_tracker;
  void test_ops(std::string command, std::string args, ostream& ss);
  friend class TestOpsSocketHook;
  TestOpsSocketHook *test_ops_hook;
  friend struct C_FinishSplits;
  friend struct C_OpenPGs;

  // -- op queue --
  friend std::ostream& operator<<(std::ostream& out, const io_queue& q);

  const io_queue op_queue;
public:
  const unsigned int op_prio_cutoff;
protected:

  /*
   * The ordered op delivery chain is:
   *
   *   fast dispatch -> pqueue back
   *                    pqueue front <-> to_process back
   *                                     to_process front  -> RunVis(item)
   *                                                      <- queue_front()
   *
   * The pqueue is per-shard, and to_process is per pg_slot.  Items can be
   * pushed back up into to_process and/or pqueue while order is preserved.
   *
   * Multiple worker threads can operate on each shard.
   *
   * Under normal circumstances, num_running == to_process.size().  There are
   * two times when that is not true: (1) when waiting_for_pg == true and
   * to_process is accumulating requests that are waiting for the pg to be
   * instantiated; in that case they will all get requeued together by
   * wake_pg_waiters, and (2) when wake_pg_waiters just ran, waiting_for_pg
   * and already requeued the items.
   */
  friend class PGOpItem;
  friend class PGPeeringItem;
  friend class PGRecovery;
  friend class PGDelete;

  class ShardedOpWQ
    : public ShardedThreadPool::ShardedWQ<OpQueueItem>
  {
    OSD *osd;

  public:
    ShardedOpWQ(OSD *o,
		time_t ti,
		time_t si,
		ShardedThreadPool* tp)
      : ShardedThreadPool::ShardedWQ<OpQueueItem>(ti, si, tp),
        osd(o) {
    }

    void _add_slot_waiter(
      spg_t token,
      OSDShardPGSlot *slot,
      OpQueueItem&& qi);

    /// try to do some work
    void _process(uint32_t thread_index, heartbeat_handle_d *hb) override;

    /// enqueue a new item
    void _enqueue(OpQueueItem&& item) override;

    /// requeue an old item (at the front of the line)
    void _enqueue_front(OpQueueItem&& item) override;
      
    void return_waiting_threads() override {
      for(uint32_t i = 0; i < osd->num_shards; i++) {
	OSDShard* sdata = osd->shards[i];
	assert (NULL != sdata);
	std::scoped_lock l{sdata->sdata_wait_lock};
	sdata->stop_waiting = true;
	sdata->sdata_cond.notify_all();
      }
    }

    void stop_return_waiting_threads() override {
      for(uint32_t i = 0; i < osd->num_shards; i++) {
	OSDShard* sdata = osd->shards[i];
	assert (NULL != sdata);
	std::scoped_lock l{sdata->sdata_wait_lock};
	sdata->stop_waiting = false;
      }
    }

    void dump(Formatter *f) {
      for(uint32_t i = 0; i < osd->num_shards; i++) {
	auto &&sdata = osd->shards[i];

	char queue_name[32] = {0};
	snprintf(queue_name, sizeof(queue_name), "%s%" PRIu32, "OSD:ShardedOpWQ:", i);
	ceph_assert(NULL != sdata);

	std::scoped_lock l{sdata->shard_lock};
	f->open_object_section(queue_name);
	sdata->pqueue->dump(f);
	f->close_section();
      }
    }

    bool is_shard_empty(uint32_t thread_index) override {
      uint32_t shard_index = thread_index % osd->num_shards;
      auto &&sdata = osd->shards[shard_index];
      ceph_assert(sdata);
      std::lock_guard l(sdata->shard_lock);
      if (thread_index < osd->num_shards) {
	return sdata->pqueue->empty() && sdata->context_queue.empty();
      } else {
	return sdata->pqueue->empty();
      }
    }

    void handle_oncommits(list<Context*>& oncommits) {
      for (auto p : oncommits) {
	p->complete(0);
      }
    }
  } op_shardedwq;


  void enqueue_op(spg_t pg, OpRequestRef&& op, epoch_t epoch);
  void dequeue_op(
    PGRef pg, OpRequestRef op,
    ThreadPool::TPHandle &handle);

  void enqueue_peering_evt(
    spg_t pgid,
    PGPeeringEventRef ref);
  void enqueue_peering_evt_front(
    spg_t pgid,
    PGPeeringEventRef ref);
  void dequeue_peering_evt(
    OSDShard *sdata,
    PG *pg,
    PGPeeringEventRef ref,
    ThreadPool::TPHandle& handle);

  void dequeue_delete(
    OSDShard *sdata,
    PG *pg,
    epoch_t epoch,
    ThreadPool::TPHandle& handle);

  friend class PG;
  friend class OSDShard;
  friend class PrimaryLogPG;


 protected:

  // -- osd map --
  // TODO: switch to std::atomic<OSDMapRef> when C++20 will be available.
  OSDMapRef       _osdmap;
  void set_osdmap(OSDMapRef osdmap) {
    std::atomic_store(&_osdmap, osdmap);
  }
  OSDMapRef get_osdmap() const {
    return std::atomic_load(&_osdmap);
  }
  epoch_t get_osdmap_epoch() const {
    // XXX: performance?
    auto osdmap = get_osdmap();
    return osdmap ? osdmap->get_epoch() : 0;
  }

  pool_pg_num_history_t pg_num_history;

  utime_t         had_map_since;
  RWLock          map_lock;
  list<OpRequestRef>  waiting_for_osdmap;
  deque<utime_t> osd_markdown_log;

  friend struct send_map_on_destruct;

  void wait_for_new_map(OpRequestRef op);
  void handle_osd_map(class MOSDMap *m);
  void _committed_osd_maps(epoch_t first, epoch_t last, class MOSDMap *m);
  void trim_maps(epoch_t oldest, int nreceived, bool skip_maps);
  void note_down_osd(int osd);
  void note_up_osd(int osd);
  friend class C_OnMapCommit;

  bool advance_pg(
    epoch_t advance_to,
    PG *pg,
    ThreadPool::TPHandle &handle,
    PG::RecoveryCtx *rctx);
  void consume_map();
  void activate_map();

  // osd map cache (past osd maps)
  OSDMapRef get_map(epoch_t e) {
    return service.get_map(e);
  }
  OSDMapRef add_map(OSDMap *o) {
    return service.add_map(o);
  }
  void add_map_bl(epoch_t e, bufferlist& bl) {
    return service.add_map_bl(e, bl);
  }
  bool get_map_bl(epoch_t e, bufferlist& bl) {
    return service.get_map_bl(e, bl);
  }
  void add_map_inc_bl(epoch_t e, bufferlist& bl) {
    return service.add_map_inc_bl(e, bl);
  }

public:
  // -- shards --
  vector<OSDShard*> shards;
  uint32_t num_shards = 0;

  void inc_num_pgs() {
    ++num_pgs;
  }
  void dec_num_pgs() {
    --num_pgs;
  }
  int get_num_pgs() const {
    return num_pgs;
  }

protected:
  Mutex merge_lock = {"OSD::merge_lock"};
  /// merge epoch -> target pgid -> source pgid -> pg
  map<epoch_t,map<spg_t,map<spg_t,PGRef>>> merge_waiters;

  bool add_merge_waiter(OSDMapRef nextmap, spg_t target, PGRef source,
			unsigned need);

  // -- placement groups --
  std::atomic<size_t> num_pgs = {0};

  std::mutex pending_creates_lock;
  using create_from_osd_t = std::pair<pg_t, bool /* is primary*/>;
  std::set<create_from_osd_t> pending_creates_from_osd;
  unsigned pending_creates_from_mon = 0;

<<<<<<< HEAD
  std::mutex pending_creates_lock;
  using create_from_osd_t = std::pair<pg_t, bool /* is primary*/>;
  std::set<create_from_osd_t> pending_creates_from_osd;
  unsigned pending_creates_from_mon = 0;

  map<spg_t, list<PG::CephPeeringEvtRef> > peering_wait_for_split;
=======
>>>>>>> 3ad2dfa4
  PGRecoveryStats pg_recovery_stats;

  PGRef _lookup_pg(spg_t pgid);
  PGRef _lookup_lock_pg(spg_t pgid);
  void register_pg(PGRef pg);
  bool try_finish_pg_delete(PG *pg, unsigned old_pg_num);

  void _get_pgs(vector<PGRef> *v, bool clear_too=false);
  void _get_pgids(vector<spg_t> *v);

public:
<<<<<<< HEAD
  PG   *lookup_lock_pg(spg_t pgid);

  int get_num_pgs() {
    RWLock::RLocker l(pg_map_lock);
    return pg_map.size();
  }

protected:
  PG   *_open_lock_pg(OSDMapRef createmap,
		      spg_t pg, bool no_lockdep_check=false);
  enum res_result {
    RES_PARENT,    // resurrected a parent
    RES_SELF,      // resurrected self
    RES_NONE       // nothing relevant deleting
  };
  res_result _try_resurrect_pg(
    OSDMapRef curmap, spg_t pgid, spg_t *resurrected, PGRef *old_pg_state);
=======
  PGRef lookup_lock_pg(spg_t pgid);
>>>>>>> 3ad2dfa4

  std::set<int64_t> get_mapped_pools();

protected:
  PG* _make_pg(OSDMapRef createmap, spg_t pgid);

<<<<<<< HEAD
  int handle_pg_peering_evt(
    spg_t pgid,
    const pg_history_t& orig_history,
    const PastIntervals& pi,
    epoch_t epoch,
    PG::CephPeeringEvtRef evt);
  bool maybe_wait_for_max_pg(spg_t pgid, bool is_mon_create);
=======
  bool maybe_wait_for_max_pg(const OSDMapRef& osdmap,
			     spg_t pgid, bool is_mon_create);
>>>>>>> 3ad2dfa4
  void resume_creating_pg();

  void load_pgs();

  /// build initial pg history and intervals on create
  void build_initial_pg_history(
    spg_t pgid,
    epoch_t created,
    utime_t created_stamp,
    pg_history_t *h,
    PastIntervals *pi);

  epoch_t last_pg_create_epoch;

  void handle_pg_create(OpRequestRef op);

  void split_pgs(
    PG *parent,
    const set<spg_t> &childpgids, set<PGRef> *out_pgs,
    OSDMapRef curmap,
    OSDMapRef nextmap,
    PG::RecoveryCtx *rctx);
  void _finish_splits(set<PGRef>& pgs);

  // == monitor interaction ==
  Mutex mon_report_lock;
  utime_t last_mon_report;
  Finisher boot_finisher;

  // -- boot --
  void start_boot();
  void _got_mon_epochs(epoch_t oldest, epoch_t newest);
  void _preboot(epoch_t oldest, epoch_t newest);
  void _send_boot();
  void _collect_metadata(map<string,string> *pmeta);

  void start_waiting_for_healthy();
  bool _is_healthy();

  void send_full_update();
  
  friend struct C_OSD_GetVersion;

  // -- alive --
  epoch_t up_thru_wanted;

  void queue_want_up_thru(epoch_t want);
  void send_alive();

  // -- full map requests --
  epoch_t requested_full_first, requested_full_last;

  void request_full_map(epoch_t first, epoch_t last);
  void rerequest_full_maps() {
    epoch_t first = requested_full_first;
    epoch_t last = requested_full_last;
    requested_full_first = 0;
    requested_full_last = 0;
    request_full_map(first, last);
  }
  void got_full_map(epoch_t e);

  // -- failures --
  map<int,utime_t> failure_queue;
  map<int,pair<utime_t,entity_addrvec_t> > failure_pending;

  void requeue_failures();
  void send_failures();
  void send_still_alive(epoch_t epoch, int osd, const entity_addrvec_t &addrs);
  void cancel_pending_failures();

  ceph::coarse_mono_clock::time_point last_sent_beacon;
  Mutex min_last_epoch_clean_lock{"OSD::min_last_epoch_clean_lock"};
  epoch_t min_last_epoch_clean = 0;
  // which pgs were scanned for min_lec
  std::vector<pg_t> min_last_epoch_clean_pgs;
  void send_beacon(const ceph::coarse_mono_clock::time_point& now);

  ceph_tid_t get_tid() {
    return service.get_tid();
  }

  // -- generic pg peering --
  PG::RecoveryCtx create_context();
  void dispatch_context(PG::RecoveryCtx &ctx, PG *pg, OSDMapRef curmap,
                        ThreadPool::TPHandle *handle = NULL);
  void dispatch_context_transaction(PG::RecoveryCtx &ctx, PG *pg,
                                    ThreadPool::TPHandle *handle = NULL);
  void discard_context(PG::RecoveryCtx &ctx);
  void do_notifies(map<int,
		       vector<pair<pg_notify_t, PastIntervals> > >&
		       notify_list,
		   OSDMapRef map);
  void do_queries(map<int, map<spg_t,pg_query_t> >& query_map,
		  OSDMapRef map);
  void do_infos(map<int,
		    vector<pair<pg_notify_t, PastIntervals> > >& info_map,
		OSDMapRef map);

  bool require_mon_peer(const Message *m);
  bool require_mon_or_mgr_peer(const Message *m);
  bool require_osd_peer(const Message *m);
  /***
   * Verifies that we were alive in the given epoch, and that
   * still are.
   */
  bool require_self_aliveness(const Message *m, epoch_t alive_since);
  /**
   * Verifies that the OSD who sent the given op has the same
   * address as in the given map.
   * @pre op was sent by an OSD using the cluster messenger
   */
  bool require_same_peer_instance(const Message *m, const OSDMapRef& map,
				  bool is_fast_dispatch);

  bool require_same_or_newer_map(OpRequestRef& op, epoch_t e,
				 bool is_fast_dispatch);

  void handle_fast_pg_create(MOSDPGCreate2 *m);
  void handle_fast_pg_query(MOSDPGQuery *m);
  void handle_pg_query_nopg(const MQuery& q);
  void handle_fast_pg_notify(MOSDPGNotify *m);
  void handle_pg_notify_nopg(const MNotifyRec& q);
  void handle_fast_pg_info(MOSDPGInfo *m);
  void handle_fast_pg_remove(MOSDPGRemove *m);

public:
  // used by OSDShard
  PGRef handle_pg_create_info(const OSDMapRef& osdmap, const PGCreateInfo *info);
protected:

<<<<<<< HEAD
  void handle_force_recovery(Message *m);

  void handle_pg_remove(OpRequestRef op);
  void _remove_pg(PG *pg);
=======
  void handle_fast_force_recovery(MOSDForceRecovery *m);
>>>>>>> 3ad2dfa4

  // -- commands --
  struct Command {
    vector<string> cmd;
    ceph_tid_t tid;
    bufferlist indata;
    ConnectionRef con;

    Command(vector<string>& c, ceph_tid_t t, bufferlist& bl, Connection *co)
      : cmd(c), tid(t), indata(bl), con(co) {}
  };
  list<Command*> command_queue;
  struct CommandWQ : public ThreadPool::WorkQueue<Command> {
    OSD *osd;
    CommandWQ(OSD *o, time_t ti, time_t si, ThreadPool *tp)
      : ThreadPool::WorkQueue<Command>("OSD::CommandWQ", ti, si, tp), osd(o) {}

    bool _empty() override {
      return osd->command_queue.empty();
    }
    bool _enqueue(Command *c) override {
      osd->command_queue.push_back(c);
      return true;
    }
    void _dequeue(Command *pg) override {
      ceph_abort();
    }
    Command *_dequeue() override {
      if (osd->command_queue.empty())
	return NULL;
      Command *c = osd->command_queue.front();
      osd->command_queue.pop_front();
      return c;
    }
    void _process(Command *c, ThreadPool::TPHandle &) override {
      osd->osd_lock.lock();
      if (osd->is_stopping()) {
	osd->osd_lock.unlock();
	delete c;
	return;
      }
      osd->do_command(c->con.get(), c->tid, c->cmd, c->indata);
      osd->osd_lock.unlock();
      delete c;
    }
    void _clear() override {
      while (!osd->command_queue.empty()) {
	Command *c = osd->command_queue.front();
	osd->command_queue.pop_front();
	delete c;
      }
    }
  } command_wq;

  void handle_command(class MMonCommand *m);
  void handle_command(class MCommand *m);
  void do_command(Connection *con, ceph_tid_t tid, vector<string>& cmd, bufferlist& data);
  int _do_command(
    Connection *con, cmdmap_t& cmdmap, ceph_tid_t tid, bufferlist& data,
    bufferlist& odata, stringstream& ss, stringstream& ds);


  // -- pg recovery --
  void do_recovery(PG *pg, epoch_t epoch_queued, uint64_t pushes_reserved,
		   ThreadPool::TPHandle &handle);


  // -- scrubbing --
  void sched_scrub();
  void resched_all_scrubs();
  bool scrub_random_backoff();
  bool scrub_load_below_threshold();
  bool scrub_time_permit(utime_t now);

  // -- status reporting --
  MPGStats *collect_pg_stats();
  std::vector<DaemonHealthMetric> get_health_metrics();

<<<<<<< HEAD
    bool _empty() override {
      return remove_queue.empty();
    }
    void _enqueue(pair<PGRef, DeletingStateRef> item) override {
      remove_queue.push_back(item);
    }
    void _enqueue_front(pair<PGRef, DeletingStateRef> item) override {
      remove_queue.push_front(item);
    }
    bool _dequeue(pair<PGRef, DeletingStateRef> item) {
      ceph_abort();
    }
    pair<PGRef, DeletingStateRef> _dequeue() override {
      assert(!remove_queue.empty());
      pair<PGRef, DeletingStateRef> item = remove_queue.front();
      remove_queue.pop_front();
      return item;
    }
    void _process(pair<PGRef, DeletingStateRef>,
		  ThreadPool::TPHandle &) override;
    void _clear() override {
      remove_queue.clear();
    }
    int get_remove_queue_len() {
      lock();
      int r = remove_queue.size();
      unlock();
      return r;
    }
  } remove_wq;
=======
>>>>>>> 3ad2dfa4

  // -- status reporting --
  MPGStats *collect_pg_stats();
  std::vector<OSDHealthMetric> get_health_metrics();

private:
  bool ms_can_fast_dispatch_any() const override { return true; }
  bool ms_can_fast_dispatch(const Message *m) const override {
    switch (m->get_type()) {
    case CEPH_MSG_PING:
    case CEPH_MSG_OSD_OP:
    case CEPH_MSG_OSD_BACKOFF:
    case MSG_OSD_SCRUB2:
    case MSG_OSD_FORCE_RECOVERY:
    case MSG_MON_COMMAND:
    case MSG_OSD_PG_CREATE2:
    case MSG_OSD_PG_QUERY:
    case MSG_OSD_PG_INFO:
    case MSG_OSD_PG_NOTIFY:
    case MSG_OSD_PG_LOG:
    case MSG_OSD_PG_TRIM:
    case MSG_OSD_PG_REMOVE:
    case MSG_OSD_BACKFILL_RESERVE:
    case MSG_OSD_RECOVERY_RESERVE:
    case MSG_OSD_REPOP:
    case MSG_OSD_REPOPREPLY:
    case MSG_OSD_PG_PUSH:
    case MSG_OSD_PG_PULL:
    case MSG_OSD_PG_PUSH_REPLY:
    case MSG_OSD_PG_SCAN:
    case MSG_OSD_PG_BACKFILL:
    case MSG_OSD_PG_BACKFILL_REMOVE:
    case MSG_OSD_EC_WRITE:
    case MSG_OSD_EC_WRITE_REPLY:
    case MSG_OSD_EC_READ:
    case MSG_OSD_EC_READ_REPLY:
    case MSG_OSD_SCRUB_RESERVE:
    case MSG_OSD_REP_SCRUB:
    case MSG_OSD_REP_SCRUBMAP:
    case MSG_OSD_PG_UPDATE_LOG_MISSING:
    case MSG_OSD_PG_UPDATE_LOG_MISSING_REPLY:
    case MSG_OSD_PG_RECOVERY_DELETE:
    case MSG_OSD_PG_RECOVERY_DELETE_REPLY:
      return true;
    default:
      return false;
    }
  }
  void ms_fast_dispatch(Message *m) override;
  bool ms_dispatch(Message *m) override;
<<<<<<< HEAD
  bool ms_get_authorizer(int dest_type, AuthAuthorizer **authorizer, bool force_new) override;
  bool ms_verify_authorizer(Connection *con, int peer_type,
			    int protocol, bufferlist& authorizer, bufferlist& authorizer_reply,
			    bool& isvalid, CryptoKey& session_key,
			    std::unique_ptr<AuthAuthorizerChallenge> *challenge) override;
=======
  bool ms_get_authorizer(int dest_type, AuthAuthorizer **authorizer) override;
>>>>>>> 3ad2dfa4
  void ms_handle_connect(Connection *con) override;
  void ms_handle_fast_connect(Connection *con) override;
  void ms_handle_fast_accept(Connection *con) override;
  int ms_handle_authentication(Connection *con) override;
  KeyStore *ms_get_auth1_authorizer_keystore() override;
  bool ms_handle_reset(Connection *con) override;
  void ms_handle_remote_reset(Connection *con) override {}
  bool ms_handle_refused(Connection *con) override;

  io_queue get_io_queue() const {
    if (cct->_conf->osd_op_queue == "debug_random") {
      static io_queue index_lookup[] = { io_queue::prioritized,
					 io_queue::weightedpriority,
					 io_queue::mclock_opclass,
					 io_queue::mclock_client };
      srand(time(NULL));
      unsigned which = rand() % (sizeof(index_lookup) / sizeof(index_lookup[0]));
      return index_lookup[which];
    } else if (cct->_conf->osd_op_queue == "prioritized") {
      return io_queue::prioritized;
    } else if (cct->_conf->osd_op_queue == "mclock_opclass") {
      return io_queue::mclock_opclass;
    } else if (cct->_conf->osd_op_queue == "mclock_client") {
      return io_queue::mclock_client;
    } else {
      // default / catch-all is 'wpq'
      return io_queue::weightedpriority;
    }
  }

  unsigned int get_io_prio_cut() const {
    if (cct->_conf->osd_op_queue_cut_off == "debug_random") {
      srand(time(NULL));
      return (rand() % 2 < 1) ? CEPH_MSG_PRIO_HIGH : CEPH_MSG_PRIO_LOW;
    } else if (cct->_conf->osd_op_queue_cut_off == "high") {
      return CEPH_MSG_PRIO_HIGH;
    } else {
      // default / catch-all is 'low'
      return CEPH_MSG_PRIO_LOW;
    }
  }

 public:
  /* internal and external can point to the same messenger, they will still
   * be cleaned up properly*/
  OSD(CephContext *cct_,
      ObjectStore *store_,
      int id,
      Messenger *internal,
      Messenger *external,
      Messenger *hb_front_client,
      Messenger *hb_back_client,
      Messenger *hb_front_server,
      Messenger *hb_back_server,
      Messenger *osdc_messenger,
      MonClient *mc, const std::string &dev, const std::string &jdev);
  ~OSD() override;

  // static bits
  static int mkfs(CephContext *cct, ObjectStore *store, uuid_d fsid, int whoami);

  /* remove any non-user xattrs from a map of them */
  void filter_xattrs(map<string, bufferptr>& attrs) {
    for (map<string, bufferptr>::iterator iter = attrs.begin();
	 iter != attrs.end();
	 ) {
      if (('_' != iter->first.at(0)) || (iter->first.size() == 1))
	attrs.erase(iter++);
      else ++iter;
    }
  }

private:
  int mon_cmd_maybe_osd_create(string &cmd);
  int update_crush_device_class();
  int update_crush_location();

  static int write_meta(CephContext *cct,
			ObjectStore *store,
			uuid_d& cluster_fsid, uuid_d& osd_fsid, int whoami);

  void handle_scrub(struct MOSDScrub *m);
  void handle_fast_scrub(struct MOSDScrub2 *m);
  void handle_osd_ping(class MOSDPing *m);

  int init_op_flags(OpRequestRef& op);

  int get_num_op_shards();
  int get_num_op_threads();

  float get_osd_recovery_sleep();
<<<<<<< HEAD
=======
  float get_osd_delete_sleep();
  float get_osd_snap_trim_sleep();

  void probe_smart(const string& devid, ostream& ss);
>>>>>>> 3ad2dfa4

public:
  static int peek_meta(ObjectStore *store,
		       string *magic,
		       uuid_d *cluster_fsid,
		       uuid_d *osd_fsid,
		       int *whoami,
		       int *min_osd_release);
  

  // startup/shutdown
  int pre_init();
  int init();
  void final_init();

  int enable_disable_fuse(bool stop);
  int set_numa_affinity();

  void suicide(int exitcode);
  int shutdown();

  void handle_signal(int signum);

  /// check if we can throw out op from a disconnected client
  static bool op_is_discardable(const MOSDOp *m);

public:
  OSDService service;
  friend class OSDService;

private:
  void set_perf_queries(
      const std::map<OSDPerfMetricQuery, OSDPerfMetricLimits> &queries);
  void get_perf_reports(
      std::map<OSDPerfMetricQuery, OSDPerfMetricReport> *reports);

  Mutex m_perf_queries_lock = {"OSD::m_perf_queries_lock"};
  std::list<OSDPerfMetricQuery> m_perf_queries;
  std::map<OSDPerfMetricQuery, OSDPerfMetricLimits> m_perf_limits;
};


std::ostream& operator<<(std::ostream& out, const io_queue& q);


//compatibility of the executable
extern const CompatSet::Feature ceph_osd_feature_compat[];
extern const CompatSet::Feature ceph_osd_feature_ro_compat[];
extern const CompatSet::Feature ceph_osd_feature_incompat[];

#endif // CEPH_OSD_H<|MERGE_RESOLUTION|>--- conflicted
+++ resolved
@@ -736,14 +736,6 @@
 private:
   Mutex pg_temp_lock;
   struct pg_temp_t {
-<<<<<<< HEAD
-    pg_temp_t()
-    {}
-    pg_temp_t(vector<int> v, bool f)
-      : acting{v}, forced{f}
-    {}
-=======
->>>>>>> 3ad2dfa4
     vector<int> acting;
     bool forced = false;
   };
@@ -822,15 +814,9 @@
   }
   // delayed pg activation
   void queue_for_recovery(PG *pg) {
-<<<<<<< HEAD
-    Mutex::Locker l(recovery_lock);
-
-    if (pg->get_state() & (PG_STATE_FORCED_RECOVERY | PG_STATE_FORCED_BACKFILL)) {
-=======
     std::lock_guard l(recovery_lock);
 
     if (pg->is_forced_recovery_or_backfill()) {
->>>>>>> 3ad2dfa4
       awaiting_throttle.push_front(make_pair(pg->get_osdmap()->get_epoch(), pg));
     } else {
       awaiting_throttle.push_back(make_pair(pg->get_osdmap()->get_epoch(), pg));
@@ -842,11 +828,6 @@
     _queue_for_recovery(make_pair(queued, pg), reserved_pushes);
   }
 
-<<<<<<< HEAD
-  void adjust_pg_priorities(const vector<PGRef>& pgs, int newflags);
-
-=======
->>>>>>> 3ad2dfa4
   // osd map cache (past osd maps)
   Mutex map_cache_lock;
   SharedLRU<epoch_t, const OSDMap> map_cache;
@@ -924,18 +905,11 @@
   osd_stat_t osd_stat;
   uint32_t seq = 0;
 
-<<<<<<< HEAD
-  void update_osd_stat(vector<int>& hb_peers);
-  osd_stat_t set_osd_stat(const struct store_statfs_t &stbuf,
-                          vector<int>& hb_peers,
-			  int num_pgs);
-=======
   void set_statfs(const struct store_statfs_t &stbuf,
     osd_alert_list_t& alerts);
   osd_stat_t set_osd_stat(vector<int>& hb_peers, int num_pgs);
   void inc_osd_stat_repaired(void);
   float compute_adjusted_ratio(osd_stat_t new_stat, float *pratio, uint64_t adjust_used = 0);
->>>>>>> 3ad2dfa4
   osd_stat_t get_osd_stat() {
     std::lock_guard l(stat_lock);
     ++seq;
@@ -1727,15 +1701,7 @@
     bool ms_handle_refused(Connection *con) override {
       return osd->ms_handle_refused(con);
     }
-<<<<<<< HEAD
-    bool ms_verify_authorizer(Connection *con, int peer_type,
-			      int protocol, bufferlist& authorizer_data, bufferlist& authorizer_reply,
-			      bool& isvalid, CryptoKey& session_key,
-			      std::unique_ptr<AuthAuthorizerChallenge> *challenge) override {
-      isvalid = true;
-=======
     int ms_handle_authentication(Connection *con) override {
->>>>>>> 3ad2dfa4
       return true;
     }
     bool ms_get_authorizer(int dest_type, AuthAuthorizer **authorizer) override {
@@ -2003,15 +1969,6 @@
   std::set<create_from_osd_t> pending_creates_from_osd;
   unsigned pending_creates_from_mon = 0;
 
-<<<<<<< HEAD
-  std::mutex pending_creates_lock;
-  using create_from_osd_t = std::pair<pg_t, bool /* is primary*/>;
-  std::set<create_from_osd_t> pending_creates_from_osd;
-  unsigned pending_creates_from_mon = 0;
-
-  map<spg_t, list<PG::CephPeeringEvtRef> > peering_wait_for_split;
-=======
->>>>>>> 3ad2dfa4
   PGRecoveryStats pg_recovery_stats;
 
   PGRef _lookup_pg(spg_t pgid);
@@ -2023,45 +1980,15 @@
   void _get_pgids(vector<spg_t> *v);
 
 public:
-<<<<<<< HEAD
-  PG   *lookup_lock_pg(spg_t pgid);
-
-  int get_num_pgs() {
-    RWLock::RLocker l(pg_map_lock);
-    return pg_map.size();
-  }
-
-protected:
-  PG   *_open_lock_pg(OSDMapRef createmap,
-		      spg_t pg, bool no_lockdep_check=false);
-  enum res_result {
-    RES_PARENT,    // resurrected a parent
-    RES_SELF,      // resurrected self
-    RES_NONE       // nothing relevant deleting
-  };
-  res_result _try_resurrect_pg(
-    OSDMapRef curmap, spg_t pgid, spg_t *resurrected, PGRef *old_pg_state);
-=======
   PGRef lookup_lock_pg(spg_t pgid);
->>>>>>> 3ad2dfa4
 
   std::set<int64_t> get_mapped_pools();
 
 protected:
   PG* _make_pg(OSDMapRef createmap, spg_t pgid);
 
-<<<<<<< HEAD
-  int handle_pg_peering_evt(
-    spg_t pgid,
-    const pg_history_t& orig_history,
-    const PastIntervals& pi,
-    epoch_t epoch,
-    PG::CephPeeringEvtRef evt);
-  bool maybe_wait_for_max_pg(spg_t pgid, bool is_mon_create);
-=======
   bool maybe_wait_for_max_pg(const OSDMapRef& osdmap,
 			     spg_t pgid, bool is_mon_create);
->>>>>>> 3ad2dfa4
   void resume_creating_pg();
 
   void load_pgs();
@@ -2193,14 +2120,7 @@
   PGRef handle_pg_create_info(const OSDMapRef& osdmap, const PGCreateInfo *info);
 protected:
 
-<<<<<<< HEAD
-  void handle_force_recovery(Message *m);
-
-  void handle_pg_remove(OpRequestRef op);
-  void _remove_pg(PG *pg);
-=======
   void handle_fast_force_recovery(MOSDForceRecovery *m);
->>>>>>> 3ad2dfa4
 
   // -- commands --
   struct Command {
@@ -2279,43 +2199,6 @@
   MPGStats *collect_pg_stats();
   std::vector<DaemonHealthMetric> get_health_metrics();
 
-<<<<<<< HEAD
-    bool _empty() override {
-      return remove_queue.empty();
-    }
-    void _enqueue(pair<PGRef, DeletingStateRef> item) override {
-      remove_queue.push_back(item);
-    }
-    void _enqueue_front(pair<PGRef, DeletingStateRef> item) override {
-      remove_queue.push_front(item);
-    }
-    bool _dequeue(pair<PGRef, DeletingStateRef> item) {
-      ceph_abort();
-    }
-    pair<PGRef, DeletingStateRef> _dequeue() override {
-      assert(!remove_queue.empty());
-      pair<PGRef, DeletingStateRef> item = remove_queue.front();
-      remove_queue.pop_front();
-      return item;
-    }
-    void _process(pair<PGRef, DeletingStateRef>,
-		  ThreadPool::TPHandle &) override;
-    void _clear() override {
-      remove_queue.clear();
-    }
-    int get_remove_queue_len() {
-      lock();
-      int r = remove_queue.size();
-      unlock();
-      return r;
-    }
-  } remove_wq;
-=======
->>>>>>> 3ad2dfa4
-
-  // -- status reporting --
-  MPGStats *collect_pg_stats();
-  std::vector<OSDHealthMetric> get_health_metrics();
 
 private:
   bool ms_can_fast_dispatch_any() const override { return true; }
@@ -2362,15 +2245,7 @@
   }
   void ms_fast_dispatch(Message *m) override;
   bool ms_dispatch(Message *m) override;
-<<<<<<< HEAD
-  bool ms_get_authorizer(int dest_type, AuthAuthorizer **authorizer, bool force_new) override;
-  bool ms_verify_authorizer(Connection *con, int peer_type,
-			    int protocol, bufferlist& authorizer, bufferlist& authorizer_reply,
-			    bool& isvalid, CryptoKey& session_key,
-			    std::unique_ptr<AuthAuthorizerChallenge> *challenge) override;
-=======
   bool ms_get_authorizer(int dest_type, AuthAuthorizer **authorizer) override;
->>>>>>> 3ad2dfa4
   void ms_handle_connect(Connection *con) override;
   void ms_handle_fast_connect(Connection *con) override;
   void ms_handle_fast_accept(Connection *con) override;
@@ -2462,13 +2337,10 @@
   int get_num_op_threads();
 
   float get_osd_recovery_sleep();
-<<<<<<< HEAD
-=======
   float get_osd_delete_sleep();
   float get_osd_snap_trim_sleep();
 
   void probe_smart(const string& devid, ostream& ss);
->>>>>>> 3ad2dfa4
 
 public:
   static int peek_meta(ObjectStore *store,
