--- conflicted
+++ resolved
@@ -660,11 +660,7 @@
     const set<int> &avail,
     const set<int> &want,
     const read_result_t &result,
-<<<<<<< HEAD
-    set<pg_shard_t> *to_read,
-=======
     map<pg_shard_t, vector<pair<int, int>>> *to_read,
->>>>>>> 3ad2dfa4
     bool for_recovery);
 
   int objects_get_attrs(
