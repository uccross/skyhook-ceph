--- conflicted
+++ resolved
@@ -660,11 +660,7 @@
     const set<int> &avail,
     const set<int> &want,
     const read_result_t &result,
-<<<<<<< HEAD
-    set<pg_shard_t> *to_read,
-=======
     map<pg_shard_t, vector<pair<int, int>>> *to_read,
->>>>>>> f8781be9
     bool for_recovery);
 
   int objects_get_attrs(
