--- conflicted
+++ resolved
@@ -16,11 +16,6 @@
 #ifndef CEPH_MDENTRYLINK_H
 #define CEPH_MDENTRYLINK_H
 
-<<<<<<< HEAD
-#include <boost/utility/string_view.hpp>
-
-class MDentryLink : public Message {
-=======
 #include <string_view>
 
 #include "msg/Message.h"
@@ -29,7 +24,6 @@
 public:
   friend factory;
 private:
->>>>>>> 3ad2dfa4
   dirfrag_t subtree;
   dirfrag_t dirfrag;
   string dn;
@@ -45,15 +39,9 @@
 
 protected:
   MDentryLink() :
-<<<<<<< HEAD
-    Message(MSG_MDS_DENTRYLINK) { }
-  MDentryLink(dirfrag_t r, dirfrag_t df, boost::string_view n, bool p) :
-    Message(MSG_MDS_DENTRYLINK),
-=======
     MessageInstance(MSG_MDS_DENTRYLINK) { }
   MDentryLink(dirfrag_t r, dirfrag_t df, std::string_view n, bool p) :
     MessageInstance(MSG_MDS_DENTRYLINK),
->>>>>>> 3ad2dfa4
     subtree(r),
     dirfrag(df),
     dn(n),
