--- conflicted
+++ resolved
@@ -17,10 +17,7 @@
 
 #include "messages/PaxosServiceMessage.h"
 #include "mon/MonCommand.h"
-<<<<<<< HEAD
-=======
 #include "mon/MgrMap.h"
->>>>>>> f8781be9
 
 #include "include/types.h"
 
@@ -30,13 +27,8 @@
   friend factory;
 private:
 
-<<<<<<< HEAD
-  static const int HEAD_VERSION = 6;
-  static const int COMPAT_VERSION = 1;
-=======
   static constexpr int HEAD_VERSION = 8;
   static constexpr int COMPAT_VERSION = 8;
->>>>>>> f8781be9
 
 protected:
   uint64_t gid;
@@ -44,25 +36,17 @@
   bool available;
   std::string name;
   uuid_d fsid;
-<<<<<<< HEAD
-  std::set<std::string> available_modules;
-  map<string,string> metadata; ///< misc metadata about this osd
-=======
->>>>>>> f8781be9
 
   // From active daemon to populate MgrMap::services
   std::map<std::string, std::string> services;
 
   // Only populated during activation
   std::vector<MonCommand> command_descs;
-<<<<<<< HEAD
-=======
 
   // Information about the modules found locally on this daemon
   std::vector<MgrMap::ModuleInfo> modules;
 
   map<string,string> metadata; ///< misc metadata about this osd
->>>>>>> f8781be9
 
 public:
   MMgrBeacon()
@@ -72,21 +56,12 @@
   }
 
   MMgrBeacon(const uuid_d& fsid_, uint64_t gid_, const std::string &name_,
-<<<<<<< HEAD
-             entity_addr_t server_addr_, bool available_,
-	     const std::set<std::string>& module_list,
-	     map<string,string>&& metadata)
-    : PaxosServiceMessage(MSG_MGR_BEACON, 0, HEAD_VERSION, COMPAT_VERSION),
-      gid(gid_), server_addr(server_addr_), available(available_), name(name_),
-      fsid(fsid_), available_modules(module_list), metadata(std::move(metadata))
-=======
              entity_addrvec_t server_addrs_, bool available_,
 	     std::vector<MgrMap::ModuleInfo>&& modules_,
 	     map<string,string>&& metadata_)
     : MessageInstance(MSG_MGR_BEACON, 0, HEAD_VERSION, COMPAT_VERSION),
       gid(gid_), server_addrs(server_addrs_), available(available_), name(name_),
       fsid(fsid_), modules(std::move(modules_)), metadata(std::move(metadata_))
->>>>>>> f8781be9
   {
   }
 
@@ -95,10 +70,6 @@
   bool get_available() const { return available; }
   const std::string& get_name() const { return name; }
   const uuid_d& get_fsid() const { return fsid; }
-<<<<<<< HEAD
-  std::set<std::string>& get_available_modules() { return available_modules; }
-=======
->>>>>>> f8781be9
   const std::map<std::string,std::string>& get_metadata() const {
     return metadata;
   }
@@ -121,14 +92,11 @@
   {
     return command_descs;
   }
-<<<<<<< HEAD
-=======
 
   const std::vector<MgrMap::ModuleInfo> &get_available_modules() const
   {
     return modules;
   }
->>>>>>> f8781be9
 
 private:
   ~MMgrBeacon() override {}
@@ -148,17 +116,6 @@
     header.compat_version = COMPAT_VERSION;
     using ceph::encode;
     paxos_encode();
-<<<<<<< HEAD
-    ::encode(server_addr, payload, features);
-    ::encode(gid, payload);
-    ::encode(available, payload);
-    ::encode(name, payload);
-    ::encode(fsid, payload);
-    ::encode(available_modules, payload);
-    ::encode(command_descs, payload);
-    ::encode(metadata, payload);
-    ::encode(services, payload);
-=======
 
     if (!HAVE_FEATURE(features, SERVER_NAUTILUS)) {
       header.version = 7;
@@ -185,7 +142,6 @@
     encode(services, payload);
 
     encode(modules, payload);
->>>>>>> f8781be9
   }
   void decode_payload() override {
     auto p = payload.cbegin();
@@ -222,15 +178,6 @@
     if (header.version >= 7) {
       decode(modules, p);
     }
-    if (header.version >= 4) {
-      ::decode(command_descs, p);
-    }
-    if (header.version >= 5) {
-      ::decode(metadata, p);
-    }
-    if (header.version >= 6) {
-      ::decode(services, p);
-    }
   }
 };
 
