--- conflicted
+++ resolved
@@ -61,53 +61,9 @@
   }
 
   void encode_payload(uint64_t features) override {
-<<<<<<< HEAD
-    if (HAVE_FEATURE(features, SERVER_LUMINOUS)) {
-      header.version = HEAD_VERSION;
-    } else {
-      header.version = 4;
-
-      // for kraken+jewel only
-      ::encode(epoch, payload);
-
-      // v1 was vector<pg_info_t>
-      __u32 n = pg_list.size();
-      ::encode(n, payload);
-      for (auto p = pg_list.begin();
-	   p != pg_list.end();
-	   p++)
-	::encode(p->first.info, payload);
-
-      // v2 needs the PastIntervals for each record
-      for (auto p = pg_list.begin();
-	   p != pg_list.end();
-	   p++) {
-	p->second.encode_classic(payload);
-      }
-
-      // v3 needs epoch_sent, query_epoch
-      for (auto p = pg_list.begin();
-	   p != pg_list.end();
-	   p++)
-	::encode(pair<epoch_t, epoch_t>(
-		   p->first.epoch_sent, p->first.query_epoch), payload);
-
-      // v4 needs from, to
-      for (auto p = pg_list.begin();
-	   p != pg_list.end();
-	   ++p) {
-	::encode(p->first.from, payload);
-	::encode(p->first.to, payload);
-      }
-      return;
-    }
-    ::encode(epoch, payload);
-    ::encode(pg_list, payload);
-=======
     using ceph::encode;
     encode(epoch, payload);
     encode(pg_list, payload);
->>>>>>> f8781be9
   }
   void decode_payload() override {
     auto p = payload.cbegin();
