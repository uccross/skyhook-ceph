// -*- mode:C++; tab-width:8; c-basic-offset:2; indent-tabs-mode:t -*- 
// vim: ts=8 sw=2 smarttab
/*
 * Ceph - scalable distributed file system
 *
 * Copyright (C) 2004-2006 Sage Weil <sage@newdream.net>
 *
 * This is free software; you can redistribute it and/or
 * modify it under the terms of the GNU Lesser General Public
 * License version 2.1, as published by the Free Software 
 * Foundation.  See file COPYING.
 * 
 */


#ifndef CEPH_MMONPROBE_H
#define CEPH_MMONPROBE_H

#include "include/ceph_features.h"
#include "msg/Message.h"
#include "mon/MonMap.h"

class MMonProbe : public MessageInstance<MMonProbe> {
public:
  friend factory;

  static constexpr int HEAD_VERSION = 7;
  static constexpr int COMPAT_VERSION = 5;

  enum {
    OP_PROBE = 1,
    OP_REPLY = 2,
    OP_SLURP = 3,
    OP_SLURP_LATEST = 4,
    OP_DATA = 5,
    OP_MISSING_FEATURES = 6,
  };

  static const char *get_opname(int o) {
    switch (o) {
    case OP_PROBE: return "probe";
    case OP_REPLY: return "reply";
    case OP_SLURP: return "slurp";
    case OP_SLURP_LATEST: return "slurp_latest";
    case OP_DATA: return "data";
    case OP_MISSING_FEATURES: return "missing_features";
    default: ceph_abort(); return 0;
    }
  }
  
  uuid_d fsid;
  int32_t op = 0;
  string name;
  set<int32_t> quorum;
  bufferlist monmap_bl;
  version_t paxos_first_version = 0;
  version_t paxos_last_version = 0;
  bool has_ever_joined = 0;
  uint64_t required_features = 0;
<<<<<<< HEAD
=======
  uint8_t mon_release = 0;
>>>>>>> f8781be9

  MMonProbe()
    : MessageInstance(MSG_MON_PROBE, HEAD_VERSION, COMPAT_VERSION) {}
  MMonProbe(const uuid_d& f, int o, const string& n, bool hej, uint8_t mr)
    : MessageInstance(MSG_MON_PROBE, HEAD_VERSION, COMPAT_VERSION),
      fsid(f),
      op(o),
      name(n),
      paxos_first_version(0),
      paxos_last_version(0),
      has_ever_joined(hej),
      required_features(0),
      mon_release(mr) {}
private:
  ~MMonProbe() override {}

public:  
  std::string_view get_type_name() const override { return "mon_probe"; }
  void print(ostream& out) const override {
    out << "mon_probe(" << get_opname(op) << " " << fsid << " name " << name;
    if (quorum.size())
      out << " quorum " << quorum;
    if (op == OP_REPLY) {
      out << " paxos("
	<< " fc " << paxos_first_version
	<< " lc " << paxos_last_version
	<< " )";
    }
    if (!has_ever_joined)
      out << " new";
    if (required_features)
      out << " required_features " << required_features;
    if (mon_release)
      out << " mon_release " << (int)mon_release;
    out << ")";
  }
  
  void encode_payload(uint64_t features) override {
    using ceph::encode;
    if (monmap_bl.length() &&
	((features & CEPH_FEATURE_MONENC) == 0 ||
	 (features & CEPH_FEATURE_MSG_ADDR2) == 0)) {
      // reencode old-format monmap
      MonMap t;
      t.decode(monmap_bl);
      monmap_bl.clear();
      t.encode(monmap_bl, features);
    }

    encode(fsid, payload);
    encode(op, payload);
    encode(name, payload);
    encode(quorum, payload);
    encode(monmap_bl, payload);
    encode(has_ever_joined, payload);
    encode(paxos_first_version, payload);
    encode(paxos_last_version, payload);
    encode(required_features, payload);
    encode(mon_release, payload);
  }
  void decode_payload() override {
    auto p = payload.cbegin();
    decode(fsid, p);
    decode(op, p);
    decode(name, p);
    decode(quorum, p);
    decode(monmap_bl, p);
    decode(has_ever_joined, p);
    decode(paxos_first_version, p);
    decode(paxos_last_version, p);
    if (header.version >= 6)
      decode(required_features, p);
    else
      required_features = 0;
    if (header.version >= 7)
      decode(mon_release, p);
    else
      mon_release = 0;
  }
};

#endif<|MERGE_RESOLUTION|>--- conflicted
+++ resolved
@@ -57,10 +57,7 @@
   version_t paxos_last_version = 0;
   bool has_ever_joined = 0;
   uint64_t required_features = 0;
-<<<<<<< HEAD
-=======
   uint8_t mon_release = 0;
->>>>>>> f8781be9
 
   MMonProbe()
     : MessageInstance(MSG_MON_PROBE, HEAD_VERSION, COMPAT_VERSION) {}
