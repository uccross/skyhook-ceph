--- conflicted
+++ resolved
@@ -19,15 +19,10 @@
 
 #include "messages/PaxosServiceMessage.h"
 
-<<<<<<< HEAD
-class MOSDAlive : public PaxosServiceMessage {
- public:
-=======
 class MOSDAlive : public MessageInstance<MOSDAlive, PaxosServiceMessage> {
 public:
   friend factory;
 
->>>>>>> 3ad2dfa4
   epoch_t want = 0;
 
   MOSDAlive(epoch_t h, epoch_t w) : MessageInstance(MSG_OSD_ALIVE, h), want(w) { }
