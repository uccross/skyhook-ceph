--- conflicted
+++ resolved
@@ -48,33 +48,9 @@
   std::string_view get_type_name() const override { return "PGrm"; }
 
   void encode_payload(uint64_t features) override {
-<<<<<<< HEAD
-    if (HAVE_FEATURE(features, SERVER_LUMINOUS)) {
-      header.version = HEAD_VERSION;
-    } else {
-      // for jewel+kraken
-      header.version = 2;
-      ::encode(epoch, payload);
-
-      vector<pg_t> _pg_list;
-      _pg_list.reserve(pg_list.size());
-      vector<shard_id_t> _shard_list;
-      _shard_list.reserve(pg_list.size());
-      for (auto i = pg_list.begin(); i != pg_list.end(); ++i) {
-	_pg_list.push_back(i->pgid);
-	_shard_list.push_back(i->shard);
-      }
-      ::encode(_pg_list, payload);
-      ::encode(_shard_list, payload);
-      return;
-    }
-    ::encode(epoch, payload);
-    ::encode(pg_list, payload);
-=======
     using ceph::encode;
     encode(epoch, payload);
     encode(pg_list, payload);
->>>>>>> 3ad2dfa4
   }
   void decode_payload() override {
     auto p = payload.cbegin();
