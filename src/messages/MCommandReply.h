--- conflicted
+++ resolved
@@ -15,11 +15,7 @@
 #ifndef CEPH_MCOMMANDREPLY_H
 #define CEPH_MCOMMANDREPLY_H
 
-<<<<<<< HEAD
-#include <boost/utility/string_view.hpp>
-=======
 #include <string_view>
->>>>>>> f8781be9
 
 #include "msg/Message.h"
 #include "MCommand.h"
@@ -37,13 +33,8 @@
     : MessageInstance(MSG_COMMAND_REPLY), r(_r) {
     header.tid = m->get_tid();
   }
-<<<<<<< HEAD
-  MCommandReply(int _r, boost::string_view s)
-    : Message(MSG_COMMAND_REPLY),
-=======
   MCommandReply(int _r, std::string_view s)
     : MessageInstance(MSG_COMMAND_REPLY),
->>>>>>> f8781be9
       r(_r), rs(s) { }
 private:
   ~MCommandReply() override {}
