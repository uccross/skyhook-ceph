--- conflicted
+++ resolved
@@ -36,15 +36,9 @@
 
 protected:
   MMDSMap() : 
-<<<<<<< HEAD
-    Message(CEPH_MSG_MDS_MAP, HEAD_VERSION, COMPAT_VERSION) {}
-  MMDSMap(const uuid_d &f, const MDSMap *mm) :
-    Message(CEPH_MSG_MDS_MAP, HEAD_VERSION, COMPAT_VERSION),
-=======
     MessageInstance(CEPH_MSG_MDS_MAP, HEAD_VERSION, COMPAT_VERSION) {}
   MMDSMap(const uuid_d &f, const MDSMap &mm) :
     MessageInstance(CEPH_MSG_MDS_MAP, HEAD_VERSION, COMPAT_VERSION),
->>>>>>> f8781be9
     fsid(f) {
     epoch = mm.get_epoch();
     mm.encode(encoded, -1);  // we will reencode with fewer features as necessary
