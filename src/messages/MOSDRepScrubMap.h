// -*- mode:C++; tab-width:8; c-basic-offset:2; indent-tabs-mode:t -*-
// vim: ts=8 sw=2 smarttab
/*
 * Ceph - scalable distributed file system
 *
 * Copyright (C) 2017 Sage Weil <sage@redhat.com>
 *
 * This is free software; you can redistribute it and/or
 * modify it under the terms of the GNU Lesser General Public
 * License version 2.1, as published by the Free Software
 * Foundation.  See file COPYING.
 *
 */

#ifndef CEPH_MOSDREPSCRUBMAP_H
#define CEPH_MOSDREPSCRUBMAP_H

#include "MOSDFastDispatchOp.h"

/*
 * pass a ScrubMap from a shard back to the primary
 */

class MOSDRepScrubMap : public MessageInstance<MOSDRepScrubMap, MOSDFastDispatchOp> {
public:
  friend factory;

<<<<<<< HEAD
  static const int HEAD_VERSION = 2;
  static const int COMPAT_VERSION = 1;
=======
  static constexpr int HEAD_VERSION = 2;
  static constexpr int COMPAT_VERSION = 1;
>>>>>>> f8781be9

  spg_t pgid;            // primary spg_t
  epoch_t map_epoch = 0;
  pg_shard_t from;   // whose scrubmap this is
  bufferlist scrub_map_bl;
  bool preempted = false;

  epoch_t get_map_epoch() const override {
    return map_epoch;
  }
  spg_t get_spg() const override {
    return pgid;
  }

  MOSDRepScrubMap()
    : MessageInstance(MSG_OSD_REP_SCRUBMAP, HEAD_VERSION, COMPAT_VERSION) {}

  MOSDRepScrubMap(spg_t pgid, epoch_t map_epoch, pg_shard_t from)
    : MessageInstance(MSG_OSD_REP_SCRUBMAP, HEAD_VERSION, COMPAT_VERSION),
      pgid(pgid),
      map_epoch(map_epoch),
      from(from) {}

private:
  ~MOSDRepScrubMap() {}

public:
  std::string_view get_type_name() const override { return "rep_scrubmap"; }
  void print(ostream& out) const override {
    out << "rep_scrubmap(" << pgid << " e" << map_epoch
	<< " from shard " << from
	<< (preempted ? " PREEMPTED":"") << ")";
  }

<<<<<<< HEAD
  void encode_payload(uint64_t features) {
    ::encode(pgid, payload);
    ::encode(map_epoch, payload);
    ::encode(from, payload);
    ::encode(preempted, payload);
  }
  void decode_payload() {
    bufferlist::iterator p = payload.begin();
    ::decode(pgid, p);
    ::decode(map_epoch, p);
    ::decode(from, p);
    if (header.version >= 2) {
      ::decode(preempted, p);
=======
  void encode_payload(uint64_t features) override {
    using ceph::encode;
    encode(pgid, payload);
    encode(map_epoch, payload);
    encode(from, payload);
    encode(preempted, payload);
  }
  void decode_payload() override {
    auto p = payload.cbegin();
    decode(pgid, p);
    decode(map_epoch, p);
    decode(from, p);
    if (header.version >= 2) {
      decode(preempted, p);
>>>>>>> f8781be9
    }
  }
};


#endif<|MERGE_RESOLUTION|>--- conflicted
+++ resolved
@@ -25,13 +25,8 @@
 public:
   friend factory;
 
-<<<<<<< HEAD
-  static const int HEAD_VERSION = 2;
-  static const int COMPAT_VERSION = 1;
-=======
   static constexpr int HEAD_VERSION = 2;
   static constexpr int COMPAT_VERSION = 1;
->>>>>>> f8781be9
 
   spg_t pgid;            // primary spg_t
   epoch_t map_epoch = 0;
@@ -66,21 +61,6 @@
 	<< (preempted ? " PREEMPTED":"") << ")";
   }
 
-<<<<<<< HEAD
-  void encode_payload(uint64_t features) {
-    ::encode(pgid, payload);
-    ::encode(map_epoch, payload);
-    ::encode(from, payload);
-    ::encode(preempted, payload);
-  }
-  void decode_payload() {
-    bufferlist::iterator p = payload.begin();
-    ::decode(pgid, p);
-    ::decode(map_epoch, p);
-    ::decode(from, p);
-    if (header.version >= 2) {
-      ::decode(preempted, p);
-=======
   void encode_payload(uint64_t features) override {
     using ceph::encode;
     encode(pgid, payload);
@@ -95,7 +75,6 @@
     decode(from, p);
     if (header.version >= 2) {
       decode(preempted, p);
->>>>>>> f8781be9
     }
   }
 };
