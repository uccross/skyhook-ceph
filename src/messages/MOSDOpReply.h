--- conflicted
+++ resolved
@@ -39,10 +39,7 @@
   object_t oid;
   pg_t pgid;
   vector<OSDOp> ops;
-<<<<<<< HEAD
-=======
   bool bdata_encode;
->>>>>>> 3ad2dfa4
   int64_t flags = 0;
   errorcode32_t result;
   eversion_t bad_replay_version;
