--- conflicted
+++ resolved
@@ -30,10 +30,6 @@
   __u32 pool = 0;
   string name;
   __u32 op = 0;
-<<<<<<< HEAD
-  uint64_t auid = 0;
-=======
->>>>>>> 3ad2dfa4
   snapid_t snapid;
   __s16 crush_rule = 0;
 
