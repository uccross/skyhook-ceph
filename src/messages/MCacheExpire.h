--- conflicted
+++ resolved
@@ -15,13 +15,9 @@
 #ifndef CEPH_MCACHEEXPIRE_H
 #define CEPH_MCACHEEXPIRE_H
 
-<<<<<<< HEAD
-#include <boost/utility/string_view.hpp>
-=======
 #include <string_view>
 
 #include "msg/Message.h"
->>>>>>> f8781be9
 
 #include "mds/mdstypes.h"
 
@@ -87,13 +83,8 @@
   void add_dir(dirfrag_t r, dirfrag_t df, unsigned nonce) {
     realms[r].dirs[df] = nonce;
   }
-<<<<<<< HEAD
-  void add_dentry(dirfrag_t r, dirfrag_t df, boost::string_view dn, snapid_t last, unsigned nonce) {
-    realms[r].dentries[df][pair<string,snapid_t>(std::string(dn),last)] = nonce;
-=======
   void add_dentry(dirfrag_t r, dirfrag_t df, std::string_view dn, snapid_t last, unsigned nonce) {
     realms[r].dentries[df][pair<string,snapid_t>(dn,last)] = nonce;
->>>>>>> f8781be9
   }
 
   void add_realm(dirfrag_t df, const realm& r) {
