--- conflicted
+++ resolved
@@ -26,12 +26,8 @@
 
  public:
   uuid_d fsid;
-<<<<<<< HEAD
-  entity_inst_t target_osd;
-=======
   int32_t target_osd;
   entity_addrvec_t target_addrs;
->>>>>>> 3ad2dfa4
   epoch_t epoch = 0;
   bool request_ack = false;          // ack requested
 
