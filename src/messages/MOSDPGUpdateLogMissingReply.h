--- conflicted
+++ resolved
@@ -18,30 +18,19 @@
 
 #include "MOSDFastDispatchOp.h"
 
-<<<<<<< HEAD
-class MOSDPGUpdateLogMissingReply : public MOSDFastDispatchOp {
-
-  static const int HEAD_VERSION = 3;
-  static const int COMPAT_VERSION = 1;
-=======
 class MOSDPGUpdateLogMissingReply : public MessageInstance<MOSDPGUpdateLogMissingReply, MOSDFastDispatchOp> {
 public:
   friend factory;
 private:
   static constexpr int HEAD_VERSION = 3;
   static constexpr int COMPAT_VERSION = 1;
->>>>>>> f8781be9
 
 
 public:
   epoch_t map_epoch = 0, min_epoch = 0;
   spg_t pgid;
   shard_id_t from;
-<<<<<<< HEAD
-  ceph_tid_t rep_tid;
-=======
   ceph_tid_t rep_tid = 0;
->>>>>>> f8781be9
   // piggybacked osd state
   eversion_t last_complete_ondisk;
 
@@ -75,11 +64,7 @@
     epoch_t min_epoch,
     ceph_tid_t rep_tid,
     eversion_t last_complete_ondisk)
-<<<<<<< HEAD
-    : MOSDFastDispatchOp(
-=======
     : MessageInstance(
->>>>>>> f8781be9
         MSG_OSD_PG_UPDATE_LOG_MISSING_REPLY,
         HEAD_VERSION,
         COMPAT_VERSION),
@@ -104,14 +89,6 @@
   }
 
   void encode_payload(uint64_t features) override {
-<<<<<<< HEAD
-    ::encode(map_epoch, payload);
-    ::encode(pgid, payload);
-    ::encode(from, payload);
-    ::encode(rep_tid, payload);
-    ::encode(min_epoch, payload);
-    ::encode(last_complete_ondisk, payload);
-=======
     using ceph::encode;
     encode(map_epoch, payload);
     encode(pgid, payload);
@@ -119,7 +96,6 @@
     encode(rep_tid, payload);
     encode(min_epoch, payload);
     encode(last_complete_ondisk, payload);
->>>>>>> f8781be9
   }
   void decode_payload() override {
     auto p = payload.cbegin();
@@ -133,11 +109,7 @@
       min_epoch = map_epoch;
     }
     if (header.version >= 3) {
-<<<<<<< HEAD
-      ::decode(last_complete_ondisk, p);
-=======
       decode(last_complete_ondisk, p);
->>>>>>> f8781be9
     }
   }
 };
