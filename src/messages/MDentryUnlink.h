--- conflicted
+++ resolved
@@ -16,11 +16,6 @@
 #ifndef CEPH_MDENTRYUNLINK_H
 #define CEPH_MDENTRYUNLINK_H
 
-<<<<<<< HEAD
-#include <boost/utility/string_view.hpp>
-
-class MDentryUnlink : public Message {
-=======
 #include <string_view>
 
 #include "msg/Message.h"
@@ -30,7 +25,6 @@
   friend factory;
 private:
 
->>>>>>> f8781be9
   dirfrag_t dirfrag;
   string dn;
 
@@ -43,15 +37,9 @@
 
 protected:
   MDentryUnlink() :
-<<<<<<< HEAD
-    Message(MSG_MDS_DENTRYUNLINK) { }
-  MDentryUnlink(dirfrag_t df, boost::string_view n) :
-    Message(MSG_MDS_DENTRYUNLINK),
-=======
     MessageInstance(MSG_MDS_DENTRYUNLINK) { }
   MDentryUnlink(dirfrag_t df, std::string_view n) :
     MessageInstance(MSG_MDS_DENTRYUNLINK),
->>>>>>> f8781be9
     dirfrag(df),
     dn(n) {}
   ~MDentryUnlink() override {}
