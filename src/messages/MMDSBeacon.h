--- conflicted
+++ resolved
@@ -15,14 +15,9 @@
 #ifndef CEPH_MMDSBEACON_H
 #define CEPH_MMDSBEACON_H
 
-<<<<<<< HEAD
-#include <boost/utility/string_view.hpp>
-
-=======
 #include <string_view>
 
 #include "msg/Message.h"
->>>>>>> 3ad2dfa4
 #include "messages/PaxosServiceMessage.h"
 
 #include "include/types.h"
@@ -150,11 +145,7 @@
   }
 
   MDSHealthMetric() : type(MDS_HEALTH_NULL), sev(HEALTH_OK) {}
-<<<<<<< HEAD
-  MDSHealthMetric(mds_metric_t type_, health_status_t sev_, boost::string_view message_)
-=======
   MDSHealthMetric(mds_metric_t type_, health_status_t sev_, std::string_view message_)
->>>>>>> 3ad2dfa4
     : type(type_), sev(sev_), message(message_) {}
 };
 WRITE_CLASS_ENCODER(MDSHealthMetric)
