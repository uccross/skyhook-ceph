// -*- mode:C++; tab-width:8; c-basic-offset:2; indent-tabs-mode:t -*- 
// vim: ts=8 sw=2 smarttab
/*
 * Ceph - scalable distributed file system
 *
 * Copyright (C) 2004-2006 Sage Weil <sage@newdream.net>
 *
 * This is free software; you can redistribute it and/or
 * modify it under the terms of the GNU Lesser General Public
 * License version 2.1, as published by the Free Software 
 * Foundation.  See file COPYING.
 * 
 */

#ifndef CEPH_MMDSCACHEREJOIN_H
#define CEPH_MMDSCACHEREJOIN_H

<<<<<<< HEAD
#include <boost/utility/string_view.hpp>
=======
#include <string_view>
>>>>>>> 3ad2dfa4

#include "msg/Message.h"

#include "include/types.h"

#include "mds/CInode.h"
#include "mds/CDir.h"
#include "mds/mdstypes.h"

// sent from replica to auth

class MMDSCacheRejoin : public MessageInstance<MMDSCacheRejoin> {
public:
  friend factory;
private:

  static constexpr int HEAD_VERSION = 2;
  static constexpr int COMPAT_VERSION = 1;

 public:
  static constexpr int OP_WEAK    = 1;  // replica -> auth, i exist, + maybe open files.
  static constexpr int OP_STRONG  = 2;  // replica -> auth, i exist, + open files and lock state.
  static constexpr int OP_ACK     = 3;  // auth -> replica, here is your lock state.
  static const char *get_opname(int op) {
    switch (op) {
    case OP_WEAK: return "weak";
    case OP_STRONG: return "strong";
    case OP_ACK: return "ack";
    default: ceph_abort(); return 0;
    }
  }

  // -- types --
  struct inode_strong { 
    uint32_t nonce = 0;
    int32_t caps_wanted = 0;
    int32_t filelock = 0, nestlock = 0, dftlock = 0;
    inode_strong() {}
    inode_strong(int n, int cw, int dl, int nl, int dftl) :
      nonce(n), caps_wanted(cw),
      filelock(dl), nestlock(nl), dftlock(dftl) { }
    void encode(bufferlist &bl) const {
      using ceph::encode;
      encode(nonce, bl);
      encode(caps_wanted, bl);
      encode(filelock, bl);
      encode(nestlock, bl);
      encode(dftlock, bl);
    }
    void decode(bufferlist::const_iterator &bl) {
      using ceph::decode;
      decode(nonce, bl);
      decode(caps_wanted, bl);
      decode(filelock, bl);
      decode(nestlock, bl);
      decode(dftlock, bl);
    }
  };
  WRITE_CLASS_ENCODER(inode_strong)

  struct dirfrag_strong {
    uint32_t nonce = 0;
    int8_t  dir_rep = 0;
    dirfrag_strong() {}
    dirfrag_strong(int n, int dr) : nonce(n), dir_rep(dr) {}
    void encode(bufferlist &bl) const {
      using ceph::encode;
      encode(nonce, bl);
      encode(dir_rep, bl);
    }
    void decode(bufferlist::const_iterator &bl) {
      using ceph::decode;
      decode(nonce, bl);
      decode(dir_rep, bl);
    }
  };
  WRITE_CLASS_ENCODER(dirfrag_strong)

  struct dn_strong {
    snapid_t first;
    inodeno_t ino;
    inodeno_t remote_ino;
    unsigned char remote_d_type;
    uint32_t nonce;
    int32_t lock;
    dn_strong() : 
      ino(0), remote_ino(0), remote_d_type(0), nonce(0), lock(0) {}
    dn_strong(snapid_t f, inodeno_t pi, inodeno_t ri, unsigned char rdt, int n, int l) : 
      first(f), ino(pi), remote_ino(ri), remote_d_type(rdt), nonce(n), lock(l) {}
    bool is_primary() const { return ino > 0; }
    bool is_remote() const { return remote_ino > 0; }
    bool is_null() const { return ino == 0 && remote_ino == 0; }
    void encode(bufferlist &bl) const {
      using ceph::encode;
      encode(first, bl);
      encode(ino, bl);
      encode(remote_ino, bl);
      encode(remote_d_type, bl);
      encode(nonce, bl);
      encode(lock, bl);
    }
    void decode(bufferlist::const_iterator &bl) {
      using ceph::decode;
      decode(first, bl);
      decode(ino, bl);
      decode(remote_ino, bl);
      decode(remote_d_type, bl);
      decode(nonce, bl);
      decode(lock, bl);
    }
  };
  WRITE_CLASS_ENCODER(dn_strong)

  struct dn_weak {
    snapid_t first;
    inodeno_t ino;
    dn_weak() : ino(0) {}
    dn_weak(snapid_t f, inodeno_t pi) : first(f), ino(pi) {}
    void encode(bufferlist &bl) const {
      using ceph::encode;
      encode(first, bl);
      encode(ino, bl);
    }
    void decode(bufferlist::const_iterator &bl) {
      using ceph::decode;
      decode(first, bl);
      decode(ino, bl);
    }
  };
  WRITE_CLASS_ENCODER(dn_weak)

  // -- data --
  int32_t op;

  struct lock_bls {
    bufferlist file, nest, dft;
    void encode(bufferlist& bl) const {
      using ceph::encode;
      encode(file, bl);
      encode(nest, bl);
      encode(dft, bl);
    }
    void decode(bufferlist::const_iterator& bl) {
      using ceph::decode;
      decode(file, bl);
      decode(nest, bl);
      decode(dft, bl);
    }
  };
  WRITE_CLASS_ENCODER(lock_bls)

  // weak
  map<inodeno_t, map<string_snap_t, dn_weak> > weak;
  set<dirfrag_t> weak_dirfrags;
  set<vinodeno_t> weak_inodes;
  map<inodeno_t, lock_bls> inode_scatterlocks;

  // strong
  map<dirfrag_t, dirfrag_strong> strong_dirfrags;
  map<dirfrag_t, map<string_snap_t, dn_strong> > strong_dentries;
  map<vinodeno_t, inode_strong> strong_inodes;

  // open
  map<inodeno_t,map<client_t, cap_reconnect_t> > cap_exports;
  map<client_t, entity_inst_t> client_map;
  map<client_t,client_metadata_t> client_metadata_map;
  bufferlist imported_caps;

  // full
  bufferlist inode_base;
  bufferlist inode_locks;
  map<dirfrag_t, bufferlist> dirfrag_bases;

  // authpins, xlocks
  struct slave_reqid {
    metareqid_t reqid;
    __u32 attempt;
    slave_reqid() : attempt(0) {}
    slave_reqid(const metareqid_t& r, __u32 a)
      : reqid(r), attempt(a) {}
    void encode(bufferlist& bl) const {
      using ceph::encode;
      encode(reqid, bl);
      encode(attempt, bl);
    }
    void decode(bufferlist::const_iterator& bl) {
      using ceph::decode;
      decode(reqid, bl);
      decode(attempt, bl);
    }
  };
  map<vinodeno_t, list<slave_reqid> > authpinned_inodes;
  map<vinodeno_t, slave_reqid> frozen_authpin_inodes;
  map<vinodeno_t, map<__s32, slave_reqid> > xlocked_inodes;
  map<vinodeno_t, map<__s32, list<slave_reqid> > > wrlocked_inodes;
  map<dirfrag_t, map<string_snap_t, list<slave_reqid> > > authpinned_dentries;
  map<dirfrag_t, map<string_snap_t, slave_reqid> > xlocked_dentries;
  
protected:
  MMDSCacheRejoin() :
<<<<<<< HEAD
    Message(MSG_MDS_CACHEREJOIN, HEAD_VERSION, COMPAT_VERSION),
=======
    MessageInstance(MSG_MDS_CACHEREJOIN, HEAD_VERSION, COMPAT_VERSION),
>>>>>>> 3ad2dfa4
    op(0) {}
  MMDSCacheRejoin(int o) : 
    MessageInstance(MSG_MDS_CACHEREJOIN, HEAD_VERSION, COMPAT_VERSION),
    op(o) {}
  ~MMDSCacheRejoin() override {}

public:
  std::string_view get_type_name() const override { return "cache_rejoin"; }
  void print(ostream& out) const override {
    out << "cache_rejoin " << get_opname(op);
  }

  // -- builders --
  // inodes
  void add_weak_inode(vinodeno_t i) {
    weak_inodes.insert(i);
  }
  void add_strong_inode(vinodeno_t i, int n, int cw, int dl, int nl, int dftl) {
    strong_inodes[i] = inode_strong(n, cw, dl, nl, dftl);
  }
  void add_inode_locks(CInode *in, __u32 nonce, bufferlist& bl) {
    using ceph::encode;
    encode(in->inode.ino, inode_locks);
    encode(in->last, inode_locks);
    encode(nonce, inode_locks);
    encode(bl, inode_locks);
  }
  void add_inode_base(CInode *in, uint64_t features) {
    using ceph::encode;
    encode(in->inode.ino, inode_base);
    encode(in->last, inode_base);
    bufferlist bl;
    in->_encode_base(bl, features);
    encode(bl, inode_base);
  }
  void add_inode_authpin(vinodeno_t ino, const metareqid_t& ri, __u32 attempt) {
    authpinned_inodes[ino].push_back(slave_reqid(ri, attempt));
  }
  void add_inode_frozen_authpin(vinodeno_t ino, const metareqid_t& ri, __u32 attempt) {
    frozen_authpin_inodes[ino] = slave_reqid(ri, attempt);
  }
  void add_inode_xlock(vinodeno_t ino, int lt, const metareqid_t& ri, __u32 attempt) {
    xlocked_inodes[ino][lt] = slave_reqid(ri, attempt);
  }
  void add_inode_wrlock(vinodeno_t ino, int lt, const metareqid_t& ri, __u32 attempt) {
    wrlocked_inodes[ino][lt].push_back(slave_reqid(ri, attempt));
  }

  void add_scatterlock_state(CInode *in) {
    if (inode_scatterlocks.count(in->ino()))
      return;  // already added this one
    in->encode_lock_state(CEPH_LOCK_IFILE, inode_scatterlocks[in->ino()].file);
    in->encode_lock_state(CEPH_LOCK_INEST, inode_scatterlocks[in->ino()].nest);
    in->encode_lock_state(CEPH_LOCK_IDFT, inode_scatterlocks[in->ino()].dft);
  }

  // dirfrags
  void add_strong_dirfrag(dirfrag_t df, int n, int dr) {
    strong_dirfrags[df] = dirfrag_strong(n, dr);
  }
  void add_dirfrag_base(CDir *dir) {
    bufferlist& bl = dirfrag_bases[dir->dirfrag()];
    dir->_encode_base(bl);
  }

  // dentries
  void add_weak_dirfrag(dirfrag_t df) {
    weak_dirfrags.insert(df);
  }
<<<<<<< HEAD
  void add_weak_dentry(inodeno_t dirino, boost::string_view dname, snapid_t last, dn_weak& dnw) {
    weak[dirino][string_snap_t(dname, last)] = dnw;
  }
  void add_weak_primary_dentry(inodeno_t dirino, boost::string_view dname, snapid_t first, snapid_t last, inodeno_t ino) {
    weak[dirino][string_snap_t(dname, last)] = dn_weak(first, ino);
  }
  void add_strong_dentry(dirfrag_t df, boost::string_view dname, snapid_t first, snapid_t last, inodeno_t pi, inodeno_t ri, unsigned char rdt, int n, int ls) {
    strong_dentries[df][string_snap_t(dname, last)] = dn_strong(first, pi, ri, rdt, n, ls);
  }
  void add_dentry_authpin(dirfrag_t df, boost::string_view dname, snapid_t last,
			  const metareqid_t& ri, __u32 attempt) {
    authpinned_dentries[df][string_snap_t(dname, last)].push_back(slave_reqid(ri, attempt));
  }
  void add_dentry_xlock(dirfrag_t df, boost::string_view dname, snapid_t last,
=======
  void add_weak_dentry(inodeno_t dirino, std::string_view dname, snapid_t last, dn_weak& dnw) {
    weak[dirino][string_snap_t(dname, last)] = dnw;
  }
  void add_weak_primary_dentry(inodeno_t dirino, std::string_view dname, snapid_t first, snapid_t last, inodeno_t ino) {
    weak[dirino][string_snap_t(dname, last)] = dn_weak(first, ino);
  }
  void add_strong_dentry(dirfrag_t df, std::string_view dname, snapid_t first, snapid_t last, inodeno_t pi, inodeno_t ri, unsigned char rdt, int n, int ls) {
    strong_dentries[df][string_snap_t(dname, last)] = dn_strong(first, pi, ri, rdt, n, ls);
  }
  void add_dentry_authpin(dirfrag_t df, std::string_view dname, snapid_t last,
			  const metareqid_t& ri, __u32 attempt) {
    authpinned_dentries[df][string_snap_t(dname, last)].push_back(slave_reqid(ri, attempt));
  }
  void add_dentry_xlock(dirfrag_t df, std::string_view dname, snapid_t last,
>>>>>>> 3ad2dfa4
			const metareqid_t& ri, __u32 attempt) {
    xlocked_dentries[df][string_snap_t(dname, last)] = slave_reqid(ri, attempt);
  }

  // -- encoding --
  void encode_payload(uint64_t features) override {
    using ceph::encode;
    encode(op, payload);
    encode(strong_inodes, payload);
    encode(inode_base, payload);
    encode(inode_locks, payload);
    encode(inode_scatterlocks, payload);
    encode(authpinned_inodes, payload);
    encode(frozen_authpin_inodes, payload);
    encode(xlocked_inodes, payload);
    encode(wrlocked_inodes, payload);
    encode(cap_exports, payload);
    encode(client_map, payload, features);
    encode(imported_caps, payload);
    encode(strong_dirfrags, payload);
    encode(dirfrag_bases, payload);
    encode(weak, payload);
    encode(weak_dirfrags, payload);
    encode(weak_inodes, payload);
    encode(strong_dentries, payload);
    encode(authpinned_dentries, payload);
    encode(xlocked_dentries, payload);
    encode(client_metadata_map, payload);
  }
  void decode_payload() override {
    auto p = payload.cbegin();
    using ceph::decode;
    decode(op, p);
    decode(strong_inodes, p);
    decode(inode_base, p);
    decode(inode_locks, p);
    decode(inode_scatterlocks, p);
    decode(authpinned_inodes, p);
    decode(frozen_authpin_inodes, p);
    decode(xlocked_inodes, p);
    decode(wrlocked_inodes, p);
    decode(cap_exports, p);
    decode(client_map, p);
    decode(imported_caps, p);
    decode(strong_dirfrags, p);
    decode(dirfrag_bases, p);
    decode(weak, p);
    decode(weak_dirfrags, p);
    decode(weak_inodes, p);
    decode(strong_dentries, p);
    decode(authpinned_dentries, p);
    decode(xlocked_dentries, p);
    if (header.version >= 2)
      decode(client_metadata_map, p);
  }

};

WRITE_CLASS_ENCODER(MMDSCacheRejoin::inode_strong)
WRITE_CLASS_ENCODER(MMDSCacheRejoin::dirfrag_strong)
WRITE_CLASS_ENCODER(MMDSCacheRejoin::dn_strong)
WRITE_CLASS_ENCODER(MMDSCacheRejoin::dn_weak)
WRITE_CLASS_ENCODER(MMDSCacheRejoin::lock_bls)
WRITE_CLASS_ENCODER(MMDSCacheRejoin::slave_reqid)

inline ostream& operator<<(ostream& out, const MMDSCacheRejoin::slave_reqid& r) {
  return out << r.reqid << '.' << r.attempt;
}

#endif<|MERGE_RESOLUTION|>--- conflicted
+++ resolved
@@ -15,11 +15,7 @@
 #ifndef CEPH_MMDSCACHEREJOIN_H
 #define CEPH_MMDSCACHEREJOIN_H
 
-<<<<<<< HEAD
-#include <boost/utility/string_view.hpp>
-=======
 #include <string_view>
->>>>>>> 3ad2dfa4
 
 #include "msg/Message.h"
 
@@ -220,11 +216,7 @@
   
 protected:
   MMDSCacheRejoin() :
-<<<<<<< HEAD
-    Message(MSG_MDS_CACHEREJOIN, HEAD_VERSION, COMPAT_VERSION),
-=======
     MessageInstance(MSG_MDS_CACHEREJOIN, HEAD_VERSION, COMPAT_VERSION),
->>>>>>> 3ad2dfa4
     op(0) {}
   MMDSCacheRejoin(int o) : 
     MessageInstance(MSG_MDS_CACHEREJOIN, HEAD_VERSION, COMPAT_VERSION),
@@ -294,22 +286,6 @@
   void add_weak_dirfrag(dirfrag_t df) {
     weak_dirfrags.insert(df);
   }
-<<<<<<< HEAD
-  void add_weak_dentry(inodeno_t dirino, boost::string_view dname, snapid_t last, dn_weak& dnw) {
-    weak[dirino][string_snap_t(dname, last)] = dnw;
-  }
-  void add_weak_primary_dentry(inodeno_t dirino, boost::string_view dname, snapid_t first, snapid_t last, inodeno_t ino) {
-    weak[dirino][string_snap_t(dname, last)] = dn_weak(first, ino);
-  }
-  void add_strong_dentry(dirfrag_t df, boost::string_view dname, snapid_t first, snapid_t last, inodeno_t pi, inodeno_t ri, unsigned char rdt, int n, int ls) {
-    strong_dentries[df][string_snap_t(dname, last)] = dn_strong(first, pi, ri, rdt, n, ls);
-  }
-  void add_dentry_authpin(dirfrag_t df, boost::string_view dname, snapid_t last,
-			  const metareqid_t& ri, __u32 attempt) {
-    authpinned_dentries[df][string_snap_t(dname, last)].push_back(slave_reqid(ri, attempt));
-  }
-  void add_dentry_xlock(dirfrag_t df, boost::string_view dname, snapid_t last,
-=======
   void add_weak_dentry(inodeno_t dirino, std::string_view dname, snapid_t last, dn_weak& dnw) {
     weak[dirino][string_snap_t(dname, last)] = dnw;
   }
@@ -324,7 +300,6 @@
     authpinned_dentries[df][string_snap_t(dname, last)].push_back(slave_reqid(ri, attempt));
   }
   void add_dentry_xlock(dirfrag_t df, std::string_view dname, snapid_t last,
->>>>>>> 3ad2dfa4
 			const metareqid_t& ri, __u32 attempt) {
     xlocked_dentries[df][string_snap_t(dname, last)] = slave_reqid(ri, attempt);
   }
