--- conflicted
+++ resolved
@@ -109,11 +109,7 @@
     pkill -u $MYUID -f valgrind.bin.\*ceph-mon
     $SUDO pkill -u $MYUID -f valgrind.bin.\*ceph-osd
     pkill -u $MYUID -f valgrind.bin.\*ceph-mds
-<<<<<<< HEAD
-    asok_dir=`dirname $("${CEPH_BIN}"/ceph-conf --show-config-value admin_socket)`
-=======
     asok_dir=`dirname $("${CEPH_BIN}"/ceph-conf -c ${conf_fn} --show-config-value admin_socket)`
->>>>>>> f8781be9
     rm -rf "${asok_dir}"
 else
     [ $stop_mon -eq 1 ] && do_killall ceph-mon
