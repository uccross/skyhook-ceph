--- conflicted
+++ resolved
@@ -38,10 +38,6 @@
 #include "Elector.h"
 #include "Paxos.h"
 #include "Session.h"
-<<<<<<< HEAD
-#include "PGStatService.h"
-=======
->>>>>>> 3ad2dfa4
 #include "MonCommand.h"
 
 
@@ -106,21 +102,6 @@
 class PerfCounters;
 class AdminSocketHook;
 
-<<<<<<< HEAD
-class MMonGetMap;
-class MMonGetVersion;
-class MMonMetadata;
-class MMonSync;
-class MMonScrub;
-class MMonProbe;
-struct MMonSubscribe;
-struct MRoute;
-struct MForward;
-struct MTimeCheck;
-struct MMonHealth;
-
-=======
->>>>>>> 3ad2dfa4
 #define COMPAT_SET_LOC "feature_set"
 
 class C_MonContext final : public FunctionContext {
@@ -182,14 +163,8 @@
   vector<MonCommand> local_mon_commands;  // commands i support
   bufferlist local_mon_commands_bl;       // encoded version of above
 
-<<<<<<< HEAD
-  // for upgrading mon cluster that still uses PGMonitor
-  vector<MonCommand> local_upgrading_mon_commands;  // mixed mon cluster commands
-  bufferlist local_upgrading_mon_commands_bl;       // encoded version of above
-=======
   vector<MonCommand> prenautilus_local_mon_commands;
   bufferlist prenautilus_local_mon_commands_bl;
->>>>>>> 3ad2dfa4
 
   Messenger *mgr_messenger;
   MgrClient mgr_client;
@@ -275,11 +250,8 @@
    * Intersection of quorum members mon-specific feature bits
    */
   mon_feature_t quorum_mon_features;
-<<<<<<< HEAD
-=======
 
   int quorum_min_mon_release = -1;
->>>>>>> 3ad2dfa4
 
   set<string> outside_quorum;
 
@@ -632,10 +604,7 @@
   void win_election(epoch_t epoch, set<int>& q,
 		    uint64_t features,
                     const mon_feature_t& mon_features,
-<<<<<<< HEAD
-=======
 		    int min_mon_release,
->>>>>>> 3ad2dfa4
 		    const map<int,Metadata>& metadata);
   void lose_election(epoch_t epoch, set<int>& q, int l,
 		     uint64_t features,
@@ -680,15 +649,11 @@
   }
 
   class HealthMonitor *healthmon() {
-<<<<<<< HEAD
-    return (class HealthMonitor*) paxos_service[PAXOS_HEALTH];
-=======
     return (class HealthMonitor*) paxos_service[PAXOS_HEALTH].get();
   }
 
   class ConfigMonitor *configmon() {
     return (class ConfigMonitor*) paxos_service[PAXOS_CONFIG].get();
->>>>>>> 3ad2dfa4
   }
 
   friend class Paxos;
@@ -722,14 +687,9 @@
   static const MonCommand *_get_moncommand(
     const string &cmd_prefix,
     const vector<MonCommand>& cmds);
-<<<<<<< HEAD
-  bool _allowed_command(MonSession *s, string &module, string &prefix,
-                        const map<string,cmd_vartype>& cmdmap,
-=======
   bool _allowed_command(MonSession *s, const string& module,
 			const string& prefix,
                         const cmdmap_t& cmdmap,
->>>>>>> 3ad2dfa4
                         const map<string,string>& param_str_map,
                         const MonCommand *this_cmd);
   void get_mon_status(Formatter *f, ostream& ss);
@@ -931,14 +891,6 @@
   }
   void dispatch_op(MonOpRequestRef op);
   //mon_caps is used for un-connected messages from monitors
-<<<<<<< HEAD
-  MonCap * mon_caps;
-  bool ms_get_authorizer(int dest_type, AuthAuthorizer **authorizer, bool force_new) override;
-  bool ms_verify_authorizer(Connection *con, int peer_type,
-			    int protocol, bufferlist& authorizer_data, bufferlist& authorizer_reply,
-			    bool& isvalid, CryptoKey& session_key,
-			    std::unique_ptr<AuthAuthorizerChallenge> *challenge) override;
-=======
   MonCap mon_caps;
   bool ms_get_authorizer(int dest_type, AuthAuthorizer **authorizer) override;
   KeyStore *ms_get_auth1_authorizer_keystore();
@@ -946,7 +898,6 @@
   int ms_handle_authentication(Connection *con) override;
 private:
   void ms_handle_accept(Connection *con) override;
->>>>>>> 3ad2dfa4
   bool ms_handle_reset(Connection *con) override;
   void ms_handle_remote_reset(Connection *con) override {}
   bool ms_handle_refused(Connection *con) override;
@@ -1060,22 +1011,6 @@
 public:
   static void format_command_descriptions(const std::vector<MonCommand> &commands,
 					  Formatter *f,
-<<<<<<< HEAD
-					  bufferlist *rdata,
-					  bool hide_mgr_flag=false);
-
-  const std::vector<MonCommand> &get_local_commands(mon_feature_t f) {
-    if (f.contains_all(ceph::features::mon::FEATURE_LUMINOUS))
-      return local_mon_commands;
-    else
-      return local_upgrading_mon_commands;
-  }
-  const bufferlist& get_local_commands_bl(mon_feature_t f) {
-    if (f.contains_all(ceph::features::mon::FEATURE_LUMINOUS))
-      return local_mon_commands_bl;
-    else
-      return local_upgrading_mon_commands_bl;
-=======
 					  uint64_t features,
 					  bufferlist *rdata);
 
@@ -1092,17 +1027,12 @@
     } else {
       return prenautilus_local_mon_commands_bl;
     }
->>>>>>> 3ad2dfa4
   }
   void set_leader_commands(const std::vector<MonCommand>& cmds) {
     leader_mon_commands = cmds;
   }
 
-<<<<<<< HEAD
-  static bool is_keyring_required();
-=======
   bool is_keyring_required();
->>>>>>> 3ad2dfa4
 };
 
 #define CEPH_MON_FEATURE_INCOMPAT_BASE CompatSet::Feature (1, "initial feature set (~v.18)")
@@ -1114,11 +1044,8 @@
 #define CEPH_MON_FEATURE_INCOMPAT_ERASURE_CODE_PLUGINS_V3 CompatSet::Feature(7, "support shec erasure code")
 #define CEPH_MON_FEATURE_INCOMPAT_KRAKEN CompatSet::Feature(8, "support monmap features")
 #define CEPH_MON_FEATURE_INCOMPAT_LUMINOUS CompatSet::Feature(9, "luminous ondisk layout")
-<<<<<<< HEAD
-=======
 #define CEPH_MON_FEATURE_INCOMPAT_MIMIC CompatSet::Feature(10, "mimic ondisk layout")
 #define CEPH_MON_FEATURE_INCOMPAT_NAUTILUS CompatSet::Feature(11, "nautilus ondisk layout")
->>>>>>> 3ad2dfa4
 // make sure you add your feature to Monitor::get_supported_features
 
 
