--- conflicted
+++ resolved
@@ -120,25 +120,6 @@
  * to any guidelines regarding deprecating commands.
  */
 
-<<<<<<< HEAD
-/*
- * pg commands PGMonitor.cc
- */
-
-// note: this should be replaced shortly!
-COMMAND_WITH_FLAG("pg force_create_pg name=pgid,type=CephPgid", \
-		  "force creation of pg <pgid>", "pg", "rw", "cli,rest",
-		  FLAG(DEPRECATED))
-COMMAND_WITH_FLAG("pg set_full_ratio name=ratio,type=CephFloat,range=0.0|1.0", \
-		  "set ratio at which pgs are considered full", \
-		  "pg", "rw", "cli,rest", FLAG(DEPRECATED))
-COMMAND_WITH_FLAG("pg set_nearfull_ratio "				\
-		  "name=ratio,type=CephFloat,range=0.0|1.0",		\
-		  "set ratio at which pgs are considered nearly full",	\
-		  "pg", "rw", "cli,rest", FLAG(DEPRECATED))
-
-=======
->>>>>>> 3ad2dfa4
 COMMAND("pg map name=pgid,type=CephPgid", "show mapping of pg to osds", \
 	"pg", "r")
 COMMAND("pg repeer name=pgid,type=CephPgid", "force a PG to repeer",
@@ -161,17 +142,10 @@
 COMMAND("auth print-key name=entity,type=CephString", "display requested key", \
 	"auth", "rx")
 COMMAND("auth print_key name=entity,type=CephString", "display requested key", \
-<<<<<<< HEAD
-	"auth", "rx", "cli,rest")
-COMMAND_WITH_FLAG("auth list", "list authentication state", "auth", "rx", "cli,rest",
-		  FLAG(DEPRECATED))
-COMMAND("auth ls", "list authentication state", "auth", "rx", "cli,rest")
-=======
 	"auth", "rx")
 COMMAND_WITH_FLAG("auth list", "list authentication state", "auth", "rx",
 		  FLAG(DEPRECATED))
 COMMAND("auth ls", "list authentication state", "auth", "rx")
->>>>>>> 3ad2dfa4
 COMMAND("auth import", "auth import: read keyring file from -i <file>", \
 	"auth", "rwx")
 COMMAND("auth add " \
@@ -189,21 +163,13 @@
 	"name=entity,type=CephString " \
 	"name=caps,type=CephString,n=N,req=false", \
 	"add auth info for <entity> from input file, or random key if no input given, and/or any caps specified in the command", \
-<<<<<<< HEAD
-	"auth", "rwx", "cli,rest")
-=======
 	"auth", "rwx")
->>>>>>> 3ad2dfa4
 COMMAND("fs authorize " \
    "name=filesystem,type=CephString " \
    "name=entity,type=CephString " \
 	"name=caps,type=CephString,n=N", \
 	"add auth for <entity> to access file system <filesystem> based on following directory and permissions pairs", \
-<<<<<<< HEAD
-	"auth", "rwx", "cli,rest")
-=======
 	"auth", "rwx")
->>>>>>> 3ad2dfa4
 COMMAND("auth caps " \
 	"name=entity,type=CephString " \
 	"name=caps,type=CephString,n=N", \
@@ -241,16 +207,8 @@
 	     "name=injected_args,type=CephString,n=N",			\
 	     "inject config arguments into monitor", "mon", "rw",
 	     FLAG(NOFORWARD))
-<<<<<<< HEAD
-COMMAND("config set " \
-	"name=key,type=CephString name=value,type=CephString",
-	"Set a configuration option at runtime (not persistent)",
-	"mon", "rw", "cli,rest")
-COMMAND("status", "show cluster status", "mon", "r", "cli,rest")
-=======
 
 COMMAND("status", "show cluster status", "mon", "r")
->>>>>>> 3ad2dfa4
 COMMAND("health name=detail,type=CephChoices,strings=detail,req=false", \
 	"show cluster health", "mon", "r")
 COMMAND("time-sync-status", "show time sync status", "mon", "r")
@@ -325,17 +283,10 @@
 	"mon", "r")
 COMMAND("mon versions",
 	"check running versions of monitors",
-<<<<<<< HEAD
-	"mon", "r", "cli,rest")
-COMMAND("versions",
-	"check running versions of ceph daemons",
-	"mon", "r", "cli,rest")
-=======
 	"mon", "r")
 COMMAND("versions",
 	"check running versions of ceph daemons",
 	"mon", "r")
->>>>>>> 3ad2dfa4
 
 
 
@@ -541,16 +492,12 @@
 COMMAND("osd tree " \
 	"name=epoch,type=CephInt,range=0,req=false " \
 	"name=states,type=CephChoices,strings=up|down|in|out|destroyed,n=N,req=false", \
-<<<<<<< HEAD
-	"print OSD tree", "osd", "r", "cli,rest")
-=======
 	"print OSD tree", "osd", "r")
 COMMAND("osd tree-from " \
 	"name=epoch,type=CephInt,range=0,req=false " \
 	"name=bucket,type=CephString " \
 	"name=states,type=CephChoices,strings=up|down|in|out|destroyed,n=N,req=false", \
 	"print OSD tree in bucket", "osd", "r")
->>>>>>> 3ad2dfa4
 COMMAND("osd ls " \
 	"name=epoch,type=CephInt,range=0,req=false", \
 	"show all OSD ids", "osd", "r")
@@ -587,19 +534,6 @@
 	"name=pool,type=CephPoolname " \
 	"name=object,type=CephObjectname " \
 	"name=nspace,type=CephString,req=false", \
-<<<<<<< HEAD
-	"find pg for <object> in <pool> with [namespace]", "osd", "r", "cli,rest")
-COMMAND("osd lspools " \
-	"name=auid,type=CephInt,req=false", \
-	"list pools", "osd", "r", "cli,rest")
-COMMAND_WITH_FLAG("osd crush rule list", "list crush rules", "osd", "r", "cli,rest",
-		  FLAG(DEPRECATED))
-COMMAND("osd crush rule ls", "list crush rules", "osd", "r", "cli,rest")
-COMMAND("osd crush rule ls-by-class " \
-        "name=class,type=CephString,goodchars=[A-Za-z0-9-_.]", \
-        "list all crush rules that reference the same <class>", \
-        "osd", "r", "cli,rest")
-=======
 	"find pg for <object> in <pool> with [namespace]", "osd", "r")
 COMMAND_WITH_FLAG("osd lspools",		\
 		  "list pools", "osd", "r", FLAG(DEPRECATED))
@@ -610,7 +544,6 @@
         "name=class,type=CephString,goodchars=[A-Za-z0-9-_.]", \
         "list all crush rules that reference the same <class>", \
         "osd", "r")
->>>>>>> 3ad2dfa4
 COMMAND("osd crush rule dump " \
 	"name=name,type=CephString,goodchars=[A-Za-z0-9-_.],req=false", \
 	"dump crush rule <name> (default all)", \
@@ -647,12 +580,6 @@
 	"name=weight,type=CephFloat,range=0.0 " \
 	"name=args,type=CephString,n=N,goodchars=[A-Za-z0-9-_.=]", \
 	"add or update crushmap position and weight for <name> with <weight> and location <args>", \
-<<<<<<< HEAD
-	"osd", "rw", "cli,rest")
-COMMAND("osd crush set-all-straw-buckets-to-straw2",
-        "convert all CRUSH current straw buckets to use the straw2 algorithm",
-	"osd", "rw", "cli,rest")
-=======
 	"osd", "rw")
 COMMAND("osd crush set-all-straw-buckets-to-straw2",
         "convert all CRUSH current straw buckets to use the straw2 algorithm",
@@ -665,20 +592,10 @@
         "name=class,type=CephString,goodchars=[A-Za-z0-9-_]", \
         "remove crush device class <class>", \
         "osd", "rw")
->>>>>>> 3ad2dfa4
 COMMAND("osd crush set-device-class " \
         "name=class,type=CephString " \
 	"name=ids,type=CephString,n=N", \
 	"set the <class> of the osd(s) <id> [<id>...]," \
-<<<<<<< HEAD
-        "or use <all|any|*> to set all.", \
-	"osd", "rw", "cli,rest")
-COMMAND("osd crush rm-device-class " \
-        "name=ids,type=CephString,n=N", \
-        "remove class of the osd(s) <id> [<id>...]," \
-        "or use <all|any|*> to remove all.", \
-        "osd", "rw", "cli,rest")
-=======
         "or use <all|any> to set all.", \
 	"osd", "rw")
 COMMAND("osd crush rm-device-class " \
@@ -686,16 +603,11 @@
         "remove class of the osd(s) <id> [<id>...]," \
         "or use <all|any> to remove all.", \
         "osd", "rw")
->>>>>>> 3ad2dfa4
 COMMAND("osd crush class rename " \
         "name=srcname,type=CephString,goodchars=[A-Za-z0-9-_] " \
         "name=dstname,type=CephString,goodchars=[A-Za-z0-9-_]", \
         "rename crush device class <srcname> to <dstname>", \
-<<<<<<< HEAD
-        "osd", "rw", "cli,rest")
-=======
-        "osd", "rw")
->>>>>>> 3ad2dfa4
+        "osd", "rw")
 COMMAND("osd crush create-or-move " \
 	"name=id,type=CephOsdName " \
 	"name=weight,type=CephFloat,range=0.0 " \
@@ -782,52 +694,25 @@
 	"osd", "rw")
 COMMAND("osd crush rule rm " \
 	"name=name,type=CephString,goodchars=[A-Za-z0-9-_.] ",	\
-<<<<<<< HEAD
-	"remove crush rule <name>", "osd", "rw", "cli,rest")
-=======
 	"remove crush rule <name>", "osd", "rw")
->>>>>>> 3ad2dfa4
 COMMAND("osd crush rule rename " \
         "name=srcname,type=CephString,goodchars=[A-Za-z0-9-_.] "  \
         "name=dstname,type=CephString,goodchars=[A-Za-z0-9-_.]",  \
         "rename crush rule <srcname> to <dstname>",
-<<<<<<< HEAD
-        "osd", "rw", "cli,rest")
+        "osd", "rw")
 COMMAND("osd crush tree "
         "name=shadow,type=CephChoices,strings=--show-shadow,req=false", \
 	"dump crush buckets and items in a tree view",
-	"osd", "r", "cli,rest")
-COMMAND("osd crush ls name=node,type=CephString,goodchars=goodchars=[A-Za-z0-9-_.]",
-	"list items beneath a node in the CRUSH tree",
-	"osd", "r", "cli,rest")
-=======
-        "osd", "rw")
-COMMAND("osd crush tree "
-        "name=shadow,type=CephChoices,strings=--show-shadow,req=false", \
-	"dump crush buckets and items in a tree view",
 	"osd", "r")
 COMMAND("osd crush ls name=node,type=CephString,goodchars=[A-Za-z0-9-_.]",
 	"list items beneath a node in the CRUSH tree",
 	"osd", "r")
->>>>>>> 3ad2dfa4
 COMMAND("osd crush class ls", \
 	"list all crush device classes", \
 	"osd", "r")
 COMMAND("osd crush class ls-osd " \
         "name=class,type=CephString,goodchars=[A-Za-z0-9-_]", \
         "list all osds belonging to the specific <class>", \
-<<<<<<< HEAD
-        "osd", "r", "cli,rest")
-COMMAND("osd crush weight-set ls",
-	"list crush weight sets",
-	"osd", "r", "cli,rest")
-COMMAND("osd crush weight-set dump",
-	"dump crush weight sets",
-	"osd", "r", "cli,rest")
-COMMAND("osd crush weight-set create-compat",
-	"create a default backward-compatible weight-set",
-	"osd", "rw", "cli,rest")
-=======
         "osd", "r")
 COMMAND("osd crush get-device-class " \
         "name=ids,type=CephString,n=N", \
@@ -842,47 +727,28 @@
 COMMAND("osd crush weight-set create-compat",
 	"create a default backward-compatible weight-set",
 	"osd", "rw")
->>>>>>> 3ad2dfa4
 COMMAND("osd crush weight-set create "		\
         "name=pool,type=CephPoolname "\
         "name=mode,type=CephChoices,strings=flat|positional",
 	"create a weight-set for a given pool",
-<<<<<<< HEAD
-	"osd", "rw", "cli,rest")
+	"osd", "rw")
 COMMAND("osd crush weight-set rm name=pool,type=CephPoolname",
 	"remove the weight-set for a given pool",
-	"osd", "rw", "cli,rest")
+	"osd", "rw")
 COMMAND("osd crush weight-set rm-compat",
 	"remove the backward-compatible weight-set",
-	"osd", "rw", "cli,rest")
-=======
-	"osd", "rw")
-COMMAND("osd crush weight-set rm name=pool,type=CephPoolname",
-	"remove the weight-set for a given pool",
-	"osd", "rw")
-COMMAND("osd crush weight-set rm-compat",
-	"remove the backward-compatible weight-set",
-	"osd", "rw")
->>>>>>> 3ad2dfa4
+	"osd", "rw")
 COMMAND("osd crush weight-set reweight "		\
         "name=pool,type=CephPoolname "			\
 	"name=item,type=CephString "			\
         "name=weight,type=CephFloat,range=0.0,n=N",
 	"set weight for an item (bucket or osd) in a pool's weight-set",
-<<<<<<< HEAD
-	"osd", "rw", "cli,rest")
-=======
-	"osd", "rw")
->>>>>>> 3ad2dfa4
+	"osd", "rw")
 COMMAND("osd crush weight-set reweight-compat "		\
 	"name=item,type=CephString "			\
         "name=weight,type=CephFloat,range=0.0,n=N",
 	"set weight for an item (bucket or osd) in the backward-compatible weight-set",
-<<<<<<< HEAD
-	"osd", "rw", "cli,rest")
-=======
-	"osd", "rw")
->>>>>>> 3ad2dfa4
+	"osd", "rw")
 COMMAND("osd setmaxosd " \
 	"name=newmax,type=CephInt,range=0", \
 	"set new maximum osd value", "osd", "rw")
@@ -926,30 +792,19 @@
 	"list all erasure code profiles", \
 	"osd", "r")
 COMMAND("osd set " \
-<<<<<<< HEAD
-	"name=key,type=CephChoices,strings=full|pause|noup|nodown|noout|noin|nobackfill|norebalance|norecover|noscrub|nodeep-scrub|notieragent|sortbitwise|recovery_deletes|require_jewel_osds|require_kraken_osds " \
-	"name=sure,type=CephChoices,strings=--yes-i-really-mean-it,req=false", \
-	"set <key>", "osd", "rw", "cli,rest")
-=======
 	"name=key,type=CephChoices,strings=full|pause|noup|nodown|" \
 	"noout|noin|nobackfill|norebalance|norecover|noscrub|nodeep-scrub|" \
 	"notieragent|nosnaptrim|pglog_hardlimit " \
         "name=yes_i_really_mean_it,type=CephBool,req=false", \
 	"set <key>", "osd", "rw")
->>>>>>> 3ad2dfa4
 COMMAND("osd unset " \
 	"name=key,type=CephChoices,strings=full|pause|noup|nodown|"\
 	"noout|noin|nobackfill|norebalance|norecover|noscrub|nodeep-scrub|" \
 	"notieragent|nosnaptrim", \
 	"unset <key>", "osd", "rw")
 COMMAND("osd require-osd-release "\
-<<<<<<< HEAD
-	"name=release,type=CephChoices,strings=luminous " \
-	"name=sure,type=CephChoices,strings=--yes-i-really-mean-it,req=false", \
-=======
 	"name=release,type=CephChoices,strings=luminous|mimic|nautilus " \
         "name=yes_i_really_mean_it,type=CephBool,req=false", \
->>>>>>> 3ad2dfa4
 	"set the minimum allowed OSD release to participate in the cluster",
 	"osd", "rw")
 COMMAND("osd down " \
@@ -1124,16 +979,9 @@
 	"name=addr,type=CephEntityAddr " \
 	"name=expire,type=CephFloat,range=0.0,req=false", \
 	"add (optionally until <expire> seconds from now) or remove <addr> from blacklist", \
-<<<<<<< HEAD
-	"osd", "rw", "cli,rest")
-COMMAND("osd blacklist ls", "show blacklisted clients", "osd", "r", "cli,rest")
-COMMAND("osd blacklist clear", "clear all blacklisted clients", "osd", "rw",
-        "cli,rest")
-=======
 	"osd", "rw")
 COMMAND("osd blacklist ls", "show blacklisted clients", "osd", "r")
 COMMAND("osd blacklist clear", "clear all blacklisted clients", "osd", "rw")
->>>>>>> 3ad2dfa4
 COMMAND("osd pool mksnap " \
 	"name=pool,type=CephPoolname " \
 	"name=snap,type=CephString", \
@@ -1179,13 +1027,8 @@
 	"rename <srcpool> to <destpool>", "osd", "rw")
 COMMAND("osd pool get " \
 	"name=pool,type=CephPoolname " \
-<<<<<<< HEAD
-	"name=var,type=CephChoices,strings=size|min_size|crash_replay_interval|pg_num|pgp_num|crush_rule|hashpspool|nodelete|nopgchange|nosizechange|write_fadvise_dontneed|noscrub|nodeep-scrub|hit_set_type|hit_set_period|hit_set_count|hit_set_fpp|use_gmt_hitset|auid|target_max_objects|target_max_bytes|cache_target_dirty_ratio|cache_target_dirty_high_ratio|cache_target_full_ratio|cache_min_flush_age|cache_min_evict_age|erasure_code_profile|min_read_recency_for_promote|all|min_write_recency_for_promote|fast_read|hit_set_grade_decay_rate|hit_set_search_last_n|scrub_min_interval|scrub_max_interval|deep_scrub_interval|recovery_priority|recovery_op_priority|scrub_priority|compression_mode|compression_algorithm|compression_required_ratio|compression_max_blob_size|compression_min_blob_size|csum_type|csum_min_block|csum_max_block|allow_ec_overwrites", \
-	"get pool parameter <var>", "osd", "r", "cli,rest")
-=======
 	"name=var,type=CephChoices,strings=size|min_size|pg_num|pgp_num|crush_rule|hashpspool|nodelete|nopgchange|nosizechange|write_fadvise_dontneed|noscrub|nodeep-scrub|hit_set_type|hit_set_period|hit_set_count|hit_set_fpp|use_gmt_hitset|target_max_objects|target_max_bytes|cache_target_dirty_ratio|cache_target_dirty_high_ratio|cache_target_full_ratio|cache_min_flush_age|cache_min_evict_age|erasure_code_profile|min_read_recency_for_promote|all|min_write_recency_for_promote|fast_read|hit_set_grade_decay_rate|hit_set_search_last_n|scrub_min_interval|scrub_max_interval|deep_scrub_interval|recovery_priority|recovery_op_priority|scrub_priority|compression_mode|compression_algorithm|compression_required_ratio|compression_max_blob_size|compression_min_blob_size|csum_type|csum_min_block|csum_max_block|allow_ec_overwrites|fingerprint_algorithm|pg_autoscale_mode|pg_autoscale_bias|pg_num_min|target_size_bytes|target_size_ratio", \
 	"get pool parameter <var>", "osd", "r")
->>>>>>> 3ad2dfa4
 COMMAND("osd pool set " \
 	"name=pool,type=CephPoolname " \
 	"name=var,type=CephChoices,strings=size|min_size|pg_num|pgp_num|pgp_num_actual|crush_rule|hashpspool|nodelete|nopgchange|nosizechange|write_fadvise_dontneed|noscrub|nodeep-scrub|hit_set_type|hit_set_period|hit_set_count|hit_set_fpp|use_gmt_hitset|target_max_bytes|target_max_objects|cache_target_dirty_ratio|cache_target_dirty_high_ratio|cache_target_full_ratio|cache_min_flush_age|cache_min_evict_age|min_read_recency_for_promote|min_write_recency_for_promote|fast_read|hit_set_grade_decay_rate|hit_set_search_last_n|scrub_min_interval|scrub_max_interval|deep_scrub_interval|recovery_priority|recovery_op_priority|scrub_priority|compression_mode|compression_algorithm|compression_required_ratio|compression_max_blob_size|compression_min_blob_size|csum_type|csum_min_block|csum_max_block|allow_ec_overwrites|fingerprint_algorithm|pg_autoscale_mode|pg_autoscale_bias|pg_num_min|target_size_bytes|target_size_ratio " \
@@ -1203,21 +1046,6 @@
 COMMAND("osd pool get-quota " \
         "name=pool,type=CephPoolname ",
         "obtain object or byte limits for pool",
-<<<<<<< HEAD
-        "osd", "r", "cli,rest")
-COMMAND("osd pool application enable " \
-        "name=pool,type=CephPoolname " \
-        "name=app,type=CephString,goodchars=[A-Za-z0-9-_.] " \
-	"name=force,type=CephChoices,strings=--yes-i-really-mean-it,req=false", \
-        "enable use of an application <app> [cephfs,rbd,rgw] on pool <poolname>",
-        "osd", "rw", "cli,rest")
-COMMAND("osd pool application disable " \
-        "name=pool,type=CephPoolname " \
-        "name=app,type=CephString " \
-	"name=force,type=CephChoices,strings=--yes-i-really-mean-it,req=false", \
-        "disables use of an application <app> on pool <poolname>",
-        "osd", "rw", "cli,rest")
-=======
         "osd", "r")
 COMMAND("osd pool application enable " \
         "name=pool,type=CephPoolname " \
@@ -1231,38 +1059,25 @@
 	"name=yes_i_really_mean_it,type=CephBool,req=false", \
         "disables use of an application <app> on pool <poolname>",
         "osd", "rw")
->>>>>>> 3ad2dfa4
 COMMAND("osd pool application set " \
         "name=pool,type=CephPoolname " \
         "name=app,type=CephString " \
         "name=key,type=CephString,goodchars=[A-Za-z0-9-_.] " \
         "name=value,type=CephString,goodchars=[A-Za-z0-9-_.=]",
         "sets application <app> metadata key <key> to <value> on pool <poolname>",
-<<<<<<< HEAD
-        "osd", "rw", "cli,rest")
-=======
-        "osd", "rw")
->>>>>>> 3ad2dfa4
+        "osd", "rw")
 COMMAND("osd pool application rm " \
         "name=pool,type=CephPoolname " \
         "name=app,type=CephString " \
         "name=key,type=CephString",
         "removes application <app> metadata key <key> on pool <poolname>",
-<<<<<<< HEAD
-        "osd", "rw", "cli,rest")
-=======
-        "osd", "rw")
->>>>>>> 3ad2dfa4
+        "osd", "rw")
 COMMAND("osd pool application get " \
         "name=pool,type=CephPoolname,req=fasle " \
         "name=app,type=CephString,req=false " \
         "name=key,type=CephString,req=false",
         "get value of key <key> of application <app> on pool <poolname>",
-<<<<<<< HEAD
-        "osd", "r", "cli,rest")
-=======
         "osd", "r")
->>>>>>> 3ad2dfa4
 COMMAND("osd utilization",
 	"get basic pg distribution stats",
 	"osd", "r")
@@ -1315,19 +1130,6 @@
 
 COMMAND("config-key get " \
 	"name=key,type=CephString", \
-<<<<<<< HEAD
-	"get <key>", "config-key", "r", "cli,rest")
-COMMAND("config-key set " \
-	"name=key,type=CephString " \
-	"name=val,type=CephString,req=false", \
-	"set <key> to value <val>", "config-key", "rw", "cli,rest")
-COMMAND_WITH_FLAG("config-key put " \
-		  "name=key,type=CephString " \
-		  "name=val,type=CephString,req=false",			\
-		  "put <key>, value <val>", "config-key", "rw", "cli,rest",
-		  FLAG(DEPRECATED))
-COMMAND("config-key del " \
-=======
 	"get <key>", "config-key", "r")
 COMMAND("config-key set " \
 	"name=key,type=CephString " \
@@ -1339,7 +1141,6 @@
 		  "put <key>, value <val>", "config-key", "rw",
 		  FLAG(DEPRECATED))
 COMMAND_WITH_FLAG("config-key del " \
->>>>>>> 3ad2dfa4
 	"name=key,type=CephString", \
 	"delete <key>", "config-key", "rw", \
     FLAG(DEPRECATED))
@@ -1348,20 +1149,12 @@
 	"rm <key>", "config-key", "rw")
 COMMAND("config-key exists " \
 	"name=key,type=CephString", \
-<<<<<<< HEAD
-	"check for <key>'s existence", "config-key", "r", "cli,rest")
-COMMAND_WITH_FLAG("config-key list ", "list keys", "config-key", "r", "cli,rest",
-		  FLAG(DEPRECATED))
-COMMAND("config-key ls ", "list keys", "config-key", "r", "cli,rest")
-COMMAND("config-key dump", "dump keys and values", "config-key", "r", "cli,rest")
-=======
 	"check for <key>'s existence", "config-key", "r")
 COMMAND_WITH_FLAG("config-key list ", "list keys", "config-key", "r",
 		  FLAG(DEPRECATED))
 COMMAND("config-key ls ", "list keys", "config-key", "r")
 COMMAND("config-key dump " \
 	"name=key,type=CephString,req=false", "dump keys and values (with optional prefix)", "config-key", "r")
->>>>>>> 3ad2dfa4
 
 
 /*
@@ -1374,35 +1167,16 @@
 COMMAND("mgr fail name=who,type=CephString", \
 	"treat the named manager daemon as failed", "mgr", "rw")
 COMMAND("mgr module ls",
-<<<<<<< HEAD
-	"list active mgr modules", "mgr", "r", "cli,rest")
-COMMAND("mgr services",
-	"list service endpoints provided by mgr modules",
-        "mgr", "r", "cli,rest")
-=======
 	"list active mgr modules", "mgr", "r")
 COMMAND("mgr services",
 	"list service endpoints provided by mgr modules",
         "mgr", "r")
->>>>>>> 3ad2dfa4
 COMMAND("mgr module enable "						\
 	"name=module,type=CephString "					\
 	"name=force,type=CephChoices,strings=--force,req=false",
 	"enable mgr module", "mgr", "rw")
 COMMAND("mgr module disable "						\
 	"name=module,type=CephString",
-<<<<<<< HEAD
-	"disable mgr module", "mgr", "rw", "cli,rest")
-COMMAND("mgr metadata name=id,type=CephString,req=false",
-	"dump metadata for all daemons or a specific daemon",
-	"mgr", "r", "cli,rest")
-COMMAND("mgr count-metadata name=property,type=CephString",
-	"count ceph-mgr daemons by metadata field property",
-	"mgr", "r", "cli,rest")
-COMMAND("mgr versions", \
-	"check running versions of ceph-mgr daemons",
-	"mgr", "r", "cli,rest")
-=======
 	"disable mgr module", "mgr", "rw")
 COMMAND("mgr metadata name=who,type=CephString,req=false",
 	"dump metadata for all daemons or a specific daemon",
@@ -1458,5 +1232,4 @@
 
 COMMAND_WITH_FLAG("smart name=devid,type=CephString,req=false",
 		  "Query health metrics for underlying device",
-		  "mon", "r", FLAG(HIDDEN))
->>>>>>> 3ad2dfa4
+		  "mon", "r", FLAG(HIDDEN))