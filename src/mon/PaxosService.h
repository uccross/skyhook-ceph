--- conflicted
+++ resolved
@@ -90,11 +90,7 @@
   version_t format_version;
 
 public:
-<<<<<<< HEAD
-  const health_check_map_t& get_health_checks() {
-=======
   const health_check_map_t& get_health_checks() const {
->>>>>>> f8781be9
     return health_checks;
   }
 
