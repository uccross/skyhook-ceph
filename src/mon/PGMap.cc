// -*- mode:C++; tab-width:8; c-basic-offset:2; indent-tabs-mode:t -*-
// vim: ts=8 sw=2 smarttab

#include <boost/algorithm/string.hpp>

#include "PGMap.h"

#define dout_subsys ceph_subsys_mon
#include "common/debug.h"
#include "common/Clock.h"
#include "common/Formatter.h"
#include "global/global_context.h"
#include "include/ceph_features.h"
#include "include/stringify.h"

#include "osd/osd_types.h"
#include "osd/OSDMap.h"
#include <boost/range/adaptor/reversed.hpp>

#define dout_context g_ceph_context

using std::list;
using std::make_pair;
using std::map;
using std::pair;
using std::ostream;
using std::ostringstream;
using std::set;
using std::string;
using std::stringstream;
using std::vector;

using ceph::bufferlist;

MEMPOOL_DEFINE_OBJECT_FACTORY(PGMapDigest, pgmap_digest, pgmap);
MEMPOOL_DEFINE_OBJECT_FACTORY(PGMap, pgmap, pgmap);
MEMPOOL_DEFINE_OBJECT_FACTORY(PGMap::Incremental, pgmap_inc, pgmap);


// ---------------------
// PGMapDigest

void PGMapDigest::encode(bufferlist& bl, uint64_t features) const
{
  // NOTE: see PGMap::encode_digest
  uint8_t v = 4;
  if (!HAVE_FEATURE(features, SERVER_MIMIC)) {
    v = 1;
  } else if (!HAVE_FEATURE(features, SERVER_NAUTILUS)) {
    v = 3;
  }
  ENCODE_START(v, 1, bl);
  encode(num_pg, bl);
  encode(num_pg_active, bl);
  encode(num_pg_unknown, bl);
  encode(num_osd, bl);
  encode(pg_pool_sum, bl, features);
  encode(pg_sum, bl, features);
  encode(osd_sum, bl, features);
  if (v >= 2) {
    encode(num_pg_by_state, bl);
  } else {
    uint32_t n = num_pg_by_state.size();
    encode(n, bl);
    for (auto p : num_pg_by_state) {
      encode((int32_t)p.first, bl);
      encode(p.second, bl);
    }
  }
  encode(num_pg_by_osd, bl);
  encode(num_pg_by_pool, bl);
  encode(osd_last_seq, bl);
  encode(per_pool_sum_delta, bl, features);
  encode(per_pool_sum_deltas_stamps, bl);
  encode(pg_sum_delta, bl, features);
  encode(stamp_delta, bl);
  encode(avail_space_by_rule, bl);
  if (struct_v >= 3) {
    encode(purged_snaps, bl);
  }
  if (struct_v >= 4) {
    encode(osd_sum_by_class, bl, features);
  }
  ENCODE_FINISH(bl);
}

void PGMapDigest::decode(bufferlist::const_iterator& p)
{
  DECODE_START(4, p);
  decode(num_pg, p);
  decode(num_pg_active, p);
  decode(num_pg_unknown, p);
  decode(num_osd, p);
  decode(pg_pool_sum, p);
  decode(pg_sum, p);
  decode(osd_sum, p);
  if (struct_v >= 2) {
    decode(num_pg_by_state, p);
  } else {
    map<int32_t, int32_t> nps;
    decode(nps, p);
    num_pg_by_state.clear();
    for (auto i : nps) {
      num_pg_by_state[i.first] = i.second;
    }
  }
  decode(num_pg_by_osd, p);
  decode(num_pg_by_pool, p);
  decode(osd_last_seq, p);
  decode(per_pool_sum_delta, p);
  decode(per_pool_sum_deltas_stamps, p);
  decode(pg_sum_delta, p);
  decode(stamp_delta, p);
  decode(avail_space_by_rule, p);
  if (struct_v >= 3) {
    decode(purged_snaps, p);
  }
  if (struct_v >= 4) {
    decode(osd_sum_by_class, p);
  }
  DECODE_FINISH(p);
}

void PGMapDigest::dump(ceph::Formatter *f) const
{
  f->dump_unsigned("num_pg", num_pg);
  f->dump_unsigned("num_pg_active", num_pg_active);
  f->dump_unsigned("num_pg_unknown", num_pg_unknown);
  f->dump_unsigned("num_osd", num_osd);
  f->dump_object("pool_sum", pg_sum);
  f->dump_object("osd_sum", osd_sum);

  f->open_object_section("osd_sum_by_class");
  for (auto& i : osd_sum_by_class) {
    f->dump_object(i.first.c_str(), i.second);
  }
  f->close_section();

  f->open_array_section("pool_stats");
  for (auto& p : pg_pool_sum) {
    f->open_object_section("pool_stat");
    f->dump_int("poolid", p.first);
    auto q = num_pg_by_pool.find(p.first);
    if (q != num_pg_by_pool.end())
      f->dump_unsigned("num_pg", q->second);
    p.second.dump(f);
    f->close_section();
  }
  f->close_section();
  f->open_array_section("osd_stats");
  int i = 0;
  // TODO: this isn't really correct since we can dump non-existent OSDs
  // I dunno what osd_last_seq is set to in that case...
  for (auto& p : osd_last_seq) {
    f->open_object_section("osd_stat");
    f->dump_int("osd", i);
    f->dump_unsigned("seq", p);
    f->close_section();
    ++i;
  }
  f->close_section();
  f->open_array_section("num_pg_by_state");
  for (auto& p : num_pg_by_state) {
    f->open_object_section("count");
    f->dump_string("state", pg_state_string(p.first));
    f->dump_unsigned("num", p.second);
    f->close_section();
  }
  f->close_section();
  f->open_array_section("num_pg_by_osd");
  for (auto& p : num_pg_by_osd) {
    f->open_object_section("count");
    f->dump_unsigned("osd", p.first);
    f->dump_unsigned("num_primary_pg", p.second.primary);
    f->dump_unsigned("num_acting_pg", p.second.acting);
    f->dump_unsigned("num_up_not_acting_pg", p.second.up_not_acting);
    f->close_section();
  }
  f->close_section();
  f->open_array_section("purged_snaps");
  for (auto& j : purged_snaps) {
    f->open_object_section("pool");
    f->dump_int("pool", j.first);
    f->open_object_section("purged_snaps");
    for (auto i = j.second.begin(); i != j.second.end(); ++i) {
      f->open_object_section("interval");
      f->dump_stream("start") << i.get_start();
      f->dump_stream("length") << i.get_len();
      f->close_section();
    }
    f->close_section();
    f->close_section();
  }
  f->close_section();
}

void PGMapDigest::generate_test_instances(list<PGMapDigest*>& ls)
{
  ls.push_back(new PGMapDigest);
}

inline std::string percentify(const float& a) {
  std::stringstream ss;
  if (a < 0.01)
    ss << "0";
  else
    ss << std::fixed << std::setprecision(2) << a;
  return ss.str();
}

void PGMapDigest::print_summary(ceph::Formatter *f, ostream *out) const
{
  if (f)
    f->open_array_section("pgs_by_state");

  // list is descending numeric order (by count)
  std::multimap<int,uint64_t> state_by_count;  // count -> state
  for (auto p = num_pg_by_state.begin();
       p != num_pg_by_state.end();
       ++p) {
    state_by_count.insert(make_pair(p->second, p->first));
  }
  if (f) {
    for (auto p = state_by_count.rbegin();
         p != state_by_count.rend();
         ++p)
    {
      f->open_object_section("pgs_by_state_element");
      f->dump_string("state_name", pg_state_string(p->second));
      f->dump_unsigned("count", p->first);
      f->close_section();
    }
  }
  if (f)
    f->close_section();

  if (f) {
    f->dump_unsigned("num_pgs", num_pg);
    f->dump_unsigned("num_pools", pg_pool_sum.size());
    f->dump_unsigned("num_objects", pg_sum.stats.sum.num_objects);
    f->dump_unsigned("data_bytes", pg_sum.stats.sum.num_bytes);
    f->dump_unsigned("bytes_used", osd_sum.statfs.get_used_raw());
    f->dump_unsigned("bytes_avail", osd_sum.statfs.available);
    f->dump_unsigned("bytes_total", osd_sum.statfs.total);
  } else {
    *out << "    pools:   " << pg_pool_sum.size() << " pools, "
         << num_pg << " pgs\n";
    *out << "    objects: " << si_u_t(pg_sum.stats.sum.num_objects) << " objects, "
         << byte_u_t(pg_sum.stats.sum.num_bytes) << "\n";
    *out << "    usage:   "
         << byte_u_t(osd_sum.statfs.get_used_raw()) << " used, "
         << byte_u_t(osd_sum.statfs.available) << " / "
         << byte_u_t(osd_sum.statfs.total) << " avail\n";
    *out << "    pgs:     ";
  }

  bool pad = false;

  if (num_pg_unknown > 0) {
    float p = (float)num_pg_unknown / (float)num_pg;
    if (f) {
      f->dump_float("unknown_pgs_ratio", p);
    } else {
      char b[20];
      snprintf(b, sizeof(b), "%.3lf", p * 100.0);
      *out << b << "% pgs unknown\n";
      pad = true;
    }
  }

  int num_pg_inactive = num_pg - num_pg_active - num_pg_unknown;
  if (num_pg_inactive > 0) {
    float p = (float)num_pg_inactive / (float)num_pg;
    if (f) {
      f->dump_float("inactive_pgs_ratio", p);
    } else {
      if (pad) {
        *out << "             ";
      }
      char b[20];
      snprintf(b, sizeof(b), "%.3f", p * 100.0);
      *out << b << "% pgs not active\n";
      pad = true;
    }
  }

  list<string> sl;
  overall_recovery_summary(f, &sl);
  if (!f && !sl.empty()) {
    for (auto p = sl.begin(); p != sl.end(); ++p) {
      if (pad) {
        *out << "             ";
      }
      *out << *p << "\n";
      pad = true;
    }
  }
  sl.clear();

  if (!f) {
    unsigned max_width = 1;
    for (auto p = state_by_count.rbegin(); p != state_by_count.rend(); ++p)
    {
      std::stringstream ss;
      ss << p->first;
      max_width = std::max<size_t>(ss.str().size(), max_width);
    }

    for (auto p = state_by_count.rbegin(); p != state_by_count.rend(); ++p)
    {
      if (pad) {
        *out << "             ";
      }
      pad = true;
      out->setf(std::ios::left);
      *out << std::setw(max_width) << p->first
           << " " << pg_state_string(p->second) << "\n";
      out->unsetf(std::ios::left);
    }
  }

  ostringstream ss_rec_io;
  overall_recovery_rate_summary(f, &ss_rec_io);
  ostringstream ss_client_io;
  overall_client_io_rate_summary(f, &ss_client_io);
  ostringstream ss_cache_io;
  overall_cache_io_rate_summary(f, &ss_cache_io);

  if (!f && (ss_client_io.str().length() || ss_rec_io.str().length()
             || ss_cache_io.str().length())) {
    *out << "\n \n";
    *out << "  io:\n";
  }

  if (!f && ss_client_io.str().length())
    *out << "    client:   " << ss_client_io.str() << "\n";
  if (!f && ss_rec_io.str().length())
    *out << "    recovery: " << ss_rec_io.str() << "\n";
  if (!f && ss_cache_io.str().length())
    *out << "    cache:    " << ss_cache_io.str() << "\n";
}

void PGMapDigest::print_oneline_summary(ceph::Formatter *f, ostream *out) const
{
  std::stringstream ss;

  if (f)
    f->open_array_section("num_pg_by_state");
  for (auto p = num_pg_by_state.begin();
       p != num_pg_by_state.end();
       ++p) {
    if (f) {
      f->open_object_section("state");
      f->dump_string("name", pg_state_string(p->first));
      f->dump_unsigned("num", p->second);
      f->close_section();
    }
    if (p != num_pg_by_state.begin())
      ss << ", ";
    ss << p->second << " " << pg_state_string(p->first);
  }
  if (f)
    f->close_section();

  string states = ss.str();
  if (out)
    *out << num_pg << " pgs: "
         << states << "; "
         << byte_u_t(pg_sum.stats.sum.num_bytes) << " data, "
         << byte_u_t(osd_sum.statfs.get_used()) << " used, "
         << byte_u_t(osd_sum.statfs.available) << " / "
         << byte_u_t(osd_sum.statfs.total) << " avail";
  if (f) {
    f->dump_unsigned("num_pgs", num_pg);
    f->dump_unsigned("num_bytes", pg_sum.stats.sum.num_bytes);
    f->dump_int("total_bytes", osd_sum.statfs.total);
    f->dump_int("total_avail_bytes", osd_sum.statfs.available);
    f->dump_int("total_used_bytes", osd_sum.statfs.get_used());
    f->dump_int("total_used_raw_bytes", osd_sum.statfs.get_used_raw());
  }

  // make non-negative; we can get negative values if osds send
  // uncommitted stats and then "go backward" or if they are just
  // buggy/wrong.
  pool_stat_t pos_delta = pg_sum_delta;
  pos_delta.floor(0);
  if (pos_delta.stats.sum.num_rd ||
      pos_delta.stats.sum.num_wr) {
    if (out)
      *out << "; ";
    if (pos_delta.stats.sum.num_rd) {
      int64_t rd = (pos_delta.stats.sum.num_rd_kb << 10) / (double)stamp_delta;
      if (out)
	*out << byte_u_t(rd) << "/s rd, ";
      if (f)
	f->dump_unsigned("read_bytes_sec", rd);
    }
    if (pos_delta.stats.sum.num_wr) {
      int64_t wr = (pos_delta.stats.sum.num_wr_kb << 10) / (double)stamp_delta;
      if (out)
	*out << byte_u_t(wr) << "/s wr, ";
      if (f)
	f->dump_unsigned("write_bytes_sec", wr);
    }
    int64_t iops = (pos_delta.stats.sum.num_rd + pos_delta.stats.sum.num_wr) / (double)stamp_delta;
    if (out)
      *out << si_u_t(iops) << " op/s";
    if (f)
      f->dump_unsigned("io_sec", iops);
  }

  list<string> sl;
  overall_recovery_summary(f, &sl);
  if (out)
    for (auto p = sl.begin(); p != sl.end(); ++p)
      *out << "; " << *p;
  std::stringstream ssr;
  overall_recovery_rate_summary(f, &ssr);
  if (out && ssr.str().length())
    *out << "; " << ssr.str() << " recovering";
}

<<<<<<< HEAD
void PGMapDigest::recovery_summary(Formatter *f, list<string> *psl,
=======
void PGMapDigest::get_recovery_stats(
    double *misplaced_ratio,
    double *degraded_ratio,
    double *inactive_pgs_ratio,
    double *unknown_pgs_ratio) const
{
  if (pg_sum.stats.sum.num_objects_degraded &&
      pg_sum.stats.sum.num_object_copies > 0) {
    *degraded_ratio = (double)pg_sum.stats.sum.num_objects_degraded /
      (double)pg_sum.stats.sum.num_object_copies;
  } else {
    *degraded_ratio = 0;
  }
  if (pg_sum.stats.sum.num_objects_misplaced &&
      pg_sum.stats.sum.num_object_copies > 0) {
    *misplaced_ratio = (double)pg_sum.stats.sum.num_objects_misplaced /
      (double)pg_sum.stats.sum.num_object_copies;
  } else {
    *misplaced_ratio = 0;
  }
  if (num_pg > 0) {
    int num_pg_inactive = num_pg - num_pg_active - num_pg_unknown;
    *inactive_pgs_ratio = (double)num_pg_inactive / (double)num_pg;
    *unknown_pgs_ratio = (double)num_pg_unknown / (double)num_pg;
 } else {
    *inactive_pgs_ratio = 0;
    *unknown_pgs_ratio = 0;
  }
}

void PGMapDigest::recovery_summary(ceph::Formatter *f, list<string> *psl,
>>>>>>> 3ad2dfa4
                             const pool_stat_t& pool_sum) const
{
  if (pool_sum.stats.sum.num_objects_degraded && pool_sum.stats.sum.num_object_copies > 0) {
    double pc = (double)pool_sum.stats.sum.num_objects_degraded /
                (double)pool_sum.stats.sum.num_object_copies * (double)100.0;
    char b[20];
    snprintf(b, sizeof(b), "%.3lf", pc);
    if (f) {
      f->dump_unsigned("degraded_objects", pool_sum.stats.sum.num_objects_degraded);
      f->dump_unsigned("degraded_total", pool_sum.stats.sum.num_object_copies);
      f->dump_float("degraded_ratio", pc / 100.0);
    } else {
      ostringstream ss;
      ss << pool_sum.stats.sum.num_objects_degraded
         << "/" << pool_sum.stats.sum.num_object_copies << " objects degraded (" << b << "%)";
      psl->push_back(ss.str());
    }
  }
  if (pool_sum.stats.sum.num_objects_misplaced && pool_sum.stats.sum.num_object_copies > 0) {
    double pc = (double)pool_sum.stats.sum.num_objects_misplaced /
                (double)pool_sum.stats.sum.num_object_copies * (double)100.0;
    char b[20];
    snprintf(b, sizeof(b), "%.3lf", pc);
    if (f) {
      f->dump_unsigned("misplaced_objects", pool_sum.stats.sum.num_objects_misplaced);
      f->dump_unsigned("misplaced_total", pool_sum.stats.sum.num_object_copies);
      f->dump_float("misplaced_ratio", pc / 100.0);
    } else {
      ostringstream ss;
      ss << pool_sum.stats.sum.num_objects_misplaced
         << "/" << pool_sum.stats.sum.num_object_copies << " objects misplaced (" << b << "%)";
      psl->push_back(ss.str());
    }
  }
  if (pool_sum.stats.sum.num_objects_unfound && pool_sum.stats.sum.num_objects) {
    double pc = (double)pool_sum.stats.sum.num_objects_unfound /
                (double)pool_sum.stats.sum.num_objects * (double)100.0;
    char b[20];
    snprintf(b, sizeof(b), "%.3lf", pc);
    if (f) {
      f->dump_unsigned("unfound_objects", pool_sum.stats.sum.num_objects_unfound);
      f->dump_unsigned("unfound_total", pool_sum.stats.sum.num_objects);
      f->dump_float("unfound_ratio", pc / 100.0);
    } else {
      ostringstream ss;
      ss << pool_sum.stats.sum.num_objects_unfound
         << "/" << pool_sum.stats.sum.num_objects << " objects unfound (" << b << "%)";
      psl->push_back(ss.str());
    }
  }
}

void PGMapDigest::recovery_rate_summary(ceph::Formatter *f, ostream *out,
                                  const pool_stat_t& delta_sum,
                                  utime_t delta_stamp) const
{
  // make non-negative; we can get negative values if osds send
  // uncommitted stats and then "go backward" or if they are just
  // buggy/wrong.
  pool_stat_t pos_delta = delta_sum;
  pos_delta.floor(0);
  if (pos_delta.stats.sum.num_objects_recovered ||
      pos_delta.stats.sum.num_bytes_recovered ||
      pos_delta.stats.sum.num_keys_recovered) {
    int64_t objps = pos_delta.stats.sum.num_objects_recovered / (double)delta_stamp;
    int64_t bps = pos_delta.stats.sum.num_bytes_recovered / (double)delta_stamp;
    int64_t kps = pos_delta.stats.sum.num_keys_recovered / (double)delta_stamp;
    if (f) {
      f->dump_int("recovering_objects_per_sec", objps);
      f->dump_int("recovering_bytes_per_sec", bps);
      f->dump_int("recovering_keys_per_sec", kps);
      f->dump_int("num_objects_recovered", pos_delta.stats.sum.num_objects_recovered);
      f->dump_int("num_bytes_recovered", pos_delta.stats.sum.num_bytes_recovered);
      f->dump_int("num_keys_recovered", pos_delta.stats.sum.num_keys_recovered);
    } else {
      *out << byte_u_t(bps) << "/s";
      if (pos_delta.stats.sum.num_keys_recovered)
	*out << ", " << si_u_t(kps) << " keys/s";
      *out << ", " << si_u_t(objps) << " objects/s";
    }
  }
}

void PGMapDigest::overall_recovery_rate_summary(ceph::Formatter *f, ostream *out) const
{
  recovery_rate_summary(f, out, pg_sum_delta, stamp_delta);
}

void PGMapDigest::overall_recovery_summary(ceph::Formatter *f, list<string> *psl) const
{
  recovery_summary(f, psl, pg_sum);
}

void PGMapDigest::pool_recovery_rate_summary(ceph::Formatter *f, ostream *out,
                                       uint64_t poolid) const
{
  auto p = per_pool_sum_delta.find(poolid);
  if (p == per_pool_sum_delta.end())
    return;

  auto ts = per_pool_sum_deltas_stamps.find(p->first);
  ceph_assert(ts != per_pool_sum_deltas_stamps.end());
  recovery_rate_summary(f, out, p->second.first, ts->second);
}

void PGMapDigest::pool_recovery_summary(ceph::Formatter *f, list<string> *psl,
                                  uint64_t poolid) const
{
  auto p = pg_pool_sum.find(poolid);
  if (p == pg_pool_sum.end())
    return;

  recovery_summary(f, psl, p->second);
}

void PGMapDigest::client_io_rate_summary(ceph::Formatter *f, ostream *out,
                                   const pool_stat_t& delta_sum,
                                   utime_t delta_stamp) const
{
  pool_stat_t pos_delta = delta_sum;
  pos_delta.floor(0);
  if (pos_delta.stats.sum.num_rd ||
      pos_delta.stats.sum.num_wr) {
    if (pos_delta.stats.sum.num_rd) {
      int64_t rd = (pos_delta.stats.sum.num_rd_kb << 10) / (double)delta_stamp;
      if (f) {
	f->dump_int("read_bytes_sec", rd);
      } else {
	*out << byte_u_t(rd) << "/s rd, ";
      }
    }
    if (pos_delta.stats.sum.num_wr) {
      int64_t wr = (pos_delta.stats.sum.num_wr_kb << 10) / (double)delta_stamp;
      if (f) {
	f->dump_int("write_bytes_sec", wr);
      } else {
	*out << byte_u_t(wr) << "/s wr, ";
      }
    }
    int64_t iops_rd = pos_delta.stats.sum.num_rd / (double)delta_stamp;
    int64_t iops_wr = pos_delta.stats.sum.num_wr / (double)delta_stamp;
    if (f) {
      f->dump_int("read_op_per_sec", iops_rd);
      f->dump_int("write_op_per_sec", iops_wr);
    } else {
      *out << si_u_t(iops_rd) << " op/s rd, " << si_u_t(iops_wr) << " op/s wr";
    }
  }
}

void PGMapDigest::overall_client_io_rate_summary(ceph::Formatter *f, ostream *out) const
{
  client_io_rate_summary(f, out, pg_sum_delta, stamp_delta);
}

void PGMapDigest::pool_client_io_rate_summary(ceph::Formatter *f, ostream *out,
                                        uint64_t poolid) const
{
  auto p = per_pool_sum_delta.find(poolid);
  if (p == per_pool_sum_delta.end())
    return;

  auto ts = per_pool_sum_deltas_stamps.find(p->first);
  ceph_assert(ts != per_pool_sum_deltas_stamps.end());
  client_io_rate_summary(f, out, p->second.first, ts->second);
}

void PGMapDigest::cache_io_rate_summary(ceph::Formatter *f, ostream *out,
                                  const pool_stat_t& delta_sum,
                                  utime_t delta_stamp) const
{
  pool_stat_t pos_delta = delta_sum;
  pos_delta.floor(0);
  bool have_output = false;

  if (pos_delta.stats.sum.num_flush) {
    int64_t flush = (pos_delta.stats.sum.num_flush_kb << 10) / (double)delta_stamp;
    if (f) {
      f->dump_int("flush_bytes_sec", flush);
    } else {
      *out << byte_u_t(flush) << "/s flush";
      have_output = true;
    }
  }
  if (pos_delta.stats.sum.num_evict) {
    int64_t evict = (pos_delta.stats.sum.num_evict_kb << 10) / (double)delta_stamp;
    if (f) {
      f->dump_int("evict_bytes_sec", evict);
    } else {
      if (have_output)
	*out << ", ";
      *out << byte_u_t(evict) << "/s evict";
      have_output = true;
    }
  }
  if (pos_delta.stats.sum.num_promote) {
    int64_t promote = pos_delta.stats.sum.num_promote / (double)delta_stamp;
    if (f) {
      f->dump_int("promote_op_per_sec", promote);
    } else {
      if (have_output)
	*out << ", ";
      *out << si_u_t(promote) << " op/s promote";
      have_output = true;
    }
  }
  if (pos_delta.stats.sum.num_flush_mode_low) {
    if (f) {
      f->dump_int("num_flush_mode_low", pos_delta.stats.sum.num_flush_mode_low);
    } else {
      if (have_output)
	*out << ", ";
      *out << si_u_t(pos_delta.stats.sum.num_flush_mode_low) << " PGs flushing";
      have_output = true;
    }
  }
  if (pos_delta.stats.sum.num_flush_mode_high) {
    if (f) {
      f->dump_int("num_flush_mode_high", pos_delta.stats.sum.num_flush_mode_high);
    } else {
      if (have_output)
	*out << ", ";
      *out << si_u_t(pos_delta.stats.sum.num_flush_mode_high) << " PGs flushing (high)";
      have_output = true;
    }
  }
  if (pos_delta.stats.sum.num_evict_mode_some) {
    if (f) {
      f->dump_int("num_evict_mode_some", pos_delta.stats.sum.num_evict_mode_some);
    } else {
      if (have_output)
	*out << ", ";
      *out << si_u_t(pos_delta.stats.sum.num_evict_mode_some) << " PGs evicting";
      have_output = true;
    }
  }
  if (pos_delta.stats.sum.num_evict_mode_full) {
    if (f) {
      f->dump_int("num_evict_mode_full", pos_delta.stats.sum.num_evict_mode_full);
    } else {
      if (have_output)
	*out << ", ";
      *out << si_u_t(pos_delta.stats.sum.num_evict_mode_full) << " PGs evicting (full)";
    }
  }
}

void PGMapDigest::overall_cache_io_rate_summary(ceph::Formatter *f, ostream *out) const
{
  cache_io_rate_summary(f, out, pg_sum_delta, stamp_delta);
}

void PGMapDigest::pool_cache_io_rate_summary(ceph::Formatter *f, ostream *out,
                                       uint64_t poolid) const
{
  auto p = per_pool_sum_delta.find(poolid);
  if (p == per_pool_sum_delta.end())
    return;

  auto ts = per_pool_sum_deltas_stamps.find(p->first);
  ceph_assert(ts != per_pool_sum_deltas_stamps.end());
  cache_io_rate_summary(f, out, p->second.first, ts->second);
}

<<<<<<< HEAD
static float pool_raw_used_rate(const OSDMap &osd_map, int64_t poolid)
{
  const pg_pool_t *pool = osd_map.get_pg_pool(poolid);

  switch (pool->get_type()) {
  case pg_pool_t::TYPE_REPLICATED:
    return pool->get_size();
    break;
  case pg_pool_t::TYPE_ERASURE:
  {
    auto& ecp =
      osd_map.get_erasure_code_profile(pool->erasure_code_profile);
    auto pm = ecp.find("m");
    auto pk = ecp.find("k");
    if (pm != ecp.end() && pk != ecp.end()) {
      int k = atoi(pk->second.c_str());
      int m = atoi(pm->second.c_str());
      int mk = m + k;
      assert(mk != 0);
      assert(k != 0);
      return (float)mk / k;
    } else {
      return 0.0;
    }
  }
  break;
  default:
    assert(0 == "unrecognized pool type");
  }
}

=======
>>>>>>> 3ad2dfa4
ceph_statfs PGMapDigest::get_statfs(OSDMap &osdmap,
				    boost::optional<int64_t> data_pool) const
{
  ceph_statfs statfs;
  bool filter = false;
  object_stat_sum_t sum;

  if (data_pool) {
    auto i = pg_pool_sum.find(*data_pool);
    if (i != pg_pool_sum.end()) {
      sum = i->second.stats.sum;
      filter = true;
    }
  }

  if (filter) {
    statfs.kb_used = (sum.num_bytes >> 10);
    statfs.kb_avail = get_pool_free_space(osdmap, *data_pool) >> 10;
    statfs.num_objects = sum.num_objects;
    statfs.kb = statfs.kb_used + statfs.kb_avail;
  } else {
    // these are in KB.
<<<<<<< HEAD
    statfs.kb = osd_sum.kb;
    statfs.kb_used = osd_sum.kb_used;
    statfs.kb_avail = osd_sum.kb_avail;
=======
    statfs.kb = osd_sum.statfs.kb();
    statfs.kb_used = osd_sum.statfs.kb_used_raw();
    statfs.kb_avail = osd_sum.statfs.kb_avail();
>>>>>>> 3ad2dfa4
    statfs.num_objects = pg_sum.stats.sum.num_objects;
  }

  return statfs;
}

void PGMapDigest::dump_pool_stats_full(
  const OSDMap &osd_map,
  stringstream *ss,
  ceph::Formatter *f,
  bool verbose) const
{
  TextTable tbl;

  if (f) {
    f->open_array_section("pools");
  } else {
    tbl.define_column("POOL", TextTable::LEFT, TextTable::LEFT);
    tbl.define_column("ID", TextTable::LEFT, TextTable::RIGHT);
    tbl.define_column("STORED", TextTable::LEFT, TextTable::RIGHT);
    tbl.define_column("OBJECTS", TextTable::LEFT, TextTable::RIGHT);
    tbl.define_column("USED", TextTable::LEFT, TextTable::RIGHT);
    tbl.define_column("%USED", TextTable::LEFT, TextTable::RIGHT);
    tbl.define_column("MAX AVAIL", TextTable::LEFT, TextTable::RIGHT);

    if (verbose) {
      tbl.define_column("QUOTA OBJECTS", TextTable::LEFT, TextTable::LEFT);
      tbl.define_column("QUOTA BYTES", TextTable::LEFT, TextTable::LEFT);
      tbl.define_column("DIRTY", TextTable::LEFT, TextTable::RIGHT);
      tbl.define_column("USED COMPR", TextTable::LEFT, TextTable::RIGHT);
      tbl.define_column("UNDER COMPR", TextTable::LEFT, TextTable::RIGHT);
    }
  }

  map<int,uint64_t> avail_by_rule;
  for (auto p = osd_map.get_pools().begin();
       p != osd_map.get_pools().end(); ++p) {
    int64_t pool_id = p->first;
    if ((pool_id < 0) || (pg_pool_sum.count(pool_id) == 0))
      continue;

    const string& pool_name = osd_map.get_pool_name(pool_id);
    const pool_stat_t &stat = pg_pool_sum.at(pool_id);

    const pg_pool_t *pool = osd_map.get_pg_pool(pool_id);
    int ruleno = osd_map.crush->find_rule(pool->get_crush_rule(),
                                         pool->get_type(),
                                         pool->get_size());
    int64_t avail;
    if (avail_by_rule.count(ruleno) == 0) {
      // FIXME: we don't guarantee avail_space_by_rule is up-to-date before this function is invoked
      avail = get_rule_avail(ruleno);
      if (avail < 0)
	avail = 0;
      avail_by_rule[ruleno] = avail;
    } else {
      avail = avail_by_rule[ruleno];
    }
<<<<<<< HEAD

    raw_used_rate = ::pool_raw_used_rate(osd_map, pool_id);

=======
>>>>>>> 3ad2dfa4
    if (f) {
      f->open_object_section("pool");
      f->dump_string("name", pool_name);
      f->dump_int("id", pool_id);
      f->open_object_section("stats");
    } else {
      tbl << pool_name
          << pool_id;
    }
    float raw_used_rate = osd_map.pool_raw_used_rate(pool_id);
    bool per_pool = use_per_pool_stats();
    dump_object_stat_sum(tbl, f, stat, avail, raw_used_rate, verbose, per_pool,
			 pool);
    if (f) {
      f->close_section();  // stats
      f->close_section();  // pool
    } else {
      tbl << TextTable::endrow;
    }
  }
  if (f)
    f->close_section();
  else {
    ceph_assert(ss != nullptr);
    *ss << "POOLS:\n";
    tbl.set_indent(4);
    *ss << tbl;
  }
}

void PGMapDigest::dump_cluster_stats(stringstream *ss,
				     ceph::Formatter *f,
				     bool verbose) const
{
  if (f) {
    f->open_object_section("stats");
    f->dump_int("total_bytes", osd_sum.statfs.total);
    f->dump_int("total_avail_bytes", osd_sum.statfs.available);
    f->dump_int("total_used_bytes", osd_sum.statfs.get_used());
    f->dump_int("total_used_raw_bytes", osd_sum.statfs.get_used_raw());
    f->dump_float("total_used_raw_ratio", osd_sum.statfs.get_used_raw_ratio());
    f->dump_unsigned("num_osds", osd_sum.num_osds);
    f->dump_unsigned("num_per_pool_osds", osd_sum.num_per_pool_osds);
    f->close_section();
    f->open_object_section("stats_by_class");
    for (auto& i : osd_sum_by_class) {
      f->open_object_section(i.first.c_str());
      f->dump_int("total_bytes", i.second.statfs.total);
      f->dump_int("total_avail_bytes", i.second.statfs.available);
      f->dump_int("total_used_bytes", i.second.statfs.get_used());
      f->dump_int("total_used_raw_bytes", i.second.statfs.get_used_raw());
      f->dump_float("total_used_raw_ratio",
		    i.second.statfs.get_used_raw_ratio());
      f->close_section();
    }
    f->close_section();
  } else {
    ceph_assert(ss != nullptr);
    TextTable tbl;
    tbl.define_column("CLASS", TextTable::LEFT, TextTable::LEFT);
    tbl.define_column("SIZE", TextTable::LEFT, TextTable::RIGHT);
    tbl.define_column("AVAIL", TextTable::LEFT, TextTable::RIGHT);
    tbl.define_column("USED", TextTable::LEFT, TextTable::RIGHT);
    tbl.define_column("RAW USED", TextTable::LEFT, TextTable::RIGHT);
    tbl.define_column("%RAW USED", TextTable::LEFT, TextTable::RIGHT);


    for (auto& i : osd_sum_by_class) {
      tbl << i.first;
      tbl << stringify(byte_u_t(i.second.statfs.total))
	  << stringify(byte_u_t(i.second.statfs.available))
	  << stringify(byte_u_t(i.second.statfs.get_used()))
	  << stringify(byte_u_t(i.second.statfs.get_used_raw()))
	  << percentify(i.second.statfs.get_used_raw_ratio()*100.0)
	  << TextTable::endrow;
    }
    tbl << "TOTAL";
    tbl << stringify(byte_u_t(osd_sum.statfs.total))
        << stringify(byte_u_t(osd_sum.statfs.available))
        << stringify(byte_u_t(osd_sum.statfs.get_used()))
        << stringify(byte_u_t(osd_sum.statfs.get_used_raw()))
	<< percentify(osd_sum.statfs.get_used_raw_ratio()*100.0)
	<< TextTable::endrow;

    *ss << "RAW STORAGE:\n";
    tbl.set_indent(4);
    *ss << tbl;
  }
}

void PGMapDigest::dump_object_stat_sum(
  TextTable &tbl, ceph::Formatter *f,
  const pool_stat_t &pool_stat, uint64_t avail,
  float raw_used_rate, bool verbose, bool per_pool,
  const pg_pool_t *pool)
{
  const object_stat_sum_t &sum = pool_stat.stats.sum;
  const store_statfs_t statfs = pool_stat.store_stats;

  if (sum.num_object_copies > 0) {
    raw_used_rate *= (float)(sum.num_object_copies - sum.num_objects_degraded) / sum.num_object_copies;
  }

  uint64_t used_bytes = pool_stat.get_allocated_bytes(per_pool);

  float used = 0.0;
  // note avail passed in is raw_avail, calc raw_used here.
  if (avail) {
<<<<<<< HEAD
    used = sum.num_bytes * raw_used_rate * curr_object_copies_rate;
=======
    used = used_bytes;
>>>>>>> 3ad2dfa4
    used /= used + avail;
  } else if (used_bytes) {
    used = 1.0;
  }
  auto avail_res = raw_used_rate ? avail / raw_used_rate : 0;
  // an approximation for actually stored user data
  auto stored_normalized = pool_stat.get_user_bytes(raw_used_rate, per_pool);
  if (f) {
<<<<<<< HEAD
    f->dump_int("kb_used", SHIFT_ROUND_UP(sum.num_bytes, 10));
    f->dump_int("bytes_used", sum.num_bytes);
    f->dump_format_unquoted("percent_used", "%.2f", (used*100));
    f->dump_unsigned("max_avail", avail / raw_used_rate);
=======
    f->dump_int("stored", stored_normalized);
>>>>>>> 3ad2dfa4
    f->dump_int("objects", sum.num_objects);
    f->dump_int("kb_used", shift_round_up(used_bytes, 10));
    f->dump_int("bytes_used", used_bytes);
    f->dump_float("percent_used", used);
    f->dump_unsigned("max_avail", avail_res);
    if (verbose) {
      f->dump_int("quota_objects", pool->quota_max_objects);
      f->dump_int("quota_bytes", pool->quota_max_bytes);
      f->dump_int("dirty", sum.num_objects_dirty);
      f->dump_int("rd", sum.num_rd);
      f->dump_int("rd_bytes", sum.num_rd_kb * 1024ull);
      f->dump_int("wr", sum.num_wr);
      f->dump_int("wr_bytes", sum.num_wr_kb * 1024ull);
      f->dump_int("compress_bytes_used", statfs.data_compressed_allocated);
      f->dump_int("compress_under_bytes", statfs.data_compressed_original);
      // Stored by user amplified by replication
      f->dump_int("stored_raw", pool_stat.get_user_bytes(1.0, per_pool));
    }
  } else {
    tbl << stringify(byte_u_t(stored_normalized));
    tbl << stringify(si_u_t(sum.num_objects));
    tbl << stringify(byte_u_t(used_bytes));
    tbl << percentify(used*100);
<<<<<<< HEAD
    tbl << si_t(avail / raw_used_rate);
    tbl << sum.num_objects;
=======
    tbl << stringify(byte_u_t(avail_res));
>>>>>>> 3ad2dfa4
    if (verbose) {
      if (pool->quota_max_objects == 0)
        tbl << "N/A";
      else
        tbl << stringify(si_u_t(pool->quota_max_objects));

      if (pool->quota_max_bytes == 0)
        tbl << "N/A";
      else
        tbl << stringify(byte_u_t(pool->quota_max_bytes));

      tbl << stringify(si_u_t(sum.num_objects_dirty))
	  << stringify(byte_u_t(statfs.data_compressed_allocated))
	  << stringify(byte_u_t(statfs.data_compressed_original))
	  ;
    }
  }
}

int64_t PGMapDigest::get_pool_free_space(const OSDMap &osd_map,
					 int64_t poolid) const
{
  const pg_pool_t *pool = osd_map.get_pg_pool(poolid);
  int ruleno = osd_map.crush->find_rule(pool->get_crush_rule(),
					pool->get_type(),
					pool->get_size());
  int64_t avail;
  avail = get_rule_avail(ruleno);
  if (avail < 0)
    avail = 0;

<<<<<<< HEAD
  return avail / ::pool_raw_used_rate(osd_map, poolid);
=======
  return avail / osd_map.pool_raw_used_rate(poolid);
>>>>>>> 3ad2dfa4
}

int64_t PGMap::get_rule_avail(const OSDMap& osdmap, int ruleno) const
{
  map<int,float> wm;
  int r = osdmap.crush->get_rule_weight_osd_map(ruleno, &wm);
  if (r < 0) {
    return r;
  }
  if (wm.empty()) {
    return 0;
  }

  float fratio = osdmap.get_full_ratio();

  int64_t min = -1;
  for (auto p = wm.begin(); p != wm.end(); ++p) {
    auto osd_info = osd_stat.find(p->first);
    if (osd_info != osd_stat.end()) {
      if (osd_info->second.statfs.total == 0 || p->second == 0) {
	// osd must be out, hence its stats have been zeroed
	// (unless we somehow managed to have a disk with size 0...)
	//
	// (p->second == 0), if osd weight is 0, no need to
	// calculate proj below.
	continue;
      }
      double unusable = (double)osd_info->second.statfs.kb() *
	(1.0 - fratio);
      double avail = std::max(0.0, (double)osd_info->second.statfs.kb_avail() - unusable);
      avail *= 1024.0;
      int64_t proj = (int64_t)(avail / (double)p->second);
      if (min < 0 || proj < min) {
	min = proj;
      }
    } else {
      if (osdmap.is_up(p->first)) {
        // This is a level 4 rather than an error, because we might have
        // only just started, and not received the first stats message yet.
        dout(4) << "OSD " << p->first << " is up, but has no stats" << dendl;
      }
    }
  }
  return min;
}

void PGMap::get_rules_avail(const OSDMap& osdmap,
			    std::map<int,int64_t> *avail_map) const
{
  avail_map->clear();
  for (auto p : osdmap.get_pools()) {
    int64_t pool_id = p.first;
    if ((pool_id < 0) || (pg_pool_sum.count(pool_id) == 0))
      continue;
    const pg_pool_t *pool = osdmap.get_pg_pool(pool_id);
    int ruleno = osdmap.crush->find_rule(pool->get_crush_rule(),
					 pool->get_type(),
					 pool->get_size());
    if (avail_map->count(ruleno) == 0)
      (*avail_map)[ruleno] = get_rule_avail(osdmap, ruleno);
  }
}

// ---------------------
// PGMap

void PGMap::Incremental::dump(ceph::Formatter *f) const
{
  f->dump_unsigned("version", version);
  f->dump_stream("stamp") << stamp;
  f->dump_unsigned("osdmap_epoch", osdmap_epoch);
  f->dump_unsigned("pg_scan_epoch", pg_scan);

  f->open_array_section("pg_stat_updates");
  for (auto p = pg_stat_updates.begin(); p != pg_stat_updates.end(); ++p) {
    f->open_object_section("pg_stat");
    f->dump_stream("pgid") << p->first;
    p->second.dump(f);
    f->close_section();
  }
  f->close_section();

  f->open_array_section("osd_stat_updates");
  for (auto p = osd_stat_updates.begin(); p != osd_stat_updates.end(); ++p) {
    f->open_object_section("osd_stat");
    f->dump_int("osd", p->first);
    p->second.dump(f);
    f->close_section();
  }
  f->close_section();
  f->open_array_section("pool_statfs_updates");
  for (auto p = pool_statfs_updates.begin(); p != pool_statfs_updates.end(); ++p) {
    f->open_object_section("pool_statfs");
    f->dump_stream("poolid/osd") << p->first;
    p->second.dump(f);
    f->close_section();
  }
  f->close_section();

  f->open_array_section("osd_stat_removals");
  for (auto p = osd_stat_rm.begin(); p != osd_stat_rm.end(); ++p)
    f->dump_int("osd", *p);
  f->close_section();

  f->open_array_section("pg_removals");
  for (auto p = pg_remove.begin(); p != pg_remove.end(); ++p)
    f->dump_stream("pgid") << *p;
  f->close_section();
}

void PGMap::Incremental::generate_test_instances(list<PGMap::Incremental*>& o)
{
  o.push_back(new Incremental);
  o.push_back(new Incremental);
  o.back()->version = 1;
  o.back()->stamp = utime_t(123,345);
  o.push_back(new Incremental);
  o.back()->version = 2;
  o.back()->pg_stat_updates[pg_t(1,2)] = pg_stat_t();
  o.back()->osd_stat_updates[5] = osd_stat_t();
  o.push_back(new Incremental);
  o.back()->version = 3;
  o.back()->osdmap_epoch = 1;
  o.back()->pg_scan = 2;
  o.back()->pg_stat_updates[pg_t(4,5)] = pg_stat_t();
  o.back()->osd_stat_updates[6] = osd_stat_t();
  o.back()->pg_remove.insert(pg_t(1,2));
  o.back()->osd_stat_rm.insert(5);
  o.back()->pool_statfs_updates[std::make_pair(1234,4)] = store_statfs_t();
}

// --

void PGMap::apply_incremental(CephContext *cct, const Incremental& inc)
{
  ceph_assert(inc.version == version+1);
  version++;

  pool_stat_t pg_sum_old = pg_sum;
  mempool::pgmap::unordered_map<int32_t, pool_stat_t> pg_pool_sum_old;
  pg_pool_sum_old = pg_pool_sum;

  for (auto p = inc.pg_stat_updates.begin();
       p != inc.pg_stat_updates.end();
       ++p) {
    const pg_t &update_pg(p->first);
    auto update_pool = update_pg.pool();
    const pg_stat_t &update_stat(p->second);

    auto pg_stat_iter = pg_stat.find(update_pg);
    pool_stat_t &pool_sum_ref = pg_pool_sum[update_pool];
    if (pg_stat_iter == pg_stat.end()) {
      pg_stat.insert(make_pair(update_pg, update_stat));
    } else {
      stat_pg_sub(update_pg, pg_stat_iter->second);
      pool_sum_ref.sub(pg_stat_iter->second);
      pg_stat_iter->second = update_stat;
    }
    stat_pg_add(update_pg, update_stat);
    pool_sum_ref.add(update_stat);
  }

  for (auto p = inc.pool_statfs_updates.begin();
       p != inc.pool_statfs_updates.end();
       ++p) {
    auto update_pool = p->first.first;
    auto update_osd =  p->first.second;
    auto& statfs_inc = p->second;

    auto pool_statfs_iter =
      pool_statfs.find(std::make_pair(update_pool, update_osd));
    if (pg_pool_sum.count(update_pool)) { 
      pool_stat_t &pool_sum_ref = pg_pool_sum[update_pool];
      if (pool_statfs_iter == pool_statfs.end()) {
        pool_statfs.emplace(std::make_pair(update_pool, update_osd), statfs_inc);
      } else {
        pool_sum_ref.sub(pool_statfs_iter->second);
        pool_statfs_iter->second = statfs_inc;
      }
      pool_sum_ref.add(statfs_inc);
    }
  }

  for (auto p = inc.get_osd_stat_updates().begin();
       p != inc.get_osd_stat_updates().end();
       ++p) {
    int osd = p->first;
    const osd_stat_t &new_stats(p->second);

    auto t = osd_stat.find(osd);
    if (t == osd_stat.end()) {
      osd_stat.insert(make_pair(osd, new_stats));
    } else {
      stat_osd_sub(t->first, t->second);
      t->second = new_stats;
    }
    stat_osd_add(osd, new_stats);
  }
  set<int64_t> deleted_pools;
  for (auto p = inc.pg_remove.begin();
       p != inc.pg_remove.end();
       ++p) {
    const pg_t &removed_pg(*p);
    auto s = pg_stat.find(removed_pg);
    bool pool_erased = false;
    if (s != pg_stat.end()) {
      pool_erased = stat_pg_sub(removed_pg, s->second);
      pg_stat.erase(s);
      if (pool_erased) {
        deleted_pools.insert(removed_pg.pool());
      }
    }
  }

  for (auto p = inc.get_osd_stat_rm().begin();
       p != inc.get_osd_stat_rm().end();
       ++p) {
    auto t = osd_stat.find(*p);
    if (t != osd_stat.end()) {
      stat_osd_sub(t->first, t->second);
      osd_stat.erase(t);
    }
    for (auto i = pool_statfs.begin();  i != pool_statfs.end(); ++i) {
      if (i->first.second == *p) {
	pg_pool_sum[i->first.first].sub(i->second);
	pool_statfs.erase(i);
      }
    }
  }

  // skip calculating delta while sum was not synchronized
  if (!stamp.is_zero() && !pg_sum_old.stats.sum.is_zero()) {
    utime_t delta_t;
    delta_t = inc.stamp;
    delta_t -= stamp;
    // calculate a delta, and average over the last 2 deltas.
    pool_stat_t d = pg_sum;
    d.stats.sub(pg_sum_old.stats);
    pg_sum_deltas.push_back(make_pair(d, delta_t));
    stamp_delta += delta_t;
    pg_sum_delta.stats.add(d.stats);
    auto smooth_intervals =
<<<<<<< HEAD
      cct ? cct->_conf->get_val<uint64_t>("mon_stat_smooth_intervals") : 1;
    if (pg_sum_deltas.size() > smooth_intervals) {
=======
      cct ? cct->_conf.get_val<uint64_t>("mon_stat_smooth_intervals") : 1;
    while (pg_sum_deltas.size() > smooth_intervals) {
>>>>>>> 3ad2dfa4
      pg_sum_delta.stats.sub(pg_sum_deltas.front().first.stats);
      stamp_delta -= pg_sum_deltas.front().second;
      pg_sum_deltas.pop_front();
    }
  }
  stamp = inc.stamp;

  update_pool_deltas(cct, inc.stamp, pg_pool_sum_old);

  for (auto p : deleted_pools) {
    if (cct)
      dout(20) << " deleted pool " << p << dendl;
    deleted_pool(p);
  }

  if (inc.osdmap_epoch)
    last_osdmap_epoch = inc.osdmap_epoch;
  if (inc.pg_scan)
    last_pg_scan = inc.pg_scan;
}

void PGMap::calc_stats()
{
  num_pg = 0;
  num_pg_active = 0;
  num_pg_unknown = 0;
  num_osd = 0;
  pg_pool_sum.clear();
  num_pg_by_pool.clear();
  pg_by_osd.clear();
  pg_sum = pool_stat_t();
  osd_sum = osd_stat_t();
  osd_sum_by_class.clear();
  num_pg_by_state.clear();
  num_pg_by_pool_state.clear();
  num_pg_by_osd.clear();

  for (auto p = pg_stat.begin();
       p != pg_stat.end();
       ++p) {
    auto pg = p->first;
    stat_pg_add(pg, p->second);
    pg_pool_sum[pg.pool()].add(p->second);
  }
  for (auto p = pool_statfs.begin();
       p != pool_statfs.end();
       ++p) {
    auto pool = p->first.first;
    pg_pool_sum[pool].add(p->second);
  }
  for (auto p = osd_stat.begin();
       p != osd_stat.end();
       ++p)
    stat_osd_add(p->first, p->second);
}

void PGMap::stat_pg_add(const pg_t &pgid, const pg_stat_t &s,
                        bool sameosds)
{
  auto pool = pgid.pool();
  pg_sum.add(s);

  num_pg++;
  num_pg_by_state[s.state]++;
  num_pg_by_pool_state[pgid.pool()][s.state]++;
  num_pg_by_pool[pool]++;

  if ((s.state & PG_STATE_CREATING) &&
      s.parent_split_bits == 0) {
    creating_pgs.insert(pgid);
    if (s.acting_primary >= 0) {
      creating_pgs_by_osd_epoch[s.acting_primary][s.mapping_epoch].insert(pgid);
    }
  }

  if (s.state & PG_STATE_ACTIVE) {
    ++num_pg_active;
  }
  if (s.state == 0) {
    ++num_pg_unknown;
  }

  if (sameosds)
    return;

  for (auto p = s.blocked_by.begin();
       p != s.blocked_by.end();
       ++p) {
    ++blocked_by_sum[*p];
  }

  for (auto p = s.acting.begin(); p != s.acting.end(); ++p) {
    pg_by_osd[*p].insert(pgid);
    num_pg_by_osd[*p].acting++;
  }
  for (auto p = s.up.begin(); p != s.up.end(); ++p) {
    auto& t = pg_by_osd[*p];
    if (t.find(pgid) == t.end()) {
      t.insert(pgid);
      num_pg_by_osd[*p].up_not_acting++;
    }
  }

  if (s.up_primary >= 0) {
    num_pg_by_osd[s.up_primary].primary++;
  }
}

bool PGMap::stat_pg_sub(const pg_t &pgid, const pg_stat_t &s,
                        bool sameosds)
{
  bool pool_erased = false;
  pg_sum.sub(s);

  num_pg--;
  int end = --num_pg_by_state[s.state];
  ceph_assert(end >= 0);
  if (end == 0)
    num_pg_by_state.erase(s.state);
  if (--num_pg_by_pool_state[pgid.pool()][s.state] == 0) {
    num_pg_by_pool_state[pgid.pool()].erase(s.state);
  }
  end = --num_pg_by_pool[pgid.pool()];
  if (end == 0) {
    pool_erased = true;
  }

  if ((s.state & PG_STATE_CREATING) &&
      s.parent_split_bits == 0) {
    creating_pgs.erase(pgid);
    if (s.acting_primary >= 0) {
      map<epoch_t,set<pg_t> >& r = creating_pgs_by_osd_epoch[s.acting_primary];
      r[s.mapping_epoch].erase(pgid);
      if (r[s.mapping_epoch].empty())
	r.erase(s.mapping_epoch);
      if (r.empty())
	creating_pgs_by_osd_epoch.erase(s.acting_primary);
    }
  }

  if (s.state & PG_STATE_ACTIVE) {
    --num_pg_active;
  }
  if (s.state == 0) {
    --num_pg_unknown;
  }

  if (sameosds)
    return pool_erased;

  for (auto p = s.blocked_by.begin();
       p != s.blocked_by.end();
       ++p) {
    auto q = blocked_by_sum.find(*p);
    ceph_assert(q != blocked_by_sum.end());
    --q->second;
    if (q->second == 0)
      blocked_by_sum.erase(q);
  }

  set<int32_t> actingset;
  for (auto p = s.acting.begin(); p != s.acting.end(); ++p) {
    actingset.insert(*p);
    auto& oset = pg_by_osd[*p];
    oset.erase(pgid);
    if (oset.empty())
      pg_by_osd.erase(*p);
    auto it = num_pg_by_osd.find(*p);
    if (it != num_pg_by_osd.end() && it->second.acting > 0)
      it->second.acting--;
  }
  for (auto p = s.up.begin(); p != s.up.end(); ++p) {
    auto& oset = pg_by_osd[*p];
    oset.erase(pgid);
    if (oset.empty())
      pg_by_osd.erase(*p);
    if (actingset.count(*p))
      continue;
    auto it = num_pg_by_osd.find(*p);
    if (it != num_pg_by_osd.end() && it->second.up_not_acting > 0)
      it->second.up_not_acting--;
  }

  if (s.up_primary >= 0) {
    auto it = num_pg_by_osd.find(s.up_primary);
    if (it != num_pg_by_osd.end() && it->second.primary > 0)
      it->second.primary--;
  }
  return pool_erased;
}

void PGMap::calc_purged_snaps()
{
  purged_snaps.clear();
  set<int64_t> unknown;
  for (auto& i : pg_stat) {
    if (i.second.state == 0) {
      unknown.insert(i.first.pool());
      purged_snaps.erase(i.first.pool());
      continue;
    } else if (unknown.count(i.first.pool())) {
      continue;
    }
    auto j = purged_snaps.find(i.first.pool());
    if (j == purged_snaps.end()) {
      // base case
      purged_snaps[i.first.pool()] = i.second.purged_snaps;
    } else {
      j->second.intersection_of(i.second.purged_snaps);
    }
  }
}

void PGMap::calc_osd_sum_by_class(const OSDMap& osdmap)
{
  osd_sum_by_class.clear();
  for (auto& i : osd_stat) {
    const char *class_name = osdmap.crush->get_item_class(i.first);
    if (class_name) {
      osd_sum_by_class[class_name].add(i.second);
    }
  }
}

void PGMap::stat_osd_add(int osd, const osd_stat_t &s)
{
  num_osd++;
  osd_sum.add(s);
  if (osd >= (int)osd_last_seq.size()) {
    osd_last_seq.resize(osd + 1);
  }
  osd_last_seq[osd] = s.seq;
}

void PGMap::stat_osd_sub(int osd, const osd_stat_t &s)
{
  num_osd--;
  osd_sum.sub(s);
  ceph_assert(osd < (int)osd_last_seq.size());
  osd_last_seq[osd] = 0;
}

void PGMap::encode_digest(const OSDMap& osdmap,
			  bufferlist& bl, uint64_t features)
{
  get_rules_avail(osdmap, &avail_space_by_rule);
  calc_osd_sum_by_class(osdmap);
  calc_purged_snaps();
  PGMapDigest::encode(bl, features);
}

void PGMap::encode(bufferlist &bl, uint64_t features) const
{
  ENCODE_START(8, 8, bl);
  encode(version, bl);
  encode(pg_stat, bl);
  encode(osd_stat, bl, features);
  encode(last_osdmap_epoch, bl);
  encode(last_pg_scan, bl);
  encode(stamp, bl);
  encode(pool_statfs, bl, features);
  ENCODE_FINISH(bl);
}

void PGMap::decode(bufferlist::const_iterator &bl)
{
  DECODE_START(8, bl);
  decode(version, bl);
  decode(pg_stat, bl);
  decode(osd_stat, bl);
  decode(last_osdmap_epoch, bl);
  decode(last_pg_scan, bl);
  decode(stamp, bl);
  decode(pool_statfs, bl);
  DECODE_FINISH(bl);

  calc_stats();
}

void PGMap::dump(ceph::Formatter *f) const
{
  dump_basic(f);
  dump_pg_stats(f, false);
  dump_pool_stats(f);
  dump_osd_stats(f);
}

void PGMap::dump_basic(ceph::Formatter *f) const
{
  f->dump_unsigned("version", version);
  f->dump_stream("stamp") << stamp;
  f->dump_unsigned("last_osdmap_epoch", last_osdmap_epoch);
  f->dump_unsigned("last_pg_scan", last_pg_scan);

  f->open_object_section("pg_stats_sum");
  pg_sum.dump(f);
  f->close_section();

  f->open_object_section("osd_stats_sum");
  osd_sum.dump(f);
  f->close_section();

  dump_delta(f);
}

void PGMap::dump_delta(ceph::Formatter *f) const
{
  f->open_object_section("pg_stats_delta");
  pg_sum_delta.dump(f);
  f->dump_stream("stamp_delta") << stamp_delta;
  f->close_section();
}

void PGMap::dump_pg_stats(ceph::Formatter *f, bool brief) const
{
  f->open_array_section("pg_stats");
  for (auto i = pg_stat.begin();
       i != pg_stat.end();
       ++i) {
    f->open_object_section("pg_stat");
    f->dump_stream("pgid") << i->first;
    if (brief)
      i->second.dump_brief(f);
    else
      i->second.dump(f);
    f->close_section();
  }
  f->close_section();
}

void PGMap::dump_pool_stats(ceph::Formatter *f) const
{
  f->open_array_section("pool_stats");
  for (auto p = pg_pool_sum.begin();
       p != pg_pool_sum.end();
       ++p) {
    f->open_object_section("pool_stat");
    f->dump_int("poolid", p->first);
    auto q = num_pg_by_pool.find(p->first);
    if (q != num_pg_by_pool.end())
      f->dump_unsigned("num_pg", q->second);
    p->second.dump(f);
    f->close_section();
  }
  f->close_section();
}

void PGMap::dump_osd_stats(ceph::Formatter *f, bool with_net) const
{
  f->open_array_section("osd_stats");
  for (auto q = osd_stat.begin();
       q != osd_stat.end();
       ++q) {
    f->open_object_section("osd_stat");
    f->dump_int("osd", q->first);
    q->second.dump(f, with_net);
    f->close_section();
  }
  f->close_section();
}

void PGMap::dump_pg_stats_plain(
  ostream& ss,
  const mempool::pgmap::unordered_map<pg_t, pg_stat_t>& pg_stats,
  bool brief) const
{
  TextTable tab;

  if (brief){
    tab.define_column("PG_STAT", TextTable::LEFT, TextTable::LEFT);
    tab.define_column("STATE", TextTable::LEFT, TextTable::RIGHT);
    tab.define_column("UP", TextTable::LEFT, TextTable::RIGHT);
    tab.define_column("UP_PRIMARY", TextTable::LEFT, TextTable::RIGHT);
    tab.define_column("ACTING", TextTable::LEFT, TextTable::RIGHT);
    tab.define_column("ACTING_PRIMARY", TextTable::LEFT, TextTable::RIGHT);
  }
  else {
    tab.define_column("PG_STAT", TextTable::LEFT, TextTable::LEFT);
    tab.define_column("OBJECTS", TextTable::LEFT, TextTable::RIGHT);
    tab.define_column("MISSING_ON_PRIMARY", TextTable::LEFT, TextTable::RIGHT);
    tab.define_column("DEGRADED", TextTable::LEFT, TextTable::RIGHT);
    tab.define_column("MISPLACED", TextTable::LEFT, TextTable::RIGHT);
    tab.define_column("UNFOUND", TextTable::LEFT, TextTable::RIGHT);
    tab.define_column("BYTES", TextTable::LEFT, TextTable::RIGHT);
    tab.define_column("OMAP_BYTES*", TextTable::LEFT, TextTable::RIGHT);
    tab.define_column("OMAP_KEYS*", TextTable::LEFT, TextTable::RIGHT);
    tab.define_column("LOG", TextTable::LEFT, TextTable::RIGHT);
    tab.define_column("DISK_LOG", TextTable::LEFT, TextTable::RIGHT);
    tab.define_column("STATE", TextTable::LEFT, TextTable::RIGHT);
    tab.define_column("STATE_STAMP", TextTable::LEFT, TextTable::RIGHT);
    tab.define_column("VERSION", TextTable::LEFT, TextTable::RIGHT);
    tab.define_column("REPORTED", TextTable::LEFT, TextTable::RIGHT);
    tab.define_column("UP", TextTable::LEFT, TextTable::RIGHT);
    tab.define_column("UP_PRIMARY", TextTable::LEFT, TextTable::RIGHT);
    tab.define_column("ACTING", TextTable::LEFT, TextTable::RIGHT);
    tab.define_column("ACTING_PRIMARY", TextTable::LEFT, TextTable::RIGHT);
    tab.define_column("LAST_SCRUB", TextTable::LEFT, TextTable::RIGHT);
    tab.define_column("SCRUB_STAMP", TextTable::LEFT, TextTable::RIGHT);
    tab.define_column("LAST_DEEP_SCRUB", TextTable::LEFT, TextTable::RIGHT);
    tab.define_column("DEEP_SCRUB_STAMP", TextTable::LEFT, TextTable::RIGHT);
    tab.define_column("SNAPTRIMQ_LEN", TextTable::LEFT, TextTable::RIGHT);
  }

  for (auto i = pg_stats.begin();
       i != pg_stats.end(); ++i) {
    const pg_stat_t &st(i->second);
    if (brief) {
      tab << i->first
          << pg_state_string(st.state)
          << st.up
          << st.up_primary
          << st.acting
          << st.acting_primary
          << TextTable::endrow;
    } else {
      ostringstream reported;
      reported << st.reported_epoch << ":" << st.reported_seq;

      tab << i->first
          << st.stats.sum.num_objects
          << st.stats.sum.num_objects_missing_on_primary
          << st.stats.sum.num_objects_degraded
          << st.stats.sum.num_objects_misplaced
          << st.stats.sum.num_objects_unfound
          << st.stats.sum.num_bytes
          << st.stats.sum.num_omap_bytes
          << st.stats.sum.num_omap_keys
          << st.log_size
          << st.ondisk_log_size
          << pg_state_string(st.state)
          << st.last_change
          << st.version
          << reported.str()
          << pg_vector_string(st.up)
          << st.up_primary
          << pg_vector_string(st.acting)
          << st.acting_primary
          << st.last_scrub
          << st.last_scrub_stamp
          << st.last_deep_scrub
          << st.last_deep_scrub_stamp
          << st.snaptrimq_len
          << TextTable::endrow;
    }
  }

  ss << tab;
}

void PGMap::dump(ostream& ss) const
{
  dump_basic(ss);
  dump_pg_stats(ss, false);
  dump_pool_stats(ss, false);
  dump_pg_sum_stats(ss, false);
  dump_osd_stats(ss);
}

void PGMap::dump_basic(ostream& ss) const
{
  ss << "version " << version << std::endl;
  ss << "stamp " << stamp << std::endl;
  ss << "last_osdmap_epoch " << last_osdmap_epoch << std::endl;
  ss << "last_pg_scan " << last_pg_scan << std::endl;
}

void PGMap::dump_pg_stats(ostream& ss, bool brief) const
{
  dump_pg_stats_plain(ss, pg_stat, brief);
}

void PGMap::dump_pool_stats(ostream& ss, bool header) const
{
  TextTable tab;

  if (header) {
    tab.define_column("POOLID", TextTable::LEFT, TextTable::LEFT);
    tab.define_column("OBJECTS", TextTable::LEFT, TextTable::RIGHT);
    tab.define_column("MISSING_ON_PRIMARY", TextTable::LEFT, TextTable::RIGHT);
    tab.define_column("DEGRADED", TextTable::LEFT, TextTable::RIGHT);
    tab.define_column("MISPLACED", TextTable::LEFT, TextTable::RIGHT);
    tab.define_column("UNFOUND", TextTable::LEFT, TextTable::RIGHT);
    tab.define_column("BYTES", TextTable::LEFT, TextTable::RIGHT);
    tab.define_column("OMAP_BYTES*", TextTable::LEFT, TextTable::RIGHT);
    tab.define_column("OMAP_KEYS*", TextTable::LEFT, TextTable::RIGHT);
    tab.define_column("LOG", TextTable::LEFT, TextTable::RIGHT);
    tab.define_column("DISK_LOG", TextTable::LEFT, TextTable::RIGHT);
  } else {
    tab.define_column("", TextTable::LEFT, TextTable::LEFT);
    tab.define_column("", TextTable::LEFT, TextTable::RIGHT);
    tab.define_column("", TextTable::LEFT, TextTable::RIGHT);
    tab.define_column("", TextTable::LEFT, TextTable::RIGHT);
    tab.define_column("", TextTable::LEFT, TextTable::RIGHT);
    tab.define_column("", TextTable::LEFT, TextTable::RIGHT);
    tab.define_column("", TextTable::LEFT, TextTable::RIGHT);
    tab.define_column("", TextTable::LEFT, TextTable::RIGHT);
    tab.define_column("", TextTable::LEFT, TextTable::RIGHT);
    tab.define_column("", TextTable::LEFT, TextTable::RIGHT);
    tab.define_column("", TextTable::LEFT, TextTable::RIGHT);
  }

  for (auto p = pg_pool_sum.begin();
       p != pg_pool_sum.end();
       ++p) {
    tab << p->first
        << p->second.stats.sum.num_objects
        << p->second.stats.sum.num_objects_missing_on_primary
        << p->second.stats.sum.num_objects_degraded
        << p->second.stats.sum.num_objects_misplaced
        << p->second.stats.sum.num_objects_unfound
        << p->second.stats.sum.num_bytes
        << p->second.stats.sum.num_omap_bytes
        << p->second.stats.sum.num_omap_keys
        << p->second.log_size
        << p->second.ondisk_log_size
        << TextTable::endrow;
  }

  ss << tab;
}

void PGMap::dump_pg_sum_stats(ostream& ss, bool header) const
{
  TextTable tab;

  if (header) {
    tab.define_column("PG_STAT", TextTable::LEFT, TextTable::LEFT);
    tab.define_column("OBJECTS", TextTable::LEFT, TextTable::RIGHT);
    tab.define_column("MISSING_ON_PRIMARY", TextTable::LEFT, TextTable::RIGHT);
    tab.define_column("DEGRADED", TextTable::LEFT, TextTable::RIGHT);
    tab.define_column("MISPLACED", TextTable::LEFT, TextTable::RIGHT);
    tab.define_column("UNFOUND", TextTable::LEFT, TextTable::RIGHT);
    tab.define_column("BYTES", TextTable::LEFT, TextTable::RIGHT);
    tab.define_column("OMAP_BYTES*", TextTable::LEFT, TextTable::RIGHT);
    tab.define_column("OMAP_KEYS*", TextTable::LEFT, TextTable::RIGHT);
    tab.define_column("LOG", TextTable::LEFT, TextTable::RIGHT);
    tab.define_column("DISK_LOG", TextTable::LEFT, TextTable::RIGHT);
  } else {
    tab.define_column("", TextTable::LEFT, TextTable::LEFT);
    tab.define_column("", TextTable::LEFT, TextTable::RIGHT);
    tab.define_column("", TextTable::LEFT, TextTable::RIGHT);
    tab.define_column("", TextTable::LEFT, TextTable::RIGHT);
    tab.define_column("", TextTable::LEFT, TextTable::RIGHT);
    tab.define_column("", TextTable::LEFT, TextTable::RIGHT);
    tab.define_column("", TextTable::LEFT, TextTable::RIGHT);
    tab.define_column("", TextTable::LEFT, TextTable::RIGHT);
    tab.define_column("", TextTable::LEFT, TextTable::RIGHT);
    tab.define_column("", TextTable::LEFT, TextTable::RIGHT);
    tab.define_column("", TextTable::LEFT, TextTable::RIGHT);
  };

  tab << "sum"
      << pg_sum.stats.sum.num_objects
      << pg_sum.stats.sum.num_objects_missing_on_primary
      << pg_sum.stats.sum.num_objects_degraded
      << pg_sum.stats.sum.num_objects_misplaced
      << pg_sum.stats.sum.num_objects_unfound
      << pg_sum.stats.sum.num_bytes
      << pg_sum.stats.sum.num_omap_bytes
      << pg_sum.stats.sum.num_omap_keys
      << pg_sum.log_size
      << pg_sum.ondisk_log_size
      << TextTable::endrow;

  ss << tab;
}

void PGMap::dump_osd_stats(ostream& ss) const
{
  TextTable tab;

  tab.define_column("OSD_STAT", TextTable::LEFT, TextTable::LEFT);
  tab.define_column("USED", TextTable::LEFT, TextTable::RIGHT);
  tab.define_column("AVAIL", TextTable::LEFT, TextTable::RIGHT);
  tab.define_column("USED_RAW", TextTable::LEFT, TextTable::RIGHT);
  tab.define_column("TOTAL", TextTable::LEFT, TextTable::RIGHT);
  tab.define_column("HB_PEERS", TextTable::LEFT, TextTable::RIGHT);
  tab.define_column("PG_SUM", TextTable::LEFT, TextTable::RIGHT);
  tab.define_column("PRIMARY_PG_SUM", TextTable::LEFT, TextTable::RIGHT);

  for (auto p = osd_stat.begin();
       p != osd_stat.end();
       ++p) {
    tab << p->first
        << byte_u_t(p->second.statfs.get_used())
        << byte_u_t(p->second.statfs.available)
        << byte_u_t(p->second.statfs.get_used_raw())
        << byte_u_t(p->second.statfs.total)
        << p->second.hb_peers
        << get_num_pg_by_osd(p->first)
        << get_num_primary_pg_by_osd(p->first)
        << TextTable::endrow;
  }

  tab << "sum"
      << byte_u_t(osd_sum.statfs.get_used())
      << byte_u_t(osd_sum.statfs.available)
      << byte_u_t(osd_sum.statfs.get_used_raw())
      << byte_u_t(osd_sum.statfs.total)
      << TextTable::endrow;

  ss << tab;
}

void PGMap::dump_osd_sum_stats(ostream& ss) const
{
  TextTable tab;

  tab.define_column("OSD_STAT", TextTable::LEFT, TextTable::LEFT);
  tab.define_column("USED", TextTable::LEFT, TextTable::RIGHT);
  tab.define_column("AVAIL", TextTable::LEFT, TextTable::RIGHT);
  tab.define_column("USED_RAW", TextTable::LEFT, TextTable::RIGHT);
  tab.define_column("TOTAL", TextTable::LEFT, TextTable::RIGHT);

  tab << "sum"
      << byte_u_t(osd_sum.statfs.get_used())
      << byte_u_t(osd_sum.statfs.available)
      << byte_u_t(osd_sum.statfs.get_used_raw())
      << byte_u_t(osd_sum.statfs.total)
      << TextTable::endrow;

  ss << tab;
}

void PGMap::get_stuck_stats(
  int types, const utime_t cutoff,
  mempool::pgmap::unordered_map<pg_t, pg_stat_t>& stuck_pgs) const
{
  ceph_assert(types != 0);
  for (auto i = pg_stat.begin();
       i != pg_stat.end();
       ++i) {
    utime_t val = cutoff; // don't care about >= cutoff so that is infinity

    if ((types & STUCK_INACTIVE) && !(i->second.state & PG_STATE_ACTIVE)) {
      if (i->second.last_active < val)
	val = i->second.last_active;
    }

    if ((types & STUCK_UNCLEAN) && !(i->second.state & PG_STATE_CLEAN)) {
      if (i->second.last_clean < val)
	val = i->second.last_clean;
    }

    if ((types & STUCK_DEGRADED) && (i->second.state & PG_STATE_DEGRADED)) {
      if (i->second.last_undegraded < val)
	val = i->second.last_undegraded;
    }

    if ((types & STUCK_UNDERSIZED) && (i->second.state & PG_STATE_UNDERSIZED)) {
      if (i->second.last_fullsized < val)
	val = i->second.last_fullsized;
    }

    if ((types & STUCK_STALE) && (i->second.state & PG_STATE_STALE)) {
      if (i->second.last_unstale < val)
	val = i->second.last_unstale;
    }

    // val is now the earliest any of the requested stuck states began
    if (val < cutoff) {
      stuck_pgs[i->first] = i->second;
    }
  }
}

bool PGMap::get_stuck_counts(const utime_t cutoff, map<string, int>& note) const
{
  int inactive = 0;
  int unclean = 0;
  int degraded = 0;
  int undersized = 0;
  int stale = 0;

  for (auto i = pg_stat.begin();
       i != pg_stat.end();
       ++i) {
    if (! (i->second.state & PG_STATE_ACTIVE)) {
      if (i->second.last_active < cutoff)
        ++inactive;
    }
    if (! (i->second.state & PG_STATE_CLEAN)) {
      if (i->second.last_clean < cutoff)
        ++unclean;
    }
    if (i->second.state & PG_STATE_DEGRADED) {
      if (i->second.last_undegraded < cutoff)
        ++degraded;
    }
    if (i->second.state & PG_STATE_UNDERSIZED) {
      if (i->second.last_fullsized < cutoff)
        ++undersized;
    }
    if (i->second.state & PG_STATE_STALE) {
      if (i->second.last_unstale < cutoff)
        ++stale;
    }
  }

  if (inactive)
    note["stuck inactive"] = inactive;

  if (unclean)
    note["stuck unclean"] = unclean;

  if (undersized)
    note["stuck undersized"] = undersized;

  if (degraded)
    note["stuck degraded"] = degraded;

  if (stale)
    note["stuck stale"] = stale;

  return inactive || unclean || undersized || degraded || stale;
}

void PGMap::dump_stuck(ceph::Formatter *f, int types, utime_t cutoff) const
{
  mempool::pgmap::unordered_map<pg_t, pg_stat_t> stuck_pg_stats;
  get_stuck_stats(types, cutoff, stuck_pg_stats);
  f->open_array_section("stuck_pg_stats");
  for (auto i = stuck_pg_stats.begin();
       i != stuck_pg_stats.end();
       ++i) {
    f->open_object_section("pg_stat");
    f->dump_stream("pgid") << i->first;
    i->second.dump(f);
    f->close_section();
  }
  f->close_section();
}

void PGMap::dump_stuck_plain(ostream& ss, int types, utime_t cutoff) const
{
  mempool::pgmap::unordered_map<pg_t, pg_stat_t> stuck_pg_stats;
  get_stuck_stats(types, cutoff, stuck_pg_stats);
  if (!stuck_pg_stats.empty())
    dump_pg_stats_plain(ss, stuck_pg_stats, true);
}

int PGMap::dump_stuck_pg_stats(
  stringstream &ds,
  ceph::Formatter *f,
  int threshold,
  vector<string>& args) const
{
  int stuck_types = 0;

  for (auto i = args.begin(); i != args.end(); ++i) {
    if (*i == "inactive")
      stuck_types |= PGMap::STUCK_INACTIVE;
    else if (*i == "unclean")
      stuck_types |= PGMap::STUCK_UNCLEAN;
    else if (*i == "undersized")
      stuck_types |= PGMap::STUCK_UNDERSIZED;
    else if (*i == "degraded")
      stuck_types |= PGMap::STUCK_DEGRADED;
    else if (*i == "stale")
      stuck_types |= PGMap::STUCK_STALE;
    else {
      ds << "Unknown type: " << *i << std::endl;
      return -EINVAL;
    }
  }

  utime_t now(ceph_clock_now());
  utime_t cutoff = now - utime_t(threshold, 0);

  if (!f) {
    dump_stuck_plain(ds, stuck_types, cutoff);
  } else {
    dump_stuck(f, stuck_types, cutoff);
    f->flush(ds);
  }

  return 0;
}

void PGMap::dump_osd_perf_stats(ceph::Formatter *f) const
{
  f->open_array_section("osd_perf_infos");
  for (auto i = osd_stat.begin();
       i != osd_stat.end();
       ++i) {
    f->open_object_section("osd");
    f->dump_int("id", i->first);
    {
      f->open_object_section("perf_stats");
      i->second.os_perf_stat.dump(f);
      f->close_section();
    }
    f->close_section();
  }
  f->close_section();
}
void PGMap::print_osd_perf_stats(std::ostream *ss) const
{
  TextTable tab;
  tab.define_column("osd", TextTable::LEFT, TextTable::RIGHT);
  tab.define_column("commit_latency(ms)", TextTable::LEFT, TextTable::RIGHT);
  tab.define_column("apply_latency(ms)", TextTable::LEFT, TextTable::RIGHT);
  for (auto i = osd_stat.begin();
       i != osd_stat.end();
       ++i) {
    tab << i->first;
    tab << i->second.os_perf_stat.os_commit_latency_ns / 1000000ull;
    tab << i->second.os_perf_stat.os_apply_latency_ns / 1000000ull;
    tab << TextTable::endrow;
  }
  (*ss) << tab;
}

void PGMap::dump_osd_blocked_by_stats(ceph::Formatter *f) const
{
  f->open_array_section("osd_blocked_by_infos");
  for (auto i = blocked_by_sum.begin();
       i != blocked_by_sum.end();
       ++i) {
    f->open_object_section("osd");
    f->dump_int("id", i->first);
    f->dump_int("num_blocked", i->second);
    f->close_section();
  }
  f->close_section();
}
void PGMap::print_osd_blocked_by_stats(std::ostream *ss) const
{
  TextTable tab;
  tab.define_column("osd", TextTable::LEFT, TextTable::RIGHT);
  tab.define_column("num_blocked", TextTable::LEFT, TextTable::RIGHT);
  for (auto i = blocked_by_sum.begin();
       i != blocked_by_sum.end();
       ++i) {
    tab << i->first;
    tab << i->second;
    tab << TextTable::endrow;
  }
  (*ss) << tab;
}


/**
 * update aggregated delta
 *
 * @param cct               ceph context
 * @param ts                Timestamp for the stats being delta'ed
 * @param old_pool_sum      Previous stats sum
 * @param last_ts           Last timestamp for pool
 * @param result_pool_sum   Resulting stats
 * @param result_pool_delta Resulting pool delta
 * @param result_ts_delta   Resulting timestamp delta
 * @param delta_avg_list    List of last N computed deltas, used to average
 */
void PGMap::update_delta(
  CephContext *cct,
  const utime_t ts,
  const pool_stat_t& old_pool_sum,
  utime_t *last_ts,
  const pool_stat_t& current_pool_sum,
  pool_stat_t *result_pool_delta,
  utime_t *result_ts_delta,
  mempool::pgmap::list<pair<pool_stat_t,utime_t> > *delta_avg_list)
{
  /* @p ts is the timestamp we want to associate with the data
   * in @p old_pool_sum, and on which we will base ourselves to
   * calculate the delta, stored in 'delta_t'.
   */
  utime_t delta_t;
  delta_t = ts;         // start with the provided timestamp
  delta_t -= *last_ts;  // take the last timestamp we saw
  *last_ts = ts;        // @p ts becomes the last timestamp we saw

  // adjust delta_t, quick start if there is no update in a long period
  delta_t = std::min(delta_t,
                    utime_t(2 * (cct ? cct->_conf->mon_delta_reset_interval : 10), 0));

  // calculate a delta, and average over the last 6 deltas by default.
  /* start by taking a copy of our current @p result_pool_sum, and by
   * taking out the stats from @p old_pool_sum.  This generates a stats
   * delta.  Stash this stats delta in @p delta_avg_list, along with the
   * timestamp delta for these results.
   */
  pool_stat_t d = current_pool_sum;
  d.stats.sub(old_pool_sum.stats);

  /* Aggregate current delta, and take out the last seen delta (if any) to
   * average it out.
   * Skip calculating delta while sum was not synchronized.
   */
  if(!old_pool_sum.stats.sum.is_zero()) {
    delta_avg_list->push_back(make_pair(d,delta_t));
    *result_ts_delta += delta_t;
    result_pool_delta->stats.add(d.stats);
  }
<<<<<<< HEAD
  size_t s = cct ? cct->_conf->get_val<uint64_t>("mon_stat_smooth_intervals") : 1;
  if (delta_avg_list->size() > s) {
=======
  size_t s = cct ? cct->_conf.get_val<uint64_t>("mon_stat_smooth_intervals") : 1;
  while (delta_avg_list->size() > s) {
>>>>>>> 3ad2dfa4
    result_pool_delta->stats.sub(delta_avg_list->front().first.stats);
    *result_ts_delta -= delta_avg_list->front().second;
    delta_avg_list->pop_front();
  }
}

/**
 * Update a given pool's deltas
 *
 * @param cct           Ceph Context
 * @param ts            Timestamp for the stats being delta'ed
 * @param pool          Pool's id
 * @param old_pool_sum  Previous stats sum
 */
void PGMap::update_one_pool_delta(
  CephContext *cct,
  const utime_t ts,
  const int64_t pool,
  const pool_stat_t& old_pool_sum)
{
  if (per_pool_sum_deltas.count(pool) == 0) {
    ceph_assert(per_pool_sum_deltas_stamps.count(pool) == 0);
    ceph_assert(per_pool_sum_delta.count(pool) == 0);
  }

  auto& sum_delta = per_pool_sum_delta[pool];

  update_delta(cct, ts, old_pool_sum, &sum_delta.second, pg_pool_sum[pool],
               &sum_delta.first, &per_pool_sum_deltas_stamps[pool],
               &per_pool_sum_deltas[pool]);
}

/**
 * Update pools' deltas
 *
 * @param cct               CephContext
 * @param ts                Timestamp for the stats being delta'ed
 * @param pg_pool_sum_old   Map of pool stats for delta calcs.
 */
void PGMap::update_pool_deltas(
  CephContext *cct, const utime_t ts,
  const mempool::pgmap::unordered_map<int32_t,pool_stat_t>& pg_pool_sum_old)
{
  for (auto it = pg_pool_sum_old.begin();
       it != pg_pool_sum_old.end(); ++it) {
    update_one_pool_delta(cct, ts, it->first, it->second);
  }
}

void PGMap::clear_delta()
{
  pg_sum_delta = pool_stat_t();
  pg_sum_deltas.clear();
  stamp_delta = utime_t();
}

void PGMap::generate_test_instances(list<PGMap*>& o)
{
  o.push_back(new PGMap);
  list<Incremental*> inc;
  Incremental::generate_test_instances(inc);
  delete inc.front();
  inc.pop_front();
  while (!inc.empty()) {
    PGMap *pmp = new PGMap();
    *pmp = *o.back();
    o.push_back(pmp);
    o.back()->apply_incremental(NULL, *inc.front());
    delete inc.front();
    inc.pop_front();
  }
}

void PGMap::get_filtered_pg_stats(uint64_t state, int64_t poolid, int64_t osdid,
                                  bool primary, set<pg_t>& pgs) const
{
  for (auto i = pg_stat.begin();
       i != pg_stat.end();
       ++i) {
    if ((poolid >= 0) && (poolid != i->first.pool()))
      continue;
    if ((osdid >= 0) && !(i->second.is_acting_osd(osdid,primary)))
      continue;
    if (state == (uint64_t)-1 ||                 // "all"
	(i->second.state & state) ||             // matches a state bit
	(state == 0 && i->second.state == 0)) {  // matches "unknown" (== 0)
      pgs.insert(i->first);
    }
  }
}

void PGMap::dump_filtered_pg_stats(ceph::Formatter *f, set<pg_t>& pgs) const
{
  f->open_array_section("pg_stats");
  for (auto i = pgs.begin(); i != pgs.end(); ++i) {
    const pg_stat_t& st = pg_stat.at(*i);
    f->open_object_section("pg_stat");
    f->dump_stream("pgid") << *i;
    st.dump(f);
    f->close_section();
  }
  f->close_section();
}

void PGMap::dump_filtered_pg_stats(ostream& ss, set<pg_t>& pgs) const
{
  TextTable tab;
  utime_t now = ceph_clock_now();

  tab.define_column("PG", TextTable::LEFT, TextTable::LEFT);
  tab.define_column("OBJECTS", TextTable::LEFT, TextTable::RIGHT);
  tab.define_column("DEGRADED", TextTable::LEFT, TextTable::RIGHT);
  tab.define_column("MISPLACED", TextTable::LEFT, TextTable::RIGHT);
  tab.define_column("UNFOUND", TextTable::LEFT, TextTable::RIGHT);
  tab.define_column("BYTES", TextTable::LEFT, TextTable::RIGHT);
  tab.define_column("OMAP_BYTES*", TextTable::LEFT, TextTable::RIGHT);
  tab.define_column("OMAP_KEYS*", TextTable::LEFT, TextTable::RIGHT);
  tab.define_column("LOG", TextTable::LEFT, TextTable::RIGHT);
  tab.define_column("STATE", TextTable::LEFT, TextTable::RIGHT);
  tab.define_column("SINCE", TextTable::LEFT, TextTable::RIGHT);
  tab.define_column("VERSION", TextTable::LEFT, TextTable::RIGHT);
  tab.define_column("REPORTED", TextTable::LEFT, TextTable::RIGHT);
  tab.define_column("UP", TextTable::LEFT, TextTable::RIGHT);
  tab.define_column("ACTING", TextTable::LEFT, TextTable::RIGHT);
  tab.define_column("SCRUB_STAMP", TextTable::LEFT, TextTable::RIGHT);
  tab.define_column("DEEP_SCRUB_STAMP", TextTable::LEFT, TextTable::RIGHT);

  for (auto i = pgs.begin(); i != pgs.end(); ++i) {
    const pg_stat_t& st = pg_stat.at(*i);

    ostringstream reported;
    reported << st.reported_epoch << ":" << st.reported_seq;

    ostringstream upstr, actingstr;
    upstr << st.up << 'p' << st.up_primary;
    actingstr << st.acting << 'p' << st.acting_primary;
    tab << *i
        << st.stats.sum.num_objects
        << st.stats.sum.num_objects_degraded
        << st.stats.sum.num_objects_misplaced
        << st.stats.sum.num_objects_unfound
        << st.stats.sum.num_bytes
        << st.stats.sum.num_omap_bytes
        << st.stats.sum.num_omap_keys
        << st.log_size
        << pg_state_string(st.state)
        << utimespan_str(now - st.last_change)
        << st.version
        << reported.str()
        << upstr.str()
        << actingstr.str()
        << st.last_scrub_stamp
        << st.last_deep_scrub_stamp
        << TextTable::endrow;
  }

  ss << tab;
}

void PGMap::dump_pool_stats_and_io_rate(int64_t poolid, const OSDMap &osd_map,
                                        ceph::Formatter *f,
                                        stringstream *rs) const {
  string pool_name = osd_map.get_pool_name(poolid);
  if (f) {
    f->open_object_section("pool");
    f->dump_string("pool_name", pool_name.c_str());
    f->dump_int("pool_id", poolid);
    f->open_object_section("recovery");
  }
  list<string> sl;
  stringstream tss;
  pool_recovery_summary(f, &sl, poolid);
  if (!f && !sl.empty()) {
    for (auto &p : sl)
      tss << "  " << p << "\n";
  }
  if (f) {
    f->close_section(); // object section recovery
    f->open_object_section("recovery_rate");
  }
  ostringstream rss;
  pool_recovery_rate_summary(f, &rss, poolid);
  if (!f && !rss.str().empty())
    tss << "  recovery io " << rss.str() << "\n";
  if (f) {
    f->close_section(); // object section recovery_rate
    f->open_object_section("client_io_rate");
  }
  rss.clear();
  rss.str("");
  pool_client_io_rate_summary(f, &rss, poolid);
  if (!f && !rss.str().empty())
    tss << "  client io " << rss.str() << "\n";
  // dump cache tier IO rate for cache pool
  const pg_pool_t *pool = osd_map.get_pg_pool(poolid);
  if (pool->is_tier()) {
    if (f) {
      f->close_section(); // object section client_io_rate
      f->open_object_section("cache_io_rate");
    }
    rss.clear();
    rss.str("");
    pool_cache_io_rate_summary(f, &rss, poolid);
    if (!f && !rss.str().empty())
      tss << "  cache tier io " << rss.str() << "\n";
  }
  if (f) {
    f->close_section(); // object section cache_io_rate
    f->close_section(); // object section pool
  } else {
    *rs << "pool " << pool_name << " id " << poolid << "\n";
    if (!tss.str().empty())
      *rs << tss.str() << "\n";
    else
      *rs << "  nothing is going on\n\n";
  }
}

void PGMap::get_health_checks(
  CephContext *cct,
  const OSDMap& osdmap,
  health_check_map_t *checks) const
{
  utime_t now = ceph_clock_now();
<<<<<<< HEAD
  const auto max = cct->_conf->get_val<uint64_t>("mon_health_max_detail");
=======
  const auto max = cct->_conf.get_val<uint64_t>("mon_health_max_detail");
>>>>>>> 3ad2dfa4
  const auto& pools = osdmap.get_pools();

  typedef enum pg_consequence_t {
    UNAVAILABLE = 1,   // Client IO to the pool may block
    DEGRADED = 2,      // Fewer than the requested number of replicas are present
    BACKFILL_FULL = 3, // Backfill is blocked for space considerations
                       // This may or may not be a deadlock condition.
    DAMAGED = 4,        // The data may be missing or inconsistent on disk and
                       //  requires repair
    RECOVERY_FULL = 5  // Recovery is blocked because OSDs are full
  } pg_consequence_t;

  // For a given PG state, how should it be reported at the pool level?
  class PgStateResponse {
    public:
    pg_consequence_t consequence;
    typedef std::function< utime_t(const pg_stat_t&) > stuck_cb;
    stuck_cb stuck_since;
    bool invert;

    PgStateResponse(const pg_consequence_t& c, stuck_cb&& s)
      : consequence(c), stuck_since(std::move(s)), invert(false)
    {
    }

    PgStateResponse(const pg_consequence_t& c, stuck_cb&& s, bool i)
      : consequence(c), stuck_since(std::move(s)), invert(i)
    {
    }
  };

  // Record the PG state counts that contributed to a reported pool state
  class PgCauses {
    public:
    // Map of PG_STATE_* to number of pgs in that state.
    std::map<unsigned, unsigned> states;

    // List of all PG IDs that had a state contributing
    // to this health condition.
    std::set<pg_t> pgs;

    std::map<pg_t, std::string> pg_messages;
  };

  // Map of PG state to how to respond to it
  std::map<unsigned, PgStateResponse> state_to_response = {
    // Immediate reports
    { PG_STATE_INCONSISTENT,     {DAMAGED,     {}} },
    { PG_STATE_INCOMPLETE,       {UNAVAILABLE, {}} },
<<<<<<< HEAD
    { PG_STATE_REPAIR,           {DAMAGED,     {}} },
    { PG_STATE_SNAPTRIM_ERROR,   {DAMAGED,     {}} },
    { PG_STATE_RECOVERY_UNFOUND, {DAMAGED,     {}} },
    { PG_STATE_BACKFILL_UNFOUND, {DAMAGED,     {}} },
    { PG_STATE_BACKFILL_TOOFULL, {DEGRADED_FULL, {}} },
    { PG_STATE_RECOVERY_TOOFULL, {DEGRADED_FULL, {}} },
=======
    { PG_STATE_SNAPTRIM_ERROR,   {DAMAGED,     {}} },
    { PG_STATE_RECOVERY_UNFOUND, {DAMAGED,     {}} },
    { PG_STATE_BACKFILL_UNFOUND, {DAMAGED,     {}} },
    { PG_STATE_BACKFILL_TOOFULL, {BACKFILL_FULL, {}} },
    { PG_STATE_RECOVERY_TOOFULL, {RECOVERY_FULL, {}} },
>>>>>>> 3ad2dfa4
    { PG_STATE_DEGRADED,         {DEGRADED,    {}} },
    { PG_STATE_DOWN,             {UNAVAILABLE, {}} },
    // Delayed (wait until stuck) reports
    { PG_STATE_PEERING,          {UNAVAILABLE, [](const pg_stat_t &p){return p.last_peered;}    } },
    { PG_STATE_UNDERSIZED,       {DEGRADED,    [](const pg_stat_t &p){return p.last_fullsized;} } },
    { PG_STATE_STALE,            {UNAVAILABLE, [](const pg_stat_t &p){return p.last_unstale;}   } },
    // Delayed and inverted reports
    { PG_STATE_ACTIVE,           {UNAVAILABLE, [](const pg_stat_t &p){return p.last_active;}, true} }
  };

  // Specialized state printer that takes account of inversion of
  // ACTIVE, CLEAN checks.
  auto state_name = [](const uint64_t &state) {
    // Special cases for the states that are inverted checks
    if (state == PG_STATE_CLEAN) {
      return std::string("unclean");
    } else if (state == PG_STATE_ACTIVE) {
      return std::string("inactive");
    } else {
      return pg_state_string(state);
    }
  };

  // Map of what is wrong to information about why, implicitly also stores
  // the list of what is wrong.
  std::map<pg_consequence_t, PgCauses> detected;

  // Optimisation: trim down the number of checks to apply based on
  // the summary counters
  std::map<unsigned, PgStateResponse> possible_responses;
  for (const auto &i : num_pg_by_state) {
    for (const auto &j : state_to_response) {
      if (!j.second.invert) {
        // Check for normal tests by seeing if any pgs have the flag
        if (i.first & j.first) {
          possible_responses.insert(j);
        }
      }
    }
  }

  for (const auto &j : state_to_response) {
    if (j.second.invert) {
      // Check for inverted tests by seeing if not-all pgs have the flag
      const auto &found = num_pg_by_state.find(j.first);
      if (found == num_pg_by_state.end() || found->second != num_pg) {
        possible_responses.insert(j);
      }
    }
  }

<<<<<<< HEAD
  utime_t cutoff = now - utime_t(cct->_conf->get_val<int64_t>("mon_pg_stuck_threshold"), 0);
=======
  utime_t cutoff = now - utime_t(cct->_conf.get_val<int64_t>("mon_pg_stuck_threshold"), 0);
>>>>>>> 3ad2dfa4
  // Loop over all PGs, if there are any possibly-unhealthy states in there
  if (!possible_responses.empty()) {
    for (const auto& i : pg_stat) {
      const auto &pg_id = i.first;
      const auto &pg_info = i.second;

      for (const auto &j : state_to_response) {
        const auto &pg_response_state = j.first;
        const auto &pg_response = j.second;

        // Apply the state test
        if (!(bool(pg_info.state & pg_response_state) != pg_response.invert)) {
          continue;
        }

        // Apply stuckness test if needed
        if (pg_response.stuck_since) {
          // Delayed response, check for stuckness
          utime_t last_whatever = pg_response.stuck_since(pg_info);
          if (last_whatever >= cutoff) {
            // Not stuck enough, ignore.
            continue;
          } else {

          }
        }

        auto &causes = detected[pg_response.consequence];
        causes.states[pg_response_state]++;
        causes.pgs.insert(pg_id);

        // Don't bother composing detail string if we have already recorded
        // too many
        if (causes.pg_messages.size() > max) {
          continue;
        }

        std::ostringstream ss;
        if (pg_response.stuck_since) {
          utime_t since = pg_response.stuck_since(pg_info);
          ss << "pg " << pg_id << " is stuck " << state_name(pg_response_state);
          if (since == utime_t()) {
            ss << " since forever";
          } else {
            utime_t dur = now - since;
            ss << " for " << dur;
          }
          ss << ", current state " << pg_state_string(pg_info.state)
             << ", last acting " << pg_info.acting;
        } else {
          ss << "pg " << pg_id << " is "
             << pg_state_string(pg_info.state);
          ss << ", acting " << pg_info.acting;
          if (pg_info.stats.sum.num_objects_unfound) {
            ss << ", " << pg_info.stats.sum.num_objects_unfound
               << " unfound";
          }
        }

        if (pg_info.state & PG_STATE_INCOMPLETE) {
          const pg_pool_t *pi = osdmap.get_pg_pool(pg_id.pool());
          if (pi && pi->min_size > 1) {
            ss << " (reducing pool "
               << osdmap.get_pool_name(pg_id.pool())
               << " min_size from " << (int)pi->min_size
               << " may help; search ceph.com/docs for 'incomplete')";
          }
        }

        causes.pg_messages[pg_id] = ss.str();
      }
    }
  } else {
    dout(10) << __func__ << " skipping loop over PGs: counters look OK" << dendl;
  }

  for (const auto &i : detected) {
    std::string health_code;
    health_status_t sev;
    std::string summary;
    switch(i.first) {
      case UNAVAILABLE:
        health_code = "PG_AVAILABILITY";
        sev = HEALTH_WARN;
        summary = "Reduced data availability: ";
        break;
      case DEGRADED:
        health_code = "PG_DEGRADED";
        summary = "Degraded data redundancy: ";
        sev = HEALTH_WARN;
        break;
      case BACKFILL_FULL:
        health_code = "PG_BACKFILL_FULL";
        summary = "Low space hindering backfill (add storage if this doesn't resolve itself): ";
        sev = HEALTH_WARN;
        break;
      case DAMAGED:
        health_code = "PG_DAMAGED";
        summary = "Possible data damage: ";
        sev = HEALTH_ERR;
        break;
      case RECOVERY_FULL:
        health_code = "PG_RECOVERY_FULL";
        summary = "Full OSDs blocking recovery: ";
        sev = HEALTH_ERR;
        break;
      default:
        ceph_abort();
    }

    if (i.first == DEGRADED) {
      if (pg_sum.stats.sum.num_objects_degraded &&
          pg_sum.stats.sum.num_object_copies > 0) {
        double pc = (double)pg_sum.stats.sum.num_objects_degraded /
          (double)pg_sum.stats.sum.num_object_copies * (double)100.0;
        char b[20];
        snprintf(b, sizeof(b), "%.3lf", pc);
        ostringstream ss;
        ss << pg_sum.stats.sum.num_objects_degraded
           << "/" << pg_sum.stats.sum.num_object_copies << " objects degraded ("
           << b << "%)";

        // Throw in a comma for the benefit of the following PG counts
        summary += ss.str() + ", ";
      }
    }

    // Compose summary message saying how many PGs in what states led
    // to this health check failing
    std::vector<std::string> pg_msgs;
    for (const auto &j : i.second.states) {
      std::ostringstream msg;
      msg << j.second << (j.second > 1 ? " pgs " : " pg ") << state_name(j.first);
      pg_msgs.push_back(msg.str());
    }
    summary += joinify(pg_msgs.begin(), pg_msgs.end(), std::string(", "));



    health_check_t *check = &checks->add(
        health_code,
        sev,
        summary);

    // Compose list of PGs contributing to this health check failing
    for (const auto &j : i.second.pg_messages) {
      check->detail.push_back(j.second);
    }
  }

  // OSD_SCRUB_ERRORS
  if (pg_sum.stats.sum.num_scrub_errors) {
    ostringstream ss;
    ss << pg_sum.stats.sum.num_scrub_errors << " scrub errors";
    checks->add("OSD_SCRUB_ERRORS", HEALTH_ERR, ss.str());
  }

  // LARGE_OMAP_OBJECTS
  if (pg_sum.stats.sum.num_large_omap_objects) {
    list<string> detail;
    for (auto &pool : pools) {
      const string& pool_name = osdmap.get_pool_name(pool.first);
      auto it2 = pg_pool_sum.find(pool.first);
      if (it2 == pg_pool_sum.end()) {
        continue;
      }
      const pool_stat_t *pstat = &it2->second;
      if (pstat == nullptr) {
        continue;
      }
      const object_stat_sum_t& sum = pstat->stats.sum;
      if (sum.num_large_omap_objects) {
        stringstream ss;
        ss << sum.num_large_omap_objects << " large objects found in pool "
           << "'" << pool_name << "'";
        detail.push_back(ss.str());
      }
    }
    if (!detail.empty()) {
      ostringstream ss;
      ss << pg_sum.stats.sum.num_large_omap_objects << " large omap objects";
      auto& d = checks->add("LARGE_OMAP_OBJECTS", HEALTH_WARN, ss.str());
      stringstream tip;
      tip << "Search the cluster log for 'Large omap object found' for more "
          << "details.";
      detail.push_back(tip.str());
      d.detail.swap(detail);
    }
  }

  // CACHE_POOL_NEAR_FULL
  {
    list<string> detail;
    unsigned num_pools = 0;
    for (auto& p : pools) {
      if ((!p.second.target_max_objects && !p.second.target_max_bytes) ||
	  !pg_pool_sum.count(p.first)) {
	continue;
      }
      bool nearfull = false;
      const string& name = osdmap.get_pool_name(p.first);
      const pool_stat_t& st = get_pg_pool_sum_stat(p.first);
      uint64_t ratio = p.second.cache_target_full_ratio_micro +
	((1000000 - p.second.cache_target_full_ratio_micro) *
	 cct->_conf->mon_cache_target_full_warn_ratio);
      if (p.second.target_max_objects &&
	  (uint64_t)(st.stats.sum.num_objects -
		     st.stats.sum.num_objects_hit_set_archive) >
	  p.second.target_max_objects * (ratio / 1000000.0)) {
	ostringstream ss;
	ss << "cache pool '" << name << "' with "
	   << si_u_t(st.stats.sum.num_objects)
	   << " objects at/near target max "
	   << si_u_t(p.second.target_max_objects) << " objects";
	detail.push_back(ss.str());
	nearfull = true;
      }
      if (p.second.target_max_bytes &&
	  (uint64_t)(st.stats.sum.num_bytes -
		     st.stats.sum.num_bytes_hit_set_archive) >
	  p.second.target_max_bytes * (ratio / 1000000.0)) {
	ostringstream ss;
	ss << "cache pool '" << name
	   << "' with " << byte_u_t(st.stats.sum.num_bytes)
	   << " at/near target max "
	   << byte_u_t(p.second.target_max_bytes);
	detail.push_back(ss.str());
	nearfull = true;
      }
      if (nearfull) {
	++num_pools;
      }
    }
    if (!detail.empty()) {
      ostringstream ss;
      ss << num_pools << " cache pools at or near target size";
      auto& d = checks->add("CACHE_POOL_NEAR_FULL", HEALTH_WARN, ss.str());
      d.detail.swap(detail);
    }
  }

  // TOO_FEW_PGS
  unsigned num_in = osdmap.get_num_in_osds();
  auto sum_pg_up = std::max(static_cast<size_t>(pg_sum.up), pg_stat.size());
  const auto min_pg_per_osd =
<<<<<<< HEAD
    cct->_conf->get_val<uint64_t>("mon_pg_warn_min_per_osd");
=======
    cct->_conf.get_val<uint64_t>("mon_pg_warn_min_per_osd");
>>>>>>> 3ad2dfa4
  if (num_in && min_pg_per_osd > 0 && osdmap.get_pools().size() > 0) {
    auto per = sum_pg_up / num_in;
    if (per < min_pg_per_osd && per) {
      ostringstream ss;
      ss << "too few PGs per OSD (" << per
	 << " < min " << min_pg_per_osd << ")";
      checks->add("TOO_FEW_PGS", HEALTH_WARN, ss.str());
    }
  }

  // TOO_MANY_PGS
<<<<<<< HEAD
  auto max_pg_per_osd = cct->_conf->get_val<uint64_t>("mon_max_pg_per_osd");
=======
  auto max_pg_per_osd = cct->_conf.get_val<uint64_t>("mon_max_pg_per_osd");
>>>>>>> 3ad2dfa4
  if (num_in && max_pg_per_osd > 0) {
    auto per = sum_pg_up / num_in;
    if (per > max_pg_per_osd) {
      ostringstream ss;
      ss << "too many PGs per OSD (" << per
	 << " > max " << max_pg_per_osd << ")";
      checks->add("TOO_MANY_PGS", HEALTH_WARN, ss.str());
    }
  }

  // TOO_FEW_OSDS
  auto warn_too_few_osds = cct->_conf.get_val<bool>("mon_warn_on_too_few_osds");
  auto osd_pool_default_size = cct->_conf.get_val<uint64_t>("osd_pool_default_size");
  if (warn_too_few_osds && osdmap.get_num_osds() < osd_pool_default_size) {
    ostringstream ss;
    ss << "OSD count " << osdmap.get_num_osds()
	 << " < osd_pool_default_size " << osd_pool_default_size;
    checks->add("TOO_FEW_OSDS", HEALTH_WARN, ss.str());
  }

  // SLOW_PING_TIME
  // Convert milliseconds to microseconds
  auto warn_slow_ping_time = cct->_conf.get_val<double>("mon_warn_on_slow_ping_time") * 1000;
  auto grace = cct->_conf.get_val<int64_t>("osd_heartbeat_grace");
  if (warn_slow_ping_time == 0) {
    double ratio = cct->_conf.get_val<double>("mon_warn_on_slow_ping_ratio");
    warn_slow_ping_time = grace;
    warn_slow_ping_time *= 1000000 * ratio; // Seconds of grace to microseconds at ratio
  }
  if (warn_slow_ping_time > 0) {

    struct mon_ping_item_t {
      uint32_t pingtime;
      int from;
      int to;
      bool improving;

      bool operator<(const mon_ping_item_t& rhs) const {
        if (pingtime < rhs.pingtime)
          return true;
        if (pingtime > rhs.pingtime)
          return false;
        if (from < rhs.from)
          return true;
        if (from > rhs.from)
          return false;
        return to < rhs.to;
      }
    };

    list<string> detail_back;
    list<string> detail_front;
    set<mon_ping_item_t> back_sorted, front_sorted;
    for (auto i : osd_stat) {
      for (auto j : i.second.hb_pingtime) {

	// Maybe source info is old
	if (now.sec() - j.second.last_update > grace * 60)
	  continue;

	mon_ping_item_t back;
	back.pingtime = std::max(j.second.back_pingtime[0], j.second.back_pingtime[1]);
	back.pingtime = std::max(back.pingtime, j.second.back_pingtime[2]);
	back.from = i.first;
	back.to = j.first;
	if (back.pingtime > warn_slow_ping_time) {
	  back.improving = (j.second.back_pingtime[0] < j.second.back_pingtime[1]
			    && j.second.back_pingtime[1] < j.second.back_pingtime[2]);
	  back_sorted.emplace(back);
	}

	mon_ping_item_t front;
	front.pingtime = std::max(j.second.front_pingtime[0], j.second.front_pingtime[1]);
	front.pingtime = std::max(front.pingtime, j.second.front_pingtime[2]);
	front.from = i.first;
	front.to = j.first;
	if (front.pingtime > warn_slow_ping_time) {
	  front.improving = (j.second.front_pingtime[0] < j.second.front_pingtime[1]
			     && j.second.front_pingtime[1] < j.second.back_pingtime[2]);
	  front_sorted.emplace(front);
	}
      }
    }
    int max_detail = 10;
    for (auto &sback : boost::adaptors::reverse(back_sorted)) {
      ostringstream ss;
      if (max_detail == 0) {
	ss << "Truncated long network list.  Use ceph daemon mgr.# dump_osd_network for more information";
        detail_back.push_back(ss.str());
        break;
      }
      max_detail--;
      ss << "Slow heartbeat ping on back interface from osd." << sback.from
         << (osdmap.is_down(sback.from) ? " (down)" : "")
	 << " to osd." << sback.to
         << (osdmap.is_down(sback.to) ? " (down)" : "")
	 << " " << fixed_u_to_string(sback.pingtime, 3) << " msec"
	 << (sback.improving ? " possibly improving" : "");
      detail_back.push_back(ss.str());
    }
    max_detail = 10;
    for (auto &sfront : boost::adaptors::reverse(front_sorted)) {
      ostringstream ss;
      if (max_detail == 0) {
	ss << "Truncated long network list.  Use ceph daemon mgr.# dump_osd_network for more information";
        detail_front.push_back(ss.str());
        break;
      }
      max_detail--;
      ss << "Slow heartbeat ping on front interface from osd." << sfront.from
         << (osdmap.is_down(sfront.from) ? " (down)" : "")
         << " to osd." << sfront.to
         << (osdmap.is_down(sfront.to) ? " (down)" : "")
	 << " " << fixed_u_to_string(sfront.pingtime, 3) << " msec"
	 << (sfront.improving ? " possibly improving" : "");
      detail_front.push_back(ss.str());
    }
    if (detail_back.size() != 0) {
      ostringstream ss;
      ss << "Long heartbeat ping times on back interface seen, longest is "
	 << fixed_u_to_string(back_sorted.rbegin()->pingtime, 3) << " msec";
      auto& d = checks->add("OSD_SLOW_PING_TIME_BACK", HEALTH_WARN, ss.str());
      d.detail.swap(detail_back);
    }
    if (detail_front.size() != 0) {
      ostringstream ss;
      ss << "Long heartbeat ping times on front interface seen, longest is "
	 << fixed_u_to_string(front_sorted.rbegin()->pingtime, 3) << " msec";
      auto& d = checks->add("OSD_SLOW_PING_TIME_FRONT", HEALTH_WARN, ss.str());
      d.detail.swap(detail_front);
    }
  }

  // SMALLER_PGP_NUM
  // MANY_OBJECTS_PER_PG
  if (!pg_stat.empty()) {
    list<string> pgp_detail, many_detail;
    const auto mon_pg_warn_min_objects =
<<<<<<< HEAD
      cct->_conf->get_val<int64_t>("mon_pg_warn_min_objects");
    const auto mon_pg_warn_min_pool_objects =
      cct->_conf->get_val<int64_t>("mon_pg_warn_min_pool_objects");
    const auto mon_pg_warn_max_object_skew =
      cct->_conf->get_val<double>("mon_pg_warn_max_object_skew");
=======
      cct->_conf.get_val<int64_t>("mon_pg_warn_min_objects");
    const auto mon_pg_warn_min_pool_objects =
      cct->_conf.get_val<int64_t>("mon_pg_warn_min_pool_objects");
    const auto mon_pg_warn_max_object_skew =
      cct->_conf.get_val<double>("mon_pg_warn_max_object_skew");
>>>>>>> 3ad2dfa4
    for (auto p = pg_pool_sum.begin();
         p != pg_pool_sum.end();
         ++p) {
      const pg_pool_t *pi = osdmap.get_pg_pool(p->first);
      if (!pi)
	continue;   // in case osdmap changes haven't propagated to PGMap yet
      const string& name = osdmap.get_pool_name(p->first);
      // NOTE: we use pg_num_target and pgp_num_target for the purposes of
      // the warnings.  If the cluster is failing to converge on the target
      // values that is a separate issue!
      if (pi->get_pg_num_target() > pi->get_pgp_num_target() &&
	  !(name.find(".DELETED") != string::npos &&
	    cct->_conf->mon_fake_pool_delete)) {
	ostringstream ss;
	ss << "pool " << name << " pg_num "
	   << pi->get_pg_num_target()
	   << " > pgp_num " << pi->get_pgp_num_target();
	pgp_detail.push_back(ss.str());
      }
      int average_objects_per_pg = pg_sum.stats.sum.num_objects / pg_stat.size();
      if (average_objects_per_pg > 0 &&
          pg_sum.stats.sum.num_objects >= mon_pg_warn_min_objects &&
          p->second.stats.sum.num_objects >= mon_pg_warn_min_pool_objects) {
<<<<<<< HEAD
	int objects_per_pg = p->second.stats.sum.num_objects / pi->get_pg_num();
=======
	int objects_per_pg = p->second.stats.sum.num_objects /
	  pi->get_pg_num_target();
>>>>>>> 3ad2dfa4
	float ratio = (float)objects_per_pg / (float)average_objects_per_pg;
	if (mon_pg_warn_max_object_skew > 0 &&
	    ratio > mon_pg_warn_max_object_skew) {
	  ostringstream ss;
	  ss << "pool " << name << " objects per pg ("
	     << objects_per_pg << ") is more than " << ratio
	     << " times cluster average ("
	     << average_objects_per_pg << ")";
	  many_detail.push_back(ss.str());
	}
      }
    }
    if (!pgp_detail.empty()) {
      ostringstream ss;
      ss << pgp_detail.size() << " pools have pg_num > pgp_num";
      auto& d = checks->add("SMALLER_PGP_NUM", HEALTH_WARN, ss.str());
      d.detail.swap(pgp_detail);
    }
    if (!many_detail.empty()) {
      ostringstream ss;
      ss << many_detail.size() << " pools have many more objects per pg than"
	 << " average";
      auto& d = checks->add("MANY_OBJECTS_PER_PG", HEALTH_WARN, ss.str());
      d.detail.swap(many_detail);
    }
  }

  // POOL_FULL
  // POOL_NEAR_FULL
  {
<<<<<<< HEAD
    float warn_threshold = (float)g_conf->get_val<int64_t>("mon_pool_quota_warn_threshold")/100;
    float crit_threshold = (float)g_conf->get_val<int64_t>("mon_pool_quota_crit_threshold")/100;
=======
    float warn_threshold = (float)g_conf().get_val<int64_t>("mon_pool_quota_warn_threshold")/100;
    float crit_threshold = (float)g_conf().get_val<int64_t>("mon_pool_quota_crit_threshold")/100;
>>>>>>> 3ad2dfa4
    list<string> full_detail, nearfull_detail;
    unsigned full_pools = 0, nearfull_pools = 0;
    for (auto it : pools) {
      auto it2 = pg_pool_sum.find(it.first);
      if (it2 == pg_pool_sum.end()) {
	continue;
      }
      const pool_stat_t *pstat = &it2->second;
      const object_stat_sum_t& sum = pstat->stats.sum;
      const string& pool_name = osdmap.get_pool_name(it.first);
      const pg_pool_t &pool = it.second;
      bool full = false, nearfull = false;
      if (pool.quota_max_objects > 0) {
	stringstream ss;
	if ((uint64_t)sum.num_objects >= pool.quota_max_objects) {
	} else if (crit_threshold > 0 &&
		   sum.num_objects >= pool.quota_max_objects*crit_threshold) {
	  ss << "pool '" << pool_name
	     << "' has " << sum.num_objects << " objects"
	     << " (max " << pool.quota_max_objects << ")";
	  full_detail.push_back(ss.str());
	  full = true;
	} else if (warn_threshold > 0 &&
		   sum.num_objects >= pool.quota_max_objects*warn_threshold) {
	  ss << "pool '" << pool_name
	     << "' has " << sum.num_objects << " objects"
	     << " (max " << pool.quota_max_objects << ")";
	  nearfull_detail.push_back(ss.str());
	  nearfull = true;
	}
      }
      if (pool.quota_max_bytes > 0) {
	stringstream ss;
	if ((uint64_t)sum.num_bytes >= pool.quota_max_bytes) {
	} else if (crit_threshold > 0 &&
		   sum.num_bytes >= pool.quota_max_bytes*crit_threshold) {
	  ss << "pool '" << pool_name
	     << "' has " << byte_u_t(sum.num_bytes)
	     << " (max " << byte_u_t(pool.quota_max_bytes) << ")";
	  full_detail.push_back(ss.str());
	  full = true;
	} else if (warn_threshold > 0 &&
		   sum.num_bytes >= pool.quota_max_bytes*warn_threshold) {
	  ss << "pool '" << pool_name
	     << "' has " << byte_u_t(sum.num_bytes)
	     << " (max " << byte_u_t(pool.quota_max_bytes) << ")";
	  nearfull_detail.push_back(ss.str());
	  nearfull = true;
	}
      }
      if (full) {
	++full_pools;
      }
      if (nearfull) {
	++nearfull_pools;
      }
    }
    if (full_pools) {
      ostringstream ss;
      ss << full_pools << " pools full";
      auto& d = checks->add("POOL_FULL", HEALTH_ERR, ss.str());
      d.detail.swap(full_detail);
    }
    if (nearfull_pools) {
      ostringstream ss;
      ss << nearfull_pools << " pools nearfull";
      auto& d = checks->add("POOL_NEAR_FULL", HEALTH_WARN, ss.str());
      d.detail.swap(nearfull_detail);
    }
  }

  // OBJECT_MISPLACED
  if (pg_sum.stats.sum.num_objects_misplaced &&
      pg_sum.stats.sum.num_object_copies > 0 &&
      cct->_conf->mon_warn_on_misplaced) {
    double pc = (double)pg_sum.stats.sum.num_objects_misplaced /
      (double)pg_sum.stats.sum.num_object_copies * (double)100.0;
    char b[20];
    snprintf(b, sizeof(b), "%.3lf", pc);
    ostringstream ss;
    ss << pg_sum.stats.sum.num_objects_misplaced
       << "/" << pg_sum.stats.sum.num_object_copies << " objects misplaced ("
       << b << "%)";
    checks->add("OBJECT_MISPLACED", HEALTH_WARN, ss.str());
  }

  // OBJECT_UNFOUND
  if (pg_sum.stats.sum.num_objects_unfound &&
      pg_sum.stats.sum.num_objects) {
    double pc = (double)pg_sum.stats.sum.num_objects_unfound /
      (double)pg_sum.stats.sum.num_objects * (double)100.0;
    char b[20];
    snprintf(b, sizeof(b), "%.3lf", pc);
    ostringstream ss;
    ss << pg_sum.stats.sum.num_objects_unfound
       << "/" << pg_sum.stats.sum.num_objects << " objects unfound (" << b << "%)";
    auto& d = checks->add("OBJECT_UNFOUND", HEALTH_WARN, ss.str());

    for (auto& p : pg_stat) {
      if (p.second.stats.sum.num_objects_unfound) {
	ostringstream ss;
	ss << "pg " << p.first
	   << " has " << p.second.stats.sum.num_objects_unfound
	   << " unfound objects";
	d.detail.push_back(ss.str());
	if (d.detail.size() > max) {
	  d.detail.push_back("(additional pgs left out for brevity)");
	  break;
	}
      }
    }
  }

  // REQUEST_SLOW
  // REQUEST_STUCK
<<<<<<< HEAD
  if (cct->_conf->mon_osd_warn_op_age > 0 &&
=======
  // SLOW_OPS unifies them in mimic.
  if (osdmap.require_osd_release < CEPH_RELEASE_MIMIC &&
      cct->_conf->mon_osd_warn_op_age > 0 &&
>>>>>>> 3ad2dfa4
      !osd_sum.op_queue_age_hist.h.empty() &&
      osd_sum.op_queue_age_hist.upper_bound() / 1000.0 >
      cct->_conf->mon_osd_warn_op_age) {
    list<string> warn_detail, error_detail;
    unsigned warn = 0, error = 0;
    float err_age =
      cct->_conf->mon_osd_warn_op_age * cct->_conf->mon_osd_err_op_age_ratio;
    const pow2_hist_t& h = osd_sum.op_queue_age_hist;
    for (unsigned i = h.h.size() - 1; i > 0; --i) {
      float ub = (float)(1 << i) / 1000.0;
      if (ub < cct->_conf->mon_osd_warn_op_age)
	break;
      if (h.h[i]) {
	ostringstream ss;
	ss << h.h[i] << " ops are blocked > " << ub << " sec";
	if (ub > err_age) {
	  error += h.h[i];
	  error_detail.push_back(ss.str());
	} else {
	  warn += h.h[i];
	  warn_detail.push_back(ss.str());
	}
      }
    }

    map<float,set<int>> warn_osd_by_max; // max -> osds
    map<float,set<int>> error_osd_by_max; // max -> osds
    if (!warn_detail.empty() || !error_detail.empty()) {
      for (auto& p : osd_stat) {
	const pow2_hist_t& h = p.second.op_queue_age_hist;
	for (unsigned i = h.h.size() - 1; i > 0; --i) {
	  float ub = (float)(1 << i) / 1000.0;
	  if (ub < cct->_conf->mon_osd_warn_op_age)
	    break;
	  if (h.h[i]) {
	    if (ub > err_age) {
	      error_osd_by_max[ub].insert(p.first);
	    } else {
	      warn_osd_by_max[ub].insert(p.first);
	    }
	    break;
	  }
	}
      }
    }

    if (!warn_detail.empty()) {
      int left = max;
      set<int> implicated_osds;
      for (auto& p : warn_osd_by_max) {
	ostringstream ss;
        implicated_osds.insert(p.second.begin(), p.second.end());
	if (p.second.size() > 1) {
	  ss << "osds " << p.second
             << " have blocked requests > " << p.first << " sec";
	} else {
	  ss << "osd." << *p.second.begin()
             << " has blocked requests > " << p.first << " sec";
	}
<<<<<<< HEAD
	warn_detail.push_back(ss.str());
=======
	d.detail.push_back(ss.str());
>>>>>>> 3ad2dfa4
	if (--left == 0) {
	  break;
	}
      }
      ostringstream ss;
      ss << warn << " slow requests are blocked > "
	 << cct->_conf->mon_osd_warn_op_age << " sec. Implicated osds "
         << implicated_osds;
      auto& d = checks->add("REQUEST_SLOW", HEALTH_WARN, ss.str());
      d.detail.swap(warn_detail);
    }
    if (!error_detail.empty()) {
<<<<<<< HEAD
=======
      ostringstream ss;
      ss << error << " stuck requests are blocked > "
	 << err_age << " sec";
      auto& d = checks->add("REQUEST_STUCK", HEALTH_ERR, ss.str());
      d.detail.swap(error_detail);
>>>>>>> 3ad2dfa4
      int left = max;
      set<int> implicated_osds;
      for (auto& p : error_osd_by_max) {
	ostringstream ss;
        implicated_osds.insert(p.second.begin(), p.second.end());
	if (p.second.size() > 1) {
	  ss << "osds " << p.second
             << " have stuck requests > " << p.first << " sec";
	} else {
	  ss << "osd." << *p.second.begin()
             << " has stuck requests > " << p.first << " sec";
	}
<<<<<<< HEAD
	error_detail.push_back(ss.str());
=======
	d.detail.push_back(ss.str());
>>>>>>> 3ad2dfa4
	if (--left == 0) {
	  break;
	}
      }
      ostringstream ss;
      ss << error << " stuck requests are blocked > "
	 << err_age << " sec. Implicated osds " << implicated_osds;
      auto& d = checks->add("REQUEST_STUCK", HEALTH_ERR, ss.str());
      d.detail.swap(error_detail);
    }
  }

  // OBJECT_STORE_WARN
  if (osd_sum.os_alerts.size()) {
    map<string, pair<size_t, list<string>>> os_alerts_sum;

    for (auto& a : osd_sum.os_alerts) {
      int left = max;
      string s0 = " osd.";
      s0 += stringify(a.first);
      for (auto& aa : a.second) {
        string s(s0);
        s += " ";
        s += aa.second;
        auto it = os_alerts_sum.find(aa.first);
        if (it == os_alerts_sum.end()) {
          list<string> d;
          d.emplace_back(s);
          os_alerts_sum.emplace(aa.first, std::make_pair(1, d));
        } else {
          auto& p = it->second;
          ++p.first;
          p.second.emplace_back(s);
        }
	if (--left == 0) {
	  break;
	}
      }
    }

    for (auto& asum : os_alerts_sum) {
      string summary;
      if (asum.first == "BLUEFS_SPILLOVER") {
	summary = "BlueFS spillover detected";
      } else if (asum.first == "BLUESTORE_NO_COMPRESSION") {
	summary = "BlueStore compression broken";
      } else if (asum.first == "BLUESTORE_LEGACY_STATFS") {
	summary = "Legacy BlueStore stats reporting detected";
      } else if (asum.first == "BLUESTORE_DISK_SIZE_MISMATCH") {
	summary = "BlueStore has dangerous mismatch between block device and free list sizes";
      }
      summary += " on ";
      summary += stringify(asum.second.first);
      summary += " OSD(s)";
      auto& d = checks->add(asum.first, HEALTH_WARN, summary);
      for (auto& s : asum.second.second) {
        d.detail.push_back(s);
      }
    }
  }
  // PG_NOT_SCRUBBED
  // PG_NOT_DEEP_SCRUBBED
<<<<<<< HEAD
  {
    if (cct->_conf->mon_warn_not_scrubbed ||
        cct->_conf->mon_warn_not_deep_scrubbed) {
      list<string> detail, deep_detail;
      const double age = cct->_conf->mon_warn_not_scrubbed +
        cct->_conf->mon_scrub_interval;
      utime_t cutoff = now;
      cutoff -= age;
      const double deep_age = cct->_conf->mon_warn_not_deep_scrubbed +
        cct->_conf->osd_deep_scrub_interval;
      utime_t deep_cutoff = now;
      deep_cutoff -= deep_age;
      for (auto& p : pg_stat) {
        if (cct->_conf->mon_warn_not_scrubbed &&
            p.second.last_scrub_stamp < cutoff) {
	  ostringstream ss;
	  ss << "pg " << p.first << " not scrubbed since "
	     << p.second.last_scrub_stamp;
          detail.push_back(ss.str());
        }
        if (cct->_conf->mon_warn_not_deep_scrubbed &&
            p.second.last_deep_scrub_stamp < deep_cutoff) {
	  ostringstream ss;
	  ss << "pg " << p.first << " not deep-scrubbed since "
	     << p.second.last_deep_scrub_stamp;
          deep_detail.push_back(ss.str());
        }
      }
      if (!detail.empty()) {
        ostringstream ss;
        ss << detail.size() << " pgs not scrubbed for " << age;
        auto& d = checks->add("PG_NOT_SCRUBBED", HEALTH_WARN, ss.str());
        d.detail.swap(detail);
      }
      if (!deep_detail.empty()) {
        ostringstream ss;
        ss << deep_detail.size() << " pgs not deep-scrubbed for " << deep_age;
        auto& d = checks->add("PG_NOT_DEEP_SCRUBBED", HEALTH_WARN, ss.str());
        d.detail.swap(deep_detail);
      }
    }
  }

  // POOL_APP
  if (g_conf->get_val<bool>("mon_warn_on_pool_no_app")) {
    list<string> detail;
    for (auto &it : pools) {
      const pg_pool_t &pool = it.second;
      const string& pool_name = osdmap.get_pool_name(it.first);
      auto it2 = pg_pool_sum.find(it.first);
      if (it2 == pg_pool_sum.end()) {
        continue;
      }
      const pool_stat_t *pstat = &it2->second;
      if (pstat == nullptr) {
        continue;
      }
      const object_stat_sum_t& sum = pstat->stats.sum;
      // application metadata is not encoded until luminous is minimum
      // required release
      if (osdmap.require_osd_release >= CEPH_RELEASE_LUMINOUS &&
          sum.num_objects > 0 && pool.application_metadata.empty() &&
          !pool.is_tier() && !g_conf->mon_debug_no_require_luminous) {
        stringstream ss;
        ss << "application not enabled on pool '" << pool_name << "'";
        detail.push_back(ss.str());
=======
  if (cct->_conf->mon_warn_pg_not_scrubbed_ratio ||
        cct->_conf->mon_warn_pg_not_deep_scrubbed_ratio) {
    list<string> detail, deep_detail;
    int detail_max = max, deep_detail_max = max;
    int detail_more = 0, deep_detail_more = 0;
    int detail_total = 0, deep_detail_total = 0;
    for (auto& p : pg_stat) {
      int64_t pnum =  p.first.pool();
      auto pool = osdmap.get_pg_pool(pnum);
      if (!pool)
        continue;
      if (cct->_conf->mon_warn_pg_not_scrubbed_ratio) {
        double scrub_max_interval = 0;
        pool->opts.get(pool_opts_t::SCRUB_MAX_INTERVAL, &scrub_max_interval);
        if (scrub_max_interval <= 0) {
          scrub_max_interval = cct->_conf->osd_scrub_max_interval;
        }
        const double age = (cct->_conf->mon_warn_pg_not_scrubbed_ratio * scrub_max_interval) +
          scrub_max_interval;
        utime_t cutoff = now;
        cutoff -= age;
        if (p.second.last_scrub_stamp < cutoff) {
          if (detail_max > 0) {
            ostringstream ss;
            ss << "pg " << p.first << " not scrubbed since "
               << p.second.last_scrub_stamp;
            detail.push_back(ss.str());
            --detail_max;
          } else {
            ++detail_more;
          }
          ++detail_total;
        }
      }
      if (cct->_conf->mon_warn_pg_not_deep_scrubbed_ratio) {
        double deep_scrub_interval = 0;
        pool->opts.get(pool_opts_t::DEEP_SCRUB_INTERVAL, &deep_scrub_interval);
        if (deep_scrub_interval <= 0) {
          deep_scrub_interval = cct->_conf->osd_deep_scrub_interval;
        }
        double deep_age = (cct->_conf->mon_warn_pg_not_deep_scrubbed_ratio * deep_scrub_interval) +
          deep_scrub_interval;
        utime_t deep_cutoff = now;
        deep_cutoff -= deep_age;
        if (p.second.last_deep_scrub_stamp < deep_cutoff) {
          if (deep_detail_max > 0) {
            ostringstream ss;
            ss << "pg " << p.first << " not deep-scrubbed since "
               << p.second.last_deep_scrub_stamp;
            deep_detail.push_back(ss.str());
            --deep_detail_max;
          } else {
            ++deep_detail_more;
          }
          ++deep_detail_total;
        }
>>>>>>> 3ad2dfa4
      }
    }
    if (detail_total) {
      ostringstream ss;
<<<<<<< HEAD
      ss << "application not enabled on " << detail.size() << " pool(s)";
      auto& d = checks->add("POOL_APP_NOT_ENABLED", HEALTH_WARN, ss.str());
      stringstream tip;
      tip << "use 'ceph osd pool application enable <pool-name> "
          << "<app-name>', where <app-name> is 'cephfs', 'rbd', 'rgw', "
          << "or freeform for custom applications.";
      detail.push_back(tip.str());
      d.detail.swap(detail);
    }
  }

  // PG_SLOW_SNAP_TRIMMING
  if (!pg_stat.empty() && cct->_conf->mon_osd_snap_trim_queue_warn_on > 0) {
    uint32_t snapthreshold = cct->_conf->mon_osd_snap_trim_queue_warn_on;
    uint64_t snaptrimq_exceeded = 0;
    uint32_t longest_queue = 0;
    const pg_t* longest_q_pg = nullptr;
    list<string> detail;

    for (auto& i: pg_stat) {
      uint32_t current_len = i.second.snaptrimq_len;
      if (current_len >= snapthreshold) {
        snaptrimq_exceeded++;
        if (longest_queue <= current_len) {
          longest_q_pg = &i.first;
          longest_queue = current_len;
        }
        if (detail.size() < max - 1) {
          stringstream ss;
          ss << "snap trim queue for pg " << i.first << " at " << current_len;
          detail.push_back(ss.str());
          continue;
        }
        if (detail.size() < max) {
          detail.push_back("...more pgs affected");
          continue;
        }
      }
    }

    if (snaptrimq_exceeded) {
      {
         ostringstream ss;
         ss << "longest queue on pg " << *longest_q_pg << " at " << longest_queue;
         detail.push_back(ss.str());
      }

      stringstream ss;
      ss << "snap trim queue for " << snaptrimq_exceeded << " pg(s) >= " << snapthreshold << " (mon_osd_snap_trim_queue_warn_on)";
      auto& d = checks->add("PG_SLOW_SNAP_TRIMMING", HEALTH_WARN, ss.str());
      detail.push_back("try decreasing \"osd snap trim sleep\" and/or increasing \"osd pg max concurrent snap trims\".");
      d.detail.swap(detail);
    }
  }
}

void PGMap::get_health(
  CephContext *cct,
  const OSDMap& osdmap,
  list<pair<health_status_t,string> >& summary,
  list<pair<health_status_t,string> > *detail) const
{
  map<string,int> note;
  auto p = num_pg_by_state.begin();
  auto p_end = num_pg_by_state.end();
  for (; p != p_end; ++p) {
    if (p->first & PG_STATE_STALE)
      note["stale"] += p->second;
    if (p->first & PG_STATE_DOWN)
      note["down"] += p->second;
    if (p->first & PG_STATE_UNDERSIZED)
      note["undersized"] += p->second;
    if (p->first & PG_STATE_DEGRADED)
      note["degraded"] += p->second;
    if (p->first & PG_STATE_INCONSISTENT)
      note["inconsistent"] += p->second;
    if (p->first & PG_STATE_PEERING)
      note["peering"] += p->second;
    if (p->first & PG_STATE_REPAIR)
      note["repair"] += p->second;
    if (p->first & PG_STATE_RECOVERING)
      note["recovering"] += p->second;
    if (p->first & PG_STATE_RECOVERY_WAIT)
      note["recovery_wait"] += p->second;
    if (p->first & PG_STATE_INCOMPLETE)
      note["incomplete"] += p->second;
    if (p->first & PG_STATE_BACKFILL_WAIT)
      note["backfill_wait"] += p->second;
    if (p->first & PG_STATE_BACKFILLING)
      note["backfilling"] += p->second;
    if (p->first & PG_STATE_BACKFILL_TOOFULL)
      note["backfill_toofull"] += p->second;
    if (p->first & PG_STATE_RECOVERY_TOOFULL)
      note["recovery_toofull"] += p->second;
    if (p->first & PG_STATE_SNAPTRIM_ERROR)
      note["snaptrim_error"] += p->second;
  }

  mempool::pgmap::unordered_map<pg_t, pg_stat_t> stuck_pgs;
  utime_t now(ceph_clock_now());
  utime_t cutoff = now - utime_t(g_conf->get_val<int64_t>("mon_pg_stuck_threshold"), 0);
  uint64_t num_inactive_pgs = 0;

  if (detail) {
    // we need to collect details of stuck pgs, first do a quick check
    // whether this will yield any results
    if (get_stuck_counts(cutoff, note)) {

      // there are stuck pgs. gather details for specified statuses
      // only if we know that there are pgs stuck in that status

      if (note.find("stuck inactive") != note.end()) {
        get_stuck_stats(PGMap::STUCK_INACTIVE, cutoff, stuck_pgs);
        note["stuck inactive"] = stuck_pgs.size();
        num_inactive_pgs += stuck_pgs.size();
        note_stuck_detail(PGMap::STUCK_INACTIVE, stuck_pgs,
			  cct->_conf->get_val<uint64_t>("mon_health_max_detail"), detail);
        stuck_pgs.clear();
      }

      if (note.find("stuck unclean") != note.end()) {
        get_stuck_stats(PGMap::STUCK_UNCLEAN, cutoff, stuck_pgs);
        note["stuck unclean"] = stuck_pgs.size();
        note_stuck_detail(PGMap::STUCK_UNCLEAN, stuck_pgs,
			  cct->_conf->get_val<uint64_t>("mon_health_max_detail"),  detail);
        stuck_pgs.clear();
      }

      if (note.find("stuck undersized") != note.end()) {
        get_stuck_stats(PGMap::STUCK_UNDERSIZED, cutoff, stuck_pgs);
        note["stuck undersized"] = stuck_pgs.size();
        note_stuck_detail(PGMap::STUCK_UNDERSIZED, stuck_pgs,
			  cct->_conf->get_val<uint64_t>("mon_health_max_detail"),  detail);
        stuck_pgs.clear();
      }

      if (note.find("stuck degraded") != note.end()) {
        get_stuck_stats(PGMap::STUCK_DEGRADED, cutoff, stuck_pgs);
        note["stuck degraded"] = stuck_pgs.size();
        note_stuck_detail(PGMap::STUCK_DEGRADED, stuck_pgs,
			  cct->_conf->get_val<uint64_t>("mon_health_max_detail"),  detail);
        stuck_pgs.clear();
      }

      if (note.find("stuck stale") != note.end()) {
        get_stuck_stats(PGMap::STUCK_STALE, cutoff, stuck_pgs);
        note["stuck stale"] = stuck_pgs.size();
        num_inactive_pgs += stuck_pgs.size();
        note_stuck_detail(PGMap::STUCK_STALE, stuck_pgs,
			  cct->_conf->get_val<uint64_t>("mon_health_max_detail"),  detail);
      }
    }
  } else {
    get_stuck_counts(cutoff, note);
    auto p = note.find("stuck inactive");
    if (p != note.end())
      num_inactive_pgs += p->second;
    p = note.find("stuck stale");
    if (p != note.end())
      num_inactive_pgs += p->second;
  }

  if (cct->_conf->mon_pg_min_inactive > 0 &&
      num_inactive_pgs >= cct->_conf->mon_pg_min_inactive) {
    ostringstream ss;
    ss << num_inactive_pgs << " pgs are stuck inactive for more than " << g_conf->get_val<int64_t>("mon_pg_stuck_threshold") << " seconds";
    summary.push_back(make_pair(HEALTH_ERR, ss.str()));
  }

  if (!note.empty()) {
    for (auto p = note.begin(); p != note.end(); ++p) {
      ostringstream ss;
      ss << p->second << " pgs " << p->first;
      summary.push_back(make_pair(HEALTH_WARN, ss.str()));
    }
    if (detail) {
      int n = 0, more = 0;
      int max = cct->_conf->get_val<uint64_t>("mon_health_max_detail");
      for (auto p = pg_stat.begin();
           p != pg_stat.end();
           ++p) {
	if ((p->second.state & (PG_STATE_STALE |
	                        PG_STATE_DOWN |
	                        PG_STATE_UNDERSIZED |
	                        PG_STATE_DEGRADED |
	                        PG_STATE_INCONSISTENT |
	                        PG_STATE_PEERING |
	                        PG_STATE_REPAIR |
	                        PG_STATE_RECOVERING |
	                        PG_STATE_RECOVERY_WAIT |
	                        PG_STATE_RECOVERY_TOOFULL |
	                        PG_STATE_INCOMPLETE |
	                        PG_STATE_BACKFILL_WAIT |
	                        PG_STATE_BACKFILLING |
	                        PG_STATE_BACKFILL_TOOFULL)) &&
	    stuck_pgs.count(p->first) == 0) {
	  if (max > 0) {
	    --max;
	  } else {
	    ++more;
	    continue;
	  }
	  ++n;
	  ostringstream ss;
	  ss << "pg " << p->first << " is " << pg_state_string(p->second.state);
	  ss << ", acting " << p->second.acting;
	  if (p->second.stats.sum.num_objects_unfound)
	    ss << ", " << p->second.stats.sum.num_objects_unfound << " unfound";
	  if (p->second.state & PG_STATE_INCOMPLETE) {
	    const pg_pool_t *pi = osdmap.get_pg_pool(p->first.pool());
	    if (pi && pi->min_size > 1) {
	      ss << " (reducing pool " << osdmap.get_pool_name(p->first.pool())
	         << " min_size from " << (int)pi->min_size
		 << " may help; search ceph.com/docs for 'incomplete')";
	    }
	  }
	  detail->push_back(make_pair(HEALTH_WARN, ss.str()));
	}
      }
      if (more) {
	ostringstream ss;
	ss << more << " more pgs are also unhealthy";
	detail->push_back(make_pair(HEALTH_WARN, ss.str()));
      }
    }
  }

  // slow requests
  if (cct->_conf->mon_osd_warn_op_age > 0 &&
      osd_sum.op_queue_age_hist.upper_bound() / 1000.0  >
      cct->_conf->mon_osd_warn_op_age) {
    auto sum = _warn_slow_request_histogram(
      cct, osd_sum.op_queue_age_hist, "", summary, NULL);
    if (sum.first > 0 || sum.second > 0) {
      if (sum.first > 0) {
	ostringstream ss;
	ss << sum.first << " requests are blocked > "
	   << cct->_conf->mon_osd_warn_op_age
	   << " sec";
	summary.push_back(make_pair(HEALTH_WARN, ss.str()));
      }
      if (sum.second > 0) {
	ostringstream ss;
	ss << sum.second << " requests are blocked > "
	   << (cct->_conf->mon_osd_warn_op_age *
	       cct->_conf->mon_osd_err_op_age_ratio)
	   << " sec";
	summary.push_back(make_pair(HEALTH_ERR, ss.str()));
      }
=======
      ss << detail_total << " pgs not scrubbed in time";
      auto& d = checks->add("PG_NOT_SCRUBBED", HEALTH_WARN, ss.str());

      if (!detail.empty()) {
        d.detail.swap(detail);

        if (detail_more) {
          ostringstream ss;
          ss << detail_more << " more pgs... ";
          d.detail.push_back(ss.str());
        }
      }
    }
    if (deep_detail_total) {
      ostringstream ss;
      ss << deep_detail_total << " pgs not deep-scrubbed in time";
      auto& d = checks->add("PG_NOT_DEEP_SCRUBBED", HEALTH_WARN, ss.str());

      if (!deep_detail.empty()) {
        d.detail.swap(deep_detail);
>>>>>>> 3ad2dfa4

        if (deep_detail_more) {
          ostringstream ss;
          ss << deep_detail_more << " more pgs... ";
          d.detail.push_back(ss.str());
        }
      }
    }
  }

<<<<<<< HEAD
  // recovery
  list<string> sl;
  overall_recovery_summary(NULL, &sl);
  for (auto p = sl.begin(); p != sl.end(); ++p) {
    summary.push_back(make_pair(HEALTH_WARN, "recovery " + *p));
    if (detail)
      detail->push_back(make_pair(HEALTH_WARN, "recovery " + *p));
  }

  // near-target max pools
  auto& pools = osdmap.get_pools();
  for (auto p = pools.begin();
       p != pools.end(); ++p) {
    if ((!p->second.target_max_objects && !p->second.target_max_bytes) ||
        !pg_pool_sum.count(p->first))
      continue;
    bool nearfull = false;
    const string& name = osdmap.get_pool_name(p->first);
    const pool_stat_t& st = get_pg_pool_sum_stat(p->first);
    uint64_t ratio = p->second.cache_target_full_ratio_micro +
                     ((1000000 - p->second.cache_target_full_ratio_micro) *
                      cct->_conf->mon_cache_target_full_warn_ratio);
    if (p->second.target_max_objects &&
	(uint64_t)(st.stats.sum.num_objects -
		   st.stats.sum.num_objects_hit_set_archive) >
        p->second.target_max_objects * (ratio / 1000000.0)) {
      nearfull = true;
      if (detail) {
	ostringstream ss;
	ss << "cache pool '" << name << "' with "
	   << si_t(st.stats.sum.num_objects)
	   << " objects at/near target max "
	   << si_t(p->second.target_max_objects) << " objects";
	detail->push_back(make_pair(HEALTH_WARN, ss.str()));
=======
  // POOL_APP
  if (g_conf().get_val<bool>("mon_warn_on_pool_no_app")) {
    list<string> detail;
    for (auto &it : pools) {
      const pg_pool_t &pool = it.second;
      const string& pool_name = osdmap.get_pool_name(it.first);
      auto it2 = pg_pool_sum.find(it.first);
      if (it2 == pg_pool_sum.end()) {
        continue;
>>>>>>> 3ad2dfa4
      }
      const pool_stat_t *pstat = &it2->second;
      if (pstat == nullptr) {
        continue;
      }
      const object_stat_sum_t& sum = pstat->stats.sum;
      // application metadata is not encoded until luminous is minimum
      // required release
      if (sum.num_objects > 0 && pool.application_metadata.empty() &&
          !pool.is_tier()) {
        stringstream ss;
        ss << "application not enabled on pool '" << pool_name << "'";
        detail.push_back(ss.str());
      }
    }
    if (!detail.empty()) {
      ostringstream ss;
      ss << "application not enabled on " << detail.size() << " pool(s)";
      auto& d = checks->add("POOL_APP_NOT_ENABLED", HEALTH_WARN, ss.str());
      stringstream tip;
      tip << "use 'ceph osd pool application enable <pool-name> "
          << "<app-name>', where <app-name> is 'cephfs', 'rbd', 'rgw', "
          << "or freeform for custom applications.";
      detail.push_back(tip.str());
      d.detail.swap(detail);
    }
  }

  // PG_SLOW_SNAP_TRIMMING
  if (!pg_stat.empty() && cct->_conf->mon_osd_snap_trim_queue_warn_on > 0) {
    uint32_t snapthreshold = cct->_conf->mon_osd_snap_trim_queue_warn_on;
    uint64_t snaptrimq_exceeded = 0;
    uint32_t longest_queue = 0;
    const pg_t* longest_q_pg = nullptr;
    list<string> detail;

<<<<<<< HEAD
  // pg skew
  auto num_in = osdmap.get_num_in_osds();
  auto sum_pg_up = MAX(static_cast<unsigned>(pg_sum.up), pg_stat.size());
  int sum_objects = pg_sum.stats.sum.num_objects;
  if (sum_objects < cct->_conf->mon_pg_warn_min_objects) {
    return;
  }
  const auto min_pg_per_osd =
    cct->_conf->get_val<uint64_t>("mon_pg_warn_min_per_osd");
  if (num_in && min_pg_per_osd > 0) {
    auto per = sum_pg_up / num_in;
    if (per < min_pg_per_osd && per) {
      ostringstream ss;
      ss << "too few PGs per OSD (" << per << " < min " << min_pg_per_osd << ")";
      summary.push_back(make_pair(HEALTH_WARN, ss.str()));
      if (detail)
	detail->push_back(make_pair(HEALTH_WARN, ss.str()));
    }
  }
  int64_t max_pg_per_osd = cct->_conf->get_val<uint64_t>("mon_max_pg_per_osd");
  if (num_in && max_pg_per_osd > 0) {
    int per = sum_pg_up / num_in;
    if (per > max_pg_per_osd) {
      ostringstream ss;
      ss << "too many PGs per OSD (" << per << " > max "
	 << max_pg_per_osd << ")";
      summary.push_back(make_pair(HEALTH_WARN, ss.str()));
      if (detail)
	detail->push_back(make_pair(HEALTH_WARN, ss.str()));
    }
  }
  if (!pg_stat.empty()) {
    for (auto p = pg_pool_sum.begin();
         p != pg_pool_sum.end();
         ++p) {
      const pg_pool_t *pi = osdmap.get_pg_pool(p->first);
      if (!pi)
	continue;   // in case osdmap changes haven't propagated to PGMap yet
      const string& name = osdmap.get_pool_name(p->first);
      if (pi->get_pg_num() > pi->get_pgp_num() &&
	  !(name.find(".DELETED") != string::npos &&
	    cct->_conf->mon_fake_pool_delete)) {
	ostringstream ss;
	ss << "pool " << name << " pg_num "
	   << pi->get_pg_num() << " > pgp_num " << pi->get_pgp_num();
	summary.push_back(make_pair(HEALTH_WARN, ss.str()));
	if (detail)
	  detail->push_back(make_pair(HEALTH_WARN, ss.str()));
      }
      int average_objects_per_pg = pg_sum.stats.sum.num_objects / pg_stat.size();
      if (average_objects_per_pg > 0 &&
          pg_sum.stats.sum.num_objects >= cct->_conf->mon_pg_warn_min_objects &&
          p->second.stats.sum.num_objects >= cct->_conf->mon_pg_warn_min_pool_objects) {
	int objects_per_pg = p->second.stats.sum.num_objects / pi->get_pg_num();
	float ratio = (float)objects_per_pg / (float)average_objects_per_pg;
	if (cct->_conf->mon_pg_warn_max_object_skew > 0 &&
	    ratio > cct->_conf->mon_pg_warn_max_object_skew) {
	  ostringstream ss;
	  ss << "pool " << name << " has many more objects per pg than average (too few pgs?)";
	  summary.push_back(make_pair(HEALTH_WARN, ss.str()));
	  if (detail) {
	    ostringstream ss;
	    ss << "pool " << name << " objects per pg ("
	       << objects_per_pg << ") is more than " << ratio << " times cluster average ("
	       << average_objects_per_pg << ")";
	    detail->push_back(make_pair(HEALTH_WARN, ss.str()));
	  }
	}
=======
    for (auto& i: pg_stat) {
      uint32_t current_len = i.second.snaptrimq_len;
      if (current_len >= snapthreshold) {
        snaptrimq_exceeded++;
        if (longest_queue <= current_len) {
          longest_q_pg = &i.first;
          longest_queue = current_len;
        }
        if (detail.size() < max - 1) {
          stringstream ss;
          ss << "snap trim queue for pg " << i.first << " at " << current_len;
          detail.push_back(ss.str());
          continue;
        }
        if (detail.size() < max) {
          detail.push_back("...more pgs affected");
          continue;
        }
>>>>>>> 3ad2dfa4
      }
    }

    if (snaptrimq_exceeded) {
      {
         ostringstream ss;
         ss << "longest queue on pg " << *longest_q_pg << " at " << longest_queue;
         detail.push_back(ss.str());
      }

      stringstream ss;
      ss << "snap trim queue for " << snaptrimq_exceeded << " pg(s) >= " << snapthreshold << " (mon_osd_snap_trim_queue_warn_on)";
      auto& d = checks->add("PG_SLOW_SNAP_TRIMMING", HEALTH_WARN, ss.str());
      detail.push_back("try decreasing \"osd snap trim sleep\" and/or increasing \"osd pg max concurrent snap trims\".");
      d.detail.swap(detail);
    }
  }
}

int process_pg_map_command(
  const string& orig_prefix,
  const cmdmap_t& orig_cmdmap,
  const PGMap& pg_map,
  const OSDMap& osdmap,
  ceph::Formatter *f,
  stringstream *ss,
  bufferlist *odata)
{
  string prefix = orig_prefix;
  auto cmdmap = orig_cmdmap;

  string omap_stats_note =
      "\n* NOTE: Omap statistics are gathered during deep scrub and "
      "may be inaccurate soon afterwards depending on utilisation. See "
      "http://docs.ceph.com/docs/master/dev/placement-group/#omap-statistics "
      "for further details.\n";
  bool omap_stats_note_required = false;

  // perhaps these would be better in the parsing, but it's weird
  bool primary = false;
  if (prefix == "pg dump_json") {
    vector<string> v;
    v.push_back(string("all"));
    cmd_putval(g_ceph_context, cmdmap, "format", string("json"));
    cmd_putval(g_ceph_context, cmdmap, "dumpcontents", v);
    prefix = "pg dump";
  } else if (prefix == "pg dump_pools_json") {
    vector<string> v;
    v.push_back(string("pools"));
    cmd_putval(g_ceph_context, cmdmap, "format", string("json"));
    cmd_putval(g_ceph_context, cmdmap, "dumpcontents", v);
    prefix = "pg dump";
  } else if (prefix == "pg ls-by-primary") {
    primary = true;
    prefix = "pg ls";
  } else if (prefix == "pg ls-by-osd") {
    prefix = "pg ls";
  } else if (prefix == "pg ls-by-pool") {
    prefix = "pg ls";
    string poolstr;
    cmd_getval(g_ceph_context, cmdmap, "poolstr", poolstr);
    int64_t pool = osdmap.lookup_pg_pool_name(poolstr.c_str());
    if (pool < 0) {
      *ss << "pool " << poolstr << " does not exist";
      return -ENOENT;
    }
    cmd_putval(g_ceph_context, cmdmap, "pool", pool);
  }

  stringstream ds;
  if (prefix == "pg stat") {
    if (f) {
      f->open_object_section("pg_summary");
      pg_map.print_oneline_summary(f, NULL);
      f->close_section();
      f->flush(ds);
    } else {
      ds << pg_map;
    }
    odata->append(ds);
    return 0;
  }

  if (prefix == "pg getmap") {
    pg_map.encode(*odata);
    *ss << "got pgmap version " << pg_map.version;
    return 0;
  }

  if (prefix == "pg dump") {
    string val;
    vector<string> dumpcontents;
    set<string> what;
    if (cmd_getval(g_ceph_context, cmdmap, "dumpcontents", dumpcontents)) {
      copy(dumpcontents.begin(), dumpcontents.end(),
           inserter(what, what.end()));
    }
    if (what.empty())
      what.insert("all");
    if (f) {
      if (what.count("all")) {
	f->open_object_section("pg_map");
	pg_map.dump(f);
	f->close_section();
      } else if (what.count("summary") || what.count("sum")) {
	f->open_object_section("pg_map");
	pg_map.dump_basic(f);
	f->close_section();
      } else {
	if (what.count("pools")) {
	  pg_map.dump_pool_stats(f);
	}
	if (what.count("osds")) {
	  pg_map.dump_osd_stats(f);
	}
	if (what.count("pgs")) {
	  pg_map.dump_pg_stats(f, false);
	}
	if (what.count("pgs_brief")) {
	  pg_map.dump_pg_stats(f, true);
	}
	if (what.count("delta")) {
	  f->open_object_section("delta");
	  pg_map.dump_delta(f);
	  f->close_section();
	}
      }
      f->flush(*odata);
    } else {
      if (what.count("all")) {
	pg_map.dump(ds);
        omap_stats_note_required = true;
      } else if (what.count("summary") || what.count("sum")) {
	pg_map.dump_basic(ds);
	pg_map.dump_pg_sum_stats(ds, true);
	pg_map.dump_osd_sum_stats(ds);
        omap_stats_note_required = true;
      } else {
	if (what.count("pgs_brief")) {
	  pg_map.dump_pg_stats(ds, true);
	}
	bool header = true;
	if (what.count("pgs")) {
	  pg_map.dump_pg_stats(ds, false);
	  header = false;
          omap_stats_note_required = true;
	}
	if (what.count("pools")) {
	  pg_map.dump_pool_stats(ds, header);
          omap_stats_note_required = true;
	}
	if (what.count("osds")) {
	  pg_map.dump_osd_stats(ds);
	}
      }
      odata->append(ds);
      if (omap_stats_note_required) {
        odata->append(omap_stats_note);
      }
    }
    *ss << "dumped " << what;
    return 0;
  }

  if (prefix == "pg ls") {
    int64_t osd = -1;
    int64_t pool = -1;
    vector<string>states;
    set<pg_t> pgs;
    cmd_getval(g_ceph_context, cmdmap, "pool", pool);
    cmd_getval(g_ceph_context, cmdmap, "osd", osd);
    cmd_getval(g_ceph_context, cmdmap, "states", states);
    if (pool >= 0 && !osdmap.have_pg_pool(pool)) {
      *ss << "pool " << pool << " does not exist";
      return -ENOENT;
    }
    if (osd >= 0 && !osdmap.is_up(osd)) {
      *ss << "osd " << osd << " is not up";
      return -EAGAIN;
    }
    if (states.empty())
      states.push_back("all");

    uint64_t state = 0;

    while (!states.empty()) {
      string state_str = states.back();

      if (state_str == "all") {
        state = -1;
        break;
      } else {
        auto filter = pg_string_state(state_str);
        if (!filter) {
          *ss << "'" << state_str << "' is not a valid pg state,"
              << " available choices: " << pg_state_string(0xFFFFFFFF);
          return -EINVAL;
        }
        state |= *filter;
      }

      states.pop_back();
    }

    pg_map.get_filtered_pg_stats(state, pool, osd, primary, pgs);

    if (f && !pgs.empty()) {
      pg_map.dump_filtered_pg_stats(f, pgs);
      f->flush(*odata);
    } else if (!pgs.empty()) {
      pg_map.dump_filtered_pg_stats(ds, pgs);
      odata->append(ds);
      odata->append(omap_stats_note);
    }
    return 0;
  }

  if (prefix == "pg dump_stuck") {
    vector<string> stuckop_vec;
    cmd_getval(g_ceph_context, cmdmap, "stuckops", stuckop_vec);
    if (stuckop_vec.empty())
      stuckop_vec.push_back("unclean");
    int64_t threshold;
    cmd_getval(g_ceph_context, cmdmap, "threshold", threshold,
<<<<<<< HEAD
               g_conf->get_val<int64_t>("mon_pg_stuck_threshold"));
=======
               g_conf().get_val<int64_t>("mon_pg_stuck_threshold"));
>>>>>>> 3ad2dfa4

    if (pg_map.dump_stuck_pg_stats(ds, f, (int)threshold, stuckop_vec) < 0) {
      *ss << "failed";
    } else {
      *ss << "ok";
    }
    odata->append(ds);
    return 0;
  }

  if (prefix == "pg debug") {
    string debugop;
    cmd_getval(g_ceph_context, cmdmap, "debugop", debugop,
	       string("unfound_objects_exist"));
    if (debugop == "unfound_objects_exist") {
      bool unfound_objects_exist = false;
      for (const auto& p : pg_map.pg_stat) {
	if (p.second.stats.sum.num_objects_unfound > 0) {
	  unfound_objects_exist = true;
	  break;
	}
      }
      if (unfound_objects_exist)
	ds << "TRUE";
      else
	ds << "FALSE";
      odata->append(ds);
      return 0;
    }
    if (debugop == "degraded_pgs_exist") {
      bool degraded_pgs_exist = false;
      for (const auto& p : pg_map.pg_stat) {
	if (p.second.stats.sum.num_objects_degraded > 0) {
	  degraded_pgs_exist = true;
	  break;
	}
      }
      if (degraded_pgs_exist)
	ds << "TRUE";
      else
	ds << "FALSE";
      odata->append(ds);
      return 0;
    }
  }

  if (prefix == "osd perf") {
    if (f) {
      f->open_object_section("osdstats");
      pg_map.dump_osd_perf_stats(f);
      f->close_section();
      f->flush(ds);
    } else {
      pg_map.print_osd_perf_stats(&ds);
    }
    odata->append(ds);
    return 0;
  }

  if (prefix == "osd blocked-by") {
    if (f) {
      f->open_object_section("osd_blocked_by");
      pg_map.dump_osd_blocked_by_stats(f);
      f->close_section();
      f->flush(ds);
    } else {
      pg_map.print_osd_blocked_by_stats(&ds);
    }
    odata->append(ds);
    return 0;
  }

  return -EOPNOTSUPP;
}

void PGMapUpdater::check_osd_map(
  CephContext *cct,
  const OSDMap& osdmap,
  const PGMap& pgmap,
  PGMap::Incremental *pending_inc)
{
  for (auto& p : pgmap.osd_stat) {
    if (!osdmap.exists(p.first)) {
      // remove osd_stat
      pending_inc->rm_stat(p.first);
    } else if (osdmap.is_out(p.first)) {
      // zero osd_stat
      if (p.second.statfs.total != 0) {
	pending_inc->stat_osd_out(p.first);
      }
    } else if (!osdmap.is_up(p.first)) {
      // zero the op_queue_age_hist
      if (!p.second.op_queue_age_hist.empty()) {
	pending_inc->stat_osd_down_up(p.first, pgmap);
      }
    }
  }

  // deleted pgs (pools)?
  for (auto& p : pgmap.pg_pool_sum) {
    if (!osdmap.have_pg_pool(p.first)) {
      ldout(cct, 10) << __func__ << " pool " << p.first << " gone, removing pgs"
		     << dendl;
      for (auto& q : pgmap.pg_stat) {
	if (q.first.pool() == p.first) {
	  pending_inc->pg_remove.insert(q.first);
	}
      }
      auto q = pending_inc->pg_stat_updates.begin();
      while (q != pending_inc->pg_stat_updates.end()) {
	if (q->first.pool() == p.first) {
	  q = pending_inc->pg_stat_updates.erase(q);
	} else {
	  ++q;
	}
      }
    }
  }

  // new (split or new pool) or merged pgs?
  map<int64_t,unsigned> new_pg_num;
  for (auto& p : osdmap.get_pools()) {
    int64_t poolid = p.first;
    const pg_pool_t& pi = p.second;
    auto q = pgmap.num_pg_by_pool.find(poolid);
    unsigned my_pg_num = 0;
    if (q != pgmap.num_pg_by_pool.end())
      my_pg_num = q->second;
    unsigned pg_num = pi.get_pg_num();
    new_pg_num[poolid] = pg_num;
    if (my_pg_num < pg_num) {
      ldout(cct,10) << __func__ << " pool " << poolid << " pg_num " << pg_num
		    << " > my pg_num " << my_pg_num << dendl;
      for (unsigned ps = my_pg_num; ps < pg_num; ++ps) {
	pg_t pgid(ps, poolid);
	if (pending_inc->pg_stat_updates.count(pgid) == 0) {
	  ldout(cct,20) << __func__ << " adding " << pgid << dendl;
	  pg_stat_t &stats = pending_inc->pg_stat_updates[pgid];
	  stats.last_fresh = osdmap.get_modified();
	  stats.last_active = osdmap.get_modified();
	  stats.last_change = osdmap.get_modified();
	  stats.last_peered = osdmap.get_modified();
	  stats.last_clean = osdmap.get_modified();
	  stats.last_unstale = osdmap.get_modified();
	  stats.last_undegraded = osdmap.get_modified();
	  stats.last_fullsized = osdmap.get_modified();
	  stats.last_scrub_stamp = osdmap.get_modified();
	  stats.last_deep_scrub_stamp = osdmap.get_modified();
	  stats.last_clean_scrub_stamp = osdmap.get_modified();
	}
      }
    } else if (my_pg_num > pg_num) {
      ldout(cct,10) << __func__ << " pool " << poolid << " pg_num " << pg_num
		    << " < my pg_num " << my_pg_num << dendl;
      for (unsigned i = pg_num; i < my_pg_num; ++i) {
	pg_t pgid(i, poolid);
	ldout(cct,20) << __func__ << " removing merged " << pgid << dendl;
	if (pgmap.pg_stat.count(pgid)) {
	  pending_inc->pg_remove.insert(pgid);
	}
	pending_inc->pg_stat_updates.erase(pgid);
      }
    }
  }
  auto i = pending_inc->pg_stat_updates.begin();
  while (i != pending_inc->pg_stat_updates.end()) {
    auto j = new_pg_num.find(i->first.pool());
    if (j == new_pg_num.end() ||
	i->first.ps() >= j->second) {
      ldout(cct,20) << __func__ << " removing pending update to old "
		    << i->first << dendl;
      i = pending_inc->pg_stat_updates.erase(i);
    } else {
      ++i;
    }
  }
}

static void _try_mark_pg_stale(
  const OSDMap& osdmap,
  pg_t pgid,
  const pg_stat_t& cur,
  PGMap::Incremental *pending_inc)
{
  if ((cur.state & PG_STATE_STALE) == 0 &&
      cur.acting_primary != -1 &&
      osdmap.is_down(cur.acting_primary)) {
    pg_stat_t *newstat;
    auto q = pending_inc->pg_stat_updates.find(pgid);
    if (q != pending_inc->pg_stat_updates.end()) {
      if ((q->second.acting_primary == cur.acting_primary) ||
	  ((q->second.state & PG_STATE_STALE) == 0 &&
	   q->second.acting_primary != -1 &&
	   osdmap.is_down(q->second.acting_primary))) {
	newstat = &q->second;
      } else {
	// pending update is no longer down or already stale
	return;
      }
    } else {
      newstat = &pending_inc->pg_stat_updates[pgid];
      *newstat = cur;
    }
    dout(10) << __func__ << " marking pg " << pgid
	     << " stale (acting_primary " << newstat->acting_primary
	     << ")" << dendl;
    newstat->state |= PG_STATE_STALE;
    newstat->last_unstale = ceph_clock_now();
  }
}

void PGMapUpdater::check_down_pgs(
    const OSDMap &osdmap,
    const PGMap &pg_map,
    bool check_all,
    const set<int>& need_check_down_pg_osds,
    PGMap::Incremental *pending_inc)
{
  // if a large number of osds changed state, just iterate over the whole
  // pg map.
  if (need_check_down_pg_osds.size() > (unsigned)osdmap.get_num_osds() *
<<<<<<< HEAD
      g_conf->get_val<double>("mon_pg_check_down_all_threshold")) {
=======
      g_conf().get_val<double>("mon_pg_check_down_all_threshold")) {
>>>>>>> 3ad2dfa4
    check_all = true;
  }

  if (check_all) {
    for (const auto& p : pg_map.pg_stat) {
      _try_mark_pg_stale(osdmap, p.first, p.second, pending_inc);
    }
  } else {
    for (auto osd : need_check_down_pg_osds) {
      if (osdmap.is_down(osd)) {
	auto p = pg_map.pg_by_osd.find(osd);
	if (p == pg_map.pg_by_osd.end()) {
	  continue;
	}
	for (auto pgid : p->second) {
	  const pg_stat_t &stat = pg_map.pg_stat.at(pgid);
	  ceph_assert(stat.acting_primary == osd);
	  _try_mark_pg_stale(osdmap, pgid, stat, pending_inc);
	}
      }
    }
  }
}

int reweight::by_utilization(
    const OSDMap &osdmap,
    const PGMap &pgm,
    int oload,
    double max_changef,
    int max_osds,
    bool by_pg, const set<int64_t> *pools,
    bool no_increasing,
    mempool::osdmap::map<int32_t, uint32_t>* new_weights,
    std::stringstream *ss,
    std::string *out_str,
    ceph::Formatter *f)
{
  if (oload <= 100) {
    *ss << "You must give a percentage higher than 100. "
      "The reweighting threshold will be calculated as <average-utilization> "
      "times <input-percentage>. For example, an argument of 200 would "
      "reweight OSDs which are twice as utilized as the average OSD.\n";
    return -EINVAL;
  }

  vector<int> pgs_by_osd(osdmap.get_max_osd());

  // Avoid putting a small number (or 0) in the denominator when calculating
  // average_util
  double average_util;
  if (by_pg) {
    // by pg mapping
    double weight_sum = 0.0;      // sum up the crush weights
    unsigned num_pg_copies = 0;
    int num_osds = 0;
    for (const auto& pg : pgm.pg_stat) {
      if (pools && pools->count(pg.first.pool()) == 0)
	continue;
      for (const auto acting : pg.second.acting) {
        if (!osdmap.exists(acting)) {
          continue;
        }
	if (acting >= (int)pgs_by_osd.size())
	  pgs_by_osd.resize(acting);
	if (pgs_by_osd[acting] == 0) {
          if (osdmap.crush->get_item_weightf(acting) <= 0) {
            //skip if we currently can not identify item
            continue;
          }
	  weight_sum += osdmap.crush->get_item_weightf(acting);
	  ++num_osds;
	}
	++pgs_by_osd[acting];
	++num_pg_copies;
      }
    }

    if (!num_osds || (num_pg_copies / num_osds < g_conf()->mon_reweight_min_pgs_per_osd)) {
      *ss << "Refusing to reweight: we only have " << num_pg_copies
	  << " PGs across " << num_osds << " osds!\n";
      return -EDOM;
    }

    average_util = (double)num_pg_copies / weight_sum;
  } else {
    // by osd utilization
    int num_osd = std::max<size_t>(1, pgm.osd_stat.size());
    if ((uint64_t)pgm.osd_sum.statfs.total / num_osd
	< g_conf()->mon_reweight_min_bytes_per_osd) {
      *ss << "Refusing to reweight: we only have " << pgm.osd_sum.statfs.kb()
	  << " kb across all osds!\n";
      return -EDOM;
    }
    if ((uint64_t)pgm.osd_sum.statfs.get_used_raw() / num_osd
	< g_conf()->mon_reweight_min_bytes_per_osd) {
      *ss << "Refusing to reweight: we only have "
	  << pgm.osd_sum.statfs.kb_used_raw()
	  << " kb used across all osds!\n";
      return -EDOM;
    }

    average_util = (double)pgm.osd_sum.statfs.get_used_raw() /
      (double)pgm.osd_sum.statfs.total;
  }

  // adjust down only if we are above the threshold
  const double overload_util = average_util * (double)oload / 100.0;

  // but aggressively adjust weights up whenever possible.
  const double underload_util = average_util;

  const unsigned max_change = (unsigned)(max_changef * (double)0x10000);

  ostringstream oss;
  if (f) {
    f->open_object_section("reweight_by_utilization");
    f->dump_int("overload_min", oload);
    f->dump_float("max_change", max_changef);
    f->dump_int("max_change_osds", max_osds);
    f->dump_float("average_utilization", average_util);
    f->dump_float("overload_utilization", overload_util);
  } else {
    oss << "oload " << oload << "\n";
    oss << "max_change " << max_changef << "\n";
    oss << "max_change_osds " << max_osds << "\n";
    oss.precision(4);
    oss << "average_utilization " << std::fixed << average_util << "\n";
    oss << "overload_utilization " << overload_util << "\n";
  }
  int num_changed = 0;

  // precompute util for each OSD
  std::vector<std::pair<int, float> > util_by_osd;
  for (const auto& p : pgm.osd_stat) {
    std::pair<int, float> osd_util;
    osd_util.first = p.first;
    if (by_pg) {
      if (p.first >= (int)pgs_by_osd.size() ||
        pgs_by_osd[p.first] == 0) {
        // skip if this OSD does not contain any pg
        // belonging to the specified pool(s).
        continue;
      }

      if (osdmap.crush->get_item_weightf(p.first) <= 0) {
        // skip if we are unable to locate item.
        continue;
      }

      osd_util.second =
	pgs_by_osd[p.first] / osdmap.crush->get_item_weightf(p.first);
    } else {
      osd_util.second =
	(double)p.second.statfs.get_used_raw() / (double)p.second.statfs.total;
    }
    util_by_osd.push_back(osd_util);
  }

  // sort by absolute deviation from the mean utilization,
  // in descending order.
  std::sort(util_by_osd.begin(), util_by_osd.end(),
    [average_util](std::pair<int, float> l, std::pair<int, float> r) {
      return abs(l.second - average_util) > abs(r.second - average_util);
    }
  );

  if (f)
    f->open_array_section("reweights");

  for (const auto& p : util_by_osd) {
    unsigned weight = osdmap.get_weight(p.first);
    if (weight == 0) {
      // skip if OSD is currently out
      continue;
    }
    float util = p.second;

    if (util >= overload_util) {
      // Assign a lower weight to overloaded OSDs. The current weight
      // is a factor to take into account the original weights,
      // to represent e.g. differing storage capacities
      unsigned new_weight = (unsigned)((average_util / util) * (float)weight);
      if (weight > max_change)
	new_weight = std::max(new_weight, weight - max_change);
      new_weights->insert({p.first, new_weight});
      if (f) {
	f->open_object_section("osd");
	f->dump_int("osd", p.first);
	f->dump_float("weight", (float)weight / (float)0x10000);
	f->dump_float("new_weight", (float)new_weight / (float)0x10000);
	f->close_section();
      } else {
        oss << "osd." << p.first << " weight "
            << (float)weight / (float)0x10000 << " -> "
            << (float)new_weight / (float)0x10000 << "\n";
      }
      if (++num_changed >= max_osds)
	break;
    }
    if (!no_increasing && util <= underload_util) {
      // assign a higher weight.. if we can.
      unsigned new_weight = (unsigned)((average_util / util) * (float)weight);
      new_weight = std::min(new_weight, weight + max_change);
      if (new_weight > 0x10000)
	new_weight = 0x10000;
      if (new_weight > weight) {
	new_weights->insert({p.first, new_weight});
        oss << "osd." << p.first << " weight "
            << (float)weight / (float)0x10000 << " -> "
            << (float)new_weight / (float)0x10000 << "\n";
	if (++num_changed >= max_osds)
	  break;
      }
    }
  }
  if (f) {
    f->close_section();
  }

  OSDMap newmap;
  newmap.deepish_copy_from(osdmap);
  OSDMap::Incremental newinc;
  newinc.fsid = newmap.get_fsid();
  newinc.epoch = newmap.get_epoch() + 1;
  newinc.new_weight = *new_weights;
  newmap.apply_incremental(newinc);

  osdmap.summarize_mapping_stats(&newmap, pools, out_str, f);

  if (f) {
    f->close_section();
  } else {
    *out_str += "\n";
    *out_str += oss.str();
  }
  return num_changed;
}<|MERGE_RESOLUTION|>--- conflicted
+++ resolved
@@ -420,9 +420,6 @@
     *out << "; " << ssr.str() << " recovering";
 }
 
-<<<<<<< HEAD
-void PGMapDigest::recovery_summary(Formatter *f, list<string> *psl,
-=======
 void PGMapDigest::get_recovery_stats(
     double *misplaced_ratio,
     double *degraded_ratio,
@@ -454,7 +451,6 @@
 }
 
 void PGMapDigest::recovery_summary(ceph::Formatter *f, list<string> *psl,
->>>>>>> 3ad2dfa4
                              const pool_stat_t& pool_sum) const
 {
   if (pool_sum.stats.sum.num_objects_degraded && pool_sum.stats.sum.num_object_copies > 0) {
@@ -719,40 +715,6 @@
   cache_io_rate_summary(f, out, p->second.first, ts->second);
 }
 
-<<<<<<< HEAD
-static float pool_raw_used_rate(const OSDMap &osd_map, int64_t poolid)
-{
-  const pg_pool_t *pool = osd_map.get_pg_pool(poolid);
-
-  switch (pool->get_type()) {
-  case pg_pool_t::TYPE_REPLICATED:
-    return pool->get_size();
-    break;
-  case pg_pool_t::TYPE_ERASURE:
-  {
-    auto& ecp =
-      osd_map.get_erasure_code_profile(pool->erasure_code_profile);
-    auto pm = ecp.find("m");
-    auto pk = ecp.find("k");
-    if (pm != ecp.end() && pk != ecp.end()) {
-      int k = atoi(pk->second.c_str());
-      int m = atoi(pm->second.c_str());
-      int mk = m + k;
-      assert(mk != 0);
-      assert(k != 0);
-      return (float)mk / k;
-    } else {
-      return 0.0;
-    }
-  }
-  break;
-  default:
-    assert(0 == "unrecognized pool type");
-  }
-}
-
-=======
->>>>>>> 3ad2dfa4
 ceph_statfs PGMapDigest::get_statfs(OSDMap &osdmap,
 				    boost::optional<int64_t> data_pool) const
 {
@@ -775,15 +737,9 @@
     statfs.kb = statfs.kb_used + statfs.kb_avail;
   } else {
     // these are in KB.
-<<<<<<< HEAD
-    statfs.kb = osd_sum.kb;
-    statfs.kb_used = osd_sum.kb_used;
-    statfs.kb_avail = osd_sum.kb_avail;
-=======
     statfs.kb = osd_sum.statfs.kb();
     statfs.kb_used = osd_sum.statfs.kb_used_raw();
     statfs.kb_avail = osd_sum.statfs.kb_avail();
->>>>>>> 3ad2dfa4
     statfs.num_objects = pg_sum.stats.sum.num_objects;
   }
 
@@ -842,12 +798,6 @@
     } else {
       avail = avail_by_rule[ruleno];
     }
-<<<<<<< HEAD
-
-    raw_used_rate = ::pool_raw_used_rate(osd_map, pool_id);
-
-=======
->>>>>>> 3ad2dfa4
     if (f) {
       f->open_object_section("pool");
       f->dump_string("name", pool_name);
@@ -956,11 +906,7 @@
   float used = 0.0;
   // note avail passed in is raw_avail, calc raw_used here.
   if (avail) {
-<<<<<<< HEAD
-    used = sum.num_bytes * raw_used_rate * curr_object_copies_rate;
-=======
     used = used_bytes;
->>>>>>> 3ad2dfa4
     used /= used + avail;
   } else if (used_bytes) {
     used = 1.0;
@@ -969,14 +915,7 @@
   // an approximation for actually stored user data
   auto stored_normalized = pool_stat.get_user_bytes(raw_used_rate, per_pool);
   if (f) {
-<<<<<<< HEAD
-    f->dump_int("kb_used", SHIFT_ROUND_UP(sum.num_bytes, 10));
-    f->dump_int("bytes_used", sum.num_bytes);
-    f->dump_format_unquoted("percent_used", "%.2f", (used*100));
-    f->dump_unsigned("max_avail", avail / raw_used_rate);
-=======
     f->dump_int("stored", stored_normalized);
->>>>>>> 3ad2dfa4
     f->dump_int("objects", sum.num_objects);
     f->dump_int("kb_used", shift_round_up(used_bytes, 10));
     f->dump_int("bytes_used", used_bytes);
@@ -1000,12 +939,7 @@
     tbl << stringify(si_u_t(sum.num_objects));
     tbl << stringify(byte_u_t(used_bytes));
     tbl << percentify(used*100);
-<<<<<<< HEAD
-    tbl << si_t(avail / raw_used_rate);
-    tbl << sum.num_objects;
-=======
     tbl << stringify(byte_u_t(avail_res));
->>>>>>> 3ad2dfa4
     if (verbose) {
       if (pool->quota_max_objects == 0)
         tbl << "N/A";
@@ -1037,11 +971,7 @@
   if (avail < 0)
     avail = 0;
 
-<<<<<<< HEAD
-  return avail / ::pool_raw_used_rate(osd_map, poolid);
-=======
   return avail / osd_map.pool_raw_used_rate(poolid);
->>>>>>> 3ad2dfa4
 }
 
 int64_t PGMap::get_rule_avail(const OSDMap& osdmap, int ruleno) const
@@ -1284,13 +1214,8 @@
     stamp_delta += delta_t;
     pg_sum_delta.stats.add(d.stats);
     auto smooth_intervals =
-<<<<<<< HEAD
-      cct ? cct->_conf->get_val<uint64_t>("mon_stat_smooth_intervals") : 1;
-    if (pg_sum_deltas.size() > smooth_intervals) {
-=======
       cct ? cct->_conf.get_val<uint64_t>("mon_stat_smooth_intervals") : 1;
     while (pg_sum_deltas.size() > smooth_intervals) {
->>>>>>> 3ad2dfa4
       pg_sum_delta.stats.sub(pg_sum_deltas.front().first.stats);
       stamp_delta -= pg_sum_deltas.front().second;
       pg_sum_deltas.pop_front();
@@ -2186,13 +2111,8 @@
     *result_ts_delta += delta_t;
     result_pool_delta->stats.add(d.stats);
   }
-<<<<<<< HEAD
-  size_t s = cct ? cct->_conf->get_val<uint64_t>("mon_stat_smooth_intervals") : 1;
-  if (delta_avg_list->size() > s) {
-=======
   size_t s = cct ? cct->_conf.get_val<uint64_t>("mon_stat_smooth_intervals") : 1;
   while (delta_avg_list->size() > s) {
->>>>>>> 3ad2dfa4
     result_pool_delta->stats.sub(delta_avg_list->front().first.stats);
     *result_ts_delta -= delta_avg_list->front().second;
     delta_avg_list->pop_front();
@@ -2417,11 +2337,7 @@
   health_check_map_t *checks) const
 {
   utime_t now = ceph_clock_now();
-<<<<<<< HEAD
-  const auto max = cct->_conf->get_val<uint64_t>("mon_health_max_detail");
-=======
   const auto max = cct->_conf.get_val<uint64_t>("mon_health_max_detail");
->>>>>>> 3ad2dfa4
   const auto& pools = osdmap.get_pools();
 
   typedef enum pg_consequence_t {
@@ -2471,20 +2387,11 @@
     // Immediate reports
     { PG_STATE_INCONSISTENT,     {DAMAGED,     {}} },
     { PG_STATE_INCOMPLETE,       {UNAVAILABLE, {}} },
-<<<<<<< HEAD
-    { PG_STATE_REPAIR,           {DAMAGED,     {}} },
-    { PG_STATE_SNAPTRIM_ERROR,   {DAMAGED,     {}} },
-    { PG_STATE_RECOVERY_UNFOUND, {DAMAGED,     {}} },
-    { PG_STATE_BACKFILL_UNFOUND, {DAMAGED,     {}} },
-    { PG_STATE_BACKFILL_TOOFULL, {DEGRADED_FULL, {}} },
-    { PG_STATE_RECOVERY_TOOFULL, {DEGRADED_FULL, {}} },
-=======
     { PG_STATE_SNAPTRIM_ERROR,   {DAMAGED,     {}} },
     { PG_STATE_RECOVERY_UNFOUND, {DAMAGED,     {}} },
     { PG_STATE_BACKFILL_UNFOUND, {DAMAGED,     {}} },
     { PG_STATE_BACKFILL_TOOFULL, {BACKFILL_FULL, {}} },
     { PG_STATE_RECOVERY_TOOFULL, {RECOVERY_FULL, {}} },
->>>>>>> 3ad2dfa4
     { PG_STATE_DEGRADED,         {DEGRADED,    {}} },
     { PG_STATE_DOWN,             {UNAVAILABLE, {}} },
     // Delayed (wait until stuck) reports
@@ -2536,11 +2443,7 @@
     }
   }
 
-<<<<<<< HEAD
-  utime_t cutoff = now - utime_t(cct->_conf->get_val<int64_t>("mon_pg_stuck_threshold"), 0);
-=======
   utime_t cutoff = now - utime_t(cct->_conf.get_val<int64_t>("mon_pg_stuck_threshold"), 0);
->>>>>>> 3ad2dfa4
   // Loop over all PGs, if there are any possibly-unhealthy states in there
   if (!possible_responses.empty()) {
     for (const auto& i : pg_stat) {
@@ -2786,11 +2689,7 @@
   unsigned num_in = osdmap.get_num_in_osds();
   auto sum_pg_up = std::max(static_cast<size_t>(pg_sum.up), pg_stat.size());
   const auto min_pg_per_osd =
-<<<<<<< HEAD
-    cct->_conf->get_val<uint64_t>("mon_pg_warn_min_per_osd");
-=======
     cct->_conf.get_val<uint64_t>("mon_pg_warn_min_per_osd");
->>>>>>> 3ad2dfa4
   if (num_in && min_pg_per_osd > 0 && osdmap.get_pools().size() > 0) {
     auto per = sum_pg_up / num_in;
     if (per < min_pg_per_osd && per) {
@@ -2802,11 +2701,7 @@
   }
 
   // TOO_MANY_PGS
-<<<<<<< HEAD
-  auto max_pg_per_osd = cct->_conf->get_val<uint64_t>("mon_max_pg_per_osd");
-=======
   auto max_pg_per_osd = cct->_conf.get_val<uint64_t>("mon_max_pg_per_osd");
->>>>>>> 3ad2dfa4
   if (num_in && max_pg_per_osd > 0) {
     auto per = sum_pg_up / num_in;
     if (per > max_pg_per_osd) {
@@ -2945,19 +2840,11 @@
   if (!pg_stat.empty()) {
     list<string> pgp_detail, many_detail;
     const auto mon_pg_warn_min_objects =
-<<<<<<< HEAD
-      cct->_conf->get_val<int64_t>("mon_pg_warn_min_objects");
-    const auto mon_pg_warn_min_pool_objects =
-      cct->_conf->get_val<int64_t>("mon_pg_warn_min_pool_objects");
-    const auto mon_pg_warn_max_object_skew =
-      cct->_conf->get_val<double>("mon_pg_warn_max_object_skew");
-=======
       cct->_conf.get_val<int64_t>("mon_pg_warn_min_objects");
     const auto mon_pg_warn_min_pool_objects =
       cct->_conf.get_val<int64_t>("mon_pg_warn_min_pool_objects");
     const auto mon_pg_warn_max_object_skew =
       cct->_conf.get_val<double>("mon_pg_warn_max_object_skew");
->>>>>>> 3ad2dfa4
     for (auto p = pg_pool_sum.begin();
          p != pg_pool_sum.end();
          ++p) {
@@ -2981,12 +2868,8 @@
       if (average_objects_per_pg > 0 &&
           pg_sum.stats.sum.num_objects >= mon_pg_warn_min_objects &&
           p->second.stats.sum.num_objects >= mon_pg_warn_min_pool_objects) {
-<<<<<<< HEAD
-	int objects_per_pg = p->second.stats.sum.num_objects / pi->get_pg_num();
-=======
 	int objects_per_pg = p->second.stats.sum.num_objects /
 	  pi->get_pg_num_target();
->>>>>>> 3ad2dfa4
 	float ratio = (float)objects_per_pg / (float)average_objects_per_pg;
 	if (mon_pg_warn_max_object_skew > 0 &&
 	    ratio > mon_pg_warn_max_object_skew) {
@@ -3017,13 +2900,8 @@
   // POOL_FULL
   // POOL_NEAR_FULL
   {
-<<<<<<< HEAD
-    float warn_threshold = (float)g_conf->get_val<int64_t>("mon_pool_quota_warn_threshold")/100;
-    float crit_threshold = (float)g_conf->get_val<int64_t>("mon_pool_quota_crit_threshold")/100;
-=======
     float warn_threshold = (float)g_conf().get_val<int64_t>("mon_pool_quota_warn_threshold")/100;
     float crit_threshold = (float)g_conf().get_val<int64_t>("mon_pool_quota_crit_threshold")/100;
->>>>>>> 3ad2dfa4
     list<string> full_detail, nearfull_detail;
     unsigned full_pools = 0, nearfull_pools = 0;
     for (auto it : pools) {
@@ -3139,13 +3017,9 @@
 
   // REQUEST_SLOW
   // REQUEST_STUCK
-<<<<<<< HEAD
-  if (cct->_conf->mon_osd_warn_op_age > 0 &&
-=======
   // SLOW_OPS unifies them in mimic.
   if (osdmap.require_osd_release < CEPH_RELEASE_MIMIC &&
       cct->_conf->mon_osd_warn_op_age > 0 &&
->>>>>>> 3ad2dfa4
       !osd_sum.op_queue_age_hist.h.empty() &&
       osd_sum.op_queue_age_hist.upper_bound() / 1000.0 >
       cct->_conf->mon_osd_warn_op_age) {
@@ -3193,11 +3067,14 @@
     }
 
     if (!warn_detail.empty()) {
+      ostringstream ss;
+      ss << warn << " slow requests are blocked > "
+	 << cct->_conf->mon_osd_warn_op_age << " sec";
+      auto& d = checks->add("REQUEST_SLOW", HEALTH_WARN, ss.str());
+      d.detail.swap(warn_detail);
       int left = max;
-      set<int> implicated_osds;
       for (auto& p : warn_osd_by_max) {
 	ostringstream ss;
-        implicated_osds.insert(p.second.begin(), p.second.end());
 	if (p.second.size() > 1) {
 	  ss << "osds " << p.second
              << " have blocked requests > " << p.first << " sec";
@@ -3205,36 +3082,21 @@
 	  ss << "osd." << *p.second.begin()
              << " has blocked requests > " << p.first << " sec";
 	}
-<<<<<<< HEAD
-	warn_detail.push_back(ss.str());
-=======
 	d.detail.push_back(ss.str());
->>>>>>> 3ad2dfa4
 	if (--left == 0) {
 	  break;
 	}
       }
-      ostringstream ss;
-      ss << warn << " slow requests are blocked > "
-	 << cct->_conf->mon_osd_warn_op_age << " sec. Implicated osds "
-         << implicated_osds;
-      auto& d = checks->add("REQUEST_SLOW", HEALTH_WARN, ss.str());
-      d.detail.swap(warn_detail);
     }
     if (!error_detail.empty()) {
-<<<<<<< HEAD
-=======
       ostringstream ss;
       ss << error << " stuck requests are blocked > "
 	 << err_age << " sec";
       auto& d = checks->add("REQUEST_STUCK", HEALTH_ERR, ss.str());
       d.detail.swap(error_detail);
->>>>>>> 3ad2dfa4
       int left = max;
-      set<int> implicated_osds;
       for (auto& p : error_osd_by_max) {
 	ostringstream ss;
-        implicated_osds.insert(p.second.begin(), p.second.end());
 	if (p.second.size() > 1) {
 	  ss << "osds " << p.second
              << " have stuck requests > " << p.first << " sec";
@@ -3242,20 +3104,11 @@
 	  ss << "osd." << *p.second.begin()
              << " has stuck requests > " << p.first << " sec";
 	}
-<<<<<<< HEAD
-	error_detail.push_back(ss.str());
-=======
 	d.detail.push_back(ss.str());
->>>>>>> 3ad2dfa4
 	if (--left == 0) {
 	  break;
 	}
       }
-      ostringstream ss;
-      ss << error << " stuck requests are blocked > "
-	 << err_age << " sec. Implicated osds " << implicated_osds;
-      auto& d = checks->add("REQUEST_STUCK", HEALTH_ERR, ss.str());
-      d.detail.swap(error_detail);
     }
   }
 
@@ -3309,74 +3162,6 @@
   }
   // PG_NOT_SCRUBBED
   // PG_NOT_DEEP_SCRUBBED
-<<<<<<< HEAD
-  {
-    if (cct->_conf->mon_warn_not_scrubbed ||
-        cct->_conf->mon_warn_not_deep_scrubbed) {
-      list<string> detail, deep_detail;
-      const double age = cct->_conf->mon_warn_not_scrubbed +
-        cct->_conf->mon_scrub_interval;
-      utime_t cutoff = now;
-      cutoff -= age;
-      const double deep_age = cct->_conf->mon_warn_not_deep_scrubbed +
-        cct->_conf->osd_deep_scrub_interval;
-      utime_t deep_cutoff = now;
-      deep_cutoff -= deep_age;
-      for (auto& p : pg_stat) {
-        if (cct->_conf->mon_warn_not_scrubbed &&
-            p.second.last_scrub_stamp < cutoff) {
-	  ostringstream ss;
-	  ss << "pg " << p.first << " not scrubbed since "
-	     << p.second.last_scrub_stamp;
-          detail.push_back(ss.str());
-        }
-        if (cct->_conf->mon_warn_not_deep_scrubbed &&
-            p.second.last_deep_scrub_stamp < deep_cutoff) {
-	  ostringstream ss;
-	  ss << "pg " << p.first << " not deep-scrubbed since "
-	     << p.second.last_deep_scrub_stamp;
-          deep_detail.push_back(ss.str());
-        }
-      }
-      if (!detail.empty()) {
-        ostringstream ss;
-        ss << detail.size() << " pgs not scrubbed for " << age;
-        auto& d = checks->add("PG_NOT_SCRUBBED", HEALTH_WARN, ss.str());
-        d.detail.swap(detail);
-      }
-      if (!deep_detail.empty()) {
-        ostringstream ss;
-        ss << deep_detail.size() << " pgs not deep-scrubbed for " << deep_age;
-        auto& d = checks->add("PG_NOT_DEEP_SCRUBBED", HEALTH_WARN, ss.str());
-        d.detail.swap(deep_detail);
-      }
-    }
-  }
-
-  // POOL_APP
-  if (g_conf->get_val<bool>("mon_warn_on_pool_no_app")) {
-    list<string> detail;
-    for (auto &it : pools) {
-      const pg_pool_t &pool = it.second;
-      const string& pool_name = osdmap.get_pool_name(it.first);
-      auto it2 = pg_pool_sum.find(it.first);
-      if (it2 == pg_pool_sum.end()) {
-        continue;
-      }
-      const pool_stat_t *pstat = &it2->second;
-      if (pstat == nullptr) {
-        continue;
-      }
-      const object_stat_sum_t& sum = pstat->stats.sum;
-      // application metadata is not encoded until luminous is minimum
-      // required release
-      if (osdmap.require_osd_release >= CEPH_RELEASE_LUMINOUS &&
-          sum.num_objects > 0 && pool.application_metadata.empty() &&
-          !pool.is_tier() && !g_conf->mon_debug_no_require_luminous) {
-        stringstream ss;
-        ss << "application not enabled on pool '" << pool_name << "'";
-        detail.push_back(ss.str());
-=======
   if (cct->_conf->mon_warn_pg_not_scrubbed_ratio ||
         cct->_conf->mon_warn_pg_not_deep_scrubbed_ratio) {
     list<string> detail, deep_detail;
@@ -3433,12 +3218,66 @@
           }
           ++deep_detail_total;
         }
->>>>>>> 3ad2dfa4
       }
     }
     if (detail_total) {
       ostringstream ss;
-<<<<<<< HEAD
+      ss << detail_total << " pgs not scrubbed in time";
+      auto& d = checks->add("PG_NOT_SCRUBBED", HEALTH_WARN, ss.str());
+
+      if (!detail.empty()) {
+        d.detail.swap(detail);
+
+        if (detail_more) {
+          ostringstream ss;
+          ss << detail_more << " more pgs... ";
+          d.detail.push_back(ss.str());
+        }
+      }
+    }
+    if (deep_detail_total) {
+      ostringstream ss;
+      ss << deep_detail_total << " pgs not deep-scrubbed in time";
+      auto& d = checks->add("PG_NOT_DEEP_SCRUBBED", HEALTH_WARN, ss.str());
+
+      if (!deep_detail.empty()) {
+        d.detail.swap(deep_detail);
+
+        if (deep_detail_more) {
+          ostringstream ss;
+          ss << deep_detail_more << " more pgs... ";
+          d.detail.push_back(ss.str());
+        }
+      }
+    }
+  }
+
+  // POOL_APP
+  if (g_conf().get_val<bool>("mon_warn_on_pool_no_app")) {
+    list<string> detail;
+    for (auto &it : pools) {
+      const pg_pool_t &pool = it.second;
+      const string& pool_name = osdmap.get_pool_name(it.first);
+      auto it2 = pg_pool_sum.find(it.first);
+      if (it2 == pg_pool_sum.end()) {
+        continue;
+      }
+      const pool_stat_t *pstat = &it2->second;
+      if (pstat == nullptr) {
+        continue;
+      }
+      const object_stat_sum_t& sum = pstat->stats.sum;
+      // application metadata is not encoded until luminous is minimum
+      // required release
+      if (sum.num_objects > 0 && pool.application_metadata.empty() &&
+          !pool.is_tier()) {
+        stringstream ss;
+        ss << "application not enabled on pool '" << pool_name << "'";
+        detail.push_back(ss.str());
+      }
+    }
+    if (!detail.empty()) {
+      ostringstream ss;
       ss << "application not enabled on " << detail.size() << " pool(s)";
       auto& d = checks->add("POOL_APP_NOT_ENABLED", HEALTH_WARN, ss.str());
       stringstream tip;
@@ -3476,421 +3315,6 @@
           detail.push_back("...more pgs affected");
           continue;
         }
-      }
-    }
-
-    if (snaptrimq_exceeded) {
-      {
-         ostringstream ss;
-         ss << "longest queue on pg " << *longest_q_pg << " at " << longest_queue;
-         detail.push_back(ss.str());
-      }
-
-      stringstream ss;
-      ss << "snap trim queue for " << snaptrimq_exceeded << " pg(s) >= " << snapthreshold << " (mon_osd_snap_trim_queue_warn_on)";
-      auto& d = checks->add("PG_SLOW_SNAP_TRIMMING", HEALTH_WARN, ss.str());
-      detail.push_back("try decreasing \"osd snap trim sleep\" and/or increasing \"osd pg max concurrent snap trims\".");
-      d.detail.swap(detail);
-    }
-  }
-}
-
-void PGMap::get_health(
-  CephContext *cct,
-  const OSDMap& osdmap,
-  list<pair<health_status_t,string> >& summary,
-  list<pair<health_status_t,string> > *detail) const
-{
-  map<string,int> note;
-  auto p = num_pg_by_state.begin();
-  auto p_end = num_pg_by_state.end();
-  for (; p != p_end; ++p) {
-    if (p->first & PG_STATE_STALE)
-      note["stale"] += p->second;
-    if (p->first & PG_STATE_DOWN)
-      note["down"] += p->second;
-    if (p->first & PG_STATE_UNDERSIZED)
-      note["undersized"] += p->second;
-    if (p->first & PG_STATE_DEGRADED)
-      note["degraded"] += p->second;
-    if (p->first & PG_STATE_INCONSISTENT)
-      note["inconsistent"] += p->second;
-    if (p->first & PG_STATE_PEERING)
-      note["peering"] += p->second;
-    if (p->first & PG_STATE_REPAIR)
-      note["repair"] += p->second;
-    if (p->first & PG_STATE_RECOVERING)
-      note["recovering"] += p->second;
-    if (p->first & PG_STATE_RECOVERY_WAIT)
-      note["recovery_wait"] += p->second;
-    if (p->first & PG_STATE_INCOMPLETE)
-      note["incomplete"] += p->second;
-    if (p->first & PG_STATE_BACKFILL_WAIT)
-      note["backfill_wait"] += p->second;
-    if (p->first & PG_STATE_BACKFILLING)
-      note["backfilling"] += p->second;
-    if (p->first & PG_STATE_BACKFILL_TOOFULL)
-      note["backfill_toofull"] += p->second;
-    if (p->first & PG_STATE_RECOVERY_TOOFULL)
-      note["recovery_toofull"] += p->second;
-    if (p->first & PG_STATE_SNAPTRIM_ERROR)
-      note["snaptrim_error"] += p->second;
-  }
-
-  mempool::pgmap::unordered_map<pg_t, pg_stat_t> stuck_pgs;
-  utime_t now(ceph_clock_now());
-  utime_t cutoff = now - utime_t(g_conf->get_val<int64_t>("mon_pg_stuck_threshold"), 0);
-  uint64_t num_inactive_pgs = 0;
-
-  if (detail) {
-    // we need to collect details of stuck pgs, first do a quick check
-    // whether this will yield any results
-    if (get_stuck_counts(cutoff, note)) {
-
-      // there are stuck pgs. gather details for specified statuses
-      // only if we know that there are pgs stuck in that status
-
-      if (note.find("stuck inactive") != note.end()) {
-        get_stuck_stats(PGMap::STUCK_INACTIVE, cutoff, stuck_pgs);
-        note["stuck inactive"] = stuck_pgs.size();
-        num_inactive_pgs += stuck_pgs.size();
-        note_stuck_detail(PGMap::STUCK_INACTIVE, stuck_pgs,
-			  cct->_conf->get_val<uint64_t>("mon_health_max_detail"), detail);
-        stuck_pgs.clear();
-      }
-
-      if (note.find("stuck unclean") != note.end()) {
-        get_stuck_stats(PGMap::STUCK_UNCLEAN, cutoff, stuck_pgs);
-        note["stuck unclean"] = stuck_pgs.size();
-        note_stuck_detail(PGMap::STUCK_UNCLEAN, stuck_pgs,
-			  cct->_conf->get_val<uint64_t>("mon_health_max_detail"),  detail);
-        stuck_pgs.clear();
-      }
-
-      if (note.find("stuck undersized") != note.end()) {
-        get_stuck_stats(PGMap::STUCK_UNDERSIZED, cutoff, stuck_pgs);
-        note["stuck undersized"] = stuck_pgs.size();
-        note_stuck_detail(PGMap::STUCK_UNDERSIZED, stuck_pgs,
-			  cct->_conf->get_val<uint64_t>("mon_health_max_detail"),  detail);
-        stuck_pgs.clear();
-      }
-
-      if (note.find("stuck degraded") != note.end()) {
-        get_stuck_stats(PGMap::STUCK_DEGRADED, cutoff, stuck_pgs);
-        note["stuck degraded"] = stuck_pgs.size();
-        note_stuck_detail(PGMap::STUCK_DEGRADED, stuck_pgs,
-			  cct->_conf->get_val<uint64_t>("mon_health_max_detail"),  detail);
-        stuck_pgs.clear();
-      }
-
-      if (note.find("stuck stale") != note.end()) {
-        get_stuck_stats(PGMap::STUCK_STALE, cutoff, stuck_pgs);
-        note["stuck stale"] = stuck_pgs.size();
-        num_inactive_pgs += stuck_pgs.size();
-        note_stuck_detail(PGMap::STUCK_STALE, stuck_pgs,
-			  cct->_conf->get_val<uint64_t>("mon_health_max_detail"),  detail);
-      }
-    }
-  } else {
-    get_stuck_counts(cutoff, note);
-    auto p = note.find("stuck inactive");
-    if (p != note.end())
-      num_inactive_pgs += p->second;
-    p = note.find("stuck stale");
-    if (p != note.end())
-      num_inactive_pgs += p->second;
-  }
-
-  if (cct->_conf->mon_pg_min_inactive > 0 &&
-      num_inactive_pgs >= cct->_conf->mon_pg_min_inactive) {
-    ostringstream ss;
-    ss << num_inactive_pgs << " pgs are stuck inactive for more than " << g_conf->get_val<int64_t>("mon_pg_stuck_threshold") << " seconds";
-    summary.push_back(make_pair(HEALTH_ERR, ss.str()));
-  }
-
-  if (!note.empty()) {
-    for (auto p = note.begin(); p != note.end(); ++p) {
-      ostringstream ss;
-      ss << p->second << " pgs " << p->first;
-      summary.push_back(make_pair(HEALTH_WARN, ss.str()));
-    }
-    if (detail) {
-      int n = 0, more = 0;
-      int max = cct->_conf->get_val<uint64_t>("mon_health_max_detail");
-      for (auto p = pg_stat.begin();
-           p != pg_stat.end();
-           ++p) {
-	if ((p->second.state & (PG_STATE_STALE |
-	                        PG_STATE_DOWN |
-	                        PG_STATE_UNDERSIZED |
-	                        PG_STATE_DEGRADED |
-	                        PG_STATE_INCONSISTENT |
-	                        PG_STATE_PEERING |
-	                        PG_STATE_REPAIR |
-	                        PG_STATE_RECOVERING |
-	                        PG_STATE_RECOVERY_WAIT |
-	                        PG_STATE_RECOVERY_TOOFULL |
-	                        PG_STATE_INCOMPLETE |
-	                        PG_STATE_BACKFILL_WAIT |
-	                        PG_STATE_BACKFILLING |
-	                        PG_STATE_BACKFILL_TOOFULL)) &&
-	    stuck_pgs.count(p->first) == 0) {
-	  if (max > 0) {
-	    --max;
-	  } else {
-	    ++more;
-	    continue;
-	  }
-	  ++n;
-	  ostringstream ss;
-	  ss << "pg " << p->first << " is " << pg_state_string(p->second.state);
-	  ss << ", acting " << p->second.acting;
-	  if (p->second.stats.sum.num_objects_unfound)
-	    ss << ", " << p->second.stats.sum.num_objects_unfound << " unfound";
-	  if (p->second.state & PG_STATE_INCOMPLETE) {
-	    const pg_pool_t *pi = osdmap.get_pg_pool(p->first.pool());
-	    if (pi && pi->min_size > 1) {
-	      ss << " (reducing pool " << osdmap.get_pool_name(p->first.pool())
-	         << " min_size from " << (int)pi->min_size
-		 << " may help; search ceph.com/docs for 'incomplete')";
-	    }
-	  }
-	  detail->push_back(make_pair(HEALTH_WARN, ss.str()));
-	}
-      }
-      if (more) {
-	ostringstream ss;
-	ss << more << " more pgs are also unhealthy";
-	detail->push_back(make_pair(HEALTH_WARN, ss.str()));
-      }
-    }
-  }
-
-  // slow requests
-  if (cct->_conf->mon_osd_warn_op_age > 0 &&
-      osd_sum.op_queue_age_hist.upper_bound() / 1000.0  >
-      cct->_conf->mon_osd_warn_op_age) {
-    auto sum = _warn_slow_request_histogram(
-      cct, osd_sum.op_queue_age_hist, "", summary, NULL);
-    if (sum.first > 0 || sum.second > 0) {
-      if (sum.first > 0) {
-	ostringstream ss;
-	ss << sum.first << " requests are blocked > "
-	   << cct->_conf->mon_osd_warn_op_age
-	   << " sec";
-	summary.push_back(make_pair(HEALTH_WARN, ss.str()));
-      }
-      if (sum.second > 0) {
-	ostringstream ss;
-	ss << sum.second << " requests are blocked > "
-	   << (cct->_conf->mon_osd_warn_op_age *
-	       cct->_conf->mon_osd_err_op_age_ratio)
-	   << " sec";
-	summary.push_back(make_pair(HEALTH_ERR, ss.str()));
-      }
-=======
-      ss << detail_total << " pgs not scrubbed in time";
-      auto& d = checks->add("PG_NOT_SCRUBBED", HEALTH_WARN, ss.str());
-
-      if (!detail.empty()) {
-        d.detail.swap(detail);
-
-        if (detail_more) {
-          ostringstream ss;
-          ss << detail_more << " more pgs... ";
-          d.detail.push_back(ss.str());
-        }
-      }
-    }
-    if (deep_detail_total) {
-      ostringstream ss;
-      ss << deep_detail_total << " pgs not deep-scrubbed in time";
-      auto& d = checks->add("PG_NOT_DEEP_SCRUBBED", HEALTH_WARN, ss.str());
-
-      if (!deep_detail.empty()) {
-        d.detail.swap(deep_detail);
->>>>>>> 3ad2dfa4
-
-        if (deep_detail_more) {
-          ostringstream ss;
-          ss << deep_detail_more << " more pgs... ";
-          d.detail.push_back(ss.str());
-        }
-      }
-    }
-  }
-
-<<<<<<< HEAD
-  // recovery
-  list<string> sl;
-  overall_recovery_summary(NULL, &sl);
-  for (auto p = sl.begin(); p != sl.end(); ++p) {
-    summary.push_back(make_pair(HEALTH_WARN, "recovery " + *p));
-    if (detail)
-      detail->push_back(make_pair(HEALTH_WARN, "recovery " + *p));
-  }
-
-  // near-target max pools
-  auto& pools = osdmap.get_pools();
-  for (auto p = pools.begin();
-       p != pools.end(); ++p) {
-    if ((!p->second.target_max_objects && !p->second.target_max_bytes) ||
-        !pg_pool_sum.count(p->first))
-      continue;
-    bool nearfull = false;
-    const string& name = osdmap.get_pool_name(p->first);
-    const pool_stat_t& st = get_pg_pool_sum_stat(p->first);
-    uint64_t ratio = p->second.cache_target_full_ratio_micro +
-                     ((1000000 - p->second.cache_target_full_ratio_micro) *
-                      cct->_conf->mon_cache_target_full_warn_ratio);
-    if (p->second.target_max_objects &&
-	(uint64_t)(st.stats.sum.num_objects -
-		   st.stats.sum.num_objects_hit_set_archive) >
-        p->second.target_max_objects * (ratio / 1000000.0)) {
-      nearfull = true;
-      if (detail) {
-	ostringstream ss;
-	ss << "cache pool '" << name << "' with "
-	   << si_t(st.stats.sum.num_objects)
-	   << " objects at/near target max "
-	   << si_t(p->second.target_max_objects) << " objects";
-	detail->push_back(make_pair(HEALTH_WARN, ss.str()));
-=======
-  // POOL_APP
-  if (g_conf().get_val<bool>("mon_warn_on_pool_no_app")) {
-    list<string> detail;
-    for (auto &it : pools) {
-      const pg_pool_t &pool = it.second;
-      const string& pool_name = osdmap.get_pool_name(it.first);
-      auto it2 = pg_pool_sum.find(it.first);
-      if (it2 == pg_pool_sum.end()) {
-        continue;
->>>>>>> 3ad2dfa4
-      }
-      const pool_stat_t *pstat = &it2->second;
-      if (pstat == nullptr) {
-        continue;
-      }
-      const object_stat_sum_t& sum = pstat->stats.sum;
-      // application metadata is not encoded until luminous is minimum
-      // required release
-      if (sum.num_objects > 0 && pool.application_metadata.empty() &&
-          !pool.is_tier()) {
-        stringstream ss;
-        ss << "application not enabled on pool '" << pool_name << "'";
-        detail.push_back(ss.str());
-      }
-    }
-    if (!detail.empty()) {
-      ostringstream ss;
-      ss << "application not enabled on " << detail.size() << " pool(s)";
-      auto& d = checks->add("POOL_APP_NOT_ENABLED", HEALTH_WARN, ss.str());
-      stringstream tip;
-      tip << "use 'ceph osd pool application enable <pool-name> "
-          << "<app-name>', where <app-name> is 'cephfs', 'rbd', 'rgw', "
-          << "or freeform for custom applications.";
-      detail.push_back(tip.str());
-      d.detail.swap(detail);
-    }
-  }
-
-  // PG_SLOW_SNAP_TRIMMING
-  if (!pg_stat.empty() && cct->_conf->mon_osd_snap_trim_queue_warn_on > 0) {
-    uint32_t snapthreshold = cct->_conf->mon_osd_snap_trim_queue_warn_on;
-    uint64_t snaptrimq_exceeded = 0;
-    uint32_t longest_queue = 0;
-    const pg_t* longest_q_pg = nullptr;
-    list<string> detail;
-
-<<<<<<< HEAD
-  // pg skew
-  auto num_in = osdmap.get_num_in_osds();
-  auto sum_pg_up = MAX(static_cast<unsigned>(pg_sum.up), pg_stat.size());
-  int sum_objects = pg_sum.stats.sum.num_objects;
-  if (sum_objects < cct->_conf->mon_pg_warn_min_objects) {
-    return;
-  }
-  const auto min_pg_per_osd =
-    cct->_conf->get_val<uint64_t>("mon_pg_warn_min_per_osd");
-  if (num_in && min_pg_per_osd > 0) {
-    auto per = sum_pg_up / num_in;
-    if (per < min_pg_per_osd && per) {
-      ostringstream ss;
-      ss << "too few PGs per OSD (" << per << " < min " << min_pg_per_osd << ")";
-      summary.push_back(make_pair(HEALTH_WARN, ss.str()));
-      if (detail)
-	detail->push_back(make_pair(HEALTH_WARN, ss.str()));
-    }
-  }
-  int64_t max_pg_per_osd = cct->_conf->get_val<uint64_t>("mon_max_pg_per_osd");
-  if (num_in && max_pg_per_osd > 0) {
-    int per = sum_pg_up / num_in;
-    if (per > max_pg_per_osd) {
-      ostringstream ss;
-      ss << "too many PGs per OSD (" << per << " > max "
-	 << max_pg_per_osd << ")";
-      summary.push_back(make_pair(HEALTH_WARN, ss.str()));
-      if (detail)
-	detail->push_back(make_pair(HEALTH_WARN, ss.str()));
-    }
-  }
-  if (!pg_stat.empty()) {
-    for (auto p = pg_pool_sum.begin();
-         p != pg_pool_sum.end();
-         ++p) {
-      const pg_pool_t *pi = osdmap.get_pg_pool(p->first);
-      if (!pi)
-	continue;   // in case osdmap changes haven't propagated to PGMap yet
-      const string& name = osdmap.get_pool_name(p->first);
-      if (pi->get_pg_num() > pi->get_pgp_num() &&
-	  !(name.find(".DELETED") != string::npos &&
-	    cct->_conf->mon_fake_pool_delete)) {
-	ostringstream ss;
-	ss << "pool " << name << " pg_num "
-	   << pi->get_pg_num() << " > pgp_num " << pi->get_pgp_num();
-	summary.push_back(make_pair(HEALTH_WARN, ss.str()));
-	if (detail)
-	  detail->push_back(make_pair(HEALTH_WARN, ss.str()));
-      }
-      int average_objects_per_pg = pg_sum.stats.sum.num_objects / pg_stat.size();
-      if (average_objects_per_pg > 0 &&
-          pg_sum.stats.sum.num_objects >= cct->_conf->mon_pg_warn_min_objects &&
-          p->second.stats.sum.num_objects >= cct->_conf->mon_pg_warn_min_pool_objects) {
-	int objects_per_pg = p->second.stats.sum.num_objects / pi->get_pg_num();
-	float ratio = (float)objects_per_pg / (float)average_objects_per_pg;
-	if (cct->_conf->mon_pg_warn_max_object_skew > 0 &&
-	    ratio > cct->_conf->mon_pg_warn_max_object_skew) {
-	  ostringstream ss;
-	  ss << "pool " << name << " has many more objects per pg than average (too few pgs?)";
-	  summary.push_back(make_pair(HEALTH_WARN, ss.str()));
-	  if (detail) {
-	    ostringstream ss;
-	    ss << "pool " << name << " objects per pg ("
-	       << objects_per_pg << ") is more than " << ratio << " times cluster average ("
-	       << average_objects_per_pg << ")";
-	    detail->push_back(make_pair(HEALTH_WARN, ss.str()));
-	  }
-	}
-=======
-    for (auto& i: pg_stat) {
-      uint32_t current_len = i.second.snaptrimq_len;
-      if (current_len >= snapthreshold) {
-        snaptrimq_exceeded++;
-        if (longest_queue <= current_len) {
-          longest_q_pg = &i.first;
-          longest_queue = current_len;
-        }
-        if (detail.size() < max - 1) {
-          stringstream ss;
-          ss << "snap trim queue for pg " << i.first << " at " << current_len;
-          detail.push_back(ss.str());
-          continue;
-        }
-        if (detail.size() < max) {
-          detail.push_back("...more pgs affected");
-          continue;
-        }
->>>>>>> 3ad2dfa4
       }
     }
 
@@ -4115,11 +3539,7 @@
       stuckop_vec.push_back("unclean");
     int64_t threshold;
     cmd_getval(g_ceph_context, cmdmap, "threshold", threshold,
-<<<<<<< HEAD
-               g_conf->get_val<int64_t>("mon_pg_stuck_threshold"));
-=======
                g_conf().get_val<int64_t>("mon_pg_stuck_threshold"));
->>>>>>> 3ad2dfa4
 
     if (pg_map.dump_stuck_pg_stats(ds, f, (int)threshold, stuckop_vec) < 0) {
       *ss << "failed";
@@ -4341,11 +3761,7 @@
   // if a large number of osds changed state, just iterate over the whole
   // pg map.
   if (need_check_down_pg_osds.size() > (unsigned)osdmap.get_num_osds() *
-<<<<<<< HEAD
-      g_conf->get_val<double>("mon_pg_check_down_all_threshold")) {
-=======
       g_conf().get_val<double>("mon_pg_check_down_all_threshold")) {
->>>>>>> 3ad2dfa4
     check_all = true;
   }
 
