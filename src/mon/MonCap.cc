--- conflicted
+++ resolved
@@ -31,9 +31,6 @@
 #include <regex>
 
 #include "include/ceph_assert.h"
-
-#include <boost/regex.hpp>
-#include "include/assert.h"
 
 static inline bool is_not_alnum_space(char c)
 {
@@ -197,17 +194,7 @@
     profile_grants.push_back(MonCapGrant("osd", MON_CAP_R | MON_CAP_W));
     profile_grants.push_back(MonCapGrant("auth", MON_CAP_R | MON_CAP_X));
     profile_grants.push_back(MonCapGrant("config-key", MON_CAP_R | MON_CAP_W));
-<<<<<<< HEAD
-    StringConstraint constraint(StringConstraint::MATCH_TYPE_PREFIX,
-                                "daemon-private/mgr/");
-    profile_grants.push_back(MonCapGrant("config-key get", "key", constraint));
-    profile_grants.push_back(MonCapGrant("config-key set", "key", constraint));
-    profile_grants.push_back(MonCapGrant("config-key put", "key", constraint));
-    profile_grants.push_back(MonCapGrant("config-key exists", "key", constraint));
-    profile_grants.push_back(MonCapGrant("config-key delete", "key", constraint));
-=======
     profile_grants.push_back(MonCapGrant("config", MON_CAP_R | MON_CAP_W));
->>>>>>> 3ad2dfa4
   }
   if (profile == "osd" || profile == "mds" || profile == "mon" ||
       profile == "mgr") {
@@ -264,15 +251,6 @@
     profile_grants.back().command_args["caps_osd"] = StringConstraint(
       StringConstraint::MATCH_TYPE_EQUAL, "allow rwx");
   }
-<<<<<<< HEAD
-  if (profile == "bootstrap-rbd") {
-    profile_grants.push_back(MonCapGrant("mon", MON_CAP_R));  // read monmap
-    profile_grants.push_back(MonCapGrant("auth get-or-create"));  // FIXME: this can expose other mds keys
-    profile_grants.back().command_args["entity"] = StringConstraint(
-      StringConstraint::MATCH_TYPE_PREFIX, "client.");
-    profile_grants.back().command_args["caps_mon"] = StringConstraint(
-      StringConstraint::MATCH_TYPE_EQUAL, "profile rbd");
-=======
   if (profile == "bootstrap-rbd" || profile == "bootstrap-rbd-mirror") {
     profile_grants.push_back(MonCapGrant("mon", MON_CAP_R));  // read monmap
     profile_grants.push_back(MonCapGrant("auth get-or-create"));  // FIXME: this can expose other rbd keys
@@ -282,7 +260,6 @@
       StringConstraint::MATCH_TYPE_EQUAL,
       (profile == "bootstrap-rbd-mirror" ? "profile rbd-mirror" :
                                            "profile rbd"));
->>>>>>> 3ad2dfa4
     profile_grants.back().command_args["caps_osd"] = StringConstraint(
       StringConstraint::MATCH_TYPE_REGEX,
       "^([ ,]*profile(=|[ ]+)['\"]?rbd[^ ,'\"]*['\"]?([ ]+pool(=|[ ]+)['\"]?[^,'\"]+['\"]?)?)+$");
@@ -298,25 +275,10 @@
     profile_grants.push_back(MonCapGrant("osd", MON_CAP_R));
     profile_grants.push_back(MonCapGrant("pg", MON_CAP_R));
   }
-<<<<<<< HEAD
-  if (profile == "rbd") {
-    profile_grants.push_back(MonCapGrant("mon", MON_CAP_R));
-    profile_grants.push_back(MonCapGrant("osd", MON_CAP_R));
-    profile_grants.push_back(MonCapGrant("pg", MON_CAP_R));
-
-    // exclusive lock dead-client blacklisting (IP+nonce required)
-    profile_grants.push_back(MonCapGrant("osd blacklist"));
-    profile_grants.back().command_args["blacklistop"] = StringConstraint(
-      StringConstraint::MATCH_TYPE_EQUAL, "add");
-    profile_grants.back().command_args["addr"] = StringConstraint(
-      StringConstraint::MATCH_TYPE_REGEX, "^[^/]+/[0-9]+$");
-  }
-=======
   if (boost::starts_with(profile, "rbd")) {
     profile_grants.push_back(MonCapGrant("mon", MON_CAP_R));
     profile_grants.push_back(MonCapGrant("osd", MON_CAP_R));
     profile_grants.push_back(MonCapGrant("pg", MON_CAP_R));
->>>>>>> 3ad2dfa4
 
     // exclusive lock dead-client blacklisting (IP+nonce required)
     profile_grants.push_back(MonCapGrant("osd blacklist"));
@@ -387,14 +349,6 @@
 	  return 0;
         break;
       case StringConstraint::MATCH_TYPE_REGEX:
-<<<<<<< HEAD
-        {
-	  boost::regex pattern(
-            p->second.value, boost::regex::extended | boost::regex::no_except);
-          if (pattern.empty() || !boost::regex_match(q->second, pattern))
-	    return 0;
-        }
-=======
         try {
 	  std::regex pattern(
             p->second.value, std::regex::extended);
@@ -403,7 +357,6 @@
         } catch(const std::regex_error&) {
 	  return 0;
 	}
->>>>>>> 3ad2dfa4
         break;
       default:
         break;
