--- conflicted
+++ resolved
@@ -117,11 +117,7 @@
       if (channel.empty()) // keep retrocompatibility
         channel = CLOG_CHANNEL_CLUSTER;
 
-<<<<<<< HEAD
-      if (g_conf->get_val<bool>("mon_cluster_log_to_stderr")) {
-=======
       if (g_conf().get_val<bool>("mon_cluster_log_to_stderr")) {
->>>>>>> 3ad2dfa4
 	cerr << channel << " " << le << std::endl;
       }
 
@@ -452,21 +448,6 @@
       return entry.prio >= level;
     };
 
-<<<<<<< HEAD
-    auto rp = summary.tail.rbegin();
-    for (; num > 0 && rp != summary.tail.rend(); ++rp) {
-      if (match(*rp)) {
-        num--;
-      }
-    }
-    if (rp == summary.tail.rend()) {
-      --rp;
-    }
-    ostringstream ss;
-    for (; rp != summary.tail.rbegin(); --rp) {
-      if (!match(*rp)) {
-        continue;
-=======
     // Decrement operation that sets to container end when hitting rbegin
     ostringstream ss;
     if (channel == "*") {
@@ -478,7 +459,6 @@
 	if (match(*rp)) {
 	  num--;
 	}
->>>>>>> 3ad2dfa4
       }
       if (rp == full_tail.rend()) {
 	--rp;
@@ -495,12 +475,6 @@
         }
       };
 
-<<<<<<< HEAD
-      if (f) {
-	f->dump_object("entry", *rp);
-      } else {
-	ss << *rp << "\n";
-=======
       // Move forward to the end of the container (decrement the reverse
       // iterator).
       for (; rp != full_tail.rend(); dec()) {
@@ -549,7 +523,6 @@
 	    ss << rp->second << "\n";
 	  }
 	}
->>>>>>> 3ad2dfa4
       }
     }
     if (f) {
@@ -888,13 +861,8 @@
   if (graylogs.count(channel) == 0) {
     auto graylog(std::make_shared<ceph::logging::Graylog>("mon"));
 
-<<<<<<< HEAD
-    graylog->set_fsid(g_conf->get_val<uuid_d>("fsid"));
-    graylog->set_hostname(g_conf->host);
-=======
     graylog->set_fsid(g_conf().get_val<uuid_d>("fsid"));
     graylog->set_hostname(g_conf()->host);
->>>>>>> 3ad2dfa4
     graylog->set_destination(get_str_map_key(log_to_graylog_host, channel,
 					     &CLOG_CONFIG_DEFAULT_KEY),
 			     atoi(get_str_map_key(log_to_graylog_port, channel,
