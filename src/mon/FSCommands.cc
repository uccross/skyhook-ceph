--- conflicted
+++ resolved
@@ -136,11 +136,7 @@
 class FsNewHandler : public FileSystemCommandHandler
 {
   public:
-<<<<<<< HEAD
-  FsNewHandler(Paxos *paxos)
-=======
   explicit FsNewHandler(Paxos *paxos)
->>>>>>> 3ad2dfa4
     : FileSystemCommandHandler("fs new"), m_paxos(paxos)
   {
   }
@@ -156,11 +152,7 @@
       const cmdmap_t& cmdmap,
       std::stringstream &ss) override
   {
-<<<<<<< HEAD
-    assert(m_paxos->is_plugged());
-=======
     ceph_assert(m_paxos->is_plugged());
->>>>>>> 3ad2dfa4
 
     string metadata_name;
     cmd_getval(g_ceph_context, cmdmap, "metadata", metadata_name);
@@ -170,22 +162,6 @@
       return -ENOENT;
     }
 
-<<<<<<< HEAD
-    string force_str;
-    cmd_getval(g_ceph_context,cmdmap, "force", force_str);
-    bool force = (force_str == "--force");
-    const pool_stat_t *stat = mon->pgservice->get_pool_stat(metadata);
-    if (stat) {
-      int64_t metadata_num_objects = stat->stats.sum.num_objects;
-      if (!force && metadata_num_objects > 0) {
-	ss << "pool '" << metadata_name
-	   << "' already contains some objects. Use an empty pool instead.";
-	return -EINVAL;
-      }
-    }
-
-=======
->>>>>>> 3ad2dfa4
     string data_name;
     cmd_getval(g_ceph_context, cmdmap, "data", data_name);
     int64_t data = mon->osdmon()->osdmap.lookup_pg_pool_name(data_name);
@@ -260,44 +236,18 @@
     pg_pool_t const *data_pool = mon->osdmon()->osdmap.get_pg_pool(data);
     ceph_assert(data_pool != NULL);  // Checked it existed above
     pg_pool_t const *metadata_pool = mon->osdmon()->osdmap.get_pg_pool(metadata);
-<<<<<<< HEAD
-    assert(metadata_pool != NULL);  // Checked it existed above
-
-    int r = _check_pool(mon->osdmon()->osdmap, data, false, force, &ss);
-=======
     ceph_assert(metadata_pool != NULL);  // Checked it existed above
 
     int r = _check_pool(mon->osdmon()->osdmap, data, POOL_DATA_DEFAULT, force, &ss);
->>>>>>> 3ad2dfa4
     if (r < 0) {
       return r;
     }
 
-<<<<<<< HEAD
-    r = _check_pool(mon->osdmon()->osdmap, metadata, true, force, &ss);
-=======
     r = _check_pool(mon->osdmon()->osdmap, metadata, POOL_METADATA, force, &ss);
->>>>>>> 3ad2dfa4
     if (r < 0) {
       return r;
     }
     
-<<<<<<< HEAD
-    // if we're running as luminous, we have to set the pool application metadata
-    if (mon->osdmon()->osdmap.require_osd_release >= CEPH_RELEASE_LUMINOUS ||
-	mon->osdmon()->pending_inc.new_require_osd_release >= CEPH_RELEASE_LUMINOUS) {
-      if (!mon->osdmon()->is_writeable()) {
-	// not allowed to write yet, so retry when we can
-	mon->osdmon()->wait_for_writeable(op, new PaxosService::C_RetryMessage(mon->mdsmon(), op));
-	return -EAGAIN;
-      }
-      mon->osdmon()->do_application_enable(data,
-					   pg_pool_t::APPLICATION_NAME_CEPHFS);
-      mon->osdmon()->do_application_enable(metadata,
-					   pg_pool_t::APPLICATION_NAME_CEPHFS);
-      mon->osdmon()->propose_pending();
-    }
-=======
     if (!mon->osdmon()->is_writeable()) {
       // not allowed to write yet, so retry when we can
       mon->osdmon()->wait_for_writeable(op, new PaxosService::C_RetryMessage(mon->mdsmon(), op));
@@ -319,7 +269,6 @@
 				   pool_opts_t::PG_AUTOSCALE_BIAS,
 				   static_cast<double>(4.0));
     mon->osdmon()->propose_pending();
->>>>>>> 3ad2dfa4
 
     // All checks passed, go ahead and create.
     auto&& fs = fsmap.create_filesystem(fs_name, metadata, data,
@@ -687,11 +636,7 @@
 class AddDataPoolHandler : public FileSystemCommandHandler
 {
   public:
-<<<<<<< HEAD
-  AddDataPoolHandler(Paxos *paxos)
-=======
   explicit AddDataPoolHandler(Paxos *paxos)
->>>>>>> 3ad2dfa4
     : FileSystemCommandHandler("fs add_data_pool"), m_paxos(paxos)
   {}
 
@@ -706,11 +651,7 @@
       const cmdmap_t& cmdmap,
       std::stringstream &ss) override
   {
-<<<<<<< HEAD
-    assert(m_paxos->is_plugged());
-=======
     ceph_assert(m_paxos->is_plugged());
->>>>>>> 3ad2dfa4
 
     string poolname;
     cmd_getval(g_ceph_context, cmdmap, "pool", poolname);
@@ -738,11 +679,7 @@
       }
     }
 
-<<<<<<< HEAD
-    int r = _check_pool(mon->osdmon()->osdmap, poolid, false, false, &ss);
-=======
     int r = _check_pool(mon->osdmon()->osdmap, poolid, POOL_DATA_EXTRA, false, &ss);
->>>>>>> 3ad2dfa4
     if (r != 0) {
       return r;
     }
@@ -753,19 +690,6 @@
       return 0;
     }
 
-<<<<<<< HEAD
-    // if we're running as luminous, we have to set the pool application metadata
-    if (mon->osdmon()->osdmap.require_osd_release >= CEPH_RELEASE_LUMINOUS ||
-	mon->osdmon()->pending_inc.new_require_osd_release >= CEPH_RELEASE_LUMINOUS) {
-      if (!mon->osdmon()->is_writeable()) {
-	// not allowed to write yet, so retry when we can
-	mon->osdmon()->wait_for_writeable(op, new PaxosService::C_RetryMessage(mon->mdsmon(), op));
-	return -EAGAIN;
-      }
-      mon->osdmon()->do_application_enable(poolid, pg_pool_t::APPLICATION_NAME_CEPHFS);
-      mon->osdmon()->propose_pending();
-    }
-=======
     if (!mon->osdmon()->is_writeable()) {
       // not allowed to write yet, so retry when we can
       mon->osdmon()->wait_for_writeable(op, new PaxosService::C_RetryMessage(mon->mdsmon(), op));
@@ -775,7 +699,6 @@
 					 pg_pool_t::APPLICATION_NAME_CEPHFS,
 					 "data", fs_name, true);
     mon->osdmon()->propose_pending();
->>>>>>> 3ad2dfa4
 
     fsmap.modify_filesystem(
         fs->fscid,
@@ -1010,51 +933,6 @@
   }
 };
 
-<<<<<<< HEAD
-
-/**
- * For commands that refer to a particular filesystem,
- * enable wrapping to implement the legacy version of
- * the command (like "mds add_data_pool" vs "fs add_data_pool")
- *
- * The wrapped handler must expect a fs_name argument in
- * its command map.
- */
-template<typename T>
-class LegacyHandler : public T
-{
-  std::string legacy_prefix;
-
-  public:
-  template <typename... Args>
-  LegacyHandler(const std::string &new_prefix, Args&&... args)
-    : T(std::forward<Args>(args)...)
-  {
-    legacy_prefix = new_prefix;
-  }
-
-  std::string const &get_prefix() override {return legacy_prefix;}
-
-  int handle(
-      Monitor *mon,
-      FSMap &fsmap,
-      MonOpRequestRef op,
-      map<string, cmd_vartype> &cmdmap,
-      std::stringstream &ss) override
-  {
-    auto fs = fsmap.get_legacy_filesystem();
-    if (fs == nullptr) {
-      ss << "No filesystem configured";
-      return -ENOENT;
-    }
-    std::map<string, cmd_vartype> modified = cmdmap;
-    modified["fs_name"] = std::string(fs->mds_map.get_fs_name());
-    return T::handle(mon, fsmap, op, modified, ss);
-  }
-};
-
-=======
->>>>>>> 3ad2dfa4
 /**
  * For commands with an alternative prefix
  */
@@ -1093,17 +971,7 @@
   handlers.push_back(std::make_shared<FailHandler>());
   handlers.push_back(std::make_shared<FlagSetHandler>());
   handlers.push_back(std::make_shared<AddDataPoolHandler>(paxos));
-<<<<<<< HEAD
-  handlers.push_back(std::make_shared<LegacyHandler<AddDataPoolHandler> >(
-        "mds add_data_pool", paxos));
   handlers.push_back(std::make_shared<RemoveDataPoolHandler>());
-  handlers.push_back(std::make_shared<LegacyHandler<RemoveDataPoolHandler> >(
-        "mds remove_data_pool"));
-  handlers.push_back(std::make_shared<LegacyHandler<RemoveDataPoolHandler> >(
-        "mds rm_data_pool"));
-=======
-  handlers.push_back(std::make_shared<RemoveDataPoolHandler>());
->>>>>>> 3ad2dfa4
   handlers.push_back(std::make_shared<FsNewHandler>(paxos));
   handlers.push_back(std::make_shared<RemoveFilesystemHandler>());
   handlers.push_back(std::make_shared<ResetFilesystemHandler>());
@@ -1118,11 +986,7 @@
 int FileSystemCommandHandler::_check_pool(
     OSDMap &osd_map,
     const int64_t pool_id,
-<<<<<<< HEAD
-    bool metadata,
-=======
     int type,
->>>>>>> 3ad2dfa4
     bool force,
     std::stringstream *ss) const
 {
