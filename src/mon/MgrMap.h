--- conflicted
+++ resolved
@@ -246,10 +246,6 @@
   // running modules on the active mgr daemon.
   std::map<std::string, std::string> services;
 
-  // Map of module name to URI, indicating services exposed by
-  // running modules on the active mgr daemon.
-  std::map<std::string, std::string> services;
-
   epoch_t get_epoch() const { return epoch; }
   entity_addrvec_t get_active_addrs() const { return active_addrs; }
   uint64_t get_active_gid() const { return active_gid; }
@@ -269,8 +265,6 @@
     return true;
   }
 
-<<<<<<< HEAD
-=======
   bool have_module(const std::string &module_name) const
   {
     for (const auto &i : available_modules) {
@@ -322,7 +316,6 @@
     return false;
   }
 
->>>>>>> 3ad2dfa4
   bool have_name(const string& name) const {
     if (active_name == name) {
       return true;
@@ -346,20 +339,6 @@
     return ls;
   }
 
-<<<<<<< HEAD
-  void encode(bufferlist& bl, uint64_t features) const
-  {
-    ENCODE_START(3, 1, bl);
-    ::encode(epoch, bl);
-    ::encode(active_addr, bl, features);
-    ::encode(active_gid, bl);
-    ::encode(available, bl);
-    ::encode(active_name, bl);
-    ::encode(standbys, bl);
-    ::encode(modules, bl);
-    ::encode(available_modules, bl);
-    ::encode(services, bl);
-=======
   std::set<std::string> get_always_on_modules() const {
     auto it = always_on_modules.find(ceph_release());
     if (it == always_on_modules.end())
@@ -404,7 +383,6 @@
     encode(available_modules, bl);
     encode(active_change, bl);
     encode(always_on_modules, bl);
->>>>>>> 3ad2dfa4
     ENCODE_FINISH(bl);
     return;
   }
@@ -449,9 +427,6 @@
     }
     if (struct_v >= 8) {
       decode(always_on_modules, p);
-    }
-    if (struct_v >= 3) {
-      ::decode(services, p);
     }
     DECODE_FINISH(p);
   }
@@ -501,12 +476,6 @@
         f->dump_string("module", m);
       }
       f->close_section();
-    }
-    f->close_section();
-
-    f->open_object_section("services");
-    for (const auto &i : services) {
-      f->dump_string(i.first.c_str(), i.second);
     }
     f->close_section();
   }
