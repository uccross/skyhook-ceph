// -*- mode:C++; tab-width:8; c-basic-offset:2; indent-tabs-mode:t -*-
// vim: ts=8 sw=2 smarttab
/*
 * Ceph - scalable distributed file system
 *
 * Copyright (C) 2017 Red Hat Ltd
 *
 * This is free software; you can redistribute it and/or
 * modify it under the terms of the GNU Lesser General Public
 * License version 2.1, as published by the Free Software 
 * Foundation.  See file COPYING.
 * 
 */


#ifndef FS_COMMANDS_H_
#define FS_COMMANDS_H_

#include "Monitor.h"
#include "CommandHandler.h"

#include "osd/OSDMap.h"
#include "mds/FSMap.h"

#include <string>
#include <sstream>

class FileSystemCommandHandler : protected CommandHandler
{
protected:
  std::string prefix;

  enum {
    POOL_METADATA,
    POOL_DATA_DEFAULT,
    POOL_DATA_EXTRA,
  };
  /**
   * Return 0 if the pool is suitable for use with CephFS, or
   * in case of errors return a negative error code, and populate
   * the passed stringstream with an explanation.
   *
   * @param metadata whether the pool will be for metadata (stricter checks)
   */
  int _check_pool(
      OSDMap &osd_map,
      const int64_t pool_id,
<<<<<<< HEAD
      bool metadata,
=======
      int type,
>>>>>>> f8781be9
      bool force,
      std::stringstream *ss) const;

  virtual std::string const &get_prefix() {return prefix;}

public:
  FileSystemCommandHandler(const std::string &prefix_)
    : prefix(prefix_)
  {}

  virtual ~FileSystemCommandHandler()
  {}

  bool can_handle(std::string const &prefix_)
  {
    return get_prefix() == prefix_;
  }

  static std::list<std::shared_ptr<FileSystemCommandHandler> > load(Paxos *paxos);

  virtual bool batched_propose() {
    return false;
  }

  virtual int handle(
    Monitor *mon,
    FSMap &fsmap,
    MonOpRequestRef op,
    const cmdmap_t& cmdmap,
    std::stringstream &ss) = 0;
};

#endif<|MERGE_RESOLUTION|>--- conflicted
+++ resolved
@@ -45,11 +45,7 @@
   int _check_pool(
       OSDMap &osd_map,
       const int64_t pool_id,
-<<<<<<< HEAD
-      bool metadata,
-=======
       int type,
->>>>>>> f8781be9
       bool force,
       std::stringstream *ss) const;
 
