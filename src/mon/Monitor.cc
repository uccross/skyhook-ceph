// -*- mode:C++; tab-width:8; c-basic-offset:2; indent-tabs-mode:t -*- 
// vim: ts=8 sw=2 smarttab
/*
 * Ceph - scalable distributed file system
 *
 * Copyright (C) 2004-2006 Sage Weil <sage@newdream.net>
 *
 * This is free software; you can redistribute it and/or
 * modify it under the terms of the GNU Lesser General Public
 * License version 2.1, as published by the Free Software 
 * Foundation.  See file COPYING.
 * 
 */


#include <iterator>
#include <sstream>
#include <tuple>
#include <stdlib.h>
#include <signal.h>
#include <limits.h>
#include <cstring>
#include <boost/scope_exit.hpp>
#include <boost/algorithm/string/predicate.hpp>

#include "json_spirit/json_spirit_reader.h"
#include "json_spirit/json_spirit_writer.h"

#include "Monitor.h"
#include "common/version.h"
#include "common/blkdev.h"
#include "common/cmdparse.h"
#include "common/signal.h"

#include "osd/OSDMap.h"

#include "MonitorDBStore.h"

#include "messages/PaxosServiceMessage.h"
#include "messages/MMonMap.h"
#include "messages/MMonGetMap.h"
#include "messages/MMonGetVersion.h"
#include "messages/MMonGetVersionReply.h"
#include "messages/MGenericMessage.h"
#include "messages/MMonCommand.h"
#include "messages/MMonCommandAck.h"
#include "messages/MMonMetadata.h"
#include "messages/MMonSync.h"
#include "messages/MMonScrub.h"
#include "messages/MMonProbe.h"
#include "messages/MMonJoin.h"
#include "messages/MMonPaxos.h"
#include "messages/MRoute.h"
#include "messages/MForward.h"
#include "messages/MStatfs.h"

#include "messages/MMonSubscribe.h"
#include "messages/MMonSubscribeAck.h"

#include "messages/MAuthReply.h"

#include "messages/MTimeCheck2.h"
#include "messages/MPing.h"

#include "common/strtol.h"
#include "common/ceph_argparse.h"
#include "common/Timer.h"
#include "common/Clock.h"
#include "common/errno.h"
#include "common/perf_counters.h"
#include "common/admin_socket.h"
#include "global/signal_handler.h"
#include "common/Formatter.h"
#include "include/stringify.h"
#include "include/color.h"
#include "include/ceph_fs.h"
#include "include/str_list.h"

#include "OSDMonitor.h"
#include "MDSMonitor.h"
#include "MonmapMonitor.h"
#include "LogMonitor.h"
#include "AuthMonitor.h"
#include "MgrMonitor.h"
#include "MgrStatMonitor.h"
#include "ConfigMonitor.h"
#include "mon/QuorumService.h"
#include "mon/HealthMonitor.h"
#include "mon/ConfigKeyService.h"
#include "common/config.h"
#include "common/cmdparse.h"
#include "include/ceph_assert.h"
#include "include/compat.h"
#include "perfglue/heap_profiler.h"

#include "auth/none/AuthNoneClientHandler.h"

#define dout_subsys ceph_subsys_mon
#undef dout_prefix
#define dout_prefix _prefix(_dout, this)
static ostream& _prefix(std::ostream *_dout, const Monitor *mon) {
  return *_dout << "mon." << mon->name << "@" << mon->rank
		<< "(" << mon->get_state_name() << ") e" << mon->monmap->get_epoch() << " ";
}

const string Monitor::MONITOR_NAME = "monitor";
const string Monitor::MONITOR_STORE_PREFIX = "monitor_store";


#undef FLAG
#undef COMMAND
#undef COMMAND_WITH_FLAG
#define FLAG(f) (MonCommand::FLAG_##f)
<<<<<<< HEAD
#define COMMAND(parsesig, helptext, modulename, req_perms, avail)	\
  {parsesig, helptext, modulename, req_perms, avail, FLAG(NONE)},
#define COMMAND_WITH_FLAG(parsesig, helptext, modulename, req_perms, avail, flags) \
  {parsesig, helptext, modulename, req_perms, avail, flags},
MonCommand mon_commands[] = {
#include <mon/MonCommands.h>
};
MonCommand pgmonitor_commands[] = {
#include <mon/PGMonitorCommands.h>
};
#undef COMMAND
#undef COMMAND_WITH_FLAG

=======
#define COMMAND(parsesig, helptext, modulename, req_perms)	\
  {parsesig, helptext, modulename, req_perms, FLAG(NONE)},
#define COMMAND_WITH_FLAG(parsesig, helptext, modulename, req_perms, flags) \
  {parsesig, helptext, modulename, req_perms, flags},
MonCommand mon_commands[] = {
#include <mon/MonCommands.h>
};
#undef COMMAND
#undef COMMAND_WITH_FLAG


>>>>>>> f8781be9

void C_MonContext::finish(int r) {
  if (mon->is_shutdown())
    return;
  FunctionContext::finish(r);
}

Monitor::Monitor(CephContext* cct_, string nm, MonitorDBStore *s,
		 Messenger *m, Messenger *mgr_m, MonMap *map) :
  Dispatcher(cct_),
  AuthServer(cct_),
  name(nm),
  rank(-1), 
  messenger(m),
  con_self(m ? m->get_loopback_connection() : NULL),
  lock("Monitor::lock"),
  timer(cct_, lock),
  finisher(cct_, "mon_finisher", "fin"),
  cpu_tp(cct, "Monitor::cpu_tp", "cpu_tp", g_conf()->mon_cpu_threads),
  has_ever_joined(false),
  logger(NULL), cluster_logger(NULL), cluster_logger_registered(false),
  monmap(map),
  log_client(cct_, messenger, monmap, LogClient::FLAG_MON),
  key_server(cct, &keyring),
  auth_cluster_required(cct,
			cct->_conf->auth_supported.empty() ?
			cct->_conf->auth_cluster_required : cct->_conf->auth_supported),
  auth_service_required(cct,
			cct->_conf->auth_supported.empty() ?
<<<<<<< HEAD
			cct->_conf->auth_service_required : cct->_conf->auth_supported ),
=======
			cct->_conf->auth_service_required : cct->_conf->auth_supported),
>>>>>>> f8781be9
  mgr_messenger(mgr_m),
  mgr_client(cct_, mgr_m),
  gss_ktfile_client(cct->_conf.get_val<std::string>("gss_ktab_client_file")),
  store(s),
  
  elector(this),
  required_features(0),
  leader(0),
  quorum_con_features(0),
  // scrub
  scrub_version(0),
  scrub_event(NULL),
  scrub_timeout_event(NULL),

  // sync state
  sync_provider_count(0),
  sync_cookie(0),
  sync_full(false),
  sync_start_version(0),
  sync_timeout_event(NULL),
  sync_last_committed_floor(0),

  timecheck_round(0),
  timecheck_acks(0),
  timecheck_rounds_since_clean(0),
  timecheck_event(NULL),

  paxos_service(PAXOS_NUM),
  admin_hook(NULL),
  routed_request_tid(0),
  op_tracker(cct, g_conf().get_val<bool>("mon_enable_op_tracker"), 1)
{
  clog = log_client.create_channel(CLOG_CHANNEL_CLUSTER);
  audit_clog = log_client.create_channel(CLOG_CHANNEL_AUDIT);

  update_log_clients();

  if (!gss_ktfile_client.empty()) {
    // Assert we can export environment variable 
    /* 
        The default client keytab is used, if it is present and readable,
        to automatically obtain initial credentials for GSSAPI client
        applications. The principal name of the first entry in the client
        keytab is used by default when obtaining initial credentials.
        1. The KRB5_CLIENT_KTNAME environment variable.
        2. The default_client_keytab_name profile variable in [libdefaults].
        3. The hardcoded default, DEFCKTNAME.
    */
    const int32_t set_result(setenv("KRB5_CLIENT_KTNAME", 
                                    gss_ktfile_client.c_str(), 1));
    ceph_assert(set_result == 0);
  }

  op_tracker.set_complaint_and_threshold(
      g_conf().get_val<std::chrono::seconds>("mon_op_complaint_time").count(),
      g_conf().get_val<int64_t>("mon_op_log_threshold"));
  op_tracker.set_history_size_and_duration(
      g_conf().get_val<uint64_t>("mon_op_history_size"),
      g_conf().get_val<std::chrono::seconds>("mon_op_history_duration").count());
  op_tracker.set_history_slow_op_size_and_threshold(
      g_conf().get_val<uint64_t>("mon_op_history_slow_op_size"),
      g_conf().get_val<std::chrono::seconds>("mon_op_history_slow_op_threshold").count());

  paxos = new Paxos(this, "paxos");

  paxos_service[PAXOS_MDSMAP].reset(new MDSMonitor(this, paxos, "mdsmap"));
  paxos_service[PAXOS_MONMAP].reset(new MonmapMonitor(this, paxos, "monmap"));
  paxos_service[PAXOS_OSDMAP].reset(new OSDMonitor(cct, this, paxos, "osdmap"));
  paxos_service[PAXOS_LOG].reset(new LogMonitor(this, paxos, "logm"));
  paxos_service[PAXOS_AUTH].reset(new AuthMonitor(this, paxos, "auth"));
  paxos_service[PAXOS_MGR].reset(new MgrMonitor(this, paxos, "mgr"));
  paxos_service[PAXOS_MGRSTAT].reset(new MgrStatMonitor(this, paxos, "mgrstat"));
  paxos_service[PAXOS_HEALTH].reset(new HealthMonitor(this, paxos, "health"));
  paxos_service[PAXOS_CONFIG].reset(new ConfigMonitor(this, paxos, "config"));

  config_key_service = new ConfigKeyService(this, paxos);

  bool r = mon_caps.parse("allow *", NULL);
  ceph_assert(r);

  exited_quorum = ceph_clock_now();

  // prepare local commands
<<<<<<< HEAD
  local_mon_commands.resize(ARRAY_SIZE(mon_commands));
  for (unsigned i = 0; i < ARRAY_SIZE(mon_commands); ++i) {
=======
  local_mon_commands.resize(std::size(mon_commands));
  for (unsigned i = 0; i < std::size(mon_commands); ++i) {
>>>>>>> f8781be9
    local_mon_commands[i] = mon_commands[i];
  }
  MonCommand::encode_vector(local_mon_commands, local_mon_commands_bl);

<<<<<<< HEAD
  local_upgrading_mon_commands = local_mon_commands;
  for (unsigned i = 0; i < ARRAY_SIZE(pgmonitor_commands); ++i) {
    local_upgrading_mon_commands.push_back(pgmonitor_commands[i]);
  }
  MonCommand::encode_vector(local_upgrading_mon_commands,
			    local_upgrading_mon_commands_bl);
=======
  prenautilus_local_mon_commands = local_mon_commands;
  for (auto& i : prenautilus_local_mon_commands) {
    std::string n = cmddesc_get_prenautilus_compat(i.cmdstring);
    if (n != i.cmdstring) {
      dout(20) << " pre-nautilus cmd " << i.cmdstring << " -> " << n << dendl;
      i.cmdstring = n;
    }
  }
  MonCommand::encode_vector(prenautilus_local_mon_commands, prenautilus_local_mon_commands_bl);
>>>>>>> f8781be9

  // assume our commands until we have an election.  this only means
  // we won't reply with EINVAL before the election; any command that
  // actually matters will wait until we have quorum etc and then
  // retry (and revalidate).
  leader_mon_commands = local_mon_commands;
<<<<<<< HEAD

  // note: OSDMonitor may update this based on the luminous flag.
  pgservice = mgrstatmon()->get_pg_stat_service();
=======
>>>>>>> f8781be9
}

Monitor::~Monitor()
{
  op_tracker.on_shutdown();

  paxos_service.clear();
  delete config_key_service;
  delete paxos;
<<<<<<< HEAD
  assert(session_map.sessions.empty());
  delete mon_caps;
=======
  ceph_assert(session_map.sessions.empty());
>>>>>>> f8781be9
}


class AdminHook : public AdminSocketHook {
  Monitor *mon;
public:
  explicit AdminHook(Monitor *m) : mon(m) {}
  bool call(std::string_view command, const cmdmap_t& cmdmap,
	    std::string_view format, bufferlist& out) override {
    stringstream ss;
    mon->do_admin_command(command, cmdmap, format, ss);
    out.append(ss);
    return true;
  }
};

void Monitor::do_admin_command(std::string_view command, const cmdmap_t& cmdmap,
			       std::string_view format, std::ostream& ss)
{
  std::lock_guard l(lock);

  boost::scoped_ptr<Formatter> f(Formatter::create(format));

  string args;
  for (auto p = cmdmap.begin();
       p != cmdmap.end(); ++p) {
    if (p->first == "prefix")
      continue;
    if (!args.empty())
      args += ", ";
    args += cmd_vartype_stringify(p->second);
  }
  args = "[" + args + "]";

  bool read_only = (command == "mon_status" ||
                    command == "mon metadata" ||
                    command == "quorum_status" ||
                    command == "ops" ||
                    command == "sessions");

  (read_only ? audit_clog->debug() : audit_clog->info())
    << "from='admin socket' entity='admin socket' "
    << "cmd='" << command << "' args=" << args << ": dispatch";

  if (command == "mon_status") {
    get_mon_status(f.get(), ss);
    if (f)
      f->flush(ss);
  } else if (command == "quorum_status") {
    _quorum_status(f.get(), ss);
  } else if (command == "sync_force") {
    string validate;
    if ((!cmd_getval(g_ceph_context, cmdmap, "validate", validate)) ||
	(validate != "--yes-i-really-mean-it")) {
      ss << "are you SURE? this will mean the monitor store will be erased "
            "the next time the monitor is restarted.  pass "
            "'--yes-i-really-mean-it' if you really do.";
      goto abort;
    }
    sync_force(f.get(), ss);
  } else if (command.compare(0, 23, "add_bootstrap_peer_hint") == 0 ||
	     command.compare(0, 24, "add_bootstrap_peer_hintv") == 0) {
    if (!_add_bootstrap_peer_hint(command, cmdmap, ss))
      goto abort;
  } else if (command == "quorum enter") {
    elector.start_participating();
    start_election();
    ss << "started responding to quorum, initiated new election";
  } else if (command == "quorum exit") {
    start_election();
    elector.stop_participating();
    ss << "stopped responding to quorum, initiated new election";
  } else if (command == "ops") {
    (void)op_tracker.dump_ops_in_flight(f.get());
    if (f) {
      f->flush(ss);
    }
  } else if (command == "sessions") {

    if (f) {
      f->open_array_section("sessions");
      for (auto p : session_map.sessions) {
        f->dump_stream("session") << *p;
      }
      f->close_section();
      f->flush(ss);
    }

  } else if (command == "dump_historic_ops") {
    if (op_tracker.dump_historic_ops(f.get())) {
      f->flush(ss);
    } else {
      ss << "op_tracker tracking is not enabled now, so no ops are tracked currently, even those get stuck. \
        please enable \"mon_enable_op_tracker\", and the tracker will start to track new ops received afterwards.";
    }
  } else if (command == "dump_historic_ops_by_duration" ) {
    if (op_tracker.dump_historic_ops(f.get(), true)) {
      f->flush(ss);
    } else {
      ss << "op_tracker tracking is not enabled now, so no ops are tracked currently, even those get stuck. \
        please enable \"mon_enable_op_tracker\", and the tracker will start to track new ops received afterwards.";
    }
  } else if (command == "dump_historic_slow_ops") {
    if (op_tracker.dump_historic_slow_ops(f.get(), {})) {
      f->flush(ss);
    } else {
      ss << "op_tracker tracking is not enabled now, so no ops are tracked currently, even those get stuck. \
        please enable \"mon_enable_op_tracker\", and the tracker will start to track new ops received afterwards.";
    }
  } else {
    ceph_abort_msg("bad AdminSocket command binding");
  }
  (read_only ? audit_clog->debug() : audit_clog->info())
    << "from='admin socket' "
    << "entity='admin socket' "
    << "cmd=" << command << " "
    << "args=" << args << ": finished";
  return;

abort:
  (read_only ? audit_clog->debug() : audit_clog->info())
    << "from='admin socket' "
    << "entity='admin socket' "
    << "cmd=" << command << " "
    << "args=" << args << ": aborted";
}

void Monitor::handle_signal(int signum)
{
  ceph_assert(signum == SIGINT || signum == SIGTERM);
  derr << "*** Got Signal " << sig_str(signum) << " ***" << dendl;
  shutdown();
}

CompatSet Monitor::get_initial_supported_features()
{
  CompatSet::FeatureSet ceph_mon_feature_compat;
  CompatSet::FeatureSet ceph_mon_feature_ro_compat;
  CompatSet::FeatureSet ceph_mon_feature_incompat;
  ceph_mon_feature_incompat.insert(CEPH_MON_FEATURE_INCOMPAT_BASE);
  ceph_mon_feature_incompat.insert(CEPH_MON_FEATURE_INCOMPAT_SINGLE_PAXOS);
  return CompatSet(ceph_mon_feature_compat, ceph_mon_feature_ro_compat,
		   ceph_mon_feature_incompat);
}

CompatSet Monitor::get_supported_features()
{
  CompatSet compat = get_initial_supported_features();
  compat.incompat.insert(CEPH_MON_FEATURE_INCOMPAT_OSD_ERASURE_CODES);
  compat.incompat.insert(CEPH_MON_FEATURE_INCOMPAT_OSDMAP_ENC);
  compat.incompat.insert(CEPH_MON_FEATURE_INCOMPAT_ERASURE_CODE_PLUGINS_V2);
  compat.incompat.insert(CEPH_MON_FEATURE_INCOMPAT_ERASURE_CODE_PLUGINS_V3);
  compat.incompat.insert(CEPH_MON_FEATURE_INCOMPAT_KRAKEN);
  compat.incompat.insert(CEPH_MON_FEATURE_INCOMPAT_LUMINOUS);
<<<<<<< HEAD
=======
  compat.incompat.insert(CEPH_MON_FEATURE_INCOMPAT_MIMIC);
  compat.incompat.insert(CEPH_MON_FEATURE_INCOMPAT_NAUTILUS);
>>>>>>> f8781be9
  return compat;
}

CompatSet Monitor::get_legacy_features()
{
  CompatSet::FeatureSet ceph_mon_feature_compat;
  CompatSet::FeatureSet ceph_mon_feature_ro_compat;
  CompatSet::FeatureSet ceph_mon_feature_incompat;
  ceph_mon_feature_incompat.insert(CEPH_MON_FEATURE_INCOMPAT_BASE);
  return CompatSet(ceph_mon_feature_compat, ceph_mon_feature_ro_compat,
		   ceph_mon_feature_incompat);
}

int Monitor::check_features(MonitorDBStore *store)
{
  CompatSet required = get_supported_features();
  CompatSet ondisk;

  read_features_off_disk(store, &ondisk);

  if (!required.writeable(ondisk)) {
    CompatSet diff = required.unsupported(ondisk);
    generic_derr << "ERROR: on disk data includes unsupported features: " << diff << dendl;
    return -EPERM;
  }

  return 0;
}

void Monitor::read_features_off_disk(MonitorDBStore *store, CompatSet *features)
{
  bufferlist featuresbl;
  store->get(MONITOR_NAME, COMPAT_SET_LOC, featuresbl);
  if (featuresbl.length() == 0) {
    generic_dout(0) << "WARNING: mon fs missing feature list.\n"
            << "Assuming it is old-style and introducing one." << dendl;
    //we only want the baseline ~v.18 features assumed to be on disk.
    //If new features are introduced this code needs to disappear or
    //be made smarter.
    *features = get_legacy_features();

    features->encode(featuresbl);
    auto t(std::make_shared<MonitorDBStore::Transaction>());
    t->put(MONITOR_NAME, COMPAT_SET_LOC, featuresbl);
    store->apply_transaction(t);
  } else {
    auto it = featuresbl.cbegin();
    features->decode(it);
  }
}

void Monitor::read_features()
{
  read_features_off_disk(store, &features);
  dout(10) << "features " << features << dendl;

  calc_quorum_requirements();
  dout(10) << "required_features " << required_features << dendl;
}

void Monitor::write_features(MonitorDBStore::TransactionRef t)
{
  bufferlist bl;
  features.encode(bl);
  t->put(MONITOR_NAME, COMPAT_SET_LOC, bl);
}

const char** Monitor::get_tracked_conf_keys() const
{
  static const char* KEYS[] = {
    "crushtool", // helpful for testing
    "mon_election_timeout",
    "mon_lease",
    "mon_lease_renew_interval_factor",
    "mon_lease_ack_timeout_factor",
    "mon_accept_timeout_factor",
    // clog & admin clog
    "clog_to_monitors",
    "clog_to_syslog",
    "clog_to_syslog_facility",
    "clog_to_syslog_level",
    "clog_to_graylog",
    "clog_to_graylog_host",
    "clog_to_graylog_port",
    "host",
    "fsid",
    // periodic health to clog
    "mon_health_to_clog",
    "mon_health_to_clog_interval",
    "mon_health_to_clog_tick_interval",
    // scrub interval
    "mon_scrub_interval",
    "mon_allow_pool_delete",
    // osdmap pruning - observed, not handled.
    "mon_osdmap_full_prune_enabled",
    "mon_osdmap_full_prune_min",
    "mon_osdmap_full_prune_interval",
    "mon_osdmap_full_prune_txsize",
    // debug options - observed, not handled
    "mon_debug_extra_checks",
    "mon_debug_block_osdmap_trim",
    NULL
  };
  return KEYS;
}

void Monitor::handle_conf_change(const ConfigProxy& conf,
                                 const std::set<std::string> &changed)
{
  sanitize_options();

  dout(10) << __func__ << " " << changed << dendl;

  if (changed.count("clog_to_monitors") ||
      changed.count("clog_to_syslog") ||
      changed.count("clog_to_syslog_level") ||
      changed.count("clog_to_syslog_facility") ||
      changed.count("clog_to_graylog") ||
      changed.count("clog_to_graylog_host") ||
      changed.count("clog_to_graylog_port") ||
      changed.count("host") ||
      changed.count("fsid")) {
    update_log_clients();
  }

  if (changed.count("mon_health_to_clog") ||
      changed.count("mon_health_to_clog_interval") ||
      changed.count("mon_health_to_clog_tick_interval")) {
    std::set<std::string> c2(changed);
    finisher.queue(new C_MonContext(this, [this, c2](int) {
      Mutex::Locker l(lock);
      health_to_clog_update_conf(c2);
    }));
  }

  if (changed.count("mon_scrub_interval")) {
    int scrub_interval = conf->mon_scrub_interval;
    finisher.queue(new C_MonContext(this, [this, scrub_interval](int) {
      Mutex::Locker l(lock);
      scrub_update_interval(scrub_interval);
    }));
  }
}

void Monitor::update_log_clients()
{
  map<string,string> log_to_monitors;
  map<string,string> log_to_syslog;
  map<string,string> log_channel;
  map<string,string> log_prio;
  map<string,string> log_to_graylog;
  map<string,string> log_to_graylog_host;
  map<string,string> log_to_graylog_port;
  uuid_d fsid;
  string host;

  if (parse_log_client_options(g_ceph_context, log_to_monitors, log_to_syslog,
			       log_channel, log_prio, log_to_graylog,
			       log_to_graylog_host, log_to_graylog_port,
			       fsid, host))
    return;

  clog->update_config(log_to_monitors, log_to_syslog,
		      log_channel, log_prio, log_to_graylog,
		      log_to_graylog_host, log_to_graylog_port,
		      fsid, host);

  audit_clog->update_config(log_to_monitors, log_to_syslog,
			    log_channel, log_prio, log_to_graylog,
			    log_to_graylog_host, log_to_graylog_port,
			    fsid, host);
}

int Monitor::sanitize_options()
{
  int r = 0;

  // mon_lease must be greater than mon_lease_renewal; otherwise we
  // may incur in leases expiring before they are renewed.
  if (g_conf()->mon_lease_renew_interval_factor >= 1.0) {
    clog->error() << "mon_lease_renew_interval_factor ("
		  << g_conf()->mon_lease_renew_interval_factor
		  << ") must be less than 1.0";
    r = -EINVAL;
  }

  // mon_lease_ack_timeout must be greater than mon_lease to make sure we've
  // got time to renew the lease and get an ack for it. Having both options
  // with the same value, for a given small vale, could mean timing out if
  // the monitors happened to be overloaded -- or even under normal load for
  // a small enough value.
  if (g_conf()->mon_lease_ack_timeout_factor <= 1.0) {
    clog->error() << "mon_lease_ack_timeout_factor ("
		  << g_conf()->mon_lease_ack_timeout_factor
		  << ") must be greater than 1.0";
    r = -EINVAL;
  }

  return r;
}

int Monitor::preinit()
{
  lock.Lock();

  dout(1) << "preinit fsid " << monmap->fsid << dendl;

  int r = sanitize_options();
  if (r < 0) {
    derr << "option sanitization failed!" << dendl;
    lock.Unlock();
    return r;
  }

  ceph_assert(!logger);
  {
    PerfCountersBuilder pcb(g_ceph_context, "mon", l_mon_first, l_mon_last);
    pcb.add_u64(l_mon_num_sessions, "num_sessions", "Open sessions", "sess",
        PerfCountersBuilder::PRIO_USEFUL);
    pcb.add_u64_counter(l_mon_session_add, "session_add", "Created sessions",
        "sadd", PerfCountersBuilder::PRIO_INTERESTING);
    pcb.add_u64_counter(l_mon_session_rm, "session_rm", "Removed sessions",
        "srm", PerfCountersBuilder::PRIO_INTERESTING);
    pcb.add_u64_counter(l_mon_session_trim, "session_trim", "Trimmed sessions",
        "strm", PerfCountersBuilder::PRIO_USEFUL);
    pcb.add_u64_counter(l_mon_num_elections, "num_elections", "Elections participated in",
        "ecnt", PerfCountersBuilder::PRIO_USEFUL);
    pcb.add_u64_counter(l_mon_election_call, "election_call", "Elections started",
        "estt", PerfCountersBuilder::PRIO_INTERESTING);
    pcb.add_u64_counter(l_mon_election_win, "election_win", "Elections won",
        "ewon", PerfCountersBuilder::PRIO_INTERESTING);
    pcb.add_u64_counter(l_mon_election_lose, "election_lose", "Elections lost",
        "elst", PerfCountersBuilder::PRIO_INTERESTING);
    logger = pcb.create_perf_counters();
    cct->get_perfcounters_collection()->add(logger);
  }

  ceph_assert(!cluster_logger);
  {
    PerfCountersBuilder pcb(g_ceph_context, "cluster", l_cluster_first, l_cluster_last);
    pcb.add_u64(l_cluster_num_mon, "num_mon", "Monitors");
    pcb.add_u64(l_cluster_num_mon_quorum, "num_mon_quorum", "Monitors in quorum");
    pcb.add_u64(l_cluster_num_osd, "num_osd", "OSDs");
    pcb.add_u64(l_cluster_num_osd_up, "num_osd_up", "OSDs that are up");
    pcb.add_u64(l_cluster_num_osd_in, "num_osd_in", "OSD in state \"in\" (they are in cluster)");
    pcb.add_u64(l_cluster_osd_epoch, "osd_epoch", "Current epoch of OSD map");
    pcb.add_u64(l_cluster_osd_bytes, "osd_bytes", "Total capacity of cluster", NULL, 0, unit_t(UNIT_BYTES));
    pcb.add_u64(l_cluster_osd_bytes_used, "osd_bytes_used", "Used space", NULL, 0, unit_t(UNIT_BYTES));
    pcb.add_u64(l_cluster_osd_bytes_avail, "osd_bytes_avail", "Available space", NULL, 0, unit_t(UNIT_BYTES));
    pcb.add_u64(l_cluster_num_pool, "num_pool", "Pools");
    pcb.add_u64(l_cluster_num_pg, "num_pg", "Placement groups");
    pcb.add_u64(l_cluster_num_pg_active_clean, "num_pg_active_clean", "Placement groups in active+clean state");
    pcb.add_u64(l_cluster_num_pg_active, "num_pg_active", "Placement groups in active state");
    pcb.add_u64(l_cluster_num_pg_peering, "num_pg_peering", "Placement groups in peering state");
    pcb.add_u64(l_cluster_num_object, "num_object", "Objects");
    pcb.add_u64(l_cluster_num_object_degraded, "num_object_degraded", "Degraded (missing replicas) objects");
    pcb.add_u64(l_cluster_num_object_misplaced, "num_object_misplaced", "Misplaced (wrong location in the cluster) objects");
    pcb.add_u64(l_cluster_num_object_unfound, "num_object_unfound", "Unfound objects");
    pcb.add_u64(l_cluster_num_bytes, "num_bytes", "Size of all objects", NULL, 0, unit_t(UNIT_BYTES));
    cluster_logger = pcb.create_perf_counters();
  }

  paxos->init_logger();

  // verify cluster_uuid
  {
    int r = check_fsid();
    if (r == -ENOENT)
      r = write_fsid();
    if (r < 0) {
      lock.Unlock();
      return r;
    }
  }

  // open compatset
  read_features();

  // have we ever joined a quorum?
  has_ever_joined = (store->get(MONITOR_NAME, "joined") != 0);
  dout(10) << "has_ever_joined = " << (int)has_ever_joined << dendl;

  if (!has_ever_joined) {
    // impose initial quorum restrictions?
    list<string> initial_members;
    get_str_list(g_conf()->mon_initial_members, initial_members);

    if (!initial_members.empty()) {
      dout(1) << " initial_members " << initial_members << ", filtering seed monmap" << dendl;

      monmap->set_initial_members(
	g_ceph_context, initial_members, name, messenger->get_myaddrs(),
	&extra_probe_peers);

      dout(10) << " monmap is " << *monmap << dendl;
      dout(10) << " extra probe peers " << extra_probe_peers << dendl;
    }
  } else if (!monmap->contains(name)) {
    derr << "not in monmap and have been in a quorum before; "
         << "must have been removed" << dendl;
    if (g_conf()->mon_force_quorum_join) {
      dout(0) << "we should have died but "
              << "'mon_force_quorum_join' is set -- allowing boot" << dendl;
    } else {
      derr << "commit suicide!" << dendl;
      lock.Unlock();
      return -ENOENT;
    }
  }

  {
    // We have a potentially inconsistent store state in hands. Get rid of it
    // and start fresh.
    bool clear_store = false;
    if (store->exists("mon_sync", "in_sync")) {
      dout(1) << __func__ << " clean up potentially inconsistent store state"
	      << dendl;
      clear_store = true;
    }

    if (store->get("mon_sync", "force_sync") > 0) {
      dout(1) << __func__ << " force sync by clearing store state" << dendl;
      clear_store = true;
    }

    if (clear_store) {
      set<string> sync_prefixes = get_sync_targets_names();
      store->clear(sync_prefixes);
    }
  }

  sync_last_committed_floor = store->get("mon_sync", "last_committed_floor");
  dout(10) << "sync_last_committed_floor " << sync_last_committed_floor << dendl;

  init_paxos();

  if (is_keyring_required()) {
    // we need to bootstrap authentication keys so we can form an
    // initial quorum.
    if (authmon()->get_last_committed() == 0) {
      dout(10) << "loading initial keyring to bootstrap authentication for mkfs" << dendl;
      bufferlist bl;
      int err = store->get("mkfs", "keyring", bl);
      if (err == 0 && bl.length() > 0) {
        // Attempt to decode and extract keyring only if it is found.
        KeyRing keyring;
        auto p = bl.cbegin();
        decode(keyring, p);
        extract_save_mon_key(keyring);
      }
    }

    string keyring_loc = g_conf()->mon_data + "/keyring";

    r = keyring.load(cct, keyring_loc);
    if (r < 0) {
      EntityName mon_name;
      mon_name.set_type(CEPH_ENTITY_TYPE_MON);
      EntityAuth mon_key;
      if (key_server.get_auth(mon_name, mon_key)) {
	dout(1) << "copying mon. key from old db to external keyring" << dendl;
	keyring.add(mon_name, mon_key);
	bufferlist bl;
	keyring.encode_plaintext(bl);
	write_default_keyring(bl);
      } else {
	derr << "unable to load initial keyring " << g_conf()->keyring << dendl;
	lock.Unlock();
	return r;
      }
    }
  }

  admin_hook = new AdminHook(this);
  AdminSocket* admin_socket = cct->get_admin_socket();

  // unlock while registering to avoid mon_lock -> admin socket lock dependency.
  lock.Unlock();
  r = admin_socket->register_command("mon_status", "mon_status", admin_hook,
				     "show current monitor status");
  ceph_assert(r == 0);
  r = admin_socket->register_command("quorum_status", "quorum_status",
				     admin_hook, "show current quorum status");
  ceph_assert(r == 0);
  r = admin_socket->register_command("sync_force",
				     "sync_force name=validate,"
				     "type=CephChoices,"
			             "strings=--yes-i-really-mean-it",
				     admin_hook,
				     "force sync of and clear monitor store");
  ceph_assert(r == 0);
  r = admin_socket->register_command("add_bootstrap_peer_hint",
				     "add_bootstrap_peer_hint name=addr,"
				     "type=CephIPAddr",
				     admin_hook,
				     "add peer address as potential bootstrap"
				     " peer for cluster bringup");
  ceph_assert(r == 0);
  r = admin_socket->register_command("add_bootstrap_peer_hintv",
				     "add_bootstrap_peer_hintv name=addrv,"
				     "type=CephString",
				     admin_hook,
				     "add peer address vector as potential bootstrap"
				     " peer for cluster bringup");
  ceph_assert(r == 0);
  r = admin_socket->register_command("quorum enter", "quorum enter",
                                     admin_hook,
                                     "force monitor back into quorum");
  ceph_assert(r == 0);
  r = admin_socket->register_command("quorum exit", "quorum exit",
                                     admin_hook,
                                     "force monitor out of the quorum");
  ceph_assert(r == 0);
  r = admin_socket->register_command("ops",
                                     "ops",
                                     admin_hook,
                                     "show the ops currently in flight");
  ceph_assert(r == 0);
  r = admin_socket->register_command("sessions",
                                     "sessions",
                                     admin_hook,
                                     "list existing sessions");
  ceph_assert(r == 0);
  r = admin_socket->register_command("dump_historic_ops", "dump_historic_ops",
                                     admin_hook,
                                    "show recent ops");
  ceph_assert(r == 0);
  r = admin_socket->register_command("dump_historic_ops_by_duration", "dump_historic_ops_by_duration",
                                     admin_hook,
                                    "show recent ops, sorted by duration");
  ceph_assert(r == 0);
  r = admin_socket->register_command("dump_historic_slow_ops", "dump_historic_slow_ops",
                                     admin_hook,
                                    "show recent slow ops");
  ceph_assert(r == 0);

  lock.Lock();

  // add ourselves as a conf observer
  g_conf().add_observer(this);

  messenger->set_auth_client(this);
  messenger->set_auth_server(this);
  mgr_messenger->set_auth_client(this);

  auth_registry.refresh_config();

  lock.Unlock();
  return 0;
}

int Monitor::init()
{
  dout(2) << "init" << dendl;
  std::lock_guard l(lock);

  finisher.start();

  // start ticker
  timer.init();
  new_tick();

  cpu_tp.start();

  // i'm ready!
  messenger->add_dispatcher_tail(this);

  // kickstart pet mgrclient
  mgr_client.init();
  mgr_messenger->add_dispatcher_tail(&mgr_client);
  mgr_messenger->add_dispatcher_tail(this);  // for auth ms_* calls
  mgrmon()->prime_mgr_client();

  state = STATE_PROBING;
  bootstrap();
  // add features of myself into feature_map
  session_map.feature_map.add_mon(con_self->get_features());
  return 0;
}

void Monitor::init_paxos()
{
  dout(10) << __func__ << dendl;
  paxos->init();

  // init services
  for (auto& svc : paxos_service) {
    svc->init();
  }

  refresh_from_paxos(NULL);
}

void Monitor::refresh_from_paxos(bool *need_bootstrap)
{
  dout(10) << __func__ << dendl;

  bufferlist bl;
  int r = store->get(MONITOR_NAME, "cluster_fingerprint", bl);
  if (r >= 0) {
    try {
      auto p = bl.cbegin();
      decode(fingerprint, p);
    }
    catch (buffer::error& e) {
      dout(10) << __func__ << " failed to decode cluster_fingerprint" << dendl;
    }
  } else {
    dout(10) << __func__ << " no cluster_fingerprint" << dendl;
  }

  for (auto& svc : paxos_service) {
    svc->refresh(need_bootstrap);
  }
  for (auto& svc : paxos_service) {
    svc->post_refresh();
  }
  load_metadata();
}

void Monitor::register_cluster_logger()
{
  if (!cluster_logger_registered) {
    dout(10) << "register_cluster_logger" << dendl;
    cluster_logger_registered = true;
    cct->get_perfcounters_collection()->add(cluster_logger);
  } else {
    dout(10) << "register_cluster_logger - already registered" << dendl;
  }
}

void Monitor::unregister_cluster_logger()
{
  if (cluster_logger_registered) {
    dout(10) << "unregister_cluster_logger" << dendl;
    cluster_logger_registered = false;
    cct->get_perfcounters_collection()->remove(cluster_logger);
  } else {
    dout(10) << "unregister_cluster_logger - not registered" << dendl;
  }
}

void Monitor::update_logger()
{
  cluster_logger->set(l_cluster_num_mon, monmap->size());
  cluster_logger->set(l_cluster_num_mon_quorum, quorum.size());
}

void Monitor::shutdown()
{
  dout(1) << "shutdown" << dendl;

  lock.Lock();

  wait_for_paxos_write();

  {
    std::lock_guard l(auth_lock);
    authmon()->_set_mon_num_rank(0, 0);
  }

  state = STATE_SHUTDOWN;

  lock.Unlock();
  g_conf().remove_observer(this);
  lock.Lock();

  if (admin_hook) {
    cct->get_admin_socket()->unregister_commands(admin_hook);
    delete admin_hook;
    admin_hook = NULL;
  }

  elector.shutdown();

  mgr_client.shutdown();

  lock.Unlock();
  finisher.wait_for_empty();
  finisher.stop();
  lock.Lock();

  // clean up
  paxos->shutdown();
  for (auto& svc : paxos_service) {
    svc->shutdown();
  }

  finish_contexts(g_ceph_context, waitfor_quorum, -ECANCELED);
  finish_contexts(g_ceph_context, maybe_wait_for_quorum, -ECANCELED);

  timer.shutdown();

  cpu_tp.stop();

  remove_all_sessions();

  log_client.shutdown();

  // unlock before msgr shutdown...
  lock.Unlock();

  // shutdown messenger before removing logger from perfcounter collection, 
  // otherwise _ms_dispatch() will try to update deleted logger
  messenger->shutdown();
  mgr_messenger->shutdown();

  if (logger) {
    cct->get_perfcounters_collection()->remove(logger);
    delete logger;
    logger = NULL;
  }
  if (cluster_logger) {
    if (cluster_logger_registered)
      cct->get_perfcounters_collection()->remove(cluster_logger);
    delete cluster_logger;
    cluster_logger = NULL;
  }
}

void Monitor::wait_for_paxos_write()
{
  if (paxos->is_writing() || paxos->is_writing_previous()) {
    dout(10) << __func__ << " flushing pending write" << dendl;
    lock.Unlock();
    store->flush();
    lock.Lock();
    dout(10) << __func__ << " flushed pending write" << dendl;
  }
}

void Monitor::respawn()
{
  // --- WARNING TO FUTURE COPY/PASTERS ---
  // You must also add a call like
  //
  //   ceph_pthread_setname(pthread_self(), "ceph-mon");
  //
  // to main() so that /proc/$pid/stat field 2 contains "(ceph-mon)"
  // instead of "(exe)", so that killall (and log rotation) will work.

  dout(0) << __func__ << dendl;

  char *new_argv[orig_argc+1];
  dout(1) << " e: '" << orig_argv[0] << "'" << dendl;
  for (int i=0; i<orig_argc; i++) {
    new_argv[i] = (char *)orig_argv[i];
    dout(1) << " " << i << ": '" << orig_argv[i] << "'" << dendl;
  }
  new_argv[orig_argc] = NULL;

  /* Determine the path to our executable, test if Linux /proc/self/exe exists.
   * This allows us to exec the same executable even if it has since been
   * unlinked.
   */
  char exe_path[PATH_MAX] = "";
#ifdef PROCPREFIX
  if (readlink(PROCPREFIX "/proc/self/exe", exe_path, PATH_MAX-1) != -1) {
    dout(1) << "respawning with exe " << exe_path << dendl;
    strcpy(exe_path, PROCPREFIX "/proc/self/exe");
  } else {
#else
  {
#endif
    /* Print CWD for the user's interest */
    char buf[PATH_MAX];
    char *cwd = getcwd(buf, sizeof(buf));
    ceph_assert(cwd);
    dout(1) << " cwd " << cwd << dendl;

    /* Fall back to a best-effort: just running in our CWD */
    strncpy(exe_path, orig_argv[0], PATH_MAX-1);
  }

  dout(1) << " exe_path " << exe_path << dendl;

  unblock_all_signals(NULL);
  execv(exe_path, new_argv);

  dout(0) << "respawn execv " << orig_argv[0]
	  << " failed with " << cpp_strerror(errno) << dendl;

  // We have to assert out here, because suicide() returns, and callers
  // to respawn expect it never to return.
  ceph_abort();
}

void Monitor::bootstrap()
{
  dout(10) << "bootstrap" << dendl;
  wait_for_paxos_write();

  sync_reset_requester();
  unregister_cluster_logger();
  cancel_probe_timeout();

  if (monmap->get_epoch() == 0) {
    dout(10) << "reverting to legacy ranks for seed monmap (epoch 0)" << dendl;
    monmap->calc_legacy_ranks();
  }
  dout(10) << "monmap " << *monmap << dendl;

  if (monmap->min_mon_release &&
      monmap->min_mon_release + 2 < (int)ceph_release()) {
    derr << "current monmap has min_mon_release "
	 << (int)monmap->min_mon_release
	 << " (" << ceph_release_name(monmap->min_mon_release)
	 << ") which is >2 releases older than me " << ceph_release()
	 << " (" << ceph_release_name(ceph_release()) << "), stopping."
	 << dendl;
    exit(0);
  }

  // note my rank
  int newrank = monmap->get_rank(messenger->get_myaddrs());
  if (newrank < 0 && rank >= 0) {
    // was i ever part of the quorum?
    if (has_ever_joined) {
      dout(0) << " removed from monmap, suicide." << dendl;
      exit(0);
    }
  }
  if (newrank >= 0 &&
      monmap->get_addrs(newrank) != messenger->get_myaddrs()) {
    dout(0) << " monmap addrs for rank " << newrank << " changed, i am "
	    << messenger->get_myaddrs()
	    << ", monmap is " << monmap->get_addrs(newrank) << ", respawning"
	    << dendl;
    respawn();
  }
  if (newrank != rank) {
    dout(0) << " my rank is now " << newrank << " (was " << rank << ")" << dendl;
    messenger->set_myname(entity_name_t::MON(newrank));
    rank = newrank;

    // reset all connections, or else our peers will think we are someone else.
    messenger->mark_down_all();
  }

  // reset
  state = STATE_PROBING;

  _reset();

  // sync store
  if (g_conf()->mon_compact_on_bootstrap) {
    dout(10) << "bootstrap -- triggering compaction" << dendl;
    store->compact();
    dout(10) << "bootstrap -- finished compaction" << dendl;
  }

  // singleton monitor?
  if (monmap->size() == 1 && rank == 0) {
    win_standalone_election();
    return;
  }

  reset_probe_timeout();

  // i'm outside the quorum
  if (monmap->contains(name))
    outside_quorum.insert(name);

  // probe monitors
  dout(10) << "probing other monitors" << dendl;
  for (unsigned i = 0; i < monmap->size(); i++) {
    if ((int)i != rank)
      send_mon_message(
	new MMonProbe(monmap->fsid, MMonProbe::OP_PROBE, name, has_ever_joined,
		      ceph_release()),
	i);
  }
  for (auto& av : extra_probe_peers) {
    if (av != messenger->get_myaddrs()) {
      messenger->send_to_mon(
	new MMonProbe(monmap->fsid, MMonProbe::OP_PROBE, name, has_ever_joined,
		      ceph_release()),
	av);
    }
  }
}

bool Monitor::_add_bootstrap_peer_hint(std::string_view cmd,
				       const cmdmap_t& cmdmap,
				       ostream& ss)
{
  if (is_leader() || is_peon()) {
    ss << "mon already active; ignoring bootstrap hint";
    return true;
  }

  entity_addrvec_t addrs;
  string addrstr;
  if (cmd_getval(g_ceph_context, cmdmap, "addr", addrstr)) {
    dout(10) << "_add_bootstrap_peer_hint '" << cmd << "' addr '"
	     << addrstr << "'" << dendl;

    entity_addr_t addr;
    const char *end = 0;
    if (!addr.parse(addrstr.c_str(), &end, entity_addr_t::TYPE_ANY)) {
      ss << "failed to parse addrs '" << addrstr
	 << "'; syntax is 'add_bootstrap_peer_hint ip[:port]'";
      return false;
    }

    addrs.v.push_back(addr);
    if (addr.get_port() == 0) {
      addrs.v[0].set_type(entity_addr_t::TYPE_MSGR2);
      addrs.v[0].set_port(CEPH_MON_PORT_IANA);
      addrs.v.push_back(addr);
      addrs.v[1].set_type(entity_addr_t::TYPE_LEGACY);
      addrs.v[1].set_port(CEPH_MON_PORT_LEGACY);
    } else if (addr.get_type() == entity_addr_t::TYPE_ANY) {
      if (addr.get_port() == CEPH_MON_PORT_LEGACY) {
	addrs.v[0].set_type(entity_addr_t::TYPE_LEGACY);
      } else {
	addrs.v[0].set_type(entity_addr_t::TYPE_MSGR2);
      }
    }
  } else if (cmd_getval(g_ceph_context, cmdmap, "addrv", addrstr)) {
    dout(10) << "_add_bootstrap_peer_hintv '" << cmd << "' addrv '"
	     << addrstr << "'" << dendl;
    const char *end = 0;
    if (!addrs.parse(addrstr.c_str(), &end)) {
      ss << "failed to parse addrs '" << addrstr
	 << "'; syntax is 'add_bootstrap_peer_hintv v2:ip:port[,v1:ip:port]'";
      return false;
    }
  } else {
    ss << "no addr or addrv provided";
    return false;
  }

  extra_probe_peers.insert(addrs);
  ss << "adding peer " << addrs << " to list: " << extra_probe_peers;
  return true;
}

// called by bootstrap(), or on leader|peon -> electing
void Monitor::_reset()
{
  dout(10) << __func__ << dendl;

  // disable authentication
  {
    std::lock_guard l(auth_lock);
    authmon()->_set_mon_num_rank(0, 0);
  }

  cancel_probe_timeout();
  timecheck_finish();
  health_events_cleanup();
  health_check_log_times.clear();
  scrub_event_cancel();

  leader_since = utime_t();
  quorum_since = {};
  if (!quorum.empty()) {
    exited_quorum = ceph_clock_now();
  }
  quorum.clear();
  outside_quorum.clear();
  quorum_feature_map.clear();

  scrub_reset();

  paxos->restart();

  for (auto& svc : paxos_service) {
    svc->restart();
  }
}


// -----------------------------------------------------------
// sync

set<string> Monitor::get_sync_targets_names()
{
  set<string> targets;
  targets.insert(paxos->get_name());
  for (auto& svc : paxos_service) {
    svc->get_store_prefixes(targets);
  }
  ConfigKeyService *config_key_service_ptr = dynamic_cast<ConfigKeyService*>(config_key_service);
  ceph_assert(config_key_service_ptr);
  config_key_service_ptr->get_store_prefixes(targets);
  return targets;
}


void Monitor::sync_timeout()
{
  dout(10) << __func__ << dendl;
  ceph_assert(state == STATE_SYNCHRONIZING);
  bootstrap();
}

void Monitor::sync_obtain_latest_monmap(bufferlist &bl)
{
  dout(1) << __func__ << dendl;

  MonMap latest_monmap;

  // Grab latest monmap from MonmapMonitor
  bufferlist monmon_bl;
  int err = monmon()->get_monmap(monmon_bl);
  if (err < 0) {
    if (err != -ENOENT) {
      derr << __func__
           << " something wrong happened while reading the store: "
           << cpp_strerror(err) << dendl;
      ceph_abort_msg("error reading the store");
    }
  } else {
    latest_monmap.decode(monmon_bl);
  }

  // Grab last backed up monmap (if any) and compare epochs
  if (store->exists("mon_sync", "latest_monmap")) {
    bufferlist backup_bl;
    int err = store->get("mon_sync", "latest_monmap", backup_bl);
    if (err < 0) {
      derr << __func__
           << " something wrong happened while reading the store: "
           << cpp_strerror(err) << dendl;
      ceph_abort_msg("error reading the store");
    }
    ceph_assert(backup_bl.length() > 0);

    MonMap backup_monmap;
    backup_monmap.decode(backup_bl);

    if (backup_monmap.epoch > latest_monmap.epoch)
      latest_monmap = backup_monmap;
  }

  // Check if our current monmap's epoch is greater than the one we've
  // got so far.
  if (monmap->epoch > latest_monmap.epoch)
    latest_monmap = *monmap;

  dout(1) << __func__ << " obtained monmap e" << latest_monmap.epoch << dendl;

  latest_monmap.encode(bl, CEPH_FEATURES_ALL);
}

void Monitor::sync_reset_requester()
{
  dout(10) << __func__ << dendl;

  if (sync_timeout_event) {
    timer.cancel_event(sync_timeout_event);
    sync_timeout_event = NULL;
  }

  sync_provider = entity_addrvec_t();
  sync_cookie = 0;
  sync_full = false;
  sync_start_version = 0;
}

void Monitor::sync_reset_provider()
{
  dout(10) << __func__ << dendl;
  sync_providers.clear();
}

void Monitor::sync_start(entity_addrvec_t &addrs, bool full)
{
  dout(10) << __func__ << " " << addrs << (full ? " full" : " recent") << dendl;

  ceph_assert(state == STATE_PROBING ||
	 state == STATE_SYNCHRONIZING);
  state = STATE_SYNCHRONIZING;

  // make sure are not a provider for anyone!
  sync_reset_provider();

  sync_full = full;

  if (sync_full) {
    // stash key state, and mark that we are syncing
    auto t(std::make_shared<MonitorDBStore::Transaction>());
    sync_stash_critical_state(t);
    t->put("mon_sync", "in_sync", 1);

    sync_last_committed_floor = std::max(sync_last_committed_floor, paxos->get_version());
    dout(10) << __func__ << " marking sync in progress, storing sync_last_committed_floor "
	     << sync_last_committed_floor << dendl;
    t->put("mon_sync", "last_committed_floor", sync_last_committed_floor);

    store->apply_transaction(t);

    ceph_assert(g_conf()->mon_sync_requester_kill_at != 1);

    // clear the underlying store
    set<string> targets = get_sync_targets_names();
    dout(10) << __func__ << " clearing prefixes " << targets << dendl;
    store->clear(targets);

    // make sure paxos knows it has been reset.  this prevents a
    // bootstrap and then different probe reply order from possibly
    // deciding a partial or no sync is needed.
    paxos->init();

    ceph_assert(g_conf()->mon_sync_requester_kill_at != 2);
  }

  // assume 'other' as the leader. We will update the leader once we receive
  // a reply to the sync start.
  sync_provider = addrs;

  sync_reset_timeout();

  MMonSync *m = new MMonSync(sync_full ? MMonSync::OP_GET_COOKIE_FULL : MMonSync::OP_GET_COOKIE_RECENT);
  if (!sync_full)
    m->last_committed = paxos->get_version();
  messenger->send_to_mon(m, sync_provider);
}

void Monitor::sync_stash_critical_state(MonitorDBStore::TransactionRef t)
{
  dout(10) << __func__ << dendl;
  bufferlist backup_monmap;
  sync_obtain_latest_monmap(backup_monmap);
  ceph_assert(backup_monmap.length() > 0);
  t->put("mon_sync", "latest_monmap", backup_monmap);
}

void Monitor::sync_reset_timeout()
{
  dout(10) << __func__ << dendl;
  if (sync_timeout_event)
    timer.cancel_event(sync_timeout_event);
  sync_timeout_event = timer.add_event_after(
<<<<<<< HEAD
    g_conf->mon_sync_timeout,
=======
    g_conf()->mon_sync_timeout,
>>>>>>> f8781be9
    new C_MonContext(this, [this](int) {
	sync_timeout();
      }));
}

void Monitor::sync_finish(version_t last_committed)
{
  dout(10) << __func__ << " lc " << last_committed << " from " << sync_provider << dendl;

  ceph_assert(g_conf()->mon_sync_requester_kill_at != 7);

  if (sync_full) {
    // finalize the paxos commits
    auto tx(std::make_shared<MonitorDBStore::Transaction>());
    paxos->read_and_prepare_transactions(tx, sync_start_version,
					 last_committed);
    tx->put(paxos->get_name(), "last_committed", last_committed);

    dout(30) << __func__ << " final tx dump:\n";
    JSONFormatter f(true);
    tx->dump(&f);
    f.flush(*_dout);
    *_dout << dendl;

    store->apply_transaction(tx);
  }

  ceph_assert(g_conf()->mon_sync_requester_kill_at != 8);

  auto t(std::make_shared<MonitorDBStore::Transaction>());
  t->erase("mon_sync", "in_sync");
  t->erase("mon_sync", "force_sync");
  t->erase("mon_sync", "last_committed_floor");
  store->apply_transaction(t);

  ceph_assert(g_conf()->mon_sync_requester_kill_at != 9);

  init_paxos();

  ceph_assert(g_conf()->mon_sync_requester_kill_at != 10);

  bootstrap();
}

void Monitor::handle_sync(MonOpRequestRef op)
{
  MMonSync *m = static_cast<MMonSync*>(op->get_req());
  dout(10) << __func__ << " " << *m << dendl;
  switch (m->op) {

    // provider ---------

  case MMonSync::OP_GET_COOKIE_FULL:
  case MMonSync::OP_GET_COOKIE_RECENT:
    handle_sync_get_cookie(op);
    break;
  case MMonSync::OP_GET_CHUNK:
    handle_sync_get_chunk(op);
    break;

    // client -----------

  case MMonSync::OP_COOKIE:
    handle_sync_cookie(op);
    break;

  case MMonSync::OP_CHUNK:
  case MMonSync::OP_LAST_CHUNK:
    handle_sync_chunk(op);
    break;
  case MMonSync::OP_NO_COOKIE:
    handle_sync_no_cookie(op);
    break;

  default:
    dout(0) << __func__ << " unknown op " << m->op << dendl;
    ceph_abort_msg("unknown op");
  }
}

// leader

void Monitor::_sync_reply_no_cookie(MonOpRequestRef op)
{
  MMonSync *m = static_cast<MMonSync*>(op->get_req());
  MMonSync *reply = new MMonSync(MMonSync::OP_NO_COOKIE, m->cookie);
  m->get_connection()->send_message(reply);
}

void Monitor::handle_sync_get_cookie(MonOpRequestRef op)
{
  MMonSync *m = static_cast<MMonSync*>(op->get_req());
  if (is_synchronizing()) {
    _sync_reply_no_cookie(op);
    return;
  }

  ceph_assert(g_conf()->mon_sync_provider_kill_at != 1);

  // make sure they can understand us.
  if ((required_features ^ m->get_connection()->get_features()) &
      required_features) {
    dout(5) << " ignoring peer mon." << m->get_source().num()
	    << " has features " << std::hex
	    << m->get_connection()->get_features()
	    << " but we require " << required_features << std::dec << dendl;
    return;
  }

  // make up a unique cookie.  include election epoch (which persists
  // across restarts for the whole cluster) and a counter for this
  // process instance.  there is no need to be unique *across*
  // monitors, though.
  uint64_t cookie = ((unsigned long long)elector.get_epoch() << 24) + ++sync_provider_count;
  ceph_assert(sync_providers.count(cookie) == 0);

  dout(10) << __func__ << " cookie " << cookie << " for " << m->get_source_inst() << dendl;

  SyncProvider& sp = sync_providers[cookie];
  sp.cookie = cookie;
  sp.addrs = m->get_source_addrs();
  sp.reset_timeout(g_ceph_context, g_conf()->mon_sync_timeout * 2);

  set<string> sync_targets;
  if (m->op == MMonSync::OP_GET_COOKIE_FULL) {
    // full scan
    sync_targets = get_sync_targets_names();
    sp.last_committed = paxos->get_version();
    sp.synchronizer = store->get_synchronizer(sp.last_key, sync_targets);
    sp.full = true;
    dout(10) << __func__ << " will sync prefixes " << sync_targets << dendl;
  } else {
    // just catch up paxos
    sp.last_committed = m->last_committed;
  }
  dout(10) << __func__ << " will sync from version " << sp.last_committed << dendl;

  MMonSync *reply = new MMonSync(MMonSync::OP_COOKIE, sp.cookie);
  reply->last_committed = sp.last_committed;
  m->get_connection()->send_message(reply);
}

void Monitor::handle_sync_get_chunk(MonOpRequestRef op)
{
  MMonSync *m = static_cast<MMonSync*>(op->get_req());
  dout(10) << __func__ << " " << *m << dendl;

  if (sync_providers.count(m->cookie) == 0) {
    dout(10) << __func__ << " no cookie " << m->cookie << dendl;
    _sync_reply_no_cookie(op);
    return;
  }

  ceph_assert(g_conf()->mon_sync_provider_kill_at != 2);

  SyncProvider& sp = sync_providers[m->cookie];
  sp.reset_timeout(g_ceph_context, g_conf()->mon_sync_timeout * 2);

  if (sp.last_committed < paxos->get_first_committed() &&
      paxos->get_first_committed() > 1) {
    dout(10) << __func__ << " sync requester fell behind paxos, their lc " << sp.last_committed
	     << " < our fc " << paxos->get_first_committed() << dendl;
    sync_providers.erase(m->cookie);
    _sync_reply_no_cookie(op);
    return;
  }

  MMonSync *reply = new MMonSync(MMonSync::OP_CHUNK, sp.cookie);
  auto tx(std::make_shared<MonitorDBStore::Transaction>());

  int bytes_left = g_conf()->mon_sync_max_payload_size;
  int keys_left = g_conf()->mon_sync_max_payload_keys;
  while (sp.last_committed < paxos->get_version() &&
	 bytes_left > 0 &&
	 keys_left > 0) {
    bufferlist bl;
    sp.last_committed++;

    int err = store->get(paxos->get_name(), sp.last_committed, bl);
    ceph_assert(err == 0);

    tx->put(paxos->get_name(), sp.last_committed, bl);
    bytes_left -= bl.length();
    --keys_left;
    dout(20) << __func__ << " including paxos state " << sp.last_committed
	     << dendl;
  }
  reply->last_committed = sp.last_committed;

  if (sp.full && bytes_left > 0 && keys_left > 0) {
    sp.synchronizer->get_chunk_tx(tx, bytes_left, keys_left);
    sp.last_key = sp.synchronizer->get_last_key();
    reply->last_key = sp.last_key;
  }

  if ((sp.full && sp.synchronizer->has_next_chunk()) ||
      sp.last_committed < paxos->get_version()) {
    dout(10) << __func__ << " chunk, through version " << sp.last_committed
	     << " key " << sp.last_key << dendl;
  } else {
    dout(10) << __func__ << " last chunk, through version " << sp.last_committed
	     << " key " << sp.last_key << dendl;
    reply->op = MMonSync::OP_LAST_CHUNK;

    ceph_assert(g_conf()->mon_sync_provider_kill_at != 3);

    // clean up our local state
    sync_providers.erase(sp.cookie);
  }

  encode(*tx, reply->chunk_bl);

  m->get_connection()->send_message(reply);
}

// requester

void Monitor::handle_sync_cookie(MonOpRequestRef op)
{
  MMonSync *m = static_cast<MMonSync*>(op->get_req());
  dout(10) << __func__ << " " << *m << dendl;
  if (sync_cookie) {
    dout(10) << __func__ << " already have a cookie, ignoring" << dendl;
    return;
  }
  if (m->get_source_addrs() != sync_provider) {
    dout(10) << __func__ << " source does not match, discarding" << dendl;
    return;
  }
  sync_cookie = m->cookie;
  sync_start_version = m->last_committed;

  sync_reset_timeout();
  sync_get_next_chunk();

  ceph_assert(g_conf()->mon_sync_requester_kill_at != 3);
}

void Monitor::sync_get_next_chunk()
{
  dout(20) << __func__ << " cookie " << sync_cookie << " provider " << sync_provider << dendl;
  if (g_conf()->mon_inject_sync_get_chunk_delay > 0) {
    dout(20) << __func__ << " injecting delay of " << g_conf()->mon_inject_sync_get_chunk_delay << dendl;
    usleep((long long)(g_conf()->mon_inject_sync_get_chunk_delay * 1000000.0));
  }
  MMonSync *r = new MMonSync(MMonSync::OP_GET_CHUNK, sync_cookie);
  messenger->send_to_mon(r, sync_provider);

  ceph_assert(g_conf()->mon_sync_requester_kill_at != 4);
}

void Monitor::handle_sync_chunk(MonOpRequestRef op)
{
  MMonSync *m = static_cast<MMonSync*>(op->get_req());
  dout(10) << __func__ << " " << *m << dendl;

  if (m->cookie != sync_cookie) {
    dout(10) << __func__ << " cookie does not match, discarding" << dendl;
    return;
  }
  if (m->get_source_addrs() != sync_provider) {
    dout(10) << __func__ << " source does not match, discarding" << dendl;
    return;
  }

  ceph_assert(state == STATE_SYNCHRONIZING);
  ceph_assert(g_conf()->mon_sync_requester_kill_at != 5);

  auto tx(std::make_shared<MonitorDBStore::Transaction>());
  tx->append_from_encoded(m->chunk_bl);

  dout(30) << __func__ << " tx dump:\n";
  JSONFormatter f(true);
  tx->dump(&f);
  f.flush(*_dout);
  *_dout << dendl;

  store->apply_transaction(tx);

  ceph_assert(g_conf()->mon_sync_requester_kill_at != 6);

  if (!sync_full) {
    dout(10) << __func__ << " applying recent paxos transactions as we go" << dendl;
    auto tx(std::make_shared<MonitorDBStore::Transaction>());
    paxos->read_and_prepare_transactions(tx, paxos->get_version() + 1,
					 m->last_committed);
    tx->put(paxos->get_name(), "last_committed", m->last_committed);

    dout(30) << __func__ << " tx dump:\n";
    JSONFormatter f(true);
    tx->dump(&f);
    f.flush(*_dout);
    *_dout << dendl;

    store->apply_transaction(tx);
    paxos->init();  // to refresh what we just wrote
  }

  if (m->op == MMonSync::OP_CHUNK) {
    sync_reset_timeout();
    sync_get_next_chunk();
  } else if (m->op == MMonSync::OP_LAST_CHUNK) {
    sync_finish(m->last_committed);
  }
}

void Monitor::handle_sync_no_cookie(MonOpRequestRef op)
{
  dout(10) << __func__ << dendl;
  bootstrap();
}

void Monitor::sync_trim_providers()
{
  dout(20) << __func__ << dendl;

  utime_t now = ceph_clock_now();
  map<uint64_t,SyncProvider>::iterator p = sync_providers.begin();
  while (p != sync_providers.end()) {
    if (now > p->second.timeout) {
      dout(10) << __func__ << " expiring cookie " << p->second.cookie
	       << " for " << p->second.addrs << dendl;
      sync_providers.erase(p++);
    } else {
      ++p;
    }
  }
}

// ---------------------------------------------------
// probe

void Monitor::cancel_probe_timeout()
{
  if (probe_timeout_event) {
    dout(10) << "cancel_probe_timeout " << probe_timeout_event << dendl;
    timer.cancel_event(probe_timeout_event);
    probe_timeout_event = NULL;
  } else {
    dout(10) << "cancel_probe_timeout (none scheduled)" << dendl;
  }
}

void Monitor::reset_probe_timeout()
{
  cancel_probe_timeout();
  probe_timeout_event = new C_MonContext(this, [this](int r) {
      probe_timeout(r);
    });
<<<<<<< HEAD
  double t = g_conf->mon_probe_timeout;
=======
  double t = g_conf()->mon_probe_timeout;
>>>>>>> f8781be9
  if (timer.add_event_after(t, probe_timeout_event)) {
    dout(10) << "reset_probe_timeout " << probe_timeout_event
	     << " after " << t << " seconds" << dendl;
  } else {
    probe_timeout_event = nullptr;
  }
}

void Monitor::probe_timeout(int r)
{
  dout(4) << "probe_timeout " << probe_timeout_event << dendl;
  ceph_assert(is_probing() || is_synchronizing());
  ceph_assert(probe_timeout_event);
  probe_timeout_event = NULL;
  bootstrap();
}

void Monitor::handle_probe(MonOpRequestRef op)
{
  MMonProbe *m = static_cast<MMonProbe*>(op->get_req());
  dout(10) << "handle_probe " << *m << dendl;

  if (m->fsid != monmap->fsid) {
    dout(0) << "handle_probe ignoring fsid " << m->fsid << " != " << monmap->fsid << dendl;
    return;
  }

  switch (m->op) {
  case MMonProbe::OP_PROBE:
    handle_probe_probe(op);
    break;

  case MMonProbe::OP_REPLY:
    handle_probe_reply(op);
    break;

  case MMonProbe::OP_MISSING_FEATURES:
    derr << __func__ << " require release " << (int)m->mon_release << " > "
	 << (int)ceph_release()
	 << ", or missing features (have " << CEPH_FEATURES_ALL
	 << ", required " << m->required_features
	 << ", missing " << (m->required_features & ~CEPH_FEATURES_ALL) << ")"
	 << dendl;
    break;
  }
}

void Monitor::handle_probe_probe(MonOpRequestRef op)
{
  MMonProbe *m = static_cast<MMonProbe*>(op->get_req());

  dout(10) << "handle_probe_probe " << m->get_source_inst() << *m
	   << " features " << m->get_connection()->get_features() << dendl;
  uint64_t missing = required_features & ~m->get_connection()->get_features();
  if ((m->mon_release > 0 && m->mon_release < monmap->min_mon_release) ||
      missing) {
    dout(1) << " peer " << m->get_source_addr()
	    << " release " << (int)m->mon_release
	    << " < min_mon_release " << (int)monmap->min_mon_release
	    << ", or missing features " << missing << dendl;
    MMonProbe *r = new MMonProbe(monmap->fsid, MMonProbe::OP_MISSING_FEATURES,
				 name, has_ever_joined, monmap->min_mon_release);
    m->required_features = required_features;
    m->get_connection()->send_message(r);
    goto out;
  }

  if (!is_probing() && !is_synchronizing()) {
    // If the probing mon is way ahead of us, we need to re-bootstrap.
    // Normally we capture this case when we initially bootstrap, but
    // it is possible we pass those checks (we overlap with
    // quorum-to-be) but fail to join a quorum before it moves past
    // us.  We need to be kicked back to bootstrap so we can
    // synchonize, not keep calling elections.
    if (paxos->get_version() + 1 < m->paxos_first_version) {
      dout(1) << " peer " << m->get_source_addr() << " has first_committed "
	      << "ahead of us, re-bootstrapping" << dendl;
      bootstrap();
      goto out;

    }
  }
  
  MMonProbe *r;
  r = new MMonProbe(monmap->fsid, MMonProbe::OP_REPLY, name, has_ever_joined,
		    ceph_release());
  r->name = name;
  r->quorum = quorum;
  monmap->encode(r->monmap_bl, m->get_connection()->get_features());
  r->paxos_first_version = paxos->get_first_committed();
  r->paxos_last_version = paxos->get_version();
  m->get_connection()->send_message(r);

  // did we discover a peer here?
  if (!monmap->contains(m->get_source_addr())) {
    dout(1) << " adding peer " << m->get_source_addrs()
	    << " to list of hints" << dendl;
    extra_probe_peers.insert(m->get_source_addrs());
  }

 out:
  return;
}

void Monitor::handle_probe_reply(MonOpRequestRef op)
{
  MMonProbe *m = static_cast<MMonProbe*>(op->get_req());
  dout(10) << "handle_probe_reply " << m->get_source_inst()
	   << " " << *m << dendl;
  dout(10) << " monmap is " << *monmap << dendl;

  // discover name and addrs during probing or electing states.
  if (!is_probing() && !is_electing()) {
    return;
  }

  // newer map, or they've joined a quorum and we haven't?
  bufferlist mybl;
  monmap->encode(mybl, m->get_connection()->get_features());
  // make sure it's actually different; the checks below err toward
  // taking the other guy's map, which could cause us to loop.
  if (!mybl.contents_equal(m->monmap_bl)) {
    MonMap *newmap = new MonMap;
    newmap->decode(m->monmap_bl);
    if (m->has_ever_joined && (newmap->get_epoch() > monmap->get_epoch() ||
			       !has_ever_joined)) {
      dout(10) << " got newer/committed monmap epoch " << newmap->get_epoch()
	       << ", mine was " << monmap->get_epoch() << dendl;
      delete newmap;
      monmap->decode(m->monmap_bl);

      bootstrap();
      return;
    }
    delete newmap;
  }

  // rename peer?
  string peer_name = monmap->get_name(m->get_source_addr());
  if (monmap->get_epoch() == 0 && peer_name.compare(0, 7, "noname-") == 0) {
    dout(10) << " renaming peer " << m->get_source_addr() << " "
	     << peer_name << " -> " << m->name << " in my monmap"
	     << dendl;
    monmap->rename(peer_name, m->name);

    if (is_electing()) {
      bootstrap();
      return;
    }
  } else if (peer_name.size()) {
    dout(10) << " peer name is " << peer_name << dendl;
  } else {
    dout(10) << " peer " << m->get_source_addr() << " not in map" << dendl;
  }

  // new initial peer?
  if (monmap->get_epoch() == 0 &&
      monmap->contains(m->name) &&
      monmap->get_addrs(m->name).front().is_blank_ip()) {
    dout(1) << " learned initial mon " << m->name
	    << " addrs " << m->get_source_addrs() << dendl;
    monmap->set_addrvec(m->name, m->get_source_addrs());

    bootstrap();
    return;
  }

  // end discover phase
  if (!is_probing()) {
    return;
  }

  ceph_assert(paxos != NULL);

  if (is_synchronizing()) {
    dout(10) << " currently syncing" << dendl;
    return;
  }

  entity_addrvec_t other = m->get_source_addrs();

  if (m->paxos_last_version < sync_last_committed_floor) {
    dout(10) << " peer paxos versions [" << m->paxos_first_version
	     << "," << m->paxos_last_version << "] < my sync_last_committed_floor "
	     << sync_last_committed_floor << ", ignoring"
	     << dendl;
  } else {
    if (paxos->get_version() < m->paxos_first_version &&
	m->paxos_first_version > 1) {  // no need to sync if we're 0 and they start at 1.
      dout(10) << " peer paxos first versions [" << m->paxos_first_version
	       << "," << m->paxos_last_version << "]"
	       << " vs my version " << paxos->get_version()
	       << " (too far ahead)"
	       << dendl;
      cancel_probe_timeout();
      sync_start(other, true);
      return;
    }
    if (paxos->get_version() + g_conf()->paxos_max_join_drift < m->paxos_last_version) {
      dout(10) << " peer paxos last version " << m->paxos_last_version
	       << " vs my version " << paxos->get_version()
	       << " (too far ahead)"
	       << dendl;
      cancel_probe_timeout();
      sync_start(other, false);
      return;
    }
  }

  // did the existing cluster complete upgrade to luminous?
  if (osdmon()->osdmap.get_epoch()) {
    if (osdmon()->osdmap.require_osd_release < CEPH_RELEASE_LUMINOUS) {
      derr << __func__ << " existing cluster has not completed upgrade to"
	   << " luminous; 'ceph osd require_osd_release luminous' before"
	   << " upgrading" << dendl;
      exit(0);
    }
    if (!osdmon()->osdmap.test_flag(CEPH_OSDMAP_PURGED_SNAPDIRS) ||
	!osdmon()->osdmap.test_flag(CEPH_OSDMAP_RECOVERY_DELETES)) {
      derr << __func__ << " existing cluster has not completed a full luminous"
	   << " scrub to purge legacy snapdir objects; please scrub before"
	   << " upgrading beyond luminous." << dendl;
      exit(0);
    }
  }

  // is there an existing quorum?
  if (m->quorum.size()) {
    dout(10) << " existing quorum " << m->quorum << dendl;

    dout(10) << " peer paxos version " << m->paxos_last_version
             << " vs my version " << paxos->get_version()
             << " (ok)"
             << dendl;

    if (monmap->contains(name) &&
        !monmap->get_addrs(name).front().is_blank_ip()) {
      // i'm part of the cluster; just initiate a new election
      start_election();
    } else {
      dout(10) << " ready to join, but i'm not in the monmap or my addr is blank, trying to join" << dendl;
      send_mon_message(
	new MMonJoin(monmap->fsid, name, messenger->get_myaddrs()),
	*m->quorum.begin());
    }
  } else {
    if (monmap->contains(m->name)) {
      dout(10) << " mon." << m->name << " is outside the quorum" << dendl;
      outside_quorum.insert(m->name);
    } else {
      dout(10) << " mostly ignoring mon." << m->name << ", not part of monmap" << dendl;
      return;
    }

    unsigned need = monmap->min_quorum_size();
    dout(10) << " outside_quorum now " << outside_quorum << ", need " << need << dendl;
    if (outside_quorum.size() >= need) {
      if (outside_quorum.count(name)) {
        dout(10) << " that's enough to form a new quorum, calling election" << dendl;
        start_election();
      } else {
        dout(10) << " that's enough to form a new quorum, but it does not include me; waiting" << dendl;
      }
    } else {
      dout(10) << " that's not yet enough for a new quorum, waiting" << dendl;
    }
  }
}

void Monitor::join_election()
{
  dout(10) << __func__ << dendl;
  wait_for_paxos_write();
  _reset();
  state = STATE_ELECTING;

  logger->inc(l_mon_num_elections);
}

void Monitor::start_election()
{
  dout(10) << "start_election" << dendl;
  wait_for_paxos_write();
  _reset();
  state = STATE_ELECTING;

  logger->inc(l_mon_num_elections);
  logger->inc(l_mon_election_call);

  clog->info() << "mon." << name << " calling monitor election";
  elector.call_election();
}

void Monitor::win_standalone_election()
{
  dout(1) << "win_standalone_election" << dendl;

  // bump election epoch, in case the previous epoch included other
  // monitors; we need to be able to make the distinction.
  elector.init();
  elector.advance_epoch();

  rank = monmap->get_rank(name);
  ceph_assert(rank == 0);
  set<int> q;
  q.insert(rank);

  map<int,Metadata> metadata;
  collect_metadata(&metadata[0]);

  win_election(elector.get_epoch(), q,
               CEPH_FEATURES_ALL,
               ceph::features::mon::get_supported(),
<<<<<<< HEAD
=======
	       ceph_release(),
>>>>>>> f8781be9
	       metadata);
}

const utime_t& Monitor::get_leader_since() const
{
  ceph_assert(state == STATE_LEADER);
  return leader_since;
}

epoch_t Monitor::get_epoch()
{
  return elector.get_epoch();
}

void Monitor::_finish_svc_election()
{
  ceph_assert(state == STATE_LEADER || state == STATE_PEON);

  for (auto& svc : paxos_service) {
    // we already called election_finished() on monmon(); avoid callig twice
    if (state == STATE_LEADER && svc.get() == monmon())
      continue;
    svc->election_finished();
  }
}

void Monitor::win_election(epoch_t epoch, set<int>& active, uint64_t features,
                           const mon_feature_t& mon_features,
<<<<<<< HEAD
=======
			   int min_mon_release,
>>>>>>> f8781be9
			   const map<int,Metadata>& metadata)
{
  dout(10) << __func__ << " epoch " << epoch << " quorum " << active
	   << " features " << features
           << " mon_features " << mon_features
	   << " min_mon_release " << min_mon_release
           << dendl;
  ceph_assert(is_electing());
  state = STATE_LEADER;
  leader_since = ceph_clock_now();
  quorum_since = mono_clock::now();
  leader = rank;
  quorum = active;
  quorum_con_features = features;
  quorum_mon_features = mon_features;
  quorum_min_mon_release = min_mon_release;
  pending_metadata = metadata;
  outside_quorum.clear();

  clog->info() << "mon." << name << " is new leader, mons " << get_quorum_names()
      << " in quorum (ranks " << quorum << ")";

  set_leader_commands(get_local_commands(mon_features));

  paxos->leader_init();
  // NOTE: tell monmap monitor first.  This is important for the
  // bootstrap case to ensure that the very first paxos proposal
  // codifies the monmap.  Otherwise any manner of chaos can ensue
  // when monitors are call elections or participating in a paxos
  // round without agreeing on who the participants are.
  monmon()->election_finished();
  _finish_svc_election();

  logger->inc(l_mon_election_win);

  // inject new metadata in first transaction.
  {
    // include previous metadata for missing mons (that aren't part of
    // the current quorum).
    map<int,Metadata> m = metadata;
    for (unsigned rank = 0; rank < monmap->size(); ++rank) {
      if (m.count(rank) == 0 &&
	  mon_metadata.count(rank)) {
	m[rank] = mon_metadata[rank];
      }
    }

    // FIXME: This is a bit sloppy because we aren't guaranteed to submit
    // a new transaction immediately after the election finishes.  We should
    // do that anyway for other reasons, though.
    MonitorDBStore::TransactionRef t = paxos->get_pending_transaction();
    bufferlist bl;
    encode(m, bl);
    t->put(MONITOR_STORE_PREFIX, "last_metadata", bl);
  }

  finish_election();
  if (monmap->size() > 1 &&
      monmap->get_epoch() > 0) {
    timecheck_start();
    health_tick_start();

    // Freshen the health status before doing health_to_clog in case
    // our just-completed election changed the health
    healthmon()->wait_for_active_ctx(new FunctionContext([this](int r){
      dout(20) << "healthmon now active" << dendl;
      healthmon()->tick();
      if (healthmon()->is_proposing()) {
        dout(20) << __func__ << " healthmon proposing, waiting" << dendl;
        healthmon()->wait_for_finished_proposal(nullptr, new C_MonContext(this,
              [this](int r){
<<<<<<< HEAD
                assert(lock.is_locked_by_me());
=======
                ceph_assert(lock.is_locked_by_me());
>>>>>>> f8781be9
                do_health_to_clog_interval();
              }));

      } else {
        do_health_to_clog_interval();
      }
    }));

    scrub_event_start();
  }
}

void Monitor::lose_election(epoch_t epoch, set<int> &q, int l,
                            uint64_t features,
                            const mon_feature_t& mon_features,
			    int min_mon_release)
{
  state = STATE_PEON;
  leader_since = utime_t();
  quorum_since = mono_clock::now();
  leader = l;
  quorum = q;
  outside_quorum.clear();
  quorum_con_features = features;
  quorum_mon_features = mon_features;
  quorum_min_mon_release = min_mon_release;
  dout(10) << "lose_election, epoch " << epoch << " leader is mon" << leader
	   << " quorum is " << quorum << " features are " << quorum_con_features
           << " mon_features are " << quorum_mon_features
	   << " min_mon_release " << min_mon_release
           << dendl;

  paxos->peon_init();
  _finish_svc_election();

  logger->inc(l_mon_election_lose);

  finish_election();
}

namespace {
std::string collect_compression_algorithms()
{
  ostringstream os;
  bool printed = false;
  for (auto [name, key] : Compressor::compression_algorithms) {
    if (printed) {
      os << ", ";
    } else {
      printed = true;
    }
    std::ignore = key;
    os << name;
  }
  return os.str();
}
}

void Monitor::collect_metadata(Metadata *m)
{
  collect_sys_info(m, g_ceph_context);
  (*m)["addrs"] = stringify(messenger->get_myaddrs());
  (*m)["compression_algorithms"] = collect_compression_algorithms();

  // infer storage device
  string devname = store->get_devname();
  set<string> devnames;
  get_raw_devices(devname, &devnames);
  map<string,string> errs;
  get_device_metadata(devnames, m, &errs);
  for (auto& i : errs) {
    dout(1) << __func__ << " " << i.first << ": " << i.second << dendl;
  }
}

void Monitor::finish_election()
{
  apply_quorum_to_compatset_features();
  apply_monmap_to_compatset_features();
  timecheck_finish();
  exited_quorum = utime_t();
  finish_contexts(g_ceph_context, waitfor_quorum);
  finish_contexts(g_ceph_context, maybe_wait_for_quorum);
  resend_routed_requests();
  update_logger();
  register_cluster_logger();

  // enable authentication
  {
    std::lock_guard l(auth_lock);
    authmon()->_set_mon_num_rank(monmap->size(), rank);
  }

  // am i named properly?
  string cur_name = monmap->get_name(messenger->get_myaddrs());
  if (cur_name != name) {
    dout(10) << " renaming myself from " << cur_name << " -> " << name << dendl;
    send_mon_message(
      new MMonJoin(monmap->fsid, name, messenger->get_myaddrs()),
      *quorum.begin());
  }
}

void Monitor::_apply_compatset_features(CompatSet &new_features)
{
  if (new_features.compare(features) != 0) {
    CompatSet diff = features.unsupported(new_features);
    dout(1) << __func__ << " enabling new quorum features: " << diff << dendl;
    features = new_features;

    auto t = std::make_shared<MonitorDBStore::Transaction>();
    write_features(t);
    store->apply_transaction(t);

    calc_quorum_requirements();
  }
}

void Monitor::apply_quorum_to_compatset_features()
{
  CompatSet new_features(features);
  new_features.incompat.insert(CEPH_MON_FEATURE_INCOMPAT_OSD_ERASURE_CODES);
  if (quorum_con_features & CEPH_FEATURE_OSDMAP_ENC) {
    new_features.incompat.insert(CEPH_MON_FEATURE_INCOMPAT_OSDMAP_ENC);
  }
  new_features.incompat.insert(CEPH_MON_FEATURE_INCOMPAT_ERASURE_CODE_PLUGINS_V2);
  new_features.incompat.insert(CEPH_MON_FEATURE_INCOMPAT_ERASURE_CODE_PLUGINS_V3);
  dout(5) << __func__ << dendl;
  _apply_compatset_features(new_features);
}

void Monitor::apply_monmap_to_compatset_features()
{
  CompatSet new_features(features);
  mon_feature_t monmap_features = monmap->get_required_features();

  /* persistent monmap features may go into the compatset.
   * optional monmap features may not - why?
   *   because optional monmap features may be set/unset by the admin,
   *   and possibly by other means that haven't yet been thought out,
   *   so we can't make the monitor enforce them on start - because they
   *   may go away.
   *   this, of course, does not invalidate setting a compatset feature
   *   for an optional feature - as long as you make sure to clean it up
   *   once you unset it.
   */
  if (monmap_features.contains_all(ceph::features::mon::FEATURE_KRAKEN)) {
    ceph_assert(ceph::features::mon::get_persistent().contains_all(
           ceph::features::mon::FEATURE_KRAKEN));
    // this feature should only ever be set if the quorum supports it.
    ceph_assert(HAVE_FEATURE(quorum_con_features, SERVER_KRAKEN));
    new_features.incompat.insert(CEPH_MON_FEATURE_INCOMPAT_KRAKEN);
  }
  if (monmap_features.contains_all(ceph::features::mon::FEATURE_LUMINOUS)) {
<<<<<<< HEAD
    assert(ceph::features::mon::get_persistent().contains_all(
           ceph::features::mon::FEATURE_LUMINOUS));
    // this feature should only ever be set if the quorum supports it.
    assert(HAVE_FEATURE(quorum_con_features, SERVER_LUMINOUS));
    new_features.incompat.insert(CEPH_MON_FEATURE_INCOMPAT_LUMINOUS);
  }
=======
    ceph_assert(ceph::features::mon::get_persistent().contains_all(
           ceph::features::mon::FEATURE_LUMINOUS));
    // this feature should only ever be set if the quorum supports it.
    ceph_assert(HAVE_FEATURE(quorum_con_features, SERVER_LUMINOUS));
    new_features.incompat.insert(CEPH_MON_FEATURE_INCOMPAT_LUMINOUS);
  }
  if (monmap_features.contains_all(ceph::features::mon::FEATURE_MIMIC)) {
    ceph_assert(ceph::features::mon::get_persistent().contains_all(
           ceph::features::mon::FEATURE_MIMIC));
    // this feature should only ever be set if the quorum supports it.
    ceph_assert(HAVE_FEATURE(quorum_con_features, SERVER_MIMIC));
    new_features.incompat.insert(CEPH_MON_FEATURE_INCOMPAT_MIMIC);
  }
  if (monmap_features.contains_all(ceph::features::mon::FEATURE_NAUTILUS)) {
    ceph_assert(ceph::features::mon::get_persistent().contains_all(
           ceph::features::mon::FEATURE_NAUTILUS));
    // this feature should only ever be set if the quorum supports it.
    ceph_assert(HAVE_FEATURE(quorum_con_features, SERVER_NAUTILUS));
    new_features.incompat.insert(CEPH_MON_FEATURE_INCOMPAT_NAUTILUS);
  }
>>>>>>> f8781be9

  dout(5) << __func__ << dendl;
  _apply_compatset_features(new_features);
}

void Monitor::calc_quorum_requirements()
{
  required_features = 0;

  // compatset
  if (features.incompat.contains(CEPH_MON_FEATURE_INCOMPAT_OSDMAP_ENC)) {
    required_features |= CEPH_FEATURE_OSDMAP_ENC;
  }
  if (features.incompat.contains(CEPH_MON_FEATURE_INCOMPAT_KRAKEN)) {
    required_features |= CEPH_FEATUREMASK_SERVER_KRAKEN;
  }
  if (features.incompat.contains(CEPH_MON_FEATURE_INCOMPAT_LUMINOUS)) {
    required_features |= CEPH_FEATUREMASK_SERVER_LUMINOUS;
  }
<<<<<<< HEAD
=======
  if (features.incompat.contains(CEPH_MON_FEATURE_INCOMPAT_MIMIC)) {
    required_features |= CEPH_FEATUREMASK_SERVER_MIMIC;
  }
  if (features.incompat.contains(CEPH_MON_FEATURE_INCOMPAT_NAUTILUS)) {
    required_features |= CEPH_FEATUREMASK_SERVER_NAUTILUS |
      CEPH_FEATUREMASK_CEPHX_V2;
  }
>>>>>>> f8781be9

  // monmap
  if (monmap->get_required_features().contains_all(
	ceph::features::mon::FEATURE_KRAKEN)) {
    required_features |= CEPH_FEATUREMASK_SERVER_KRAKEN;
  }
  if (monmap->get_required_features().contains_all(
	ceph::features::mon::FEATURE_LUMINOUS)) {
    required_features |= CEPH_FEATUREMASK_SERVER_LUMINOUS;
  }
  if (monmap->get_required_features().contains_all(
	ceph::features::mon::FEATURE_MIMIC)) {
    required_features |= CEPH_FEATUREMASK_SERVER_MIMIC;
  }
  if (monmap->get_required_features().contains_all(
	ceph::features::mon::FEATURE_NAUTILUS)) {
    required_features |= CEPH_FEATUREMASK_SERVER_NAUTILUS |
      CEPH_FEATUREMASK_CEPHX_V2;
  }
  dout(10) << __func__ << " required_features " << required_features << dendl;
}

void Monitor::get_combined_feature_map(FeatureMap *fm)
{
  *fm += session_map.feature_map;
  for (auto id : quorum) {
    if (id != rank) {
      *fm += quorum_feature_map[id];
    }
  }
}

void Monitor::sync_force(Formatter *f, ostream& ss)
{
  bool free_formatter = false;

  if (!f) {
    // louzy/lazy hack: default to json if no formatter has been defined
    f = new JSONFormatter();
    free_formatter = true;
  }

  auto tx(std::make_shared<MonitorDBStore::Transaction>());
  sync_stash_critical_state(tx);
  tx->put("mon_sync", "force_sync", 1);
  store->apply_transaction(tx);

  f->open_object_section("sync_force");
  f->dump_int("ret", 0);
  f->dump_stream("msg") << "forcing store sync the next time the monitor starts";
  f->close_section(); // sync_force
  f->flush(ss);
  if (free_formatter)
    delete f;
}

void Monitor::_quorum_status(Formatter *f, ostream& ss)
{
  bool free_formatter = false;

  if (!f) {
    // louzy/lazy hack: default to json if no formatter has been defined
    f = new JSONFormatter();
    free_formatter = true;
  }
  f->open_object_section("quorum_status");
  f->dump_int("election_epoch", get_epoch());

  f->open_array_section("quorum");
  for (set<int>::iterator p = quorum.begin(); p != quorum.end(); ++p)
    f->dump_int("mon", *p);
  f->close_section(); // quorum

  list<string> quorum_names = get_quorum_names();
  f->open_array_section("quorum_names");
  for (list<string>::iterator p = quorum_names.begin(); p != quorum_names.end(); ++p)
    f->dump_string("mon", *p);
  f->close_section(); // quorum_names

  f->dump_string("quorum_leader_name", quorum.empty() ? string() : monmap->get_name(*quorum.begin()));

  if (!quorum.empty()) {
    f->dump_int(
      "quorum_age",
      std::chrono::duration_cast<std::chrono::seconds>(
	mono_clock::now() - quorum_since).count());
  }

  f->open_object_section("monmap");
  monmap->dump(f);
  f->close_section(); // monmap

  f->close_section(); // quorum_status
  f->flush(ss);
  if (free_formatter)
    delete f;
}

void Monitor::get_mon_status(Formatter *f, ostream& ss)
{
  bool free_formatter = false;

  if (!f) {
    // louzy/lazy hack: default to json if no formatter has been defined
    f = new JSONFormatter();
    free_formatter = true;
  }

  f->open_object_section("mon_status");
  f->dump_string("name", name);
  f->dump_int("rank", rank);
  f->dump_string("state", get_state_name());
  f->dump_int("election_epoch", get_epoch());

  f->open_array_section("quorum");
  for (set<int>::iterator p = quorum.begin(); p != quorum.end(); ++p) {
    f->dump_int("mon", *p);
  }
  f->close_section(); // quorum

  if (!quorum.empty()) {
    f->dump_int(
      "quorum_age",
      std::chrono::duration_cast<std::chrono::seconds>(
	mono_clock::now() - quorum_since).count());
  }

  f->open_object_section("features");
  f->dump_stream("required_con") << required_features;
  mon_feature_t req_mon_features = get_required_mon_features();
  req_mon_features.dump(f, "required_mon");
  f->dump_stream("quorum_con") << quorum_con_features;
  quorum_mon_features.dump(f, "quorum_mon");
  f->close_section(); // features

  f->open_array_section("outside_quorum");
  for (set<string>::iterator p = outside_quorum.begin(); p != outside_quorum.end(); ++p)
    f->dump_string("mon", *p);
  f->close_section(); // outside_quorum

  f->open_array_section("extra_probe_peers");
  for (set<entity_addrvec_t>::iterator p = extra_probe_peers.begin();
       p != extra_probe_peers.end();
       ++p) {
    f->dump_object("peer", *p);
  }
  f->close_section(); // extra_probe_peers

  f->open_array_section("sync_provider");
  for (map<uint64_t,SyncProvider>::const_iterator p = sync_providers.begin();
       p != sync_providers.end();
       ++p) {
    f->dump_unsigned("cookie", p->second.cookie);
    f->dump_object("addrs", p->second.addrs);
    f->dump_stream("timeout") << p->second.timeout;
    f->dump_unsigned("last_committed", p->second.last_committed);
    f->dump_stream("last_key") << p->second.last_key;
  }
  f->close_section();

  if (is_synchronizing()) {
    f->open_object_section("sync");
    f->dump_stream("sync_provider") << sync_provider;
    f->dump_unsigned("sync_cookie", sync_cookie);
    f->dump_unsigned("sync_start_version", sync_start_version);
    f->close_section();
  }

  if (g_conf()->mon_sync_provider_kill_at > 0)
    f->dump_int("provider_kill_at", g_conf()->mon_sync_provider_kill_at);
  if (g_conf()->mon_sync_requester_kill_at > 0)
    f->dump_int("requester_kill_at", g_conf()->mon_sync_requester_kill_at);

  f->open_object_section("monmap");
  monmap->dump(f);
  f->close_section();

  f->dump_object("feature_map", session_map.feature_map);
  f->close_section(); // mon_status

  if (free_formatter) {
    // flush formatter to ss and delete it iff we created the formatter
    f->flush(ss);
    delete f;
  }
}


// health status to clog

void Monitor::health_tick_start()
{
  if (!cct->_conf->mon_health_to_clog ||
      cct->_conf->mon_health_to_clog_tick_interval <= 0)
    return;

  dout(15) << __func__ << dendl;

  health_tick_stop();
  health_tick_event = timer.add_event_after(
    cct->_conf->mon_health_to_clog_tick_interval,
    new C_MonContext(this, [this](int r) {
	if (r < 0)
	  return;
	health_tick_start();
      }));
}

void Monitor::health_tick_stop()
{
  dout(15) << __func__ << dendl;

  if (health_tick_event) {
    timer.cancel_event(health_tick_event);
    health_tick_event = NULL;
  }
}

utime_t Monitor::health_interval_calc_next_update()
{
  utime_t now = ceph_clock_now();

  time_t secs = now.sec();
  int remainder = secs % cct->_conf->mon_health_to_clog_interval;
  int adjustment = cct->_conf->mon_health_to_clog_interval - remainder;
  utime_t next = utime_t(secs + adjustment, 0);

  dout(20) << __func__
    << " now: " << now << ","
    << " next: " << next << ","
    << " interval: " << cct->_conf->mon_health_to_clog_interval
    << dendl;

  return next;
}

void Monitor::health_interval_start()
{
  dout(15) << __func__ << dendl;

  if (!cct->_conf->mon_health_to_clog ||
      cct->_conf->mon_health_to_clog_interval <= 0) {
    return;
  }

  health_interval_stop();
  utime_t next = health_interval_calc_next_update();
  health_interval_event = new C_MonContext(this, [this](int r) {
      if (r < 0)
        return;
      do_health_to_clog_interval();
    });
  if (!timer.add_event_at(next, health_interval_event)) {
    health_interval_event = nullptr;
  }
}

void Monitor::health_interval_stop()
{
  dout(15) << __func__ << dendl;
  if (health_interval_event) {
    timer.cancel_event(health_interval_event);
  }
  health_interval_event = NULL;
}

void Monitor::health_events_cleanup()
{
  health_tick_stop();
  health_interval_stop();
  health_status_cache.reset();
}

void Monitor::health_to_clog_update_conf(const std::set<std::string> &changed)
{
  dout(20) << __func__ << dendl;

  if (changed.count("mon_health_to_clog")) {
    if (!cct->_conf->mon_health_to_clog) {
      health_events_cleanup();
      return;
    } else {
      if (!health_tick_event) {
        health_tick_start();
      }
      if (!health_interval_event) {
        health_interval_start();
      }
    }
  }

  if (changed.count("mon_health_to_clog_interval")) {
    if (cct->_conf->mon_health_to_clog_interval <= 0) {
      health_interval_stop();
    } else {
      health_interval_start();
    }
  }

  if (changed.count("mon_health_to_clog_tick_interval")) {
    if (cct->_conf->mon_health_to_clog_tick_interval <= 0) {
      health_tick_stop();
    } else {
      health_tick_start();
    }
  }
}

void Monitor::do_health_to_clog_interval()
{
  // outputting to clog may have been disabled in the conf
  // since we were scheduled.
  if (!cct->_conf->mon_health_to_clog ||
      cct->_conf->mon_health_to_clog_interval <= 0)
    return;

  dout(10) << __func__ << dendl;

  // do we have a cached value for next_clog_update?  if not,
  // do we know when the last update was?

  do_health_to_clog(true);
  health_interval_start();
}

void Monitor::do_health_to_clog(bool force)
{
  // outputting to clog may have been disabled in the conf
  // since we were scheduled.
  if (!cct->_conf->mon_health_to_clog ||
      cct->_conf->mon_health_to_clog_interval <= 0)
    return;

  dout(10) << __func__ << (force ? " (force)" : "") << dendl;

<<<<<<< HEAD
  if (osdmon()->osdmap.require_osd_release >= CEPH_RELEASE_LUMINOUS) {
    string summary;
    health_status_t level = get_health_status(false, nullptr, &summary);
    if (!force &&
	summary == health_status_cache.summary &&
	level == health_status_cache.overall)
      return;
    clog->health(level) << "overall " << summary;
    health_status_cache.summary = summary;
    health_status_cache.overall = level;
  } else {
    // for jewel only
    list<string> status;
    health_status_t overall = get_health(status, NULL, NULL);
    dout(25) << __func__
	     << (force ? " (force)" : "")
	     << dendl;

    string summary = joinify(status.begin(), status.end(), string("; "));

    if (!force &&
	overall == health_status_cache.overall &&
	!health_status_cache.summary.empty() &&
	health_status_cache.summary == summary) {
      // we got a dup!
      return;
    }

    clog->info() << summary;

    health_status_cache.overall = overall;
    health_status_cache.summary = summary;
  }
=======
  string summary;
  health_status_t level = get_health_status(false, nullptr, &summary);
  if (!force &&
      summary == health_status_cache.summary &&
      level == health_status_cache.overall)
    return;
  clog->health(level) << "overall " << summary;
  health_status_cache.summary = summary;
  health_status_cache.overall = level;
>>>>>>> f8781be9
}

health_status_t Monitor::get_health_status(
  bool want_detail,
  Formatter *f,
  std::string *plain,
  const char *sep1,
  const char *sep2)
{
  health_status_t r = HEALTH_OK;
<<<<<<< HEAD
  bool compat = g_conf->mon_health_preluminous_compat;
  bool compat_warn = g_conf->get_val<bool>("mon_health_preluminous_compat_warning");
=======
>>>>>>> f8781be9
  if (f) {
    f->open_object_section("health");
    f->open_object_section("checks");
  }

  string summary;
  string *psummary = f ? nullptr : &summary;
  for (auto& svc : paxos_service) {
    r = std::min(r, svc->get_health_checks().dump_summary(
		   f, psummary, sep2, want_detail));
  }

  if (f) {
    f->close_section();
    f->dump_stream("status") << r;
    f->close_section();
  } else {
    // one-liner: HEALTH_FOO[ thing1[; thing2 ...]]
    *plain = stringify(r);
    if (summary.size()) {
      *plain += sep1;
      *plain += summary;
    }
    *plain += "\n";
  }

<<<<<<< HEAD
  const std::string old_fields_message = "'ceph health' JSON format has "
    "changed in luminous. If you see this your monitoring system is "
    "scraping the wrong fields. Disable this with 'mon health preluminous "
    "compat warning = false'";

  if (f && (compat || compat_warn)) {
    health_status_t cr = compat_warn ? min(HEALTH_WARN, r) : r;
    f->open_array_section("summary");
    if (compat_warn) {
      f->open_object_section("item");
      f->dump_stream("severity") << HEALTH_WARN;
      f->dump_string("summary", old_fields_message);
      f->close_section();
    }
    if (compat) {
      for (auto& svc : paxos_service) {
        svc->get_health_checks().dump_summary_compat(f);
      }
    }
    f->close_section();
    f->dump_stream("overall_status") << cr;
  }

  if (want_detail) {
    if (f && (compat || compat_warn)) {
      f->open_array_section("detail");
      if (compat_warn) {
	f->dump_string("item", old_fields_message);
      }
    }

    for (auto& svc : paxos_service) {
      svc->get_health_checks().dump_detail(f, plain, compat);
    }

    if (f && (compat || compat_warn)) {
      f->close_section();
    }
  }
  if (f) {
    f->close_section();
  }
=======
  if (want_detail && !f) {
    for (auto& svc : paxos_service) {
      svc->get_health_checks().dump_detail(plain);
    }
  }

>>>>>>> f8781be9
  return r;
}

void Monitor::log_health(
  const health_check_map_t& updated,
  const health_check_map_t& previous,
  MonitorDBStore::TransactionRef t)
{
  if (!g_conf()->mon_health_to_clog) {
    return;
  }

  const utime_t now = ceph_clock_now();

  // FIXME: log atomically as part of @t instead of using clog.
  dout(10) << __func__ << " updated " << updated.checks.size()
	   << " previous " << previous.checks.size()
	   << dendl;
<<<<<<< HEAD
  const auto min_log_period = g_conf->get_val<int64_t>(
=======
  const auto min_log_period = g_conf().get_val<int64_t>(
>>>>>>> f8781be9
      "mon_health_log_update_period");
  for (auto& p : updated.checks) {
    auto q = previous.checks.find(p.first);
    bool logged = false;
    if (q == previous.checks.end()) {
      // new
      ostringstream ss;
      ss << "Health check failed: " << p.second.summary << " ("
         << p.first << ")";
      clog->health(p.second.severity) << ss.str();

      logged = true;
    } else {
      if (p.second.summary != q->second.summary ||
	  p.second.severity != q->second.severity) {

        auto status_iter = health_check_log_times.find(p.first);
        if (status_iter != health_check_log_times.end()) {
          if (p.second.severity == q->second.severity &&
              now - status_iter->second.updated_at < min_log_period) {
            // We already logged this recently and the severity is unchanged,
            // so skip emitting an update of the summary string.
            // We'll get an update out of tick() later if the check
            // is still failing.
            continue;
          }
        }

        // summary or severity changed (ignore detail changes at this level)
        ostringstream ss;
        ss << "Health check update: " << p.second.summary << " (" << p.first << ")";
        clog->health(p.second.severity) << ss.str();

        logged = true;
      }
    }
    // Record the time at which we last logged, so that we can check this
    // when considering whether/when to print update messages.
    if (logged) {
      auto iter = health_check_log_times.find(p.first);
      if (iter == health_check_log_times.end()) {
        health_check_log_times.emplace(p.first, HealthCheckLogStatus(
          p.second.severity, p.second.summary, now));
      } else {
        iter->second = HealthCheckLogStatus(
          p.second.severity, p.second.summary, now);
      }
    }
  }
  for (auto& p : previous.checks) {
    if (!updated.checks.count(p.first)) {
      // cleared
      ostringstream ss;
      if (p.first == "DEGRADED_OBJECTS") {
        clog->info() << "All degraded objects recovered";
      } else if (p.first == "OSD_FLAGS") {
        clog->info() << "OSD flags cleared";
      } else {
        clog->info() << "Health check cleared: " << p.first << " (was: "
                     << p.second.summary << ")";
      }

      if (health_check_log_times.count(p.first)) {
        health_check_log_times.erase(p.first);
      }
    }
  }

  if (previous.checks.size() && updated.checks.size() == 0) {
    // We might be going into a fully healthy state, check
    // other subsystems
    bool any_checks = false;
    for (auto& svc : paxos_service) {
      if (&(svc->get_health_checks()) == &(previous)) {
        // Ignore the ones we're clearing right now
        continue;
      }

      if (svc->get_health_checks().checks.size() > 0) {
        any_checks = true;
        break;
      }
    }
    if (!any_checks) {
      clog->info() << "Cluster is now healthy";
    }
  }
}

void Monitor::get_cluster_status(stringstream &ss, Formatter *f)
{
  if (f)
    f->open_object_section("status");

  mono_clock::time_point now = mono_clock::now();
  if (f) {
    f->dump_stream("fsid") << monmap->get_fsid();
    if (osdmon()->osdmap.require_osd_release >= CEPH_RELEASE_LUMINOUS) {
      get_health_status(false, f, nullptr);
    } else {
      list<string> health_str;
      get_health(health_str, nullptr, f);
    }
    f->dump_unsigned("election_epoch", get_epoch());
    {
      f->open_array_section("quorum");
      for (set<int>::iterator p = quorum.begin(); p != quorum.end(); ++p)
	f->dump_int("rank", *p);
      f->close_section();
      f->open_array_section("quorum_names");
      for (set<int>::iterator p = quorum.begin(); p != quorum.end(); ++p)
	f->dump_string("id", monmap->get_name(*p));
      f->close_section();
      f->dump_int(
	"quorum_age",
	std::chrono::duration_cast<std::chrono::seconds>(
	  mono_clock::now() - quorum_since).count());
    }
    f->open_object_section("monmap");
    monmap->dump(f);
    f->close_section();
    f->open_object_section("osdmap");
    osdmon()->osdmap.print_summary(f, cout, string(12, ' '));
    f->close_section();
    f->open_object_section("pgmap");
    mgrstatmon()->print_summary(f, NULL);
    f->close_section();
    f->open_object_section("fsmap");
    mdsmon()->get_fsmap().print_summary(f, NULL);
    f->close_section();
    f->open_object_section("mgrmap");
    mgrmon()->get_map().print_summary(f, nullptr);
    f->close_section();

    f->dump_object("servicemap", mgrstatmon()->get_service_map());

    f->open_object_section("progress_events");
    for (auto& i : mgrstatmon()->get_progress_events()) {
      f->dump_object(i.first.c_str(), i.second);
    }
    f->close_section();

    f->close_section();
  } else {
    ss << "  cluster:\n";
    ss << "    id:     " << monmap->get_fsid() << "\n";

    string health;
    get_health_status(false, nullptr, &health,
		      "\n            ", "\n            ");
    ss << "    health: " << health << "\n";

    ss << "\n \n  services:\n";
    {
      size_t maxlen = 3;
      auto& service_map = mgrstatmon()->get_service_map();
      for (auto& p : service_map.services) {
	maxlen = std::max(maxlen, p.first.size());
      }
      string spacing(maxlen - 3, ' ');
      const auto quorum_names = get_quorum_names();
      const auto mon_count = monmap->mon_info.size();
      ss << "    mon: " << spacing << mon_count << " daemons, quorum "
	 << quorum_names << " (age " << timespan_str(now - quorum_since) << ")";
      if (quorum_names.size() != mon_count) {
	std::list<std::string> out_of_q;
	for (size_t i = 0; i < monmap->ranks.size(); ++i) {
	  if (quorum.count(i) == 0) {
	    out_of_q.push_back(monmap->ranks[i]);
	  }
	}
	ss << ", out of quorum: " << joinify(out_of_q.begin(),
					     out_of_q.end(), std::string(", "));
      }
      ss << "\n";
      if (mgrmon()->in_use()) {
	ss << "    mgr: " << spacing;
	mgrmon()->get_map().print_summary(nullptr, &ss);
	ss << "\n";
      }
      if (mdsmon()->should_print_status()) {
        ss << "    mds: " << spacing << mdsmon()->get_fsmap() << "\n";
      }
      ss << "    osd: " << spacing;
      osdmon()->osdmap.print_summary(NULL, ss, string(maxlen + 6, ' '));
      ss << "\n";
      for (auto& p : service_map.services) {
        const std::string &service = p.first;
        // filter out normal ceph entity types
        if (ServiceMap::is_normal_ceph_entity(service)) {
          continue;
        }
	ss << "    " << p.first << ": " << string(maxlen - p.first.size(), ' ')
	   << p.second.get_summary() << "\n";
      }
    }

    {
      auto& service_map = mgrstatmon()->get_service_map();
      if (!service_map.services.empty()) {
        ss << "\n \n  task status:\n";
        {
          for (auto &p : service_map.services) {
            ss << p.second.get_task_summary(p.first);
          }
        }
      }
    }

    ss << "\n \n  data:\n";
    mgrstatmon()->print_summary(NULL, &ss);

    auto& pem = mgrstatmon()->get_progress_events();
    if (!pem.empty()) {
      ss << "\n \n  progress:\n";
      for (auto& i : pem) {
	ss << "    " << i.second.message << "\n";
	ss << "      [";
	unsigned j;
	for (j = 0; j < (unsigned)(i.second.progress * 30.0); ++j) {
	  ss << '=';
	}
	for (; j < 30; ++j) {
	  ss << '.';
	}
	ss << "]\n";
      }
    }
    ss << "\n ";
  }
}

void Monitor::_generate_command_map(cmdmap_t& cmdmap,
                                    map<string,string> &param_str_map)
{
  for (auto p = cmdmap.begin(); p != cmdmap.end(); ++p) {
    if (p->first == "prefix")
      continue;
    if (p->first == "caps") {
      vector<string> cv;
      if (cmd_getval(g_ceph_context, cmdmap, "caps", cv) &&
	  cv.size() % 2 == 0) {
	for (unsigned i = 0; i < cv.size(); i += 2) {
	  string k = string("caps_") + cv[i];
	  param_str_map[k] = cv[i + 1];
	}
	continue;
      }
    }
    param_str_map[p->first] = cmd_vartype_stringify(p->second);
  }
}

const MonCommand *Monitor::_get_moncommand(
  const string &cmd_prefix,
  const vector<MonCommand>& cmds)
{
  for (auto& c : cmds) {
    if (c.cmdstring.compare(0, cmd_prefix.size(), cmd_prefix) == 0) {
      return &c;
    }
  }
  return nullptr;
}

bool Monitor::_allowed_command(MonSession *s, const string &module,
			       const string &prefix, const cmdmap_t& cmdmap,
                               const map<string,string>& param_str_map,
                               const MonCommand *this_cmd) {

  bool cmd_r = this_cmd->requires_perm('r');
  bool cmd_w = this_cmd->requires_perm('w');
  bool cmd_x = this_cmd->requires_perm('x');

  bool capable = s->caps.is_capable(
    g_ceph_context,
    s->entity_name,
    module, prefix, param_str_map,
    cmd_r, cmd_w, cmd_x,
    s->get_peer_socket_addr());

  dout(10) << __func__ << " " << (capable ? "" : "not ") << "capable" << dendl;
  return capable;
}

void Monitor::format_command_descriptions(const std::vector<MonCommand> &commands,
					  Formatter *f,
					  uint64_t features,
					  bufferlist *rdata)
{
  int cmdnum = 0;
  f->open_object_section("command_descriptions");
  for (const auto &cmd : commands) {
    unsigned flags = cmd.flags;
<<<<<<< HEAD
    if (hide_mgr_flag) {
      flags &= ~MonCommand::FLAG_MGR;
    }
    ostringstream secname;
    secname << "cmd" << setfill('0') << std::setw(3) << cmdnum;
    dump_cmddesc_to_json(f, secname.str(),
			 cmd.cmdstring, cmd.helpstring, cmd.module,
			 cmd.req_perms, cmd.availability, flags);
=======
    ostringstream secname;
    secname << "cmd" << setfill('0') << std::setw(3) << cmdnum;
    dump_cmddesc_to_json(f, features, secname.str(),
			 cmd.cmdstring, cmd.helpstring, cmd.module,
			 cmd.req_perms, flags);
>>>>>>> f8781be9
    cmdnum++;
  }
  f->close_section();	// command_descriptions

  f->flush(*rdata);
}

bool Monitor::is_keyring_required()
{
  return auth_cluster_required.is_supported_auth(CEPH_AUTH_CEPHX) || 
         auth_service_required.is_supported_auth(CEPH_AUTH_CEPHX) || 
         auth_cluster_required.is_supported_auth(CEPH_AUTH_GSS)   || 
         auth_service_required.is_supported_auth(CEPH_AUTH_GSS);
}

struct C_MgrProxyCommand : public Context {
  Monitor *mon;
  MonOpRequestRef op;
  uint64_t size;
  bufferlist outbl;
  string outs;
  C_MgrProxyCommand(Monitor *mon, MonOpRequestRef op, uint64_t s)
    : mon(mon), op(op), size(s) { }
  void finish(int r) {
    std::lock_guard l(mon->lock);
    mon->mgr_proxy_bytes -= size;
    mon->reply_command(op, r, outs, outbl, 0);
  }
};

void Monitor::handle_command(MonOpRequestRef op)
{
  ceph_assert(op->is_type_command());
  MMonCommand *m = static_cast<MMonCommand*>(op->get_req());
  if (m->fsid != monmap->fsid) {
    dout(0) << "handle_command on fsid " << m->fsid << " != " << monmap->fsid << dendl;
    reply_command(op, -EPERM, "wrong fsid", 0);
    return;
  }

  MonSession *session = op->get_session();
  if (!session) {
    dout(5) << __func__ << " dropping stray message " << *m << dendl;
    return;
  }

  if (m->cmd.empty()) {
    string rs = "No command supplied";
    reply_command(op, -EINVAL, rs, 0);
    return;
  }

  string prefix;
  vector<string> fullcmd;
  cmdmap_t cmdmap;
  stringstream ss, ds;
  bufferlist rdata;
  string rs;
  int r = -EINVAL;
  rs = "unrecognized command";

  if (!cmdmap_from_json(m->cmd, &cmdmap, ss)) {
    // ss has reason for failure
    r = -EINVAL;
    rs = ss.str();
    if (!m->get_source().is_mon())  // don't reply to mon->mon commands
      reply_command(op, r, rs, 0);
    return;
  }

  // check return value. If no prefix parameter provided,
  // return value will be false, then return error info.
  if (!cmd_getval(g_ceph_context, cmdmap, "prefix", prefix)) {
    reply_command(op, -EINVAL, "command prefix not found", 0);
    return;
  }

  // check prefix is empty
  if (prefix.empty()) {
    reply_command(op, -EINVAL, "command prefix must not be empty", 0);
    return;
  }

  if (prefix == "get_command_descriptions") {
    bufferlist rdata;
    Formatter *f = Formatter::create("json");
<<<<<<< HEAD
    // hide mgr commands until luminous upgrade is complete
    bool hide_mgr_flag =
      osdmon()->osdmap.require_osd_release < CEPH_RELEASE_LUMINOUS;

    std::vector<MonCommand> commands;

    // only include mgr commands once all mons are upgrade (and we've dropped
    // the hard-coded PGMonitor commands)
    if (quorum_mon_features.contains_all(ceph::features::mon::FEATURE_LUMINOUS)) {
      commands = static_cast<MgrMonitor*>(
        paxos_service[PAXOS_MGR])->get_command_descs();
    }
=======

    std::vector<MonCommand> commands = static_cast<MgrMonitor*>(
        paxos_service[PAXOS_MGR].get())->get_command_descs();
>>>>>>> f8781be9

    for (auto& c : leader_mon_commands) {
      commands.push_back(c);
    }

<<<<<<< HEAD
    format_command_descriptions(commands, f, &rdata, hide_mgr_flag);
=======
    auto features = m->get_connection()->get_features();
    format_command_descriptions(commands, f, features, &rdata);
>>>>>>> f8781be9
    delete f;
    reply_command(op, 0, "", rdata, 0);
    return;
  }

  string module;
  string err;

  dout(0) << "handle_command " << *m << dendl;

  string format;
  cmd_getval(g_ceph_context, cmdmap, "format", format, string("plain"));
  boost::scoped_ptr<Formatter> f(Formatter::create(format));

  get_str_vec(prefix, fullcmd);

  // make sure fullcmd is not empty.
  // invalid prefix will cause empty vector fullcmd.
  // such as, prefix=";,,;"
  if (fullcmd.empty()) {
    reply_command(op, -EINVAL, "command requires a prefix to be valid", 0);
    return;
  }

  module = fullcmd[0];

  // validate command is in leader map

  const MonCommand *leader_cmd;
  const auto& mgr_cmds = mgrmon()->get_command_descs();
  const MonCommand *mgr_cmd = nullptr;
  if (!mgr_cmds.empty()) {
    mgr_cmd = _get_moncommand(prefix, mgr_cmds);
  }
  leader_cmd = _get_moncommand(prefix, leader_mon_commands);
  if (!leader_cmd) {
    leader_cmd = mgr_cmd;
    if (!leader_cmd) {
      reply_command(op, -EINVAL, "command not known", 0);
      return;
    }
  }
  // validate command is in our map & matches, or forward if it is allowed
  const MonCommand *mon_cmd = _get_moncommand(
    prefix,
    get_local_commands(quorum_mon_features));
  if (!mon_cmd) {
    mon_cmd = mgr_cmd;
  }
  if (!is_leader()) {
    if (!mon_cmd) {
      if (leader_cmd->is_noforward()) {
	reply_command(op, -EINVAL,
		      "command not locally supported and not allowed to forward",
		      0);
	return;
      }
      dout(10) << "Command not locally supported, forwarding request "
	       << m << dendl;
      forward_request_leader(op);
      return;
    } else if (!mon_cmd->is_compat(leader_cmd)) {
      if (mon_cmd->is_noforward()) {
	reply_command(op, -EINVAL,
		      "command not compatible with leader and not allowed to forward",
		      0);
	return;
      }
      dout(10) << "Command not compatible with leader, forwarding request "
	       << m << dendl;
      forward_request_leader(op);
      return;
    }
  }

  if (mon_cmd->is_obsolete() ||
      (cct->_conf->mon_debug_deprecated_as_obsolete
       && mon_cmd->is_deprecated())) {
    reply_command(op, -ENOTSUP,
                  "command is obsolete; please check usage and/or man page",
                  0);
    return;
  }

  if (session->proxy_con && mon_cmd->is_noforward()) {
    dout(10) << "Got forward for noforward command " << m << dendl;
    reply_command(op, -EINVAL, "forward for noforward command", rdata, 0);
    return;
  }

  /* what we perceive as being the service the command falls under */
  string service(mon_cmd->module);

  dout(25) << __func__ << " prefix='" << prefix
           << "' module='" << module
           << "' service='" << service << "'" << dendl;

  bool cmd_is_rw =
    (mon_cmd->requires_perm('w') || mon_cmd->requires_perm('x'));

  // validate user's permissions for requested command
  map<string,string> param_str_map;
  _generate_command_map(cmdmap, param_str_map);
  if (!_allowed_command(session, service, prefix, cmdmap,
                        param_str_map, mon_cmd)) {
    dout(1) << __func__ << " access denied" << dendl;
    (cmd_is_rw ? audit_clog->info() : audit_clog->debug())
      << "from='" << session->name << " " << session->addrs << "' "
      << "entity='" << session->entity_name << "' "
      << "cmd=" << m->cmd << ":  access denied";
    reply_command(op, -EACCES, "access denied", 0);
    return;
  }

  (cmd_is_rw ? audit_clog->info() : audit_clog->debug())
      << "from='" << session->name << " " << session->addrs << "' "
      << "entity='" << session->entity_name << "' "
      << "cmd=" << m->cmd << ": dispatch";

  if (mon_cmd->is_mgr()) {
    const auto& hdr = m->get_header();
    uint64_t size = hdr.front_len + hdr.middle_len + hdr.data_len;
<<<<<<< HEAD
    uint64_t max = g_conf->get_val<uint64_t>("mon_client_bytes")
                 * g_conf->get_val<double>("mon_mgr_proxy_client_bytes_ratio");
=======
    uint64_t max = g_conf().get_val<Option::size_t>("mon_client_bytes")
                 * g_conf().get_val<double>("mon_mgr_proxy_client_bytes_ratio");
>>>>>>> f8781be9
    if (mgr_proxy_bytes + size > max) {
      dout(10) << __func__ << " current mgr proxy bytes " << mgr_proxy_bytes
	       << " + " << size << " > max " << max << dendl;
      reply_command(op, -EAGAIN, "hit limit on proxied mgr commands", rdata, 0);
      return;
    }
    mgr_proxy_bytes += size;
    dout(10) << __func__ << " proxying mgr command (+" << size
	     << " -> " << mgr_proxy_bytes << ")" << dendl;
    C_MgrProxyCommand *fin = new C_MgrProxyCommand(this, op, size);
    mgr_client.start_command(m->cmd,
			     m->get_data(),
			     &fin->outbl,
			     &fin->outs,
			     new C_OnFinisher(fin, &finisher));
    return;
  }

  if ((module == "mds" || module == "fs")  &&
      prefix != "fs authorize") {
    mdsmon()->dispatch(op);
    return;
  }
  if ((module == "osd" ||
       prefix == "pg map" ||
       prefix == "pg repeer") &&
      prefix != "osd last-stat-seq") {
    osdmon()->dispatch(op);
    return;
  }
  if (module == "config") {
    configmon()->dispatch(op);
    return;
  }

  if (module == "mon" &&
      /* Let the Monitor class handle the following commands:
       *  'mon compact'
       *  'mon scrub'
       *  'mon sync force'
       */
      prefix != "mon compact" &&
      prefix != "mon scrub" &&
      prefix != "mon sync force" &&
      prefix != "mon metadata" &&
      prefix != "mon versions" &&
      prefix != "mon count-metadata" &&
      prefix != "mon ok-to-stop" &&
      prefix != "mon ok-to-add-offline" &&
      prefix != "mon ok-to-rm") {
    monmon()->dispatch(op);
    return;
  }
  if (module == "auth" || prefix == "fs authorize") {
    authmon()->dispatch(op);
    return;
  }
  if (module == "log") {
    logmon()->dispatch(op);
    return;
  }

  if (module == "config-key") {
    config_key_service->dispatch(op);
    return;
  }

  if (module == "mgr") {
    mgrmon()->dispatch(op);
    return;
  }

  if (prefix == "fsid") {
    if (f) {
      f->open_object_section("fsid");
      f->dump_stream("fsid") << monmap->fsid;
      f->close_section();
      f->flush(rdata);
    } else {
      ds << monmap->fsid;
      rdata.append(ds);
    }
    reply_command(op, 0, "", rdata, 0);
    return;
  }

  if (prefix == "scrub" || prefix == "mon scrub") {
    wait_for_paxos_write();
    if (is_leader()) {
      int r = scrub_start();
      reply_command(op, r, "", rdata, 0);
    } else if (is_peon()) {
      forward_request_leader(op);
    } else {
      reply_command(op, -EAGAIN, "no quorum", rdata, 0);
    }
    return;
  }

  if (prefix == "compact" || prefix == "mon compact") {
    dout(1) << "triggering manual compaction" << dendl;
    auto start = ceph::coarse_mono_clock::now();
    store->compact_async();
    auto end = ceph::coarse_mono_clock::now();
    double duration = std::chrono::duration<double>(end-start).count();
    dout(1) << "finished manual compaction in " << duration << " seconds" << dendl;
    ostringstream oss;
    oss << "compacted " << g_conf().get_val<std::string>("mon_keyvaluedb") << " in " << duration << " seconds";
    rs = oss.str();
    r = 0;
  }
  else if (prefix == "injectargs") {
    vector<string> injected_args;
    cmd_getval(g_ceph_context, cmdmap, "injected_args", injected_args);
    if (!injected_args.empty()) {
      dout(0) << "parsing injected options '" << injected_args << "'" << dendl;
      ostringstream oss;
      r = g_conf().injectargs(str_join(injected_args, " "), &oss);
      ss << "injectargs:"  << oss.str();
      rs = ss.str();
      goto out;
    } else {
      rs = "must supply options to be parsed in a single string";
      r = -EINVAL;
    }
  } else if (prefix == "time-sync-status") {
    if (!f)
      f.reset(Formatter::create("json-pretty"));
    f->open_object_section("time_sync");
    if (!timecheck_skews.empty()) {
      f->open_object_section("time_skew_status");
      for (auto& i : timecheck_skews) {
	double skew = i.second;
	double latency = timecheck_latencies[i.first];
	string name = monmap->get_name(i.first);
	ostringstream tcss;
	health_status_t tcstatus = timecheck_status(tcss, skew, latency);
	f->open_object_section(name.c_str());
	f->dump_float("skew", skew);
	f->dump_float("latency", latency);
	f->dump_stream("health") << tcstatus;
	if (tcstatus != HEALTH_OK) {
	  f->dump_stream("details") << tcss.str();
	}
	f->close_section();
      }
      f->close_section();
    }
    f->open_object_section("timechecks");
    f->dump_unsigned("epoch", get_epoch());
    f->dump_int("round", timecheck_round);
    f->dump_stream("round_status") << ((timecheck_round%2) ?
				       "on-going" : "finished");
    f->close_section();
    f->close_section();
    f->flush(rdata);
    r = 0;
    rs = "";
  } else if (prefix == "config set") {
    std::string key;
    cmd_getval(cct, cmdmap, "key", key);
    std::string val;
    cmd_getval(cct, cmdmap, "value", val);
<<<<<<< HEAD
    r = g_conf->set_val(key, val, true, &ss);
    if (r == 0) {
      g_conf->apply_changes(nullptr);
=======
    r = g_conf().set_val(key, val, &ss);
    if (r == 0) {
      g_conf().apply_changes(nullptr);
>>>>>>> f8781be9
    }
    rs = ss.str();
    goto out;
  } else if (prefix == "status" ||
	     prefix == "health" ||
	     prefix == "df") {
    string detail;
    cmd_getval(g_ceph_context, cmdmap, "detail", detail);

    if (prefix == "status") {
      // get_cluster_status handles f == NULL
      get_cluster_status(ds, f.get());

      if (f) {
        f->flush(ds);
        ds << '\n';
      }
      rdata.append(ds);
    } else if (prefix == "health") {
      string plain;
      get_health_status(detail == "detail", f.get(), f ? nullptr : &plain);
      if (f) {
	f->flush(rdata);
      } else {
	rdata.append(plain);
      }
    } else if (prefix == "df") {
      bool verbose = (detail == "detail");
      if (f)
        f->open_object_section("stats");

      mgrstatmon()->dump_cluster_stats(&ds, f.get(), verbose);
      if (!f) {
	ds << "\n \n";
      }
      mgrstatmon()->dump_pool_stats(osdmon()->osdmap, &ds, f.get(), verbose);

      if (f) {
        f->close_section();
        f->flush(ds);
        ds << '\n';
      }
    } else {
      ceph_abort_msg("We should never get here!");
      return;
    }
    rdata.append(ds);
    rs = "";
    r = 0;
  } else if (prefix == "report") {

    // this must be formatted, in its current form
    if (!f)
      f.reset(Formatter::create("json-pretty"));
    f->open_object_section("report");
    f->dump_stream("cluster_fingerprint") << fingerprint;
    f->dump_string("version", ceph_version_to_str());
    f->dump_string("commit", git_version_to_str());
    f->dump_stream("timestamp") << ceph_clock_now();

    vector<string> tagsvec;
    cmd_getval(g_ceph_context, cmdmap, "tags", tagsvec);
    string tagstr = str_join(tagsvec, " ");
    if (!tagstr.empty())
      tagstr = tagstr.substr(0, tagstr.find_last_of(' '));
    f->dump_string("tag", tagstr);

<<<<<<< HEAD
    if (osdmon()->osdmap.require_osd_release >= CEPH_RELEASE_LUMINOUS) {
      get_health_status(true, f.get(), nullptr);
    } else {
      list<string> health_str;
      get_health(health_str, nullptr, f.get());
    }
=======
    get_health_status(true, f.get(), nullptr);
>>>>>>> f8781be9

    monmon()->dump_info(f.get());
    osdmon()->dump_info(f.get());
    mdsmon()->dump_info(f.get());
    authmon()->dump_info(f.get());
    mgrstatmon()->dump_info(f.get());

    paxos->dump_info(f.get());

    f->close_section();
    f->flush(rdata);

    ostringstream ss2;
    ss2 << "report " << rdata.crc32c(CEPH_MON_PORT_LEGACY);
    rs = ss2.str();
    r = 0;
  } else if (prefix == "osd last-stat-seq") {
    int64_t osd;
    cmd_getval(g_ceph_context, cmdmap, "id", osd);
    uint64_t seq = mgrstatmon()->get_last_osd_stat_seq(osd);
    if (f) {
      f->dump_unsigned("seq", seq);
      f->flush(ds);
    } else {
      ds << seq;
      rdata.append(ds);
    }
    rs = "";
    r = 0;
  } else if (prefix == "node ls") {
    string node_type("all");
    cmd_getval(g_ceph_context, cmdmap, "type", node_type);
    if (!f)
      f.reset(Formatter::create("json-pretty"));
    if (node_type == "all") {
      f->open_object_section("nodes");
      print_nodes(f.get(), ds);
      osdmon()->print_nodes(f.get());
      mdsmon()->print_nodes(f.get());
      mgrmon()->print_nodes(f.get());
      f->close_section();
    } else if (node_type == "mon") {
      print_nodes(f.get(), ds);
    } else if (node_type == "osd") {
      osdmon()->print_nodes(f.get());
    } else if (node_type == "mds") {
      mdsmon()->print_nodes(f.get());
    } else if (node_type == "mgr") {
      mgrmon()->print_nodes(f.get());
    }
    f->flush(ds);
    rdata.append(ds);
    rs = "";
    r = 0;
  } else if (prefix == "features") {
    if (!is_leader() && !is_peon()) {
      dout(10) << " waiting for quorum" << dendl;
      waitfor_quorum.push_back(new C_RetryMessage(this, op));
      return;
    }
    if (!is_leader()) {
      forward_request_leader(op);
      return;
    }
    if (!f)
      f.reset(Formatter::create("json-pretty"));
    FeatureMap fm;
    get_combined_feature_map(&fm);
    f->dump_object("features", fm);
    f->flush(rdata);
    rs = "";
    r = 0;
  } else if (prefix == "mon metadata") {
    if (!f)
      f.reset(Formatter::create("json-pretty"));

    string name;
    bool all = !cmd_getval(g_ceph_context, cmdmap, "id", name);
    if (!all) {
      // Dump a single mon's metadata
      int mon = monmap->get_rank(name);
      if (mon < 0) {
        rs = "requested mon not found";
        r = -ENOENT;
        goto out;
      }
      f->open_object_section("mon_metadata");
      r = get_mon_metadata(mon, f.get(), ds);
      f->close_section();
    } else {
      // Dump all mons' metadata
      r = 0;
      f->open_array_section("mon_metadata");
      for (unsigned int rank = 0; rank < monmap->size(); ++rank) {
        std::ostringstream get_err;
        f->open_object_section("mon");
        f->dump_string("name", monmap->get_name(rank));
        r = get_mon_metadata(rank, f.get(), get_err);
        f->close_section();
        if (r == -ENOENT || r == -EINVAL) {
          dout(1) << get_err.str() << dendl;
          // Drop error, list what metadata we do have
          r = 0;
        } else if (r != 0) {
          derr << "Unexpected error from get_mon_metadata: "
               << cpp_strerror(r) << dendl;
          ds << get_err.str();
          break;
        }
      }
      f->close_section();
    }

    f->flush(ds);
    rdata.append(ds);
    rs = "";
  } else if (prefix == "mon versions") {
    if (!f)
      f.reset(Formatter::create("json-pretty"));
    count_metadata("ceph_version", f.get());
    f->flush(ds);
    rdata.append(ds);
    rs = "";
    r = 0;
  } else if (prefix == "mon count-metadata") {
    if (!f)
      f.reset(Formatter::create("json-pretty"));
    string field;
    cmd_getval(g_ceph_context, cmdmap, "property", field);
    count_metadata(field, f.get());
    f->flush(ds);
    rdata.append(ds);
    rs = "";
    r = 0;
  } else if (prefix == "quorum_status") {
    // make sure our map is readable and up to date
    if (!is_leader() && !is_peon()) {
      dout(10) << " waiting for quorum" << dendl;
      waitfor_quorum.push_back(new C_RetryMessage(this, op));
      return;
    }
    _quorum_status(f.get(), ds);
    rdata.append(ds);
    rs = "";
    r = 0;
  } else if (prefix == "mon ok-to-stop") {
    vector<string> ids;
    if (!cmd_getval(g_ceph_context, cmdmap, "ids", ids)) {
      r = -EINVAL;
      goto out;
    }
    set<string> wouldbe;
    for (auto rank : quorum) {
      wouldbe.insert(monmap->get_name(rank));
    }
    for (auto& n : ids) {
      if (monmap->contains(n)) {
	wouldbe.erase(n);
      }
    }
    if (wouldbe.size() < monmap->min_quorum_size()) {
      r = -EBUSY;
      rs = "not enough monitors would be available (" + stringify(wouldbe) +
	") after stopping mons " + stringify(ids);
      goto out;
    }
    r = 0;
    rs = "quorum should be preserved (" + stringify(wouldbe) +
      ") after stopping " + stringify(ids);
  } else if (prefix == "mon ok-to-add-offline") {
    if (quorum.size() < monmap->min_quorum_size(monmap->size() + 1)) {
      rs = "adding a monitor may break quorum (until that monitor starts)";
      r = -EBUSY;
      goto out;
    }
    rs = "adding another mon that is not yet online will not break quorum";
    r = 0;
  } else if (prefix == "mon ok-to-rm") {
    string id;
    if (!cmd_getval(g_ceph_context, cmdmap, "id", id)) {
      r = -EINVAL;
      rs = "must specify a monitor id";
      goto out;
    }
    if (!monmap->contains(id)) {
      r = 0;
      rs = "mon." + id + " does not exist";
      goto out;
    }
    int rank = monmap->get_rank(id);
    if (quorum.count(rank) &&
	quorum.size() - 1 < monmap->min_quorum_size(monmap->size() - 1)) {
      r = -EBUSY;
      rs = "removing mon." + id + " would break quorum";
      goto out;
    }
    r = 0;
    rs = "safe to remove mon." + id;
  } else if (prefix == "mon_status") {
    get_mon_status(f.get(), ds);
    if (f)
      f->flush(ds);
    rdata.append(ds);
    rs = "";
    r = 0;
  } else if (prefix == "sync force" ||
             prefix == "mon sync force") {
    bool validate1 = false;
    cmd_getval(g_ceph_context, cmdmap, "yes_i_really_mean_it", validate1);
    bool validate2 = false;
    cmd_getval(g_ceph_context, cmdmap, "i_know_what_i_am_doing", validate2);

    if (!validate1 || !validate2) {
      r = -EINVAL;
      rs = "are you SURE? this will mean the monitor store will be "
	   "erased.  pass '--yes-i-really-mean-it "
	   "--i-know-what-i-am-doing' if you really do.";
      goto out;
    }
    sync_force(f.get(), ds);
    rs = ds.str();
    r = 0;
  } else if (prefix == "heap") {
    if (!ceph_using_tcmalloc())
      rs = "tcmalloc not enabled, can't use heap profiler commands\n";
    else {
      string heapcmd;
      cmd_getval(g_ceph_context, cmdmap, "heapcmd", heapcmd);
      // XXX 1-element vector, change at callee or make vector here?
      vector<string> heapcmd_vec;
      get_str_vec(heapcmd, heapcmd_vec);
      string value;
      if (cmd_getval(g_ceph_context, cmdmap, "value", value))
	 heapcmd_vec.push_back(value);
      ceph_heap_profiler_handle_command(heapcmd_vec, ds);
      rdata.append(ds);
      rs = "";
      r = 0;
    }
  } else if (prefix == "quorum") {
    string quorumcmd;
    cmd_getval(g_ceph_context, cmdmap, "quorumcmd", quorumcmd);
    if (quorumcmd == "exit") {
      start_election();
      elector.stop_participating();
      rs = "stopped responding to quorum, initiated new election";
      r = 0;
    } else if (quorumcmd == "enter") {
      elector.start_participating();
      start_election();
      rs = "started responding to quorum, initiated new election";
      r = 0;
    } else {
      rs = "needs a valid 'quorum' command";
      r = -EINVAL;
    }
  } else if (prefix == "version") {
    if (f) {
      f->open_object_section("version");
      f->dump_string("version", pretty_version_to_str());
      f->close_section();
      f->flush(ds);
    } else {
      ds << pretty_version_to_str();
    }
    rdata.append(ds);
    rs = "";
    r = 0;
  } else if (prefix == "versions") {
    if (!f)
      f.reset(Formatter::create("json-pretty"));
    map<string,int> overall;
    f->open_object_section("version");
    map<string,int> mon, mgr, osd, mds;

    count_metadata("ceph_version", &mon);
    f->open_object_section("mon");
    for (auto& p : mon) {
      f->dump_int(p.first.c_str(), p.second);
      overall[p.first] += p.second;
    }
    f->close_section();

    mgrmon()->count_metadata("ceph_version", &mgr);
    f->open_object_section("mgr");
    for (auto& p : mgr) {
      f->dump_int(p.first.c_str(), p.second);
      overall[p.first] += p.second;
    }
    f->close_section();

    osdmon()->count_metadata("ceph_version", &osd);
    f->open_object_section("osd");
    for (auto& p : osd) {
      f->dump_int(p.first.c_str(), p.second);
      overall[p.first] += p.second;
    }
    f->close_section();

    mdsmon()->count_metadata("ceph_version", &mds);
    f->open_object_section("mds");
    for (auto& p : mds) {
      f->dump_int(p.first.c_str(), p.second);
      overall[p.first] += p.second;
    }
    f->close_section();

    for (auto& p : mgrstatmon()->get_service_map().services) {
<<<<<<< HEAD
      f->open_object_section(p.first.c_str());
=======
      auto &service = p.first;
      if (ServiceMap::is_normal_ceph_entity(service)) {
        continue;
      }
      f->open_object_section(service.c_str());
>>>>>>> f8781be9
      map<string,int> m;
      p.second.count_metadata("ceph_version", &m);
      for (auto& q : m) {
	f->dump_int(q.first.c_str(), q.second);
	overall[q.first] += q.second;
      }
      f->close_section();
    }

    f->open_object_section("overall");
    for (auto& p : overall) {
      f->dump_int(p.first.c_str(), p.second);
    }
    f->close_section();
    f->close_section();
    f->flush(rdata);
    rs = "";
    r = 0;
<<<<<<< HEAD
=======
  } else if (prefix == "smart") {
    string want_devid;
    cmd_getval(cct, cmdmap, "devid", want_devid);

    string devname = store->get_devname();
    set<string> devnames;
    get_raw_devices(devname, &devnames);
    json_spirit::mObject json_map;
    uint64_t smart_timeout = cct->_conf.get_val<uint64_t>(
      "mon_smart_report_timeout");
    for (auto& devname : devnames) {
      string err;
      string devid = get_device_id(devname, &err);
      if (want_devid.size() && want_devid != devid) {
	derr << "get_device_id failed on " << devname << ": " << err << dendl;
	continue;
      }
      json_spirit::mValue smart_json;
      if (block_device_get_metrics(devname, smart_timeout,
				   &smart_json)) {
	dout(10) << "block_device_get_metrics failed for /dev/" << devname
		 << dendl;
	continue;
      }
      json_map[devid] = smart_json;
    }
    ostringstream ss;
    json_spirit::write(json_map, ss, json_spirit::pretty_print);
    rdata.append(ss.str());
    r = 0;
    rs = "";
>>>>>>> f8781be9
  }

 out:
  if (!m->get_source().is_mon())  // don't reply to mon->mon commands
    reply_command(op, r, rs, rdata, 0);
}

void Monitor::reply_command(MonOpRequestRef op, int rc, const string &rs, version_t version)
{
  bufferlist rdata;
  reply_command(op, rc, rs, rdata, version);
}

void Monitor::reply_command(MonOpRequestRef op, int rc, const string &rs,
                            bufferlist& rdata, version_t version)
{
  MMonCommand *m = static_cast<MMonCommand*>(op->get_req());
  ceph_assert(m->get_type() == MSG_MON_COMMAND);
  MMonCommandAck *reply = new MMonCommandAck(m->cmd, rc, rs, version);
  reply->set_tid(m->get_tid());
  reply->set_data(rdata);
  send_reply(op, reply);
}


// ------------------------
// request/reply routing
//
// a client/mds/osd will connect to a random monitor.  we need to forward any
// messages requiring state updates to the leader, and then route any replies
// back via the correct monitor and back to them.  (the monitor will not
// initiate any connections.)

void Monitor::forward_request_leader(MonOpRequestRef op)
{
  op->mark_event(__func__);

  int mon = get_leader();
  MonSession *session = op->get_session();
  PaxosServiceMessage *req = op->get_req<PaxosServiceMessage>();
  
  if (req->get_source().is_mon() && req->get_source_addrs() != messenger->get_myaddrs()) {
    dout(10) << "forward_request won't forward (non-local) mon request " << *req << dendl;
  } else if (session->proxy_con) {
    dout(10) << "forward_request won't double fwd request " << *req << dendl;
  } else if (!session->closed) {
    RoutedRequest *rr = new RoutedRequest;
    rr->tid = ++routed_request_tid;
    rr->con = req->get_connection();
    rr->con_features = rr->con->get_features();
    encode_message(req, CEPH_FEATURES_ALL, rr->request_bl);   // for my use only; use all features
    rr->session = static_cast<MonSession *>(session->get());
    rr->op = op;
    routed_requests[rr->tid] = rr;
    session->routed_request_tids.insert(rr->tid);
    
    dout(10) << "forward_request " << rr->tid << " request " << *req
	     << " features " << rr->con_features << dendl;

    MForward *forward = new MForward(rr->tid,
                                     req,
				     rr->con_features,
				     rr->session->caps);
    forward->set_priority(req->get_priority());
    if (session->auth_handler) {
      forward->entity_name = session->entity_name;
    } else if (req->get_source().is_mon()) {
      forward->entity_name.set_type(CEPH_ENTITY_TYPE_MON);
    }
    send_mon_message(forward, mon);
    op->mark_forwarded();
    ceph_assert(op->get_req()->get_type() != 0);
  } else {
    dout(10) << "forward_request no session for request " << *req << dendl;
  }
}

// fake connection attached to forwarded messages
struct AnonConnection : public Connection {
  entity_addr_t socket_addr;
  explicit AnonConnection(CephContext *cct,
			  const entity_addr_t& sa)
    : Connection(cct, NULL),
      socket_addr(sa) {}

  int send_message(Message *m) override {
    ceph_assert(!"send_message on anonymous connection");
  }
  void send_keepalive() override {
    ceph_assert(!"send_keepalive on anonymous connection");
  }
  void mark_down() override {
    // silently ignore
  }
  void mark_disposable() override {
    // silengtly ignore
  }
  bool is_connected() override { return false; }
  entity_addr_t get_peer_socket_addr() const override {
    return socket_addr;
  }
};

//extract the original message and put it into the regular dispatch function
void Monitor::handle_forward(MonOpRequestRef op)
{
  MForward *m = static_cast<MForward*>(op->get_req());
  dout(10) << "received forwarded message from "
	   << ceph_entity_type_name(m->client_type)
	   << " " << m->client_addrs
	   << " via " << m->get_source_inst() << dendl;
  MonSession *session = op->get_session();
  ceph_assert(session);

  if (!session->is_capable("mon", MON_CAP_X)) {
    dout(0) << "forward from entity with insufficient caps! " 
	    << session->caps << dendl;
  } else {
    // see PaxosService::dispatch(); we rely on this being anon
    // (c->msgr == NULL)
    PaxosServiceMessage *req = m->claim_message();
    ceph_assert(req != NULL);

    ConnectionRef c(new AnonConnection(cct, m->client_socket_addr));
    MonSession *s = new MonSession(static_cast<Connection*>(c.get()));
    s->_ident(req->get_source(),
	      req->get_source_addrs());
    c->set_priv(RefCountedPtr{s, false});
    c->set_peer_addrs(m->client_addrs);
    c->set_peer_type(m->client_type);
    c->set_features(m->con_features);

    s->authenticated = true;
    s->caps = m->client_caps;
    dout(10) << " caps are " << s->caps << dendl;
    s->entity_name = m->entity_name;
    dout(10) << " entity name '" << s->entity_name << "' type "
             << s->entity_name.get_type() << dendl;
    s->proxy_con = m->get_connection();
    s->proxy_tid = m->tid;

    req->set_connection(c);

    // not super accurate, but better than nothing.
    req->set_recv_stamp(m->get_recv_stamp());

    /*
     * note which election epoch this is; we will drop the message if
     * there is a future election since our peers will resend routed
     * requests in that case.
     */
    req->rx_election_epoch = get_epoch();

    dout(10) << " mesg " << req << " from " << m->get_source_addr() << dendl;
    _ms_dispatch(req);

    // break the session <-> con ref loop by removing the con->session
    // reference, which is no longer needed once the MonOpRequest is
    // set up.
    c->set_priv(NULL);
  }
}

void Monitor::send_reply(MonOpRequestRef op, Message *reply)
{
  op->mark_event(__func__);

  MonSession *session = op->get_session();
  ceph_assert(session);
  Message *req = op->get_req();
  ConnectionRef con = op->get_connection();

  reply->set_cct(g_ceph_context);
  dout(2) << __func__ << " " << op << " " << reply << " " << *reply << dendl;

  if (!con) {
    dout(2) << "send_reply no connection, dropping reply " << *reply
	    << " to " << req << " " << *req << dendl;
    reply->put();
    op->mark_event("reply: no connection");
    return;
  }

  if (!session->con && !session->proxy_con) {
    dout(2) << "send_reply no connection, dropping reply " << *reply
	    << " to " << req << " " << *req << dendl;
    reply->put();
    op->mark_event("reply: no connection");
    return;
  }

  if (session->proxy_con) {
    dout(15) << "send_reply routing reply to " << con->get_peer_addr()
	     << " via " << session->proxy_con->get_peer_addr()
	     << " for request " << *req << dendl;
    session->proxy_con->send_message(new MRoute(session->proxy_tid, reply));
    op->mark_event("reply: send routed request");
  } else {
    session->con->send_message(reply);
    op->mark_event("reply: send");
  }
}

void Monitor::no_reply(MonOpRequestRef op)
{
  MonSession *session = op->get_session();
  Message *req = op->get_req();

  if (session->proxy_con) {
    dout(10) << "no_reply to " << req->get_source_inst()
	     << " via " << session->proxy_con->get_peer_addr()
	     << " for request " << *req << dendl;
    session->proxy_con->send_message(new MRoute(session->proxy_tid, NULL));
    op->mark_event("no_reply: send routed request");
  } else {
    dout(10) << "no_reply to " << req->get_source_inst()
             << " " << *req << dendl;
    op->mark_event("no_reply");
  }
}

void Monitor::handle_route(MonOpRequestRef op)
{
  MRoute *m = static_cast<MRoute*>(op->get_req());
  MonSession *session = op->get_session();
  //check privileges
  if (!session->is_capable("mon", MON_CAP_X)) {
    dout(0) << "MRoute received from entity without appropriate perms! "
	    << dendl;
    return;
  }
  if (m->msg)
    dout(10) << "handle_route tid " << m->session_mon_tid << " " << *m->msg
	     << dendl;
  else
    dout(10) << "handle_route tid " << m->session_mon_tid << " null" << dendl;
  
  // look it up
  if (m->session_mon_tid) {
    if (routed_requests.count(m->session_mon_tid)) {
      RoutedRequest *rr = routed_requests[m->session_mon_tid];

      // reset payload, in case encoding is dependent on target features
      if (m->msg) {
	m->msg->clear_payload();
	rr->con->send_message(m->msg);
	m->msg = NULL;
      }
      if (m->send_osdmap_first) {
	dout(10) << " sending osdmaps from " << m->send_osdmap_first << dendl;
	osdmon()->send_incremental(m->send_osdmap_first, rr->session,
				   true, MonOpRequestRef());
      }
      ceph_assert(rr->tid == m->session_mon_tid && rr->session->routed_request_tids.count(m->session_mon_tid));
      routed_requests.erase(m->session_mon_tid);
      rr->session->routed_request_tids.erase(m->session_mon_tid);
      delete rr;
    } else {
      dout(10) << " don't have routed request tid " << m->session_mon_tid << dendl;
    }
  } else {
    dout(10) << " not a routed request, ignoring" << dendl;
  }
}

void Monitor::resend_routed_requests()
{
  dout(10) << "resend_routed_requests" << dendl;
  int mon = get_leader();
  list<Context*> retry;
  for (map<uint64_t, RoutedRequest*>::iterator p = routed_requests.begin();
       p != routed_requests.end();
       ++p) {
    RoutedRequest *rr = p->second;

    if (mon == rank) {
      dout(10) << " requeue for self tid " << rr->tid << dendl;
      rr->op->mark_event("retry routed request");
      retry.push_back(new C_RetryMessage(this, rr->op));
      if (rr->session) {
        ceph_assert(rr->session->routed_request_tids.count(p->first));
        rr->session->routed_request_tids.erase(p->first);
      }
      delete rr;
    } else {
      auto q = rr->request_bl.cbegin();
      PaxosServiceMessage *req =
	(PaxosServiceMessage *)decode_message(cct, 0, q);
      rr->op->mark_event("resend forwarded message to leader");
      dout(10) << " resend to mon." << mon << " tid " << rr->tid << " " << *req
	       << dendl;
      MForward *forward = new MForward(rr->tid,
				       req,
				       rr->con_features,
				       rr->session->caps);
      req->put();  // forward takes its own ref; drop ours.
      forward->client_type = rr->con->get_peer_type();
      forward->client_addrs = rr->con->get_peer_addrs();
      forward->client_socket_addr = rr->con->get_peer_socket_addr();
      forward->set_priority(req->get_priority());
      send_mon_message(forward, mon);
    }
  }
  if (mon == rank) {
    routed_requests.clear();
    finish_contexts(g_ceph_context, retry);
  }
}

void Monitor::remove_session(MonSession *s)
{
  dout(10) << "remove_session " << s << " " << s->name << " " << s->addrs
	   << " features 0x" << std::hex << s->con_features << std::dec << dendl;
  ceph_assert(s->con);
  ceph_assert(!s->closed);
  for (set<uint64_t>::iterator p = s->routed_request_tids.begin();
       p != s->routed_request_tids.end();
       ++p) {
    ceph_assert(routed_requests.count(*p));
    RoutedRequest *rr = routed_requests[*p];
    dout(10) << " dropping routed request " << rr->tid << dendl;
    delete rr;
    routed_requests.erase(*p);
  }
  s->routed_request_tids.clear();
  s->con->set_priv(nullptr);
  session_map.remove_session(s);
  logger->set(l_mon_num_sessions, session_map.get_size());
  logger->inc(l_mon_session_rm);
}

void Monitor::remove_all_sessions()
{
  std::lock_guard l(session_map_lock);
  while (!session_map.sessions.empty()) {
    MonSession *s = session_map.sessions.front();
    remove_session(s);
    logger->inc(l_mon_session_rm);
  }
  if (logger)
    logger->set(l_mon_num_sessions, session_map.get_size());
}

void Monitor::send_mon_message(Message *m, int rank)
{
  messenger->send_to_mon(m, monmap->get_addrs(rank));
}

void Monitor::waitlist_or_zap_client(MonOpRequestRef op)
{
  /**
   * Wait list the new session until we're in the quorum, assuming it's
   * sufficiently new.
   * tick() will periodically send them back through so we can send
   * the client elsewhere if we don't think we're getting back in.
   *
   * But we whitelist a few sorts of messages:
   * 1) Monitors can talk to us at any time, of course.
   * 2) auth messages. It's unlikely to go through much faster, but
   * it's possible we've just lost our quorum status and we want to take...
   * 3) command messages. We want to accept these under all possible
   * circumstances.
   */
  Message *m = op->get_req();
  MonSession *s = op->get_session();
  ConnectionRef con = op->get_connection();
  utime_t too_old = ceph_clock_now();
  too_old -= g_ceph_context->_conf->mon_lease;
  if (m->get_recv_stamp() > too_old &&
      con->is_connected()) {
    dout(5) << "waitlisting message " << *m << dendl;
    maybe_wait_for_quorum.push_back(new C_RetryMessage(this, op));
    op->mark_wait_for_quorum();
  } else {
    dout(5) << "discarding message " << *m << " and sending client elsewhere" << dendl;
    con->mark_down();
    // proxied sessions aren't registered and don't have a con; don't remove
    // those.
    if (!s->proxy_con) {
      std::lock_guard l(session_map_lock);
      remove_session(s);
    }
    op->mark_zap();
  }
}

void Monitor::_ms_dispatch(Message *m)
{
  if (is_shutdown()) {
    m->put();
    return;
  }

  MonOpRequestRef op = op_tracker.create_request<MonOpRequest>(m);
  bool src_is_mon = op->is_src_mon();
  op->mark_event("mon:_ms_dispatch");
  MonSession *s = op->get_session();
  if (s && s->closed) {
    return;
  }

  if (src_is_mon && s) {
    ConnectionRef con = m->get_connection();
    if (con->get_messenger() && con->get_features() != s->con_features) {
      // only update features if this is a non-anonymous connection
      dout(10) << __func__ << " feature change for " << m->get_source_inst()
               << " (was " << s->con_features
               << ", now " << con->get_features() << ")" << dendl;
      // connection features changed - recreate session.
      if (s->con && s->con != con) {
        dout(10) << __func__ << " connection for " << m->get_source_inst()
                 << " changed from session; mark down and replace" << dendl;
        s->con->mark_down();
      }
      if (s->item.is_on_list()) {
        // forwarded messages' sessions are not in the sessions map and
        // exist only while the op is being handled.
        remove_session(s);
      }
      s = nullptr;
    }
  }

  if (!s) {
    // if the sender is not a monitor, make sure their first message for a
    // session is an MAuth.  If it is not, assume it's a stray message,
    // and considering that we are creating a new session it is safe to
    // assume that the sender hasn't authenticated yet, so we have no way
    // of assessing whether we should handle it or not.
    if (!src_is_mon && (m->get_type() != CEPH_MSG_AUTH &&
			m->get_type() != CEPH_MSG_MON_GET_MAP &&
			m->get_type() != CEPH_MSG_PING)) {
      dout(1) << __func__ << " dropping stray message " << *m
	      << " from " << m->get_source_inst() << dendl;
      return;
    }

    ConnectionRef con = m->get_connection();
    {
      std::lock_guard l(session_map_lock);
      s = session_map.new_session(m->get_source(),
				  m->get_source_addrs(),
				  con.get());
    }
    ceph_assert(s);
    con->set_priv(RefCountedPtr{s, false});
    dout(10) << __func__ << " new session " << s << " " << *s
	     << " features 0x" << std::hex
	     << s->con_features << std::dec << dendl;
    op->set_session(s);

    logger->set(l_mon_num_sessions, session_map.get_size());
    logger->inc(l_mon_session_add);

    if (src_is_mon) {
      // give it monitor caps; the peer type has been authenticated
      dout(5) << __func__ << " setting monitor caps on this connection" << dendl;
      if (!s->caps.is_allow_all()) // but no need to repeatedly copy
        s->caps = mon_caps;
      s->authenticated = true;
    }
  } else {
    dout(20) << __func__ << " existing session " << s << " for " << s->name
	     << dendl;
  }

  ceph_assert(s);

  s->session_timeout = ceph_clock_now();
  s->session_timeout += g_conf()->mon_session_timeout;

  if (s->auth_handler) {
    s->entity_name = s->auth_handler->get_entity_name();
  }
  dout(20) << " caps " << s->caps.get_str() << dendl;

  if ((is_synchronizing() ||
       (!s->authenticated && !exited_quorum.is_zero())) &&
      !src_is_mon &&
      m->get_type() != CEPH_MSG_PING) {
    waitlist_or_zap_client(op);
  } else {
    dispatch_op(op);
  }
  return;
}

void Monitor::dispatch_op(MonOpRequestRef op)
{
  op->mark_event("mon:dispatch_op");
  MonSession *s = op->get_session();
  ceph_assert(s);
  if (s->closed) {
    dout(10) << " session closed, dropping " << op->get_req() << dendl;
    return;
  }

  /* we will consider the default type as being 'monitor' until proven wrong */
  op->set_type_monitor();
  /* deal with all messages that do not necessarily need caps */
  switch (op->get_req()->get_type()) {
    // auth
    case MSG_MON_GLOBAL_ID:
    case CEPH_MSG_AUTH:
      op->set_type_service();
      /* no need to check caps here */
      paxos_service[PAXOS_AUTH]->dispatch(op);
      return;

    case CEPH_MSG_PING:
      handle_ping(op);
      return;
  }

  if (!op->get_session()->authenticated) {
    dout(5) << __func__ << " " << op->get_req()->get_source_inst()
            << " is not authenticated, dropping " << *(op->get_req())
            << dendl;
    return;
  }

  switch (op->get_req()->get_type()) {
    case CEPH_MSG_MON_GET_MAP:
      handle_mon_get_map(op);
      return;

    case MSG_GET_CONFIG:
      configmon()->handle_get_config(op);
      return;

    case CEPH_MSG_MON_METADATA:
      return handle_mon_metadata(op);

    case CEPH_MSG_MON_SUBSCRIBE:
      /* FIXME: check what's being subscribed, filter accordingly */
      handle_subscribe(op);
      return;
  }

  /* well, maybe the op belongs to a service... */
  op->set_type_service();
  /* deal with all messages which caps should be checked somewhere else */
  switch (op->get_req()->get_type()) {

    // OSDs
    case CEPH_MSG_MON_GET_OSDMAP:
    case CEPH_MSG_POOLOP:
    case MSG_OSD_BEACON:
    case MSG_OSD_MARK_ME_DOWN:
    case MSG_OSD_FULL:
    case MSG_OSD_FAILURE:
    case MSG_OSD_BOOT:
    case MSG_OSD_ALIVE:
    case MSG_OSD_PGTEMP:
    case MSG_OSD_PG_CREATED:
    case MSG_REMOVE_SNAPS:
    case MSG_OSD_PG_READY_TO_MERGE:
      paxos_service[PAXOS_OSDMAP]->dispatch(op);
      return;

    // MDSs
    case MSG_MDS_BEACON:
    case MSG_MDS_OFFLOAD_TARGETS:
      paxos_service[PAXOS_MDSMAP]->dispatch(op);
      return;

    // Mgrs
    case MSG_MGR_BEACON:
      paxos_service[PAXOS_MGR]->dispatch(op);
      return;

    // MgrStat
    case CEPH_MSG_STATFS:
      // this is an ugly hack, sorry!  force the version to 1 so that we do
      // not run afoul of the is_readable() paxos check.  the client is going
      // by the pgmonitor version and the MgrStatMonitor version will lag behind
      // that until we complete the upgrade.  The paxos ordering crap really
      // doesn't matter for statfs results, so just kludge around it here.
      if (osdmon()->osdmap.require_osd_release < CEPH_RELEASE_LUMINOUS) {
	((MStatfs*)op->get_req())->version = 1;
      }
    case MSG_MON_MGR_REPORT:
    case MSG_GETPOOLSTATS:
      paxos_service[PAXOS_MGRSTAT]->dispatch(op);
      return;

      // log
    case MSG_LOG:
      paxos_service[PAXOS_LOG]->dispatch(op);
      return;

    // handle_command() does its own caps checking
    case MSG_MON_COMMAND:
      op->set_type_command();
      handle_command(op);
      return;
  }

  /* nop, looks like it's not a service message; revert back to monitor */
  op->set_type_monitor();

  /* messages we, the Monitor class, need to deal with
   * but may be sent by clients. */

  if (!op->get_session()->is_capable("mon", MON_CAP_R)) {
    dout(5) << __func__ << " " << op->get_req()->get_source_inst()
            << " not enough caps for " << *(op->get_req()) << " -- dropping"
            << dendl;
    return;
  }

  switch (op->get_req()->get_type()) {
    // misc
    case CEPH_MSG_MON_GET_VERSION:
      handle_get_version(op);
      return;
  }

  if (!op->is_src_mon()) {
    dout(1) << __func__ << " unexpected monitor message from"
            << " non-monitor entity " << op->get_req()->get_source_inst()
            << " " << *(op->get_req()) << " -- dropping" << dendl;
    return;
  }

  /* messages that should only be sent by another monitor */
  switch (op->get_req()->get_type()) {

    case MSG_ROUTE:
      handle_route(op);
      return;

    case MSG_MON_PROBE:
      handle_probe(op);
      return;

    // Sync (i.e., the new slurp, but on steroids)
    case MSG_MON_SYNC:
      handle_sync(op);
      return;
    case MSG_MON_SCRUB:
      handle_scrub(op);
      return;

    /* log acks are sent from a monitor we sent the MLog to, and are
       never sent by clients to us. */
    case MSG_LOGACK:
      log_client.handle_log_ack((MLogAck*)op->get_req());
      return;

    // monmap
    case MSG_MON_JOIN:
      op->set_type_service();
      paxos_service[PAXOS_MONMAP]->dispatch(op);
      return;

    // paxos
    case MSG_MON_PAXOS:
      {
        op->set_type_paxos();
        MMonPaxos *pm = static_cast<MMonPaxos*>(op->get_req());
        if (!op->get_session()->is_capable("mon", MON_CAP_X)) {
          //can't send these!
          return;
        }

        if (state == STATE_SYNCHRONIZING) {
          // we are synchronizing. These messages would do us no
          // good, thus just drop them and ignore them.
          dout(10) << __func__ << " ignore paxos msg from "
            << pm->get_source_inst() << dendl;
          return;
        }

        // sanitize
        if (pm->epoch > get_epoch()) {
          bootstrap();
          return;
        }
        if (pm->epoch != get_epoch()) {
          return;
        }

        paxos->dispatch(op);
      }
      return;

    // elector messages
    case MSG_MON_ELECTION:
      op->set_type_election();
      //check privileges here for simplicity
      if (!op->get_session()->is_capable("mon", MON_CAP_X)) {
        dout(0) << "MMonElection received from entity without enough caps!"
          << op->get_session()->caps << dendl;
        return;;
      }
      if (!is_probing() && !is_synchronizing()) {
        elector.dispatch(op);
      }
      return;

    case MSG_FORWARD:
      handle_forward(op);
      return;

    case MSG_TIMECHECK:
      dout(5) << __func__ << " ignoring " << op << dendl;
      return;
    case MSG_TIMECHECK2:
      handle_timecheck(op);
      return;

    case MSG_MON_HEALTH:
      dout(5) << __func__ << " dropping deprecated message: "
	      << *op->get_req() << dendl;
      break;
    case MSG_MON_HEALTH_CHECKS:
      op->set_type_service();
      paxos_service[PAXOS_HEALTH]->dispatch(op);
      return;
  }
  dout(1) << "dropping unexpected " << *(op->get_req()) << dendl;
  return;
}

void Monitor::handle_ping(MonOpRequestRef op)
{
  MPing *m = static_cast<MPing*>(op->get_req());
  dout(10) << __func__ << " " << *m << dendl;
  MPing *reply = new MPing;
  bufferlist payload;
  boost::scoped_ptr<Formatter> f(new JSONFormatter(true));
  f->open_object_section("pong");

<<<<<<< HEAD
  if (osdmon()->osdmap.require_osd_release >= CEPH_RELEASE_LUMINOUS) {
    get_health_status(false, f.get(), nullptr);
  } else {
    list<string> health_str;
    get_health(health_str, nullptr, f.get());
  }

=======
  get_health_status(false, f.get(), nullptr);
>>>>>>> f8781be9
  {
    stringstream ss;
    get_mon_status(f.get(), ss);
  }

  f->close_section();
  stringstream ss;
  f->flush(ss);
  encode(ss.str(), payload);
  reply->set_payload(payload);
  dout(10) << __func__ << " reply payload len " << reply->get_payload().length() << dendl;
  m->get_connection()->send_message(reply);
}

void Monitor::timecheck_start()
{
  dout(10) << __func__ << dendl;
  timecheck_cleanup();
  if (get_quorum_mon_features().contains_all(
	ceph::features::mon::FEATURE_NAUTILUS)) {
    timecheck_start_round();
  }
}

void Monitor::timecheck_finish()
{
  dout(10) << __func__ << dendl;
  timecheck_cleanup();
}

void Monitor::timecheck_start_round()
{
  dout(10) << __func__ << " curr " << timecheck_round << dendl;
  ceph_assert(is_leader());

  if (monmap->size() == 1) {
    ceph_abort_msg("We are alone; this shouldn't have been scheduled!");
    return;
  }

  if (timecheck_round % 2) {
    dout(10) << __func__ << " there's a timecheck going on" << dendl;
    utime_t curr_time = ceph_clock_now();
    double max = g_conf()->mon_timecheck_interval*3;
    if (curr_time - timecheck_round_start < max) {
      dout(10) << __func__ << " keep current round going" << dendl;
      goto out;
    } else {
      dout(10) << __func__
               << " finish current timecheck and start new" << dendl;
      timecheck_cancel_round();
    }
  }

  ceph_assert(timecheck_round % 2 == 0);
  timecheck_acks = 0;
  timecheck_round ++;
  timecheck_round_start = ceph_clock_now();
  dout(10) << __func__ << " new " << timecheck_round << dendl;

  timecheck();
out:
  dout(10) << __func__ << " setting up next event" << dendl;
  timecheck_reset_event();
}

void Monitor::timecheck_finish_round(bool success)
{
  dout(10) << __func__ << " curr " << timecheck_round << dendl;
  ceph_assert(timecheck_round % 2);
  timecheck_round ++;
  timecheck_round_start = utime_t();

  if (success) {
    ceph_assert(timecheck_waiting.empty());
    ceph_assert(timecheck_acks == quorum.size());
    timecheck_report();
    timecheck_check_skews();
    return;
  }

  dout(10) << __func__ << " " << timecheck_waiting.size()
           << " peers still waiting:";
  for (auto& p : timecheck_waiting) {
    *_dout << " mon." << p.first;
  }
  *_dout << dendl;
  timecheck_waiting.clear();

  dout(10) << __func__ << " finished to " << timecheck_round << dendl;
}

void Monitor::timecheck_cancel_round()
{
  timecheck_finish_round(false);
}

void Monitor::timecheck_cleanup()
{
  timecheck_round = 0;
  timecheck_acks = 0;
  timecheck_round_start = utime_t();

  if (timecheck_event) {
    timer.cancel_event(timecheck_event);
    timecheck_event = NULL;
  }
  timecheck_waiting.clear();
  timecheck_skews.clear();
  timecheck_latencies.clear();

  timecheck_rounds_since_clean = 0;
}

void Monitor::timecheck_reset_event()
{
  if (timecheck_event) {
    timer.cancel_event(timecheck_event);
    timecheck_event = NULL;
  }

  double delay =
    cct->_conf->mon_timecheck_skew_interval * timecheck_rounds_since_clean;

  if (delay <= 0 || delay > cct->_conf->mon_timecheck_interval) {
    delay = cct->_conf->mon_timecheck_interval;
  }

  dout(10) << __func__ << " delay " << delay
           << " rounds_since_clean " << timecheck_rounds_since_clean
           << dendl;

  timecheck_event = timer.add_event_after(
    delay,
    new C_MonContext(this, [this](int) {
	timecheck_start_round();
      }));
}

void Monitor::timecheck_check_skews()
{
  dout(10) << __func__ << dendl;
  ceph_assert(is_leader());
  ceph_assert((timecheck_round % 2) == 0);
  if (monmap->size() == 1) {
    ceph_abort_msg("We are alone; we shouldn't have gotten here!");
    return;
  }
  ceph_assert(timecheck_latencies.size() == timecheck_skews.size());

  bool found_skew = false;
  for (auto& p : timecheck_skews) {
    double abs_skew;
    if (timecheck_has_skew(p.second, &abs_skew)) {
      dout(10) << __func__
               << " " << p.first << " skew " << abs_skew << dendl;
      found_skew = true;
    }
  }

  if (found_skew) {
    ++timecheck_rounds_since_clean;
    timecheck_reset_event();
  } else if (timecheck_rounds_since_clean > 0) {
    dout(1) << __func__
      << " no clock skews found after " << timecheck_rounds_since_clean
      << " rounds" << dendl;
    // make sure the skews are really gone and not just a transient success
    // this will run just once if not in the presence of skews again.
    timecheck_rounds_since_clean = 1;
    timecheck_reset_event();
    timecheck_rounds_since_clean = 0;
  }

}

void Monitor::timecheck_report()
{
  dout(10) << __func__ << dendl;
  ceph_assert(is_leader());
  ceph_assert((timecheck_round % 2) == 0);
  if (monmap->size() == 1) {
    ceph_abort_msg("We are alone; we shouldn't have gotten here!");
    return;
  }

  ceph_assert(timecheck_latencies.size() == timecheck_skews.size());
  bool do_output = true; // only output report once
  for (set<int>::iterator q = quorum.begin(); q != quorum.end(); ++q) {
    if (monmap->get_name(*q) == name)
      continue;

    MTimeCheck2 *m = new MTimeCheck2(MTimeCheck2::OP_REPORT);
    m->epoch = get_epoch();
    m->round = timecheck_round;

    for (auto& it : timecheck_skews) {
      double skew = it.second;
      double latency = timecheck_latencies[it.first];

      m->skews[it.first] = skew;
      m->latencies[it.first] = latency;

      if (do_output) {
        dout(25) << __func__ << " mon." << it.first
                 << " latency " << latency
                 << " skew " << skew << dendl;
      }
    }
    do_output = false;
    dout(10) << __func__ << " send report to mon." << *q << dendl;
    send_mon_message(m, *q);
  }
}

void Monitor::timecheck()
{
  dout(10) << __func__ << dendl;
  ceph_assert(is_leader());
  if (monmap->size() == 1) {
    ceph_abort_msg("We are alone; we shouldn't have gotten here!");
    return;
  }
  ceph_assert(timecheck_round % 2 != 0);

  timecheck_acks = 1; // we ack ourselves

  dout(10) << __func__ << " start timecheck epoch " << get_epoch()
           << " round " << timecheck_round << dendl;

  // we are at the eye of the storm; the point of reference
  timecheck_skews[rank] = 0.0;
  timecheck_latencies[rank] = 0.0;

  for (set<int>::iterator it = quorum.begin(); it != quorum.end(); ++it) {
    if (monmap->get_name(*it) == name)
      continue;

    utime_t curr_time = ceph_clock_now();
    timecheck_waiting[*it] = curr_time;
    MTimeCheck2 *m = new MTimeCheck2(MTimeCheck2::OP_PING);
    m->epoch = get_epoch();
    m->round = timecheck_round;
    dout(10) << __func__ << " send " << *m << " to mon." << *it << dendl;
    send_mon_message(m, *it);
  }
}

health_status_t Monitor::timecheck_status(ostringstream &ss,
                                          const double skew_bound,
                                          const double latency)
{
  health_status_t status = HEALTH_OK;
  ceph_assert(latency >= 0);

  double abs_skew;
  if (timecheck_has_skew(skew_bound, &abs_skew)) {
    status = HEALTH_WARN;
    ss << "clock skew " << abs_skew << "s"
       << " > max " << g_conf()->mon_clock_drift_allowed << "s";
  }

  return status;
}

void Monitor::handle_timecheck_leader(MonOpRequestRef op)
{
  MTimeCheck2 *m = static_cast<MTimeCheck2*>(op->get_req());
  dout(10) << __func__ << " " << *m << dendl;
  /* handles PONG's */
  ceph_assert(m->op == MTimeCheck2::OP_PONG);

  int other = m->get_source().num();
  if (m->epoch < get_epoch()) {
    dout(1) << __func__ << " got old timecheck epoch " << m->epoch
            << " from " << other
            << " curr " << get_epoch()
            << " -- severely lagged? discard" << dendl;
    return;
  }
  ceph_assert(m->epoch == get_epoch());

  if (m->round < timecheck_round) {
    dout(1) << __func__ << " got old round " << m->round
            << " from " << other
            << " curr " << timecheck_round << " -- discard" << dendl;
    return;
  }

  utime_t curr_time = ceph_clock_now();

  ceph_assert(timecheck_waiting.count(other) > 0);
  utime_t timecheck_sent = timecheck_waiting[other];
  timecheck_waiting.erase(other);
  if (curr_time < timecheck_sent) {
    // our clock was readjusted -- drop everything until it all makes sense.
    dout(1) << __func__ << " our clock was readjusted --"
            << " bump round and drop current check"
            << dendl;
    timecheck_cancel_round();
    return;
  }

  /* update peer latencies */
  double latency = (double)(curr_time - timecheck_sent);

  if (timecheck_latencies.count(other) == 0)
    timecheck_latencies[other] = latency;
  else {
    double avg_latency = ((timecheck_latencies[other]*0.8)+(latency*0.2));
    timecheck_latencies[other] = avg_latency;
  }

  /*
   * update skews
   *
   * some nasty thing goes on if we were to do 'a - b' between two utime_t,
   * and 'a' happens to be lower than 'b'; so we use double instead.
   *
   * latency is always expected to be >= 0.
   *
   * delta, the difference between theirs timestamp and ours, may either be
   * lower or higher than 0; will hardly ever be 0.
   *
   * The absolute skew is the absolute delta minus the latency, which is
   * taken as a whole instead of an rtt given that there is some queueing
   * and dispatch times involved and it's hard to assess how long exactly
   * it took for the message to travel to the other side and be handled. So
   * we call it a bounded skew, the worst case scenario.
   *
   * Now, to math!
   *
   * Given that the latency is always positive, we can establish that the
   * bounded skew will be:
   *
   *  1. positive if the absolute delta is higher than the latency and
   *     delta is positive
   *  2. negative if the absolute delta is higher than the latency and
   *     delta is negative.
   *  3. zero if the absolute delta is lower than the latency.
   *
   * On 3. we make a judgement call and treat the skew as non-existent.
   * This is because that, if the absolute delta is lower than the
   * latency, then the apparently existing skew is nothing more than a
   * side-effect of the high latency at work.
   *
   * This may not be entirely true though, as a severely skewed clock
   * may be masked by an even higher latency, but with high latencies
   * we probably have worse issues to deal with than just skewed clocks.
   */
  ceph_assert(latency >= 0);

  double delta = ((double) m->timestamp) - ((double) curr_time);
  double abs_delta = (delta > 0 ? delta : -delta);
  double skew_bound = abs_delta - latency;
  if (skew_bound < 0)
    skew_bound = 0;
  else if (delta < 0)
    skew_bound = -skew_bound;

  ostringstream ss;
  health_status_t status = timecheck_status(ss, skew_bound, latency);
  if (status != HEALTH_OK) {
    clog->health(status) << other << " " << ss.str();
  }

  dout(10) << __func__ << " from " << other << " ts " << m->timestamp
	   << " delta " << delta << " skew_bound " << skew_bound
	   << " latency " << latency << dendl;

  timecheck_skews[other] = skew_bound;

  timecheck_acks++;
  if (timecheck_acks == quorum.size()) {
    dout(10) << __func__ << " got pongs from everybody ("
             << timecheck_acks << " total)" << dendl;
    ceph_assert(timecheck_skews.size() == timecheck_acks);
    ceph_assert(timecheck_waiting.empty());
    // everyone has acked, so bump the round to finish it.
    timecheck_finish_round();
  }
}

void Monitor::handle_timecheck_peon(MonOpRequestRef op)
{
  MTimeCheck2 *m = static_cast<MTimeCheck2*>(op->get_req());
  dout(10) << __func__ << " " << *m << dendl;

  ceph_assert(is_peon());
  ceph_assert(m->op == MTimeCheck2::OP_PING || m->op == MTimeCheck2::OP_REPORT);

  if (m->epoch != get_epoch()) {
    dout(1) << __func__ << " got wrong epoch "
            << "(ours " << get_epoch()
            << " theirs: " << m->epoch << ") -- discarding" << dendl;
    return;
  }

  if (m->round < timecheck_round) {
    dout(1) << __func__ << " got old round " << m->round
            << " current " << timecheck_round
            << " (epoch " << get_epoch() << ") -- discarding" << dendl;
    return;
  }

  timecheck_round = m->round;

  if (m->op == MTimeCheck2::OP_REPORT) {
    ceph_assert((timecheck_round % 2) == 0);
    timecheck_latencies.swap(m->latencies);
    timecheck_skews.swap(m->skews);
    return;
  }

  ceph_assert((timecheck_round % 2) != 0);
  MTimeCheck2 *reply = new MTimeCheck2(MTimeCheck2::OP_PONG);
  utime_t curr_time = ceph_clock_now();
  reply->timestamp = curr_time;
  reply->epoch = m->epoch;
  reply->round = m->round;
  dout(10) << __func__ << " send " << *m
           << " to " << m->get_source_inst() << dendl;
  m->get_connection()->send_message(reply);
}

void Monitor::handle_timecheck(MonOpRequestRef op)
{
  MTimeCheck2 *m = static_cast<MTimeCheck2*>(op->get_req());
  dout(10) << __func__ << " " << *m << dendl;

  if (is_leader()) {
    if (m->op != MTimeCheck2::OP_PONG) {
      dout(1) << __func__ << " drop unexpected msg (not pong)" << dendl;
    } else {
      handle_timecheck_leader(op);
    }
  } else if (is_peon()) {
    if (m->op != MTimeCheck2::OP_PING && m->op != MTimeCheck2::OP_REPORT) {
      dout(1) << __func__ << " drop unexpected msg (not ping or report)" << dendl;
    } else {
      handle_timecheck_peon(op);
    }
  } else {
    dout(1) << __func__ << " drop unexpected msg" << dendl;
  }
}

void Monitor::handle_subscribe(MonOpRequestRef op)
{
  MMonSubscribe *m = static_cast<MMonSubscribe*>(op->get_req());
  dout(10) << "handle_subscribe " << *m << dendl;
  
  bool reply = false;

  MonSession *s = op->get_session();
  ceph_assert(s);

  if (m->hostname.size()) {
    s->remote_host = m->hostname;
  }

  for (map<string,ceph_mon_subscribe_item>::iterator p = m->what.begin();
       p != m->what.end();
       ++p) {
    if (p->first == "monmap" || p->first == "config") {
      // these require no caps
    } else if (!s->is_capable("mon", MON_CAP_R)) {
      dout(5) << __func__ << " " << op->get_req()->get_source_inst()
	      << " not enough caps for " << *(op->get_req()) << " -- dropping"
	      << dendl;
      continue;
    }

    // if there are any non-onetime subscriptions, we need to reply to start the resubscribe timer
    if ((p->second.flags & CEPH_SUBSCRIBE_ONETIME) == 0)
      reply = true;

    // remove conflicting subscribes
    if (logmon()->sub_name_to_id(p->first) >= 0) {
      for (map<string, Subscription*>::iterator it = s->sub_map.begin();
	   it != s->sub_map.end(); ) {
	if (it->first != p->first && logmon()->sub_name_to_id(it->first) >= 0) {
	  std::lock_guard l(session_map_lock);
	  session_map.remove_sub((it++)->second);
	} else {
	  ++it;
	}
      }
    }

    {
      std::lock_guard l(session_map_lock);
      session_map.add_update_sub(s, p->first, p->second.start,
				 p->second.flags & CEPH_SUBSCRIBE_ONETIME,
				 m->get_connection()->has_feature(CEPH_FEATURE_INCSUBOSDMAP));
    }

    if (p->first.compare(0, 6, "mdsmap") == 0 || p->first.compare(0, 5, "fsmap") == 0) {
      dout(10) << __func__ << ": MDS sub '" << p->first << "'" << dendl;
      if ((int)s->is_capable("mds", MON_CAP_R)) {
        Subscription *sub = s->sub_map[p->first];
        ceph_assert(sub != nullptr);
        mdsmon()->check_sub(sub);
      }
    } else if (p->first == "osdmap") {
      if ((int)s->is_capable("osd", MON_CAP_R)) {
	if (s->osd_epoch > p->second.start) {
	  // client needs earlier osdmaps on purpose, so reset the sent epoch
	  s->osd_epoch = 0;
	}
        osdmon()->check_osdmap_sub(s->sub_map["osdmap"]);
      }
    } else if (p->first == "osd_pg_creates") {
      if ((int)s->is_capable("osd", MON_CAP_W)) {
	osdmon()->check_pg_creates_sub(s->sub_map["osd_pg_creates"]);
      }
    } else if (p->first == "monmap") {
      monmon()->check_sub(s->sub_map[p->first]);
    } else if (logmon()->sub_name_to_id(p->first) >= 0) {
      logmon()->check_sub(s->sub_map[p->first]);
    } else if (p->first == "mgrmap" || p->first == "mgrdigest") {
      mgrmon()->check_sub(s->sub_map[p->first]);
    } else if (p->first == "servicemap") {
      mgrstatmon()->check_sub(s->sub_map[p->first]);
    } else if (p->first == "config") {
      configmon()->check_sub(s);
    }
  }

  if (reply) {
    // we only need to reply if the client is old enough to think it
    // has to send renewals.
    ConnectionRef con = m->get_connection();
    if (!con->has_feature(CEPH_FEATURE_MON_STATEFUL_SUB))
      m->get_connection()->send_message(new MMonSubscribeAck(
	monmap->get_fsid(), (int)g_conf()->mon_subscribe_interval));
  }

}

void Monitor::handle_get_version(MonOpRequestRef op)
{
  MMonGetVersion *m = static_cast<MMonGetVersion*>(op->get_req());
  dout(10) << "handle_get_version " << *m << dendl;
  PaxosService *svc = NULL;

  MonSession *s = op->get_session();
  ceph_assert(s);

  if (!is_leader() && !is_peon()) {
    dout(10) << " waiting for quorum" << dendl;
    waitfor_quorum.push_back(new C_RetryMessage(this, op));
    goto out;
  }

  if (m->what == "mdsmap") {
    svc = mdsmon();
  } else if (m->what == "fsmap") {
    svc = mdsmon();
  } else if (m->what == "osdmap") {
    svc = osdmon();
  } else if (m->what == "monmap") {
    svc = monmon();
  } else {
    derr << "invalid map type " << m->what << dendl;
  }

  if (svc) {
    if (!svc->is_readable()) {
      svc->wait_for_readable(op, new C_RetryMessage(this, op));
      goto out;
    }

    MMonGetVersionReply *reply = new MMonGetVersionReply();
    reply->handle = m->handle;
    reply->version = svc->get_last_committed();
    reply->oldest_version = svc->get_first_committed();
    reply->set_tid(m->get_tid());

    m->get_connection()->send_message(reply);
  }
 out:
  return;
}

bool Monitor::ms_handle_reset(Connection *con)
{
  dout(10) << "ms_handle_reset " << con << " " << con->get_peer_addr() << dendl;

  // ignore lossless monitor sessions
  if (con->get_peer_type() == CEPH_ENTITY_TYPE_MON)
    return false;

  auto priv = con->get_priv();
  auto s = static_cast<MonSession*>(priv.get());
  if (!s)
    return false;

  // break any con <-> session ref cycle
  s->con->set_priv(nullptr);

  if (is_shutdown())
    return false;

  std::lock_guard l(lock);

  dout(10) << "reset/close on session " << s->name << " " << s->addrs << dendl;
  if (!s->closed && s->item.is_on_list()) {
    std::lock_guard l(session_map_lock);
    remove_session(s);
  }
  return true;
}

bool Monitor::ms_handle_refused(Connection *con)
{
  // just log for now...
  dout(10) << "ms_handle_refused " << con << " " << con->get_peer_addr() << dendl;
  return false;
}

// -----

void Monitor::send_latest_monmap(Connection *con)
{
  bufferlist bl;
  monmap->encode(bl, con->get_features());
  con->send_message(new MMonMap(bl));
}

void Monitor::handle_mon_get_map(MonOpRequestRef op)
{
  MMonGetMap *m = static_cast<MMonGetMap*>(op->get_req());
  dout(10) << "handle_mon_get_map" << dendl;
  send_latest_monmap(m->get_connection().get());
}

void Monitor::handle_mon_metadata(MonOpRequestRef op)
{
  MMonMetadata *m = static_cast<MMonMetadata*>(op->get_req());
  if (is_leader()) {
    dout(10) << __func__ << dendl;
    update_mon_metadata(m->get_source().num(), std::move(m->data));
  }
}

void Monitor::update_mon_metadata(int from, Metadata&& m)
{
  // NOTE: this is now for legacy (kraken or jewel) mons only.
  pending_metadata[from] = std::move(m);

  MonitorDBStore::TransactionRef t = paxos->get_pending_transaction();
  bufferlist bl;
  encode(pending_metadata, bl);
  t->put(MONITOR_STORE_PREFIX, "last_metadata", bl);
  paxos->trigger_propose();
}

int Monitor::load_metadata()
{
  bufferlist bl;
  int r = store->get(MONITOR_STORE_PREFIX, "last_metadata", bl);
  if (r)
    return r;
  auto it = bl.cbegin();
  decode(mon_metadata, it);

  pending_metadata = mon_metadata;
  return 0;
}

int Monitor::get_mon_metadata(int mon, Formatter *f, ostream& err)
{
  ceph_assert(f);
  if (!mon_metadata.count(mon)) {
    err << "mon." << mon << " not found";
    return -EINVAL;
  }
  const Metadata& m = mon_metadata[mon];
  for (Metadata::const_iterator p = m.begin(); p != m.end(); ++p) {
    f->dump_string(p->first.c_str(), p->second);
  }
  return 0;
}

void Monitor::count_metadata(const string& field, map<string,int> *out)
{
  for (auto& p : mon_metadata) {
    auto q = p.second.find(field);
    if (q == p.second.end()) {
      (*out)["unknown"]++;
    } else {
      (*out)[q->second]++;
    }
  }
}

void Monitor::count_metadata(const string& field, Formatter *f)
{
  map<string,int> by_val;
  count_metadata(field, &by_val);
  f->open_object_section(field.c_str());
  for (auto& p : by_val) {
    f->dump_int(p.first.c_str(), p.second);
  }
  f->close_section();
}

int Monitor::print_nodes(Formatter *f, ostream& err)
{
  map<string, list<string> > mons;	// hostname => mon
  for (map<int, Metadata>::iterator it = mon_metadata.begin();
       it != mon_metadata.end(); ++it) {
    const Metadata& m = it->second;
    Metadata::const_iterator hostname = m.find("hostname");
    if (hostname == m.end()) {
      // not likely though
      continue;
    }
    mons[hostname->second].push_back(monmap->get_name(it->first));
  }

  dump_services(f, mons, "mon");
  return 0;
}

// ----------------------------------------------
// scrub

int Monitor::scrub_start()
{
  dout(10) << __func__ << dendl;
  ceph_assert(is_leader());

  if (!scrub_result.empty()) {
    clog->info() << "scrub already in progress";
    return -EBUSY;
  }

  scrub_event_cancel();
  scrub_result.clear();
  scrub_state.reset(new ScrubState);

  scrub();
  return 0;
}

int Monitor::scrub()
{
  ceph_assert(is_leader());
  ceph_assert(scrub_state);

  scrub_cancel_timeout();
  wait_for_paxos_write();
  scrub_version = paxos->get_version();


  // scrub all keys if we're the only monitor in the quorum
  int32_t num_keys =
    (quorum.size() == 1 ? -1 : cct->_conf->mon_scrub_max_keys);

  for (set<int>::iterator p = quorum.begin();
       p != quorum.end();
       ++p) {
    if (*p == rank)
      continue;
    MMonScrub *r = new MMonScrub(MMonScrub::OP_SCRUB, scrub_version,
                                 num_keys);
    r->key = scrub_state->last_key;
    send_mon_message(r, *p);
  }

  // scrub my keys
  bool r = _scrub(&scrub_result[rank],
                  &scrub_state->last_key,
                  &num_keys);

  scrub_state->finished = !r;

  // only after we got our scrub results do we really care whether the
  // other monitors are late on their results.  Also, this way we avoid
  // triggering the timeout if we end up getting stuck in _scrub() for
  // longer than the duration of the timeout.
  scrub_reset_timeout();

  if (quorum.size() == 1) {
    ceph_assert(scrub_state->finished == true);
    scrub_finish();
  }
  return 0;
}

void Monitor::handle_scrub(MonOpRequestRef op)
{
  MMonScrub *m = static_cast<MMonScrub*>(op->get_req());
  dout(10) << __func__ << " " << *m << dendl;
  switch (m->op) {
  case MMonScrub::OP_SCRUB:
    {
      if (!is_peon())
	break;

      wait_for_paxos_write();

      if (m->version != paxos->get_version())
	break;

      MMonScrub *reply = new MMonScrub(MMonScrub::OP_RESULT,
                                       m->version,
                                       m->num_keys);

      reply->key = m->key;
      _scrub(&reply->result, &reply->key, &reply->num_keys);
      m->get_connection()->send_message(reply);
    }
    break;

  case MMonScrub::OP_RESULT:
    {
      if (!is_leader())
	break;
      if (m->version != scrub_version)
	break;
      // reset the timeout each time we get a result
      scrub_reset_timeout();

      int from = m->get_source().num();
      ceph_assert(scrub_result.count(from) == 0);
      scrub_result[from] = m->result;

      if (scrub_result.size() == quorum.size()) {
        scrub_check_results();
        scrub_result.clear();
        if (scrub_state->finished)
          scrub_finish();
        else
          scrub();
      }
    }
    break;
  }
}

bool Monitor::_scrub(ScrubResult *r,
                     pair<string,string> *start,
                     int *num_keys)
{
  ceph_assert(r != NULL);
  ceph_assert(start != NULL);
  ceph_assert(num_keys != NULL);

  set<string> prefixes = get_sync_targets_names();
  prefixes.erase("paxos");  // exclude paxos, as this one may have extra states for proposals, etc.

  dout(10) << __func__ << " start (" << *start << ")"
           << " num_keys " << *num_keys << dendl;

  MonitorDBStore::Synchronizer it = store->get_synchronizer(*start, prefixes);

  int scrubbed_keys = 0;
  pair<string,string> last_key;

  while (it->has_next_chunk()) {

    if (*num_keys > 0 && scrubbed_keys == *num_keys)
      break;

    pair<string,string> k = it->get_next_key();
    if (prefixes.count(k.first) == 0)
      continue;

    if (cct->_conf->mon_scrub_inject_missing_keys > 0.0 &&
        (rand() % 10000 < cct->_conf->mon_scrub_inject_missing_keys*10000.0)) {
      dout(10) << __func__ << " inject missing key, skipping (" << k << ")"
               << dendl;
      continue;
    }

    bufferlist bl;
    int err = store->get(k.first, k.second, bl);
    ceph_assert(err == 0);
    
    uint32_t key_crc = bl.crc32c(0);
    dout(30) << __func__ << " " << k << " bl " << bl.length() << " bytes"
                                     << " crc " << key_crc << dendl;
    r->prefix_keys[k.first]++;
    if (r->prefix_crc.count(k.first) == 0) {
      r->prefix_crc[k.first] = 0;
    }
    r->prefix_crc[k.first] = bl.crc32c(r->prefix_crc[k.first]);

    if (cct->_conf->mon_scrub_inject_crc_mismatch > 0.0 &&
        (rand() % 10000 < cct->_conf->mon_scrub_inject_crc_mismatch*10000.0)) {
      dout(10) << __func__ << " inject failure at (" << k << ")" << dendl;
      r->prefix_crc[k.first] += 1;
    }

    ++scrubbed_keys;
    last_key = k;
  }

  dout(20) << __func__ << " last_key (" << last_key << ")"
                       << " scrubbed_keys " << scrubbed_keys
                       << " has_next " << it->has_next_chunk() << dendl;

  *start = last_key;
  *num_keys = scrubbed_keys;

  return it->has_next_chunk();
}

void Monitor::scrub_check_results()
{
  dout(10) << __func__ << dendl;

  // compare
  int errors = 0;
  ScrubResult& mine = scrub_result[rank];
  for (map<int,ScrubResult>::iterator p = scrub_result.begin();
       p != scrub_result.end();
       ++p) {
    if (p->first == rank)
      continue;
    if (p->second != mine) {
      ++errors;
      clog->error() << "scrub mismatch";
      clog->error() << " mon." << rank << " " << mine;
      clog->error() << " mon." << p->first << " " << p->second;
    }
  }
  if (!errors)
    clog->debug() << "scrub ok on " << quorum << ": " << mine;
}

inline void Monitor::scrub_timeout()
{
  dout(1) << __func__ << " restarting scrub" << dendl;
  scrub_reset();
  scrub_start();
}

void Monitor::scrub_finish()
{
  dout(10) << __func__ << dendl;
  scrub_reset();
  scrub_event_start();
}

void Monitor::scrub_reset()
{
  dout(10) << __func__ << dendl;
  scrub_cancel_timeout();
  scrub_version = 0;
  scrub_result.clear();
  scrub_state.reset();
}

inline void Monitor::scrub_update_interval(int secs)
{
  // we don't care about changes if we are not the leader.
  // changes will be visible if we become the leader.
  if (!is_leader())
    return;

  dout(1) << __func__ << " new interval = " << secs << dendl;

  // if scrub already in progress, all changes will already be visible during
  // the next round.  Nothing to do.
  if (scrub_state != NULL)
    return;

  scrub_event_cancel();
  scrub_event_start();
}

void Monitor::scrub_event_start()
{
  dout(10) << __func__ << dendl;

  if (scrub_event)
    scrub_event_cancel();

  if (cct->_conf->mon_scrub_interval <= 0) {
    dout(1) << __func__ << " scrub event is disabled"
            << " (mon_scrub_interval = " << cct->_conf->mon_scrub_interval
            << ")" << dendl;
    return;
  }

  scrub_event = timer.add_event_after(
    cct->_conf->mon_scrub_interval,
    new C_MonContext(this, [this](int) {
      scrub_start();
      }));
}

void Monitor::scrub_event_cancel()
{
  dout(10) << __func__ << dendl;
  if (scrub_event) {
    timer.cancel_event(scrub_event);
    scrub_event = NULL;
  }
}

inline void Monitor::scrub_cancel_timeout()
{
  if (scrub_timeout_event) {
    timer.cancel_event(scrub_timeout_event);
    scrub_timeout_event = NULL;
  }
}

void Monitor::scrub_reset_timeout()
{
  dout(15) << __func__ << " reset timeout event" << dendl;
  scrub_cancel_timeout();
  scrub_timeout_event = timer.add_event_after(
<<<<<<< HEAD
    g_conf->mon_scrub_timeout,
=======
    g_conf()->mon_scrub_timeout,
>>>>>>> f8781be9
    new C_MonContext(this, [this](int) {
      scrub_timeout();
    }));
}

/************ TICK ***************/
void Monitor::new_tick()
{
  timer.add_event_after(g_conf()->mon_tick_interval, new C_MonContext(this, [this](int) {
	tick();
      }));
}

void Monitor::tick()
{
  // ok go.
  dout(11) << "tick" << dendl;
  const utime_t now = ceph_clock_now();
  
  // Check if we need to emit any delayed health check updated messages
  if (is_leader()) {
<<<<<<< HEAD
    const auto min_period = g_conf->get_val<int64_t>(
=======
    const auto min_period = g_conf().get_val<int64_t>(
>>>>>>> f8781be9
                              "mon_health_log_update_period");
    for (auto& svc : paxos_service) {
      auto health = svc->get_health_checks();

      for (const auto &i : health.checks) {
        const std::string &code = i.first;
        const std::string &summary = i.second.summary;
        const health_status_t severity = i.second.severity;

        auto status_iter = health_check_log_times.find(code);
        if (status_iter == health_check_log_times.end()) {
          continue;
        }

        auto &log_status = status_iter->second;
        bool const changed = log_status.last_message != summary
                             || log_status.severity != severity;

        if (changed && now - log_status.updated_at > min_period) {
          log_status.last_message = summary;
          log_status.updated_at = now;
          log_status.severity = severity;

          ostringstream ss;
          ss << "Health check update: " << summary << " (" << code << ")";
          clog->health(severity) << ss.str();
        }
      }
    }
  }


<<<<<<< HEAD
  for (vector<PaxosService*>::iterator p = paxos_service.begin(); p != paxos_service.end(); ++p) {
    (*p)->tick();
    (*p)->maybe_trim();
=======
  for (auto& svc : paxos_service) {
    svc->tick();
    svc->maybe_trim();
>>>>>>> f8781be9
  }
  
  // trim sessions
  {
    std::lock_guard l(session_map_lock);
    auto p = session_map.sessions.begin();

    bool out_for_too_long = (!exited_quorum.is_zero() &&
			     now > (exited_quorum + 2*g_conf()->mon_lease));

    while (!p.end()) {
      MonSession *s = *p;
      ++p;
    
      // don't trim monitors
      if (s->name.is_mon())
	continue;

      if (s->session_timeout < now && s->con) {
	// check keepalive, too
	s->session_timeout = s->con->get_last_keepalive();
	s->session_timeout += g_conf()->mon_session_timeout;
      }
      if (s->session_timeout < now) {
	dout(10) << " trimming session " << s->con << " " << s->name
		 << " " << s->addrs
		 << " (timeout " << s->session_timeout
		 << " < now " << now << ")" << dendl;
      } else if (out_for_too_long) {
	// boot the client Session because we've taken too long getting back in
	dout(10) << " trimming session " << s->con << " " << s->name
		 << " because we've been out of quorum too long" << dendl;
      } else {
	continue;
      }

      s->con->mark_down();
      remove_session(s);
      logger->inc(l_mon_session_trim);
    }
  }
  sync_trim_providers();

  if (!maybe_wait_for_quorum.empty()) {
    finish_contexts(g_ceph_context, maybe_wait_for_quorum);
  }

  if (is_leader() && paxos->is_active() && fingerprint.is_zero()) {
    // this is only necessary on upgraded clusters.
    MonitorDBStore::TransactionRef t = paxos->get_pending_transaction();
    prepare_new_fingerprint(t);
    paxos->trigger_propose();
  }

  mgr_client.update_daemon_health(get_health_metrics());
  new_tick();
}

vector<DaemonHealthMetric> Monitor::get_health_metrics() 
{
  vector<DaemonHealthMetric> metrics;

  utime_t oldest_secs;
  const utime_t now = ceph_clock_now();
  auto too_old = now;
  too_old -= g_conf().get_val<std::chrono::seconds>("mon_op_complaint_time").count();
  int slow = 0;
  TrackedOpRef oldest_op;
  auto count_slow_ops = [&](TrackedOp& op) {
    if (op.get_initiated() < too_old) {
      slow++;
      if (!oldest_op || op.get_initiated() < oldest_op->get_initiated()) {
	oldest_op = &op;
      }
      return true;
    } else {
      return false;
    }
  };
  if (op_tracker.visit_ops_in_flight(&oldest_secs, count_slow_ops)) {
    if (slow) {
      derr << __func__ << " reporting " << slow << " slow ops, oldest is "
	   << oldest_op->get_desc() << dendl;
    }
    metrics.emplace_back(daemon_metric::SLOW_OPS, slow, oldest_secs);
  } else {
    metrics.emplace_back(daemon_metric::SLOW_OPS, 0, 0);
  }
  return metrics;
}

void Monitor::prepare_new_fingerprint(MonitorDBStore::TransactionRef t)
{
  uuid_d nf;
  nf.generate_random();
  dout(10) << __func__ << " proposing cluster_fingerprint " << nf << dendl;

  bufferlist bl;
  encode(nf, bl);
  t->put(MONITOR_NAME, "cluster_fingerprint", bl);
}

int Monitor::check_fsid()
{
  bufferlist ebl;
  int r = store->get(MONITOR_NAME, "cluster_uuid", ebl);
  if (r == -ENOENT)
    return r;
  ceph_assert(r == 0);

  string es(ebl.c_str(), ebl.length());

  // only keep the first line
  size_t pos = es.find_first_of('\n');
  if (pos != string::npos)
    es.resize(pos);

  dout(10) << "check_fsid cluster_uuid contains '" << es << "'" << dendl;
  uuid_d ondisk;
  if (!ondisk.parse(es.c_str())) {
    derr << "error: unable to parse uuid" << dendl;
    return -EINVAL;
  }

  if (monmap->get_fsid() != ondisk) {
    derr << "error: cluster_uuid file exists with value " << ondisk
	 << ", != our uuid " << monmap->get_fsid() << dendl;
    return -EEXIST;
  }

  return 0;
}

int Monitor::write_fsid()
{
  auto t(std::make_shared<MonitorDBStore::Transaction>());
  write_fsid(t);
  int r = store->apply_transaction(t);
  return r;
}

int Monitor::write_fsid(MonitorDBStore::TransactionRef t)
{
  ostringstream ss;
  ss << monmap->get_fsid() << "\n";
  string us = ss.str();

  bufferlist b;
  b.append(us);

  t->put(MONITOR_NAME, "cluster_uuid", b);
  return 0;
}

/*
 * this is the closest thing to a traditional 'mkfs' for ceph.
 * initialize the monitor state machines to their initial values.
 */
int Monitor::mkfs(bufferlist& osdmapbl)
{
  auto t(std::make_shared<MonitorDBStore::Transaction>());

  // verify cluster fsid
  int r = check_fsid();
  if (r < 0 && r != -ENOENT)
    return r;

  bufferlist magicbl;
  magicbl.append(CEPH_MON_ONDISK_MAGIC);
  magicbl.append("\n");
  t->put(MONITOR_NAME, "magic", magicbl);


  features = get_initial_supported_features();
  write_features(t);

  // save monmap, osdmap, keyring.
  bufferlist monmapbl;
  monmap->encode(monmapbl, CEPH_FEATURES_ALL);
  monmap->set_epoch(0);     // must be 0 to avoid confusing first MonmapMonitor::update_from_paxos()
  t->put("mkfs", "monmap", monmapbl);

  if (osdmapbl.length()) {
    // make sure it's a valid osdmap
    try {
      OSDMap om;
      om.decode(osdmapbl);
    }
    catch (buffer::error& e) {
      derr << "error decoding provided osdmap: " << e.what() << dendl;
      return -EINVAL;
    }
    t->put("mkfs", "osdmap", osdmapbl);
  }

  if (is_keyring_required()) {
    KeyRing keyring;
    string keyring_filename;

    r = ceph_resolve_file_search(g_conf()->keyring, keyring_filename);
    if (r) {
      derr << "unable to find a keyring file on " << g_conf()->keyring
	   << ": " << cpp_strerror(r) << dendl;
      if (g_conf()->key != "") {
	string keyring_plaintext = "[mon.]\n\tkey = " + g_conf()->key +
	  "\n\tcaps mon = \"allow *\"\n";
	bufferlist bl;
	bl.append(keyring_plaintext);
	try {
	  auto i = bl.cbegin();
	  keyring.decode_plaintext(i);
	}
	catch (const buffer::error& e) {
	  derr << "error decoding keyring " << keyring_plaintext
	       << ": " << e.what() << dendl;
	  return -EINVAL;
	}
      } else {
	return -ENOENT;
      }
    } else {
      r = keyring.load(g_ceph_context, keyring_filename);
      if (r < 0) {
	derr << "unable to load initial keyring " << g_conf()->keyring << dendl;
	return r;
      }
    }

    // put mon. key in external keyring; seed with everything else.
    extract_save_mon_key(keyring);

    bufferlist keyringbl;
    keyring.encode_plaintext(keyringbl);
    t->put("mkfs", "keyring", keyringbl);
  }
  write_fsid(t);
  store->apply_transaction(t);

  return 0;
}

int Monitor::write_default_keyring(bufferlist& bl)
{
  ostringstream os;
  os << g_conf()->mon_data << "/keyring";

  int err = 0;
  int fd = ::open(os.str().c_str(), O_WRONLY|O_CREAT|O_CLOEXEC, 0600);
  if (fd < 0) {
    err = -errno;
    dout(0) << __func__ << " failed to open " << os.str() 
	    << ": " << cpp_strerror(err) << dendl;
    return err;
  }

  err = bl.write_fd(fd);
  if (!err)
    ::fsync(fd);
  VOID_TEMP_FAILURE_RETRY(::close(fd));

  return err;
}

void Monitor::extract_save_mon_key(KeyRing& keyring)
{
  EntityName mon_name;
  mon_name.set_type(CEPH_ENTITY_TYPE_MON);
  EntityAuth mon_key;
  if (keyring.get_auth(mon_name, mon_key)) {
    dout(10) << "extract_save_mon_key moving mon. key to separate keyring" << dendl;
    KeyRing pkey;
    pkey.add(mon_name, mon_key);
    bufferlist bl;
    pkey.encode_plaintext(bl);
    write_default_keyring(bl);
    keyring.remove(mon_name);
  }
}

// AuthClient methods -- for mon <-> mon communication
int Monitor::get_auth_request(
  Connection *con,
  AuthConnectionMeta *auth_meta,
  uint32_t *method,
  vector<uint32_t> *preferred_modes,
  bufferlist *out)
{
  std::scoped_lock l(auth_lock);
  if (con->get_peer_type() != CEPH_ENTITY_TYPE_MON &&
      con->get_peer_type() != CEPH_ENTITY_TYPE_MGR) {
    return -EACCES;
  }
  AuthAuthorizer *auth;
  if (!ms_get_authorizer(con->get_peer_type(), &auth)) {
    return -EACCES;
  }
  auth_meta->authorizer.reset(auth);
  auth_registry.get_supported_modes(con->get_peer_type(),
				    auth->protocol,
				    preferred_modes);
  *method = auth->protocol;
  *out = auth->bl;
  return 0;
}

int Monitor::handle_auth_reply_more(
  Connection *con,
  AuthConnectionMeta *auth_meta,
  const bufferlist& bl,
  bufferlist *reply)
{
  std::scoped_lock l(auth_lock);
  if (!auth_meta->authorizer) {
    derr << __func__ << " no authorizer?" << dendl;
    return -EACCES;
  }
  auth_meta->authorizer->add_challenge(cct, bl);
  *reply = auth_meta->authorizer->bl;
  return 0;
}

int Monitor::handle_auth_done(
  Connection *con,
  AuthConnectionMeta *auth_meta,
  uint64_t global_id,
  uint32_t con_mode,
  const bufferlist& bl,
  CryptoKey *session_key,
  std::string *connection_secret)
{
  std::scoped_lock l(auth_lock);
  // verify authorizer reply
  auto p = bl.begin();
  if (!auth_meta->authorizer->verify_reply(p, connection_secret)) {
    dout(0) << __func__ << " failed verifying authorizer reply" << dendl;
    return -EACCES;
  }
  auth_meta->session_key = auth_meta->authorizer->session_key;
  return 0;
}

int Monitor::handle_auth_bad_method(
  Connection *con,
  AuthConnectionMeta *auth_meta,
  uint32_t old_auth_method,
  int result,
  const std::vector<uint32_t>& allowed_methods,
  const std::vector<uint32_t>& allowed_modes)
{
  derr << __func__ << " hmm, they didn't like " << old_auth_method
       << " result " << cpp_strerror(result) << dendl;
  return -EACCES;
}

bool Monitor::ms_get_authorizer(int service_id, AuthAuthorizer **authorizer)
{
  dout(10) << "ms_get_authorizer for " << ceph_entity_type_name(service_id)
	   << dendl;

  if (is_shutdown())
    return false;

  // we only connect to other monitors and mgr; every else connects to us.
  if (service_id != CEPH_ENTITY_TYPE_MON &&
      service_id != CEPH_ENTITY_TYPE_MGR)
    return false;

  if (!auth_cluster_required.is_supported_auth(CEPH_AUTH_CEPHX)) {
    // auth_none
    dout(20) << __func__ << " building auth_none authorizer" << dendl;
    AuthNoneClientHandler handler{g_ceph_context};
    handler.set_global_id(0);
    *authorizer = handler.build_authorizer(service_id);
    return true;
  }

  CephXServiceTicketInfo auth_ticket_info;
  CephXSessionAuthInfo info;
  int ret;

  EntityName name;
  name.set_type(CEPH_ENTITY_TYPE_MON);
  auth_ticket_info.ticket.name = name;
  auth_ticket_info.ticket.global_id = 0;

  if (service_id == CEPH_ENTITY_TYPE_MON) {
    // mon to mon authentication uses the private monitor shared key and not the
    // rotating key
    CryptoKey secret;
    if (!keyring.get_secret(name, secret) &&
	!key_server.get_secret(name, secret)) {
      dout(0) << " couldn't get secret for mon service from keyring or keyserver"
	      << dendl;
      stringstream ss, ds;
      int err = key_server.list_secrets(ds);
      if (err < 0)
	ss << "no installed auth entries!";
      else
	ss << "installed auth entries:";
      dout(0) << ss.str() << "\n" << ds.str() << dendl;
      return false;
    }

    ret = key_server.build_session_auth_info(
      service_id, auth_ticket_info.ticket, info, secret, (uint64_t)-1);
    if (ret < 0) {
      dout(0) << __func__ << " failed to build mon session_auth_info "
	      << cpp_strerror(ret) << dendl;
      return false;
    }
  } else if (service_id == CEPH_ENTITY_TYPE_MGR) {
    // mgr
    ret = key_server.build_session_auth_info(
      service_id, auth_ticket_info.ticket, info);
    if (ret < 0) {
      derr << __func__ << " failed to build mgr service session_auth_info "
	   << cpp_strerror(ret) << dendl;
      return false;
    }
  } else {
    ceph_abort();  // see check at top of fn
  }

  CephXTicketBlob blob;
  if (!cephx_build_service_ticket_blob(cct, info, blob)) {
    dout(0) << "ms_get_authorizer failed to build service ticket" << dendl;
    return false;
  }
  bufferlist ticket_data;
  encode(blob, ticket_data);

  auto iter = ticket_data.cbegin();
  CephXTicketHandler handler(g_ceph_context, service_id);
  decode(handler.ticket, iter);

  handler.session_key = info.session_key;

  *authorizer = handler.build_authorizer(0);
  
  return true;
}

<<<<<<< HEAD
bool Monitor::ms_verify_authorizer(Connection *con, int peer_type,
				   int protocol, bufferlist& authorizer_data,
				   bufferlist& authorizer_reply,
				   bool& isvalid, CryptoKey& session_key,
				   std::unique_ptr<AuthAuthorizerChallenge> *challenge)
=======
KeyStore *Monitor::ms_get_auth1_authorizer_keystore()
>>>>>>> f8781be9
{
  return &keyring;
}

int Monitor::handle_auth_request(
  Connection *con,
  AuthConnectionMeta *auth_meta,
  bool more,
  uint32_t auth_method,
  const bufferlist &payload,
  bufferlist *reply)
{
  std::scoped_lock l(auth_lock);

<<<<<<< HEAD
  if (peer_type == CEPH_ENTITY_TYPE_MON &&
      auth_cluster_required.is_supported_auth(CEPH_AUTH_CEPHX)) {
    // monitor, and cephx is enabled
    isvalid = false;
    if (protocol == CEPH_AUTH_CEPHX) {
      bufferlist::iterator iter = authorizer_data.begin();
      CephXServiceTicketInfo auth_ticket_info;
      
      if (authorizer_data.length()) {
	bool ret = cephx_verify_authorizer(g_ceph_context, &keyring, iter,
					   auth_ticket_info, challenge, authorizer_reply);
	if (ret) {
	  session_key = auth_ticket_info.session_key;
	  isvalid = true;
	} else {
	  dout(0) << "ms_verify_authorizer bad authorizer from mon " << con->get_peer_addr() << dendl;
        }
=======
  // NOTE: be careful, the Connection hasn't fully negotiated yet, so
  // e.g., peer_features, peer_addrs, and others are still unknown.

  dout(10) << __func__ << " con " << con << (more ? " (more)":" (start)")
	   << " method " << auth_method
	   << " payload " << payload.length()
	   << dendl;
  if (!more) {
    auth_meta->auth_mode = payload[0];
  }

  if (auth_meta->auth_mode >= AUTH_MODE_AUTHORIZER &&
      auth_meta->auth_mode <= AUTH_MODE_AUTHORIZER_MAX) {
    AuthAuthorizeHandler *ah = get_auth_authorize_handler(con->get_peer_type(),
							  auth_method);
    if (!ah) {
      lderr(cct) << __func__ << " no AuthAuthorizeHandler found for auth method "
		 << auth_method << dendl;
      return -EOPNOTSUPP;
    }
    bool was_challenge = (bool)auth_meta->authorizer_challenge;
    bool isvalid = ah->verify_authorizer(
      cct,
      &keyring,
      payload,
      auth_meta->get_connection_secret_length(),
      reply,
      &con->peer_name,
      &con->peer_global_id,
      &con->peer_caps_info,
      &auth_meta->session_key,
      &auth_meta->connection_secret,
      &auth_meta->authorizer_challenge);
    if (isvalid) {
      ms_handle_authentication(con);
      return 1;
    }
    if (!more && !was_challenge && auth_meta->authorizer_challenge) {
      return 0;
    }
    dout(10) << __func__ << " bad authorizer on " << con << dendl;
    return -EACCES;
  } else if (auth_meta->auth_mode < AUTH_MODE_MON ||
	     auth_meta->auth_mode > AUTH_MODE_MON_MAX) {
    derr << __func__ << " unrecognized auth mode " << auth_meta->auth_mode
	 << dendl;
    return -EACCES;
  }

  // wait until we've formed an initial quorum on mkfs so that we have
  // the initial keys (e.g., client.admin).
  if (authmon()->get_last_committed() == 0) {
    dout(10) << __func__ << " haven't formed initial quorum, EBUSY" << dendl;
    return -EBUSY;
  }

  RefCountedPtr priv;
  MonSession *s;
  int32_t r = 0;
  auto p = payload.begin();
  if (!more) {
    if (con->get_priv()) {
      return -EACCES; // wtf
    }

    // handler?
    unique_ptr<AuthServiceHandler> auth_handler{get_auth_service_handler(
      auth_method, g_ceph_context, &key_server)};
    if (!auth_handler) {
      dout(1) << __func__ << " auth_method " << auth_method << " not supported"
	      << dendl;
      return -EOPNOTSUPP;
    }

    uint8_t mode;
    EntityName entity_name;

    try {
      decode(mode, p);
      if (mode < AUTH_MODE_MON ||
	  mode > AUTH_MODE_MON_MAX) {
	dout(1) << __func__ << " invalid mode " << (int)mode << dendl;
	return -EACCES;
      }
      assert(mode >= AUTH_MODE_MON && mode <= AUTH_MODE_MON_MAX);
      decode(entity_name, p);
      decode(con->peer_global_id, p);
    } catch (buffer::error& e) {
      dout(1) << __func__ << " failed to decode, " << e.what() << dendl;
      return -EACCES;
    }

    // supported method?
    if (entity_name.get_type() == CEPH_ENTITY_TYPE_MON ||
	entity_name.get_type() == CEPH_ENTITY_TYPE_OSD ||
	entity_name.get_type() == CEPH_ENTITY_TYPE_MDS ||
	entity_name.get_type() == CEPH_ENTITY_TYPE_MGR) {
      if (!auth_cluster_required.is_supported_auth(auth_method)) {
	dout(10) << __func__ << " entity " << entity_name << " method "
		 << auth_method << " not among supported "
		 << auth_cluster_required.get_supported_set() << dendl;
	return -EOPNOTSUPP;
>>>>>>> f8781be9
      }
    } else {
      if (!auth_service_required.is_supported_auth(auth_method)) {
	dout(10) << __func__ << " entity " << entity_name << " method "
		 << auth_method << " not among supported "
		 << auth_cluster_required.get_supported_set() << dendl;
	return -EOPNOTSUPP;
      }
    }

    // for msgr1 we would do some weirdness here to ensure signatures
    // are supported by the client if we require it.  for msgr2 that
    // is not necessary.

    if (!con->peer_global_id) {
      con->peer_global_id = authmon()->_assign_global_id();
      if (!con->peer_global_id) {
	dout(1) << __func__ << " failed to assign global_id" << dendl;
	return -EBUSY;
      }
      dout(10) << __func__ << "  assigned global_id " << con->peer_global_id
	       << dendl;
    }

    // set up partial session
    s = new MonSession(con);
    s->auth_handler = auth_handler.release();
    con->set_priv(RefCountedPtr{s, false});

    r = s->auth_handler->start_session(
      entity_name,
      auth_meta->get_connection_secret_length(),
      reply,
      &con->peer_caps_info,
      &auth_meta->session_key,
      &auth_meta->connection_secret);
  } else {
    priv = con->get_priv();
    if (!priv) {
      // this can happen if the async ms_handle_reset event races with
      // the unlocked call into handle_auth_request
      return -EACCES;
    }
    s = static_cast<MonSession*>(priv.get());
    r = s->auth_handler->handle_request(
      p,
      auth_meta->get_connection_secret_length(),
      reply,
      &con->peer_global_id,
      &con->peer_caps_info,
      &auth_meta->session_key,
      &auth_meta->connection_secret);
  }
  if (r > 0 &&
      !s->authenticated) {
    ms_handle_authentication(con);
  }

  dout(30) << " r " << r << " reply:\n";
  reply->hexdump(*_dout);
  *_dout << dendl;
  return r;
}

void Monitor::ms_handle_accept(Connection *con)
{
  auto priv = con->get_priv();
  MonSession *s = static_cast<MonSession*>(priv.get());
  if (!s) {
    // legacy protocol v1?
    dout(10) << __func__ << " con " << con << " no session" << dendl;
    return;
  }

  if (s->item.is_on_list()) {
    dout(10) << __func__ << " con " << con << " session " << s
	     << " already on list" << dendl;
  } else {
    dout(10) << __func__ << " con " << con << " session " << s
	     << " registering session for "
	     << con->get_peer_addrs() << dendl;
    s->_ident(entity_name_t(con->get_peer_type(), con->get_peer_id()),
	      con->get_peer_addrs());
    std::lock_guard l(session_map_lock);
    session_map.add_session(s);
  }
}

int Monitor::ms_handle_authentication(Connection *con)
{
  if (con->get_peer_type() == CEPH_ENTITY_TYPE_MON) {
    // mon <-> mon connections need no Session, and setting one up
    // creates an awkward ref cycle between Session and Connection.
    return 1;
  }

  auto priv = con->get_priv();
  MonSession *s = static_cast<MonSession*>(priv.get());
  if (!s) {
    // must be msgr2, otherwise dispatch would have set up the session.
    s = session_map.new_session(
      entity_name_t(con->get_peer_type(), -1),  // we don't know yet
      con->get_peer_addrs(),
      con);
    assert(s);
    dout(10) << __func__ << " adding session " << s << " to con " << con
	     << dendl;
    con->set_priv(s);
    logger->set(l_mon_num_sessions, session_map.get_size());
    logger->inc(l_mon_session_add);
  }
  dout(10) << __func__ << " session " << s << " con " << con
	   << " addr " << s->con->get_peer_addr()
	   << " " << *s << dendl;

  AuthCapsInfo &caps_info = con->get_peer_caps_info();
  int ret = 0;
  if (caps_info.allow_all) {
    s->caps.set_allow_all();
    s->authenticated = true;
    ret = 1;
  }
  if (caps_info.caps.length()) {
    bufferlist::const_iterator p = caps_info.caps.cbegin();
    string str;
    try {
      decode(str, p);
    } catch (const buffer::error &err) {
      derr << __func__ << " corrupt cap data for " << con->get_peer_entity_name()
	   << " in auth db" << dendl;
      str.clear();
      ret = -EPERM;
    }
    if (ret >= 0) {
      if (s->caps.parse(str, NULL)) {
	s->authenticated = true;
	ret = 1;
      } else {
	derr << __func__ << " unparseable caps '" << str << "' for "
	     << con->get_peer_entity_name() << dendl;
	ret = -EPERM;
      }
    }
  }

  return ret;
}<|MERGE_RESOLUTION|>--- conflicted
+++ resolved
@@ -52,7 +52,6 @@
 #include "messages/MMonPaxos.h"
 #include "messages/MRoute.h"
 #include "messages/MForward.h"
-#include "messages/MStatfs.h"
 
 #include "messages/MMonSubscribe.h"
 #include "messages/MMonSubscribeAck.h"
@@ -111,21 +110,6 @@
 #undef COMMAND
 #undef COMMAND_WITH_FLAG
 #define FLAG(f) (MonCommand::FLAG_##f)
-<<<<<<< HEAD
-#define COMMAND(parsesig, helptext, modulename, req_perms, avail)	\
-  {parsesig, helptext, modulename, req_perms, avail, FLAG(NONE)},
-#define COMMAND_WITH_FLAG(parsesig, helptext, modulename, req_perms, avail, flags) \
-  {parsesig, helptext, modulename, req_perms, avail, flags},
-MonCommand mon_commands[] = {
-#include <mon/MonCommands.h>
-};
-MonCommand pgmonitor_commands[] = {
-#include <mon/PGMonitorCommands.h>
-};
-#undef COMMAND
-#undef COMMAND_WITH_FLAG
-
-=======
 #define COMMAND(parsesig, helptext, modulename, req_perms)	\
   {parsesig, helptext, modulename, req_perms, FLAG(NONE)},
 #define COMMAND_WITH_FLAG(parsesig, helptext, modulename, req_perms, flags) \
@@ -137,7 +121,6 @@
 #undef COMMAND_WITH_FLAG
 
 
->>>>>>> f8781be9
 
 void C_MonContext::finish(int r) {
   if (mon->is_shutdown())
@@ -167,11 +150,7 @@
 			cct->_conf->auth_cluster_required : cct->_conf->auth_supported),
   auth_service_required(cct,
 			cct->_conf->auth_supported.empty() ?
-<<<<<<< HEAD
-			cct->_conf->auth_service_required : cct->_conf->auth_supported ),
-=======
 			cct->_conf->auth_service_required : cct->_conf->auth_supported),
->>>>>>> f8781be9
   mgr_messenger(mgr_m),
   mgr_client(cct_, mgr_m),
   gss_ktfile_client(cct->_conf.get_val<std::string>("gss_ktab_client_file")),
@@ -255,25 +234,12 @@
   exited_quorum = ceph_clock_now();
 
   // prepare local commands
-<<<<<<< HEAD
-  local_mon_commands.resize(ARRAY_SIZE(mon_commands));
-  for (unsigned i = 0; i < ARRAY_SIZE(mon_commands); ++i) {
-=======
   local_mon_commands.resize(std::size(mon_commands));
   for (unsigned i = 0; i < std::size(mon_commands); ++i) {
->>>>>>> f8781be9
     local_mon_commands[i] = mon_commands[i];
   }
   MonCommand::encode_vector(local_mon_commands, local_mon_commands_bl);
 
-<<<<<<< HEAD
-  local_upgrading_mon_commands = local_mon_commands;
-  for (unsigned i = 0; i < ARRAY_SIZE(pgmonitor_commands); ++i) {
-    local_upgrading_mon_commands.push_back(pgmonitor_commands[i]);
-  }
-  MonCommand::encode_vector(local_upgrading_mon_commands,
-			    local_upgrading_mon_commands_bl);
-=======
   prenautilus_local_mon_commands = local_mon_commands;
   for (auto& i : prenautilus_local_mon_commands) {
     std::string n = cmddesc_get_prenautilus_compat(i.cmdstring);
@@ -283,19 +249,12 @@
     }
   }
   MonCommand::encode_vector(prenautilus_local_mon_commands, prenautilus_local_mon_commands_bl);
->>>>>>> f8781be9
 
   // assume our commands until we have an election.  this only means
   // we won't reply with EINVAL before the election; any command that
   // actually matters will wait until we have quorum etc and then
   // retry (and revalidate).
   leader_mon_commands = local_mon_commands;
-<<<<<<< HEAD
-
-  // note: OSDMonitor may update this based on the luminous flag.
-  pgservice = mgrstatmon()->get_pg_stat_service();
-=======
->>>>>>> f8781be9
 }
 
 Monitor::~Monitor()
@@ -305,12 +264,7 @@
   paxos_service.clear();
   delete config_key_service;
   delete paxos;
-<<<<<<< HEAD
-  assert(session_map.sessions.empty());
-  delete mon_caps;
-=======
   ceph_assert(session_map.sessions.empty());
->>>>>>> f8781be9
 }
 
 
@@ -465,11 +419,8 @@
   compat.incompat.insert(CEPH_MON_FEATURE_INCOMPAT_ERASURE_CODE_PLUGINS_V3);
   compat.incompat.insert(CEPH_MON_FEATURE_INCOMPAT_KRAKEN);
   compat.incompat.insert(CEPH_MON_FEATURE_INCOMPAT_LUMINOUS);
-<<<<<<< HEAD
-=======
   compat.incompat.insert(CEPH_MON_FEATURE_INCOMPAT_MIMIC);
   compat.incompat.insert(CEPH_MON_FEATURE_INCOMPAT_NAUTILUS);
->>>>>>> f8781be9
   return compat;
 }
 
@@ -1506,11 +1457,7 @@
   if (sync_timeout_event)
     timer.cancel_event(sync_timeout_event);
   sync_timeout_event = timer.add_event_after(
-<<<<<<< HEAD
-    g_conf->mon_sync_timeout,
-=======
     g_conf()->mon_sync_timeout,
->>>>>>> f8781be9
     new C_MonContext(this, [this](int) {
 	sync_timeout();
       }));
@@ -1860,11 +1807,7 @@
   probe_timeout_event = new C_MonContext(this, [this](int r) {
       probe_timeout(r);
     });
-<<<<<<< HEAD
-  double t = g_conf->mon_probe_timeout;
-=======
   double t = g_conf()->mon_probe_timeout;
->>>>>>> f8781be9
   if (timer.add_event_after(t, probe_timeout_event)) {
     dout(10) << "reset_probe_timeout " << probe_timeout_event
 	     << " after " << t << " seconds" << dendl;
@@ -2178,10 +2121,7 @@
   win_election(elector.get_epoch(), q,
                CEPH_FEATURES_ALL,
                ceph::features::mon::get_supported(),
-<<<<<<< HEAD
-=======
 	       ceph_release(),
->>>>>>> f8781be9
 	       metadata);
 }
 
@@ -2210,10 +2150,7 @@
 
 void Monitor::win_election(epoch_t epoch, set<int>& active, uint64_t features,
                            const mon_feature_t& mon_features,
-<<<<<<< HEAD
-=======
 			   int min_mon_release,
->>>>>>> f8781be9
 			   const map<int,Metadata>& metadata)
 {
   dout(10) << __func__ << " epoch " << epoch << " quorum " << active
@@ -2285,11 +2222,7 @@
         dout(20) << __func__ << " healthmon proposing, waiting" << dendl;
         healthmon()->wait_for_finished_proposal(nullptr, new C_MonContext(this,
               [this](int r){
-<<<<<<< HEAD
-                assert(lock.is_locked_by_me());
-=======
                 ceph_assert(lock.is_locked_by_me());
->>>>>>> f8781be9
                 do_health_to_clog_interval();
               }));
 
@@ -2444,14 +2377,6 @@
     new_features.incompat.insert(CEPH_MON_FEATURE_INCOMPAT_KRAKEN);
   }
   if (monmap_features.contains_all(ceph::features::mon::FEATURE_LUMINOUS)) {
-<<<<<<< HEAD
-    assert(ceph::features::mon::get_persistent().contains_all(
-           ceph::features::mon::FEATURE_LUMINOUS));
-    // this feature should only ever be set if the quorum supports it.
-    assert(HAVE_FEATURE(quorum_con_features, SERVER_LUMINOUS));
-    new_features.incompat.insert(CEPH_MON_FEATURE_INCOMPAT_LUMINOUS);
-  }
-=======
     ceph_assert(ceph::features::mon::get_persistent().contains_all(
            ceph::features::mon::FEATURE_LUMINOUS));
     // this feature should only ever be set if the quorum supports it.
@@ -2472,7 +2397,6 @@
     ceph_assert(HAVE_FEATURE(quorum_con_features, SERVER_NAUTILUS));
     new_features.incompat.insert(CEPH_MON_FEATURE_INCOMPAT_NAUTILUS);
   }
->>>>>>> f8781be9
 
   dout(5) << __func__ << dendl;
   _apply_compatset_features(new_features);
@@ -2492,8 +2416,6 @@
   if (features.incompat.contains(CEPH_MON_FEATURE_INCOMPAT_LUMINOUS)) {
     required_features |= CEPH_FEATUREMASK_SERVER_LUMINOUS;
   }
-<<<<<<< HEAD
-=======
   if (features.incompat.contains(CEPH_MON_FEATURE_INCOMPAT_MIMIC)) {
     required_features |= CEPH_FEATUREMASK_SERVER_MIMIC;
   }
@@ -2501,7 +2423,6 @@
     required_features |= CEPH_FEATUREMASK_SERVER_NAUTILUS |
       CEPH_FEATUREMASK_CEPHX_V2;
   }
->>>>>>> f8781be9
 
   // monmap
   if (monmap->get_required_features().contains_all(
@@ -2837,41 +2758,6 @@
 
   dout(10) << __func__ << (force ? " (force)" : "") << dendl;
 
-<<<<<<< HEAD
-  if (osdmon()->osdmap.require_osd_release >= CEPH_RELEASE_LUMINOUS) {
-    string summary;
-    health_status_t level = get_health_status(false, nullptr, &summary);
-    if (!force &&
-	summary == health_status_cache.summary &&
-	level == health_status_cache.overall)
-      return;
-    clog->health(level) << "overall " << summary;
-    health_status_cache.summary = summary;
-    health_status_cache.overall = level;
-  } else {
-    // for jewel only
-    list<string> status;
-    health_status_t overall = get_health(status, NULL, NULL);
-    dout(25) << __func__
-	     << (force ? " (force)" : "")
-	     << dendl;
-
-    string summary = joinify(status.begin(), status.end(), string("; "));
-
-    if (!force &&
-	overall == health_status_cache.overall &&
-	!health_status_cache.summary.empty() &&
-	health_status_cache.summary == summary) {
-      // we got a dup!
-      return;
-    }
-
-    clog->info() << summary;
-
-    health_status_cache.overall = overall;
-    health_status_cache.summary = summary;
-  }
-=======
   string summary;
   health_status_t level = get_health_status(false, nullptr, &summary);
   if (!force &&
@@ -2881,7 +2767,6 @@
   clog->health(level) << "overall " << summary;
   health_status_cache.summary = summary;
   health_status_cache.overall = level;
->>>>>>> f8781be9
 }
 
 health_status_t Monitor::get_health_status(
@@ -2892,11 +2777,6 @@
   const char *sep2)
 {
   health_status_t r = HEALTH_OK;
-<<<<<<< HEAD
-  bool compat = g_conf->mon_health_preluminous_compat;
-  bool compat_warn = g_conf->get_val<bool>("mon_health_preluminous_compat_warning");
-=======
->>>>>>> f8781be9
   if (f) {
     f->open_object_section("health");
     f->open_object_section("checks");
@@ -2923,57 +2803,12 @@
     *plain += "\n";
   }
 
-<<<<<<< HEAD
-  const std::string old_fields_message = "'ceph health' JSON format has "
-    "changed in luminous. If you see this your monitoring system is "
-    "scraping the wrong fields. Disable this with 'mon health preluminous "
-    "compat warning = false'";
-
-  if (f && (compat || compat_warn)) {
-    health_status_t cr = compat_warn ? min(HEALTH_WARN, r) : r;
-    f->open_array_section("summary");
-    if (compat_warn) {
-      f->open_object_section("item");
-      f->dump_stream("severity") << HEALTH_WARN;
-      f->dump_string("summary", old_fields_message);
-      f->close_section();
-    }
-    if (compat) {
-      for (auto& svc : paxos_service) {
-        svc->get_health_checks().dump_summary_compat(f);
-      }
-    }
-    f->close_section();
-    f->dump_stream("overall_status") << cr;
-  }
-
-  if (want_detail) {
-    if (f && (compat || compat_warn)) {
-      f->open_array_section("detail");
-      if (compat_warn) {
-	f->dump_string("item", old_fields_message);
-      }
-    }
-
-    for (auto& svc : paxos_service) {
-      svc->get_health_checks().dump_detail(f, plain, compat);
-    }
-
-    if (f && (compat || compat_warn)) {
-      f->close_section();
-    }
-  }
-  if (f) {
-    f->close_section();
-  }
-=======
   if (want_detail && !f) {
     for (auto& svc : paxos_service) {
       svc->get_health_checks().dump_detail(plain);
     }
   }
 
->>>>>>> f8781be9
   return r;
 }
 
@@ -2992,11 +2827,7 @@
   dout(10) << __func__ << " updated " << updated.checks.size()
 	   << " previous " << previous.checks.size()
 	   << dendl;
-<<<<<<< HEAD
-  const auto min_log_period = g_conf->get_val<int64_t>(
-=======
   const auto min_log_period = g_conf().get_val<int64_t>(
->>>>>>> f8781be9
       "mon_health_log_update_period");
   for (auto& p : updated.checks) {
     auto q = previous.checks.find(p.first);
@@ -3094,12 +2925,7 @@
   mono_clock::time_point now = mono_clock::now();
   if (f) {
     f->dump_stream("fsid") << monmap->get_fsid();
-    if (osdmon()->osdmap.require_osd_release >= CEPH_RELEASE_LUMINOUS) {
-      get_health_status(false, f, nullptr);
-    } else {
-      list<string> health_str;
-      get_health(health_str, nullptr, f);
-    }
+    get_health_status(false, f, nullptr);
     f->dump_unsigned("election_epoch", get_epoch());
     {
       f->open_array_section("quorum");
@@ -3291,22 +3117,11 @@
   f->open_object_section("command_descriptions");
   for (const auto &cmd : commands) {
     unsigned flags = cmd.flags;
-<<<<<<< HEAD
-    if (hide_mgr_flag) {
-      flags &= ~MonCommand::FLAG_MGR;
-    }
-    ostringstream secname;
-    secname << "cmd" << setfill('0') << std::setw(3) << cmdnum;
-    dump_cmddesc_to_json(f, secname.str(),
-			 cmd.cmdstring, cmd.helpstring, cmd.module,
-			 cmd.req_perms, cmd.availability, flags);
-=======
     ostringstream secname;
     secname << "cmd" << setfill('0') << std::setw(3) << cmdnum;
     dump_cmddesc_to_json(f, features, secname.str(),
 			 cmd.cmdstring, cmd.helpstring, cmd.module,
 			 cmd.req_perms, flags);
->>>>>>> f8781be9
     cmdnum++;
   }
   f->close_section();	// command_descriptions
@@ -3393,35 +3208,16 @@
   if (prefix == "get_command_descriptions") {
     bufferlist rdata;
     Formatter *f = Formatter::create("json");
-<<<<<<< HEAD
-    // hide mgr commands until luminous upgrade is complete
-    bool hide_mgr_flag =
-      osdmon()->osdmap.require_osd_release < CEPH_RELEASE_LUMINOUS;
-
-    std::vector<MonCommand> commands;
-
-    // only include mgr commands once all mons are upgrade (and we've dropped
-    // the hard-coded PGMonitor commands)
-    if (quorum_mon_features.contains_all(ceph::features::mon::FEATURE_LUMINOUS)) {
-      commands = static_cast<MgrMonitor*>(
-        paxos_service[PAXOS_MGR])->get_command_descs();
-    }
-=======
 
     std::vector<MonCommand> commands = static_cast<MgrMonitor*>(
         paxos_service[PAXOS_MGR].get())->get_command_descs();
->>>>>>> f8781be9
 
     for (auto& c : leader_mon_commands) {
       commands.push_back(c);
     }
 
-<<<<<<< HEAD
-    format_command_descriptions(commands, f, &rdata, hide_mgr_flag);
-=======
     auto features = m->get_connection()->get_features();
     format_command_descriptions(commands, f, features, &rdata);
->>>>>>> f8781be9
     delete f;
     reply_command(op, 0, "", rdata, 0);
     return;
@@ -3544,13 +3340,8 @@
   if (mon_cmd->is_mgr()) {
     const auto& hdr = m->get_header();
     uint64_t size = hdr.front_len + hdr.middle_len + hdr.data_len;
-<<<<<<< HEAD
-    uint64_t max = g_conf->get_val<uint64_t>("mon_client_bytes")
-                 * g_conf->get_val<double>("mon_mgr_proxy_client_bytes_ratio");
-=======
     uint64_t max = g_conf().get_val<Option::size_t>("mon_client_bytes")
                  * g_conf().get_val<double>("mon_mgr_proxy_client_bytes_ratio");
->>>>>>> f8781be9
     if (mgr_proxy_bytes + size > max) {
       dout(10) << __func__ << " current mgr proxy bytes " << mgr_proxy_bytes
 	       << " + " << size << " > max " << max << dendl;
@@ -3714,15 +3505,9 @@
     cmd_getval(cct, cmdmap, "key", key);
     std::string val;
     cmd_getval(cct, cmdmap, "value", val);
-<<<<<<< HEAD
-    r = g_conf->set_val(key, val, true, &ss);
-    if (r == 0) {
-      g_conf->apply_changes(nullptr);
-=======
     r = g_conf().set_val(key, val, &ss);
     if (r == 0) {
       g_conf().apply_changes(nullptr);
->>>>>>> f8781be9
     }
     rs = ss.str();
     goto out;
@@ -3790,16 +3575,7 @@
       tagstr = tagstr.substr(0, tagstr.find_last_of(' '));
     f->dump_string("tag", tagstr);
 
-<<<<<<< HEAD
-    if (osdmon()->osdmap.require_osd_release >= CEPH_RELEASE_LUMINOUS) {
-      get_health_status(true, f.get(), nullptr);
-    } else {
-      list<string> health_str;
-      get_health(health_str, nullptr, f.get());
-    }
-=======
     get_health_status(true, f.get(), nullptr);
->>>>>>> f8781be9
 
     monmon()->dump_info(f.get());
     osdmon()->dump_info(f.get());
@@ -4108,15 +3884,11 @@
     f->close_section();
 
     for (auto& p : mgrstatmon()->get_service_map().services) {
-<<<<<<< HEAD
-      f->open_object_section(p.first.c_str());
-=======
       auto &service = p.first;
       if (ServiceMap::is_normal_ceph_entity(service)) {
         continue;
       }
       f->open_object_section(service.c_str());
->>>>>>> f8781be9
       map<string,int> m;
       p.second.count_metadata("ceph_version", &m);
       for (auto& q : m) {
@@ -4135,8 +3907,6 @@
     f->flush(rdata);
     rs = "";
     r = 0;
-<<<<<<< HEAD
-=======
   } else if (prefix == "smart") {
     string want_devid;
     cmd_getval(cct, cmdmap, "devid", want_devid);
@@ -4168,7 +3938,6 @@
     rdata.append(ss.str());
     r = 0;
     rs = "";
->>>>>>> f8781be9
   }
 
  out:
@@ -4741,16 +4510,8 @@
       return;
 
     // MgrStat
+    case MSG_MON_MGR_REPORT:
     case CEPH_MSG_STATFS:
-      // this is an ugly hack, sorry!  force the version to 1 so that we do
-      // not run afoul of the is_readable() paxos check.  the client is going
-      // by the pgmonitor version and the MgrStatMonitor version will lag behind
-      // that until we complete the upgrade.  The paxos ordering crap really
-      // doesn't matter for statfs results, so just kludge around it here.
-      if (osdmon()->osdmap.require_osd_release < CEPH_RELEASE_LUMINOUS) {
-	((MStatfs*)op->get_req())->version = 1;
-      }
-    case MSG_MON_MGR_REPORT:
     case MSG_GETPOOLSTATS:
       paxos_service[PAXOS_MGRSTAT]->dispatch(op);
       return;
@@ -4903,17 +4664,7 @@
   boost::scoped_ptr<Formatter> f(new JSONFormatter(true));
   f->open_object_section("pong");
 
-<<<<<<< HEAD
-  if (osdmon()->osdmap.require_osd_release >= CEPH_RELEASE_LUMINOUS) {
-    get_health_status(false, f.get(), nullptr);
-  } else {
-    list<string> health_str;
-    get_health(health_str, nullptr, f.get());
-  }
-
-=======
   get_health_status(false, f.get(), nullptr);
->>>>>>> f8781be9
   {
     stringstream ss;
     get_mon_status(f.get(), ss);
@@ -5932,11 +5683,7 @@
   dout(15) << __func__ << " reset timeout event" << dendl;
   scrub_cancel_timeout();
   scrub_timeout_event = timer.add_event_after(
-<<<<<<< HEAD
-    g_conf->mon_scrub_timeout,
-=======
     g_conf()->mon_scrub_timeout,
->>>>>>> f8781be9
     new C_MonContext(this, [this](int) {
       scrub_timeout();
     }));
@@ -5958,11 +5705,7 @@
   
   // Check if we need to emit any delayed health check updated messages
   if (is_leader()) {
-<<<<<<< HEAD
-    const auto min_period = g_conf->get_val<int64_t>(
-=======
     const auto min_period = g_conf().get_val<int64_t>(
->>>>>>> f8781be9
                               "mon_health_log_update_period");
     for (auto& svc : paxos_service) {
       auto health = svc->get_health_checks();
@@ -5995,15 +5738,9 @@
   }
 
 
-<<<<<<< HEAD
-  for (vector<PaxosService*>::iterator p = paxos_service.begin(); p != paxos_service.end(); ++p) {
-    (*p)->tick();
-    (*p)->maybe_trim();
-=======
   for (auto& svc : paxos_service) {
     svc->tick();
     svc->maybe_trim();
->>>>>>> f8781be9
   }
   
   // trim sessions
@@ -6446,15 +6183,7 @@
   return true;
 }
 
-<<<<<<< HEAD
-bool Monitor::ms_verify_authorizer(Connection *con, int peer_type,
-				   int protocol, bufferlist& authorizer_data,
-				   bufferlist& authorizer_reply,
-				   bool& isvalid, CryptoKey& session_key,
-				   std::unique_ptr<AuthAuthorizerChallenge> *challenge)
-=======
 KeyStore *Monitor::ms_get_auth1_authorizer_keystore()
->>>>>>> f8781be9
 {
   return &keyring;
 }
@@ -6469,25 +6198,6 @@
 {
   std::scoped_lock l(auth_lock);
 
-<<<<<<< HEAD
-  if (peer_type == CEPH_ENTITY_TYPE_MON &&
-      auth_cluster_required.is_supported_auth(CEPH_AUTH_CEPHX)) {
-    // monitor, and cephx is enabled
-    isvalid = false;
-    if (protocol == CEPH_AUTH_CEPHX) {
-      bufferlist::iterator iter = authorizer_data.begin();
-      CephXServiceTicketInfo auth_ticket_info;
-      
-      if (authorizer_data.length()) {
-	bool ret = cephx_verify_authorizer(g_ceph_context, &keyring, iter,
-					   auth_ticket_info, challenge, authorizer_reply);
-	if (ret) {
-	  session_key = auth_ticket_info.session_key;
-	  isvalid = true;
-	} else {
-	  dout(0) << "ms_verify_authorizer bad authorizer from mon " << con->get_peer_addr() << dendl;
-        }
-=======
   // NOTE: be careful, the Connection hasn't fully negotiated yet, so
   // e.g., peer_features, peer_addrs, and others are still unknown.
 
@@ -6590,7 +6300,6 @@
 		 << auth_method << " not among supported "
 		 << auth_cluster_required.get_supported_set() << dendl;
 	return -EOPNOTSUPP;
->>>>>>> f8781be9
       }
     } else {
       if (!auth_service_required.is_supported_auth(auth_method)) {
