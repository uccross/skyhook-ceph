// -*- mode:C++; tab-width:8; c-basic-offset:2; indent-tabs-mode:t -*-
// vim: ts=8 sw=2 smarttab
/*
 * Ceph - scalable distributed file system
 *
 * Copyright (C) 2013 Inktank, Inc
 *
 * This is free software; you can redistribute it and/or
 * modify it under the terms of the GNU Lesser General Public
 * License version 2.1, as published by the Free Software
 * Foundation.  See file COPYING.
 *
 */

#include <stdlib.h>
#include <limits.h>
#include <sstream>
#include <regex>

#include "include/ceph_assert.h"
#include "include/stringify.h"

#include "mon/Monitor.h"
#include "mon/HealthMonitor.h"

#include "messages/MMonHealthChecks.h"

#include "common/Formatter.h"

#define dout_subsys ceph_subsys_mon
#undef dout_prefix
#define dout_prefix _prefix(_dout, mon, this)
static ostream& _prefix(std::ostream *_dout, const Monitor *mon,
                        const HealthMonitor *hmon) {
  return *_dout << "mon." << mon->name << "@" << mon->rank
		<< "(" << mon->get_state_name() << ").health ";
}

HealthMonitor::HealthMonitor(Monitor *m, Paxos *p, const string& service_name)
  : PaxosService(m, p, service_name) {
}

void HealthMonitor::init()
{
  dout(10) << __func__ << dendl;
}

void HealthMonitor::create_initial()
{
  dout(10) << __func__ << dendl;
}

void HealthMonitor::update_from_paxos(bool *need_bootstrap)
{
  version = get_last_committed();
  dout(10) << __func__ << dendl;
  load_health();

  bufferlist qbl;
  mon->store->get(service_name, "quorum", qbl);
  if (qbl.length()) {
    auto p = qbl.cbegin();
    decode(quorum_checks, p);
  } else {
    quorum_checks.clear();
  }

  bufferlist lbl;
  mon->store->get(service_name, "leader", lbl);
  if (lbl.length()) {
    auto p = lbl.cbegin();
    decode(leader_checks, p);
  } else {
    leader_checks.clear();
  }

  dout(20) << "dump:";
  JSONFormatter jf(true);
  jf.open_object_section("health");
  jf.open_object_section("quorum_health");
  for (auto& p : quorum_checks) {
    string s = string("mon.") + stringify(p.first);
    jf.dump_object(s.c_str(), p.second);
  }
  jf.close_section();
  jf.dump_object("leader_health", leader_checks);
  jf.close_section();
  jf.flush(*_dout);
  *_dout << dendl;
}

void HealthMonitor::create_pending()
{
  dout(10) << " " << version << dendl;
}

void HealthMonitor::encode_pending(MonitorDBStore::TransactionRef t)
{
  ++version;
  dout(10) << " " << version << dendl;
  put_last_committed(t, version);

  bufferlist qbl;
  encode(quorum_checks, qbl);
  t->put(service_name, "quorum", qbl);
  bufferlist lbl;
  encode(leader_checks, lbl);
  t->put(service_name, "leader", lbl);

  health_check_map_t pending_health;

  // combine per-mon details carefully...
  map<string,set<string>> names; // code -> <mon names>
  for (auto p : quorum_checks) {
    for (auto q : p.second.checks) {
      names[q.first].insert(mon->monmap->get_name(p.first));
    }
    pending_health.merge(p.second);
  }
  for (auto &p : pending_health.checks) {
<<<<<<< HEAD
    p.second.summary = boost::regex_replace(
      p.second.summary,
      boost::regex("%hasorhave%"),
      names[p.first].size() > 1 ? "have" : "has");
    p.second.summary = boost::regex_replace(
=======
    p.second.summary = std::regex_replace(
      p.second.summary,
      std::regex("%hasorhave%"),
      names[p.first].size() > 1 ? "have" : "has");
    p.second.summary = std::regex_replace(
>>>>>>> f8781be9
      p.second.summary,
      std::regex("%names%"), stringify(names[p.first]));
    p.second.summary = std::regex_replace(
      p.second.summary,
      std::regex("%plurals%"),
      names[p.first].size() > 1 ? "s" : "");
    p.second.summary = std::regex_replace(
      p.second.summary,
      std::regex("%isorare%"),
      names[p.first].size() > 1 ? "are" : "is");
  }

  pending_health.merge(leader_checks);
  encode_health(pending_health, t);
}

version_t HealthMonitor::get_trim_to() const
{
  // we don't actually need *any* old states, but keep a few.
  if (version > 5) {
    return version - 5;
  }
  return 0;
}

bool HealthMonitor::preprocess_query(MonOpRequestRef op)
{
  return false;
}

bool HealthMonitor::prepare_update(MonOpRequestRef op)
{
  Message *m = op->get_req();
  dout(7) << "prepare_update " << *m
	  << " from " << m->get_orig_source_inst() << dendl;
  switch (m->get_type()) {
<<<<<<< HEAD
  case MSG_MON_HEALTH:
    {
      MMonHealth *hm = static_cast<MMonHealth*>(op->get_req());
      int service_type = hm->get_service_type();
      if (services.count(service_type) == 0) {
	dout(1) << __func__ << " service type " << service_type
		<< " not registered -- drop message!" << dendl;
	return false;
      }
      return services[service_type]->service_dispatch(op);
    }
=======
>>>>>>> f8781be9
  case MSG_MON_HEALTH_CHECKS:
    return prepare_health_checks(op);
  default:
    return false;
  }
}

bool HealthMonitor::prepare_health_checks(MonOpRequestRef op)
{
  MMonHealthChecks *m = static_cast<MMonHealthChecks*>(op->get_req());
  // no need to check if it's changed, the peon has done so
  quorum_checks[m->get_source().num()] = std::move(m->health_checks);
  return true;
}

void HealthMonitor::tick()
{
  if (!is_active()) {
    return;
  }
  dout(10) << __func__ << dendl;
  bool changed = false;
  if (check_member_health()) {
    changed = true;
  }
  if (!mon->is_leader()) {
    return;
  }
  if (check_leader_health()) {
    changed = true;
  }
  if (changed) {
    propose_pending();
  }
}

bool HealthMonitor::check_member_health()
{
  dout(20) << __func__ << dendl;
  bool changed = false;

  // snapshot of usage
  DataStats stats;
  get_fs_stats(stats.fs_stats, g_conf()->mon_data.c_str());
  map<string,uint64_t> extra;
  uint64_t store_size = mon->store->get_estimated_size(extra);
  ceph_assert(store_size > 0);
  stats.store_stats.bytes_total = store_size;
  stats.store_stats.bytes_sst = extra["sst"];
  stats.store_stats.bytes_log = extra["log"];
  stats.store_stats.bytes_misc = extra["misc"];
  stats.last_update = ceph_clock_now();
  dout(10) << __func__ << " avail " << stats.fs_stats.avail_percent << "%"
	   << " total " << byte_u_t(stats.fs_stats.byte_total)
	   << ", used " << byte_u_t(stats.fs_stats.byte_used)
	   << ", avail " << byte_u_t(stats.fs_stats.byte_avail) << dendl;

  // MON_DISK_{LOW,CRIT,BIG}
  health_check_map_t next;
  if (stats.fs_stats.avail_percent <= g_conf()->mon_data_avail_crit) {
    stringstream ss, ss2;
    ss << "mon%plurals% %names% %isorare% very low on available space";
    auto& d = next.add("MON_DISK_CRIT", HEALTH_ERR, ss.str());
    ss2 << "mon." << mon->name << " has " << stats.fs_stats.avail_percent
	<< "% avail";
    d.detail.push_back(ss2.str());
  } else if (stats.fs_stats.avail_percent <= g_conf()->mon_data_avail_warn) {
    stringstream ss, ss2;
    ss << "mon%plurals% %names% %isorare% low on available space";
    auto& d = next.add("MON_DISK_LOW", HEALTH_WARN, ss.str());
    ss2 << "mon." << mon->name << " has " << stats.fs_stats.avail_percent
	<< "% avail";
    d.detail.push_back(ss2.str());
  }
  if (stats.store_stats.bytes_total >= g_conf()->mon_data_size_warn) {
    stringstream ss, ss2;
    ss << "mon%plurals% %names% %isorare% using a lot of disk space";
    auto& d = next.add("MON_DISK_BIG", HEALTH_WARN, ss.str());
    ss2 << "mon." << mon->name << " is "
	<< byte_u_t(stats.store_stats.bytes_total)
	<< " >= mon_data_size_warn ("
	<< byte_u_t(g_conf()->mon_data_size_warn) << ")";
    d.detail.push_back(ss2.str());
  }

  // OSD_NO_DOWN_OUT_INTERVAL
  {
    // Warn if 'mon_osd_down_out_interval' is set to zero.
    // Having this option set to zero on the leader acts much like the
    // 'noout' flag.  It's hard to figure out what's going wrong with clusters
    // without the 'noout' flag set but acting like that just the same, so
    // we report a HEALTH_WARN in case this option is set to zero.
    // This is an ugly hack to get the warning out, but until we find a way
    // to spread global options throughout the mon cluster and have all mons
    // using a base set of the same options, we need to work around this sort
    // of things.
    // There's also the obvious drawback that if this is set on a single
    // monitor on a 3-monitor cluster, this warning will only be shown every
    // third monitor connection.
    if (g_conf()->mon_warn_on_osd_down_out_interval_zero &&
        g_conf()->mon_osd_down_out_interval == 0) {
      ostringstream ss, ds;
      ss << "mon%plurals% %names% %hasorhave% mon_osd_down_out_interval set to 0";
      auto& d = next.add("OSD_NO_DOWN_OUT_INTERVAL", HEALTH_WARN, ss.str());
      ds << "mon." << mon->name << " has mon_osd_down_out_interval set to 0";
      d.detail.push_back(ds.str());
    }
  }

  auto p = quorum_checks.find(mon->rank);
  if (p == quorum_checks.end()) {
    if (next.empty()) {
      return false;
    }
  } else {
    if (p->second == next) {
      return false;
    }
  }

  if (mon->is_leader()) {
    // prepare to propose
    quorum_checks[mon->rank] = next;
    changed = true;
  } else {
    // tell the leader
<<<<<<< HEAD
    mon->messenger->send_message(new MMonHealthChecks(next),
                                 mon->monmap->get_inst(mon->get_leader()));
=======
    mon->send_mon_message(new MMonHealthChecks(next), mon->get_leader());
>>>>>>> f8781be9
  }

  return changed;
}

bool HealthMonitor::check_leader_health()
{
  dout(20) << __func__ << dendl;
  bool changed = false;

  // prune quorum_health
  {
    auto& qset = mon->get_quorum();
    auto p = quorum_checks.begin();
    while (p != quorum_checks.end()) {
      if (qset.count(p->first) == 0) {
	p = quorum_checks.erase(p);
	changed = true;
      } else {
	++p;
      }
    }
  }

  health_check_map_t next;

  // MON_DOWN
  {
    int max = mon->monmap->size();
    int actual = mon->get_quorum().size();
    if (actual < max) {
      ostringstream ss;
      ss << (max-actual) << "/" << max << " mons down, quorum "
	 << mon->get_quorum_names();
      auto& d = next.add("MON_DOWN", HEALTH_WARN, ss.str());
      set<int> q = mon->get_quorum();
      for (int i=0; i<max; i++) {
	if (q.count(i) == 0) {
	  ostringstream ss;
	  ss << "mon." << mon->monmap->get_name(i) << " (rank " << i
	     << ") addr " << mon->monmap->get_addrs(i)
	     << " is down (out of quorum)";
	  d.detail.push_back(ss.str());
	}
      }
    }
  }

  // MON_CLOCK_SKEW
  if (!mon->timecheck_skews.empty()) {
    list<string> warns;
    list<string> details;
    for (auto& i : mon->timecheck_skews) {
      double skew = i.second;
      double latency = mon->timecheck_latencies[i.first];
      string name = mon->monmap->get_name(i.first);
      ostringstream tcss;
      health_status_t tcstatus = mon->timecheck_status(tcss, skew, latency);
      if (tcstatus != HEALTH_OK) {
	warns.push_back(name);
	ostringstream tmp_ss;
	tmp_ss << "mon." << name << " " << tcss.str()
	       << " (latency " << latency << "s)";
	details.push_back(tmp_ss.str());
      }
    }
    if (!warns.empty()) {
      ostringstream ss;
      ss << "clock skew detected on";
      while (!warns.empty()) {
	ss << " mon." << warns.front();
	warns.pop_front();
	if (!warns.empty())
	  ss << ",";
      }
      auto& d = next.add("MON_CLOCK_SKEW", HEALTH_WARN, ss.str());
<<<<<<< HEAD
=======
      d.detail.swap(details);
    }
  }

  // MON_MSGR2_NOT_ENABLED
  if (g_conf().get_val<bool>("ms_bind_msgr2") &&
      g_conf().get_val<bool>("mon_warn_on_msgr2_not_enabled") &&
      mon->monmap->get_required_features().contains_all(
	ceph::features::mon::FEATURE_NAUTILUS)) {
    list<string> details;
    for (auto& i : mon->monmap->mon_info) {
      if (!i.second.public_addrs.has_msgr2()) {
	ostringstream ds;
	ds << "mon." << i.first << " is not bound to a msgr2 port, only "
	   << i.second.public_addrs;
	details.push_back(ds.str());
      }
    }
    if (!details.empty()) {
      ostringstream ss;
      ss << details.size() << " monitors have not enabled msgr2";
      auto& d = next.add("MON_MSGR2_NOT_ENABLED", HEALTH_WARN, ss.str());
>>>>>>> f8781be9
      d.detail.swap(details);
    }
  }

  if (next != leader_checks) {
    changed = true;
    leader_checks = next;
  }
  return changed;
}<|MERGE_RESOLUTION|>--- conflicted
+++ resolved
@@ -118,19 +118,11 @@
     pending_health.merge(p.second);
   }
   for (auto &p : pending_health.checks) {
-<<<<<<< HEAD
-    p.second.summary = boost::regex_replace(
-      p.second.summary,
-      boost::regex("%hasorhave%"),
-      names[p.first].size() > 1 ? "have" : "has");
-    p.second.summary = boost::regex_replace(
-=======
     p.second.summary = std::regex_replace(
       p.second.summary,
       std::regex("%hasorhave%"),
       names[p.first].size() > 1 ? "have" : "has");
     p.second.summary = std::regex_replace(
->>>>>>> f8781be9
       p.second.summary,
       std::regex("%names%"), stringify(names[p.first]));
     p.second.summary = std::regex_replace(
@@ -167,20 +159,6 @@
   dout(7) << "prepare_update " << *m
 	  << " from " << m->get_orig_source_inst() << dendl;
   switch (m->get_type()) {
-<<<<<<< HEAD
-  case MSG_MON_HEALTH:
-    {
-      MMonHealth *hm = static_cast<MMonHealth*>(op->get_req());
-      int service_type = hm->get_service_type();
-      if (services.count(service_type) == 0) {
-	dout(1) << __func__ << " service type " << service_type
-		<< " not registered -- drop message!" << dendl;
-	return false;
-      }
-      return services[service_type]->service_dispatch(op);
-    }
-=======
->>>>>>> f8781be9
   case MSG_MON_HEALTH_CHECKS:
     return prepare_health_checks(op);
   default:
@@ -307,12 +285,7 @@
     changed = true;
   } else {
     // tell the leader
-<<<<<<< HEAD
-    mon->messenger->send_message(new MMonHealthChecks(next),
-                                 mon->monmap->get_inst(mon->get_leader()));
-=======
     mon->send_mon_message(new MMonHealthChecks(next), mon->get_leader());
->>>>>>> f8781be9
   }
 
   return changed;
@@ -389,8 +362,6 @@
 	  ss << ",";
       }
       auto& d = next.add("MON_CLOCK_SKEW", HEALTH_WARN, ss.str());
-<<<<<<< HEAD
-=======
       d.detail.swap(details);
     }
   }
@@ -413,7 +384,6 @@
       ostringstream ss;
       ss << details.size() << " monitors have not enabled msgr2";
       auto& d = next.add("MON_MSGR2_NOT_ENABLED", HEALTH_WARN, ss.str());
->>>>>>> f8781be9
       d.detail.swap(details);
     }
   }
