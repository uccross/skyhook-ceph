--- conflicted
+++ resolved
@@ -30,21 +30,13 @@
 
 class FileSystemCommandHandler;
 
-<<<<<<< HEAD
-class MDSMonitor : public PaxosService, public PaxosFSMap {
-=======
 class MDSMonitor : public PaxosService, public PaxosFSMap, protected CommandHandler {
->>>>>>> f8781be9
  public:
   MDSMonitor(Monitor *mn, Paxos *p, string service_name);
 
   // service methods
   void create_initial() override;
-<<<<<<< HEAD
-  void get_store_prefixes(std::set<string>& s) override;
-=======
   void get_store_prefixes(std::set<string>& s) const override;
->>>>>>> f8781be9
   void update_from_paxos(bool *need_bootstrap) override;
   void init() override;
   void create_pending() override; 
@@ -76,23 +68,14 @@
   /**
    * Return true if a blacklist was done (i.e. OSD propose needed)
    */
-<<<<<<< HEAD
-  bool fail_mds_gid(mds_gid_t gid);
-=======
   bool fail_mds_gid(FSMap &fsmap, mds_gid_t gid);
->>>>>>> f8781be9
 
   bool is_leader() const override { return mon->is_leader(); }
 
  protected:
   // my helpers
-<<<<<<< HEAD
-  void print_map(const FSMap &m, int dbl=7);
-  void update_logger();
-=======
   template<int dblV = 7>
   void print_map(const FSMap &m);
->>>>>>> f8781be9
 
   void _updated(MonOpRequestRef op);
 
@@ -103,15 +86,8 @@
   bool preprocess_offload_targets(MonOpRequestRef op);
   bool prepare_offload_targets(MonOpRequestRef op);
 
-<<<<<<< HEAD
-  void get_health(list<pair<health_status_t,string> >& summary,
-		  list<pair<health_status_t,string> > *detail,
-		  CephContext *cct) const override;
-  int fail_mds(std::ostream &ss, const std::string &arg,
-=======
   int fail_mds(FSMap &fsmap, std::ostream &ss,
       const std::string &arg,
->>>>>>> f8781be9
       MDSMap::mds_info_t *failed_info);
 
   bool preprocess_command(MonOpRequestRef op);
@@ -135,17 +111,10 @@
 
   std::list<std::shared_ptr<FileSystemCommandHandler> > handlers;
 
-<<<<<<< HEAD
-  bool maybe_promote_standby(std::shared_ptr<Filesystem> &fs);
-  bool maybe_expand_cluster(std::shared_ptr<Filesystem> &fs);
-  void maybe_replace_gid(mds_gid_t gid, const MDSMap::mds_info_t& info,
-      bool *mds_propose, bool *osd_propose);
-=======
   bool maybe_promote_standby(FSMap& fsmap, Filesystem& fs);
   bool maybe_resize_cluster(FSMap &fsmap, fs_cluster_id_t fscid);
   void maybe_replace_gid(FSMap &fsmap, mds_gid_t gid,
       const MDSMap::mds_info_t& info, bool *mds_propose, bool *osd_propose);
->>>>>>> f8781be9
   void tick() override;     // check state, take actions
 
   int dump_metadata(const FSMap &fsmap, const std::string &who, Formatter *f,
@@ -154,21 +123,14 @@
   void update_metadata(mds_gid_t gid, const Metadata& metadata);
   void remove_from_metadata(const FSMap &fsmap, MonitorDBStore::TransactionRef t);
   int load_metadata(map<mds_gid_t, Metadata>& m);
-<<<<<<< HEAD
-  void count_metadata(const string& field, Formatter *f);
-public:
-  void count_metadata(const string& field, map<string,int> *out);
-=======
   void count_metadata(const std::string& field, Formatter *f);
 public:
   void count_metadata(const std::string& field, map<string,int> *out);
->>>>>>> f8781be9
 protected:
 
   // MDS daemon GID to latest health state from that GID
   std::map<uint64_t, MDSHealth> pending_daemon_health;
   std::set<uint64_t> pending_daemon_health_rm;
-
 
   map<mds_gid_t, Metadata> pending_metadata;
 
