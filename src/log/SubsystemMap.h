--- conflicted
+++ resolved
@@ -30,12 +30,6 @@
   friend class Log;
 
 public:
-<<<<<<< HEAD
-  SubsystemMap() : m_max_name_len(0) {}
-
-  size_t get_num() const {
-    return m_subsys.size();
-=======
   SubsystemMap() {
     constexpr auto s = ceph_subsys_get_as_array();
     m_subsys.reserve(s.size());
@@ -45,7 +39,6 @@
       m_subsys.emplace_back(item);
       m_gather_levels[i++] = std::max(item.log_level, item.gather_level);
     }
->>>>>>> f8781be9
   }
 
   constexpr static std::size_t get_num() {
