--- conflicted
+++ resolved
@@ -97,14 +97,9 @@
   m_log_file = fn;
 }
 
-<<<<<<< HEAD
-void Log::set_log_stderr_prefix(const std::string& p)
-{
-=======
 void Log::set_log_stderr_prefix(std::string_view p)
 {
   std::scoped_lock lock(m_flush_mutex);
->>>>>>> f8781be9
   m_log_stderr_prefix = p;
 }
 
@@ -234,26 +229,9 @@
 
 void Log::_flush_logbuf()
 {
-<<<<<<< HEAD
-  pthread_mutex_lock(&m_flush_mutex);
-  m_flush_mutex_holder = pthread_self();
-  pthread_mutex_lock(&m_queue_mutex);
-  m_queue_mutex_holder = pthread_self();
-  EntryQueue t;
-  t.swap(m_new);
-  pthread_cond_broadcast(&m_cond_loggers);
-  m_queue_mutex_holder = 0;
-  pthread_mutex_unlock(&m_queue_mutex);
-  _flush(&t, &m_recent, false);
-
-  // trim
-  while (m_recent.m_len > m_max_recent) {
-    m_recent.dequeue()->destroy();
-=======
   if (m_log_buf.size()) {
     _log_safe_write(std::string_view(m_log_buf.data(), m_log_buf.size()));
     m_log_buf.resize(0);
->>>>>>> f8781be9
   }
 }
 
@@ -303,11 +281,7 @@
       }
 
       if (do_stderr) {
-<<<<<<< HEAD
-        cerr << m_log_stderr_prefix << buf << std::endl;
-=======
         std::cerr << m_log_stderr_prefix << std::string_view(pos, used) << std::endl;
->>>>>>> f8781be9
       }
 
       /* now add newline */
@@ -420,20 +394,12 @@
 void Log::stop()
 {
   if (is_started()) {
-<<<<<<< HEAD
-    pthread_mutex_lock(&m_queue_mutex);
-    m_stop = true;
-    pthread_cond_signal(&m_cond_flusher);
-    pthread_cond_broadcast(&m_cond_loggers);
-    pthread_mutex_unlock(&m_queue_mutex);
-=======
     {
       std::scoped_lock lock(m_queue_mutex);
       m_stop = true;
       m_cond_flusher.notify_one();
       m_cond_loggers.notify_all();
     }
->>>>>>> f8781be9
     join();
   }
 }
