--- conflicted
+++ resolved
@@ -42,28 +42,9 @@
   short m_prio, m_subsys;
 
 private:
-<<<<<<< HEAD
-  ~Entry() = default;
-
-public:
-  // function improves estimate for expected size of message
-  void hint_size() {
-    if (m_exp_len != NULL) {
-      size_t size = m_streambuf.size();
-      if (size > __atomic_load_n(m_exp_len, __ATOMIC_RELAXED)) {
-        //log larger then expected, just expand
-        __atomic_store_n(m_exp_len, size + 10, __ATOMIC_RELAXED);
-      }
-      else {
-        //asymptotically adapt expected size to message size
-        __atomic_store_n(m_exp_len, (size + 10 + m_buf_len*31) / 32, __ATOMIC_RELAXED);
-      }
-    }
-=======
   static log_clock& clock() {
     static log_clock clock;
     return clock;
->>>>>>> 3ad2dfa4
   }
 };
 
@@ -121,24 +102,12 @@
   std::string_view strv() const override {
     return std::string_view(str.data(), str.size());
   }
-<<<<<<< HEAD
-
-  void destroy() {
-    if (m_exp_len != NULL) {
-      this->~Entry();
-      ::operator delete(this);
-    } else {
-      delete(this);
-    }
-  }
-=======
   std::size_t size() const override {
     return str.size();
   }
 
 private:
   boost::container::small_vector<char, 1024> str;
->>>>>>> 3ad2dfa4
 };
 
 }
