// -*- mode:C++; tab-width:8; c-basic-offset:2; indent-tabs-mode:t -*-
// vim: ts=8 sw=2 smarttab

#ifndef __CEPH_LOG_LOG_H
#define __CEPH_LOG_LOG_H

#include <boost/circular_buffer.hpp>

#include <condition_variable>
#include <memory>
#include <mutex>
#include <queue>
#include <string>
#include <string_view>

#include "common/Thread.h"
#include "common/likely.h"

#include "log/Entry.h"

namespace ceph {
namespace logging {

class Graylog;
class SubsystemMap;

class Log : private Thread
{
  using EntryRing = boost::circular_buffer<ConcreteEntry>;
  using EntryVector = std::vector<ConcreteEntry>;

  static const std::size_t DEFAULT_MAX_NEW = 100;
  static const std::size_t DEFAULT_MAX_RECENT = 10000;

  Log **m_indirect_this;
  log_clock clock;

  const SubsystemMap *m_subs;

  std::mutex m_queue_mutex;
  std::mutex m_flush_mutex;
  std::condition_variable m_cond_loggers;
  std::condition_variable m_cond_flusher;

  pthread_t m_queue_mutex_holder;
  pthread_t m_flush_mutex_holder;

  EntryVector m_new;    ///< new entries
  EntryRing m_recent; ///< recent (less new) entries we've already written at low detail
  EntryVector m_flush; ///< entries to be flushed (here to optimize heap allocations)

  std::string m_log_file;
  int m_fd = -1;
  uid_t m_uid = 0;
  gid_t m_gid = 0;

  int m_fd_last_error = 0;  ///< last error we say writing to fd (if any)

  int m_syslog_log = -2, m_syslog_crash = -2;
  int m_stderr_log = -1, m_stderr_crash = -1;
  int m_graylog_log = -3, m_graylog_crash = -3;

  std::string m_log_stderr_prefix;
<<<<<<< HEAD

  shared_ptr<Graylog> m_graylog;
=======
>>>>>>> f8781be9

  std::shared_ptr<Graylog> m_graylog;

  std::vector<char> m_log_buf;

  bool m_stop = false;

  std::size_t m_max_new = DEFAULT_MAX_NEW;
  std::size_t m_max_recent = DEFAULT_MAX_RECENT;

  bool m_inject_segv = false;

  void *entry() override;

  void _log_safe_write(std::string_view sv);
  void _flush_logbuf();
  void _flush(EntryVector& q, bool requeue, bool crash);

  void _log_message(const char *s, bool crash);

public:
  using Thread::is_started;

  Log(const SubsystemMap *s);
  ~Log() override;

  void set_flush_on_exit();

  void set_coarse_timestamps(bool coarse);
  void set_max_new(std::size_t n);
  void set_max_recent(std::size_t n);
  void set_log_file(std::string_view fn);
  void reopen_log_file();
  void chown_log_file(uid_t uid, gid_t gid);
<<<<<<< HEAD
  void set_log_stderr_prefix(const std::string& p);
=======
  void set_log_stderr_prefix(std::string_view p);
>>>>>>> f8781be9

  void flush();

  void dump_recent();

  void set_syslog_level(int log, int crash);
  void set_stderr_level(int log, int crash);
  void set_graylog_level(int log, int crash);

  void start_graylog();
  void stop_graylog();

  std::shared_ptr<Graylog> graylog() { return m_graylog; }

  void submit_entry(Entry&& e);

  void start();
  void stop();

  /// true if the log lock is held by our thread
  bool is_inside_log_lock();

  /// induce a segv on the next log event
  void inject_segv();
  void reset_segv();
};

}
}

#endif<|MERGE_RESOLUTION|>--- conflicted
+++ resolved
@@ -61,11 +61,6 @@
   int m_graylog_log = -3, m_graylog_crash = -3;
 
   std::string m_log_stderr_prefix;
-<<<<<<< HEAD
-
-  shared_ptr<Graylog> m_graylog;
-=======
->>>>>>> f8781be9
 
   std::shared_ptr<Graylog> m_graylog;
 
@@ -100,11 +95,7 @@
   void set_log_file(std::string_view fn);
   void reopen_log_file();
   void chown_log_file(uid_t uid, gid_t gid);
-<<<<<<< HEAD
-  void set_log_stderr_prefix(const std::string& p);
-=======
   void set_log_stderr_prefix(std::string_view p);
->>>>>>> f8781be9
 
   void flush();
 
