// -*- mode:C++; tab-width:8; c-basic-offset:2; indent-tabs-mode:t -*-
// vim: ts=8 sw=2 smarttab
#ifndef LEVEL_DB_STORE_H
#define LEVEL_DB_STORE_H

#include "include/types.h"
#include "include/buffer_fwd.h"
#include "KeyValueDB.h"
#include <set>
#include <map>
#include <string>
#include <boost/scoped_ptr.hpp>
#include "leveldb/db.h"
#include "leveldb/env.h"
#include "leveldb/write_batch.h"
#include "leveldb/slice.h"
#include "leveldb/cache.h"
#ifdef HAVE_LEVELDB_FILTER_POLICY
#include "leveldb/filter_policy.h"
#endif

#include <errno.h>
#include "common/errno.h"
#include "common/dout.h"
#include "include/ceph_assert.h"
#include "common/Formatter.h"
#include "common/Cond.h"

#include "common/ceph_context.h"

// reinclude our assert to clobber the system one
# include "include/ceph_assert.h"

class PerfCounters;

enum {
  l_leveldb_first = 34300,
  l_leveldb_gets,
  l_leveldb_txns,
  l_leveldb_get_latency,
  l_leveldb_submit_latency,
  l_leveldb_submit_sync_latency,
  l_leveldb_compact,
  l_leveldb_compact_range,
  l_leveldb_compact_queue_merge,
  l_leveldb_compact_queue_len,
  l_leveldb_last,
};

extern leveldb::Logger *create_leveldb_ceph_logger();

class CephLevelDBLogger;

/**
 * Uses LevelDB to implement the KeyValueDB interface
 */
class LevelDBStore : public KeyValueDB {
  CephContext *cct;
  PerfCounters *logger;
  CephLevelDBLogger *ceph_logger;
  string path;
  boost::scoped_ptr<leveldb::Cache> db_cache;
#ifdef HAVE_LEVELDB_FILTER_POLICY
  boost::scoped_ptr<const leveldb::FilterPolicy> filterpolicy;
#endif
  boost::scoped_ptr<leveldb::DB> db;

  int load_leveldb_options(bool create_if_missing, leveldb::Options &opts);
  int do_open(ostream &out, bool create_if_missing);

  // manage async compactions
  Mutex compact_queue_lock;
  Cond compact_queue_cond;
  list< pair<string,string> > compact_queue;
  bool compact_queue_stop;
  class CompactThread : public Thread {
    LevelDBStore *db;
  public:
    explicit CompactThread(LevelDBStore *d) : db(d) {}
    void *entry() override {
      db->compact_thread_entry();
      return NULL;
    }
    friend class LevelDBStore;
  } compact_thread;

  void compact_thread_entry();

  void compact_range(const string& start, const string& end) {
    leveldb::Slice cstart(start);
    leveldb::Slice cend(end);
    db->CompactRange(&cstart, &cend);
  }
  void compact_range_async(const string& start, const string& end);

public:
  /// compact the underlying leveldb store
  void compact() override;

  void compact_async() override {
    compact_range_async(string(), string());
  }

  /// compact db for all keys with a given prefix
  void compact_prefix(const string& prefix) override {
    compact_range(prefix, past_prefix(prefix));
  }
  void compact_prefix_async(const string& prefix) override {
    compact_range_async(prefix, past_prefix(prefix));
  }
  void compact_range(const string& prefix,
		     const string& start, const string& end) override {
    compact_range(combine_strings(prefix, start), combine_strings(prefix, end));
  }
  void compact_range_async(const string& prefix,
			   const string& start, const string& end) override {
    compact_range_async(combine_strings(prefix, start),
			combine_strings(prefix, end));
  }


  /**
   * options_t: Holds options which are minimally interpreted
   * on initialization and then passed through to LevelDB.
   * We transform a couple of these into actual LevelDB
   * structures, but the rest are simply passed through unchanged. See
   * leveldb/options.h for more precise details on each.
   *
   * Set them after constructing the LevelDBStore, but before calling
   * open() or create_and_open().
   */
  struct options_t {
    uint64_t write_buffer_size; /// in-memory write buffer size
    int max_open_files; /// maximum number of files LevelDB can open at once
    uint64_t cache_size; /// size of extra decompressed cache to use
    uint64_t block_size; /// user data per block
    int bloom_size; /// number of bits per entry to put in a bloom filter
    bool compression_enabled; /// whether to use libsnappy compression or not

    // don't change these ones. No, seriously
    int block_restart_interval;
    bool error_if_exists;
    bool paranoid_checks;

    string log_file;

    options_t() :
      write_buffer_size(0), //< 0 means default
      max_open_files(0), //< 0 means default
      cache_size(0), //< 0 means no cache (default)
      block_size(0), //< 0 means default
      bloom_size(0), //< 0 means no bloom filter (default)
      compression_enabled(true), //< set to false for no compression
      block_restart_interval(0), //< 0 means default
      error_if_exists(false), //< set to true if you want to check nonexistence
      paranoid_checks(false) //< set to true if you want paranoid checks
    {}
  } options;

  LevelDBStore(CephContext *c, const string &path) :
    cct(c),
    logger(NULL),
    ceph_logger(NULL),
    path(path),
    db_cache(NULL),
#ifdef HAVE_LEVELDB_FILTER_POLICY
    filterpolicy(NULL),
#endif
    compact_queue_lock("LevelDBStore::compact_thread_lock"),
    compact_queue_stop(false),
    compact_thread(this),
    options()
  {}

  ~LevelDBStore() override;

  static int _test_init(const string& dir);
  int init(string option_str="") override;

  /// Opens underlying db
  int open(ostream &out, const std::vector<ColumnFamily>& = {}) override;
  /// Creates underlying db if missing and opens it
  int create_and_open(ostream &out, const std::vector<ColumnFamily>& = {}) override;

  void close() override;

  PerfCounters *get_perf_counters() override
  {
    return logger;
  }
<<<<<<< HEAD
=======
  int repair(std::ostream &out) override;
>>>>>>> f8781be9

  class LevelDBTransactionImpl : public KeyValueDB::TransactionImpl {
  public:
    leveldb::WriteBatch bat;
    LevelDBStore *db;
    explicit LevelDBTransactionImpl(LevelDBStore *db) : db(db) {}
    void set(
      const string &prefix,
      const string &k,
      const bufferlist &bl) override;
    using KeyValueDB::TransactionImpl::set;
    void rmkey(
      const string &prefix,
      const string &k) override;
    void rmkeys_by_prefix(
      const string &prefix
      ) override;
    virtual void rm_range_keys(
        const string &prefix,
        const string &start,
        const string &end) override;

    using KeyValueDB::TransactionImpl::rmkey;
  };

  KeyValueDB::Transaction get_transaction() override {
    return std::make_shared<LevelDBTransactionImpl>(this);
  }

  int submit_transaction(KeyValueDB::Transaction t) override;
  int submit_transaction_sync(KeyValueDB::Transaction t) override;
  int get(
    const string &prefix,
    const std::set<string> &key,
    std::map<string, bufferlist> *out
    ) override;

  int get(const string &prefix, 
    const string &key,   
    bufferlist *value) override;

  using KeyValueDB::get;

  class LevelDBWholeSpaceIteratorImpl :
    public KeyValueDB::WholeSpaceIteratorImpl {
  protected:
    boost::scoped_ptr<leveldb::Iterator> dbiter;
  public:
    explicit LevelDBWholeSpaceIteratorImpl(leveldb::Iterator *iter) :
      dbiter(iter) { }
    ~LevelDBWholeSpaceIteratorImpl() override { }

    int seek_to_first() override {
      dbiter->SeekToFirst();
      return dbiter->status().ok() ? 0 : -1;
    }
    int seek_to_first(const string &prefix) override {
      leveldb::Slice slice_prefix(prefix);
      dbiter->Seek(slice_prefix);
      return dbiter->status().ok() ? 0 : -1;
    }
    int seek_to_last() override {
      dbiter->SeekToLast();
      return dbiter->status().ok() ? 0 : -1;
    }
    int seek_to_last(const string &prefix) override {
      string limit = past_prefix(prefix);
      leveldb::Slice slice_limit(limit);
      dbiter->Seek(slice_limit);

      if (!dbiter->Valid()) {
        dbiter->SeekToLast();
      } else {
        dbiter->Prev();
      }
      return dbiter->status().ok() ? 0 : -1;
    }
    int upper_bound(const string &prefix, const string &after) override {
      lower_bound(prefix, after);
      if (valid()) {
	pair<string,string> key = raw_key();
	if (key.first == prefix && key.second == after)
	  next();
      }
      return dbiter->status().ok() ? 0 : -1;
    }
    int lower_bound(const string &prefix, const string &to) override {
      string bound = combine_strings(prefix, to);
      leveldb::Slice slice_bound(bound);
      dbiter->Seek(slice_bound);
      return dbiter->status().ok() ? 0 : -1;
    }
    bool valid() override {
      return dbiter->Valid();
    }
    int next() override {
      if (valid())
	dbiter->Next();
      return dbiter->status().ok() ? 0 : -1;
    }
    int prev() override {
      if (valid())
	dbiter->Prev();
      return dbiter->status().ok() ? 0 : -1;
    }
    string key() override {
      string out_key;
      split_key(dbiter->key(), 0, &out_key);
      return out_key;
    }
    pair<string,string> raw_key() override {
      string prefix, key;
      split_key(dbiter->key(), &prefix, &key);
      return make_pair(prefix, key);
    }
    bool raw_key_is_prefixed(const string &prefix) override {
      leveldb::Slice key = dbiter->key();
      if ((key.size() > prefix.length()) && (key[prefix.length()] == '\0')) {
        return memcmp(key.data(), prefix.c_str(), prefix.length()) == 0;
      } else {
        return false;
      }
    }
    bufferlist value() override {
      return to_bufferlist(dbiter->value());
    }

    bufferptr value_as_ptr() override {
      leveldb::Slice data = dbiter->value();
      return bufferptr(data.data(), data.size());
    }

    int status() override {
      return dbiter->status().ok() ? 0 : -1;
    }
  };

  /// Utility
  static string combine_strings(const string &prefix, const string &value);
  static int split_key(leveldb::Slice in, string *prefix, string *key);
  static bufferlist to_bufferlist(leveldb::Slice in);
  static string past_prefix(const string &prefix) {
    string limit = prefix;
    limit.push_back(1);
    return limit;
  }

  uint64_t get_estimated_size(map<string,uint64_t> &extra) override {
    DIR *store_dir = opendir(path.c_str());
    if (!store_dir) {
      lderr(cct) << __func__ << " something happened opening the store: "
                 << cpp_strerror(errno) << dendl;
      return 0;
    }

    uint64_t total_size = 0;
    uint64_t sst_size = 0;
    uint64_t log_size = 0;
    uint64_t misc_size = 0;

    struct dirent *entry = NULL;
    while ((entry = readdir(store_dir)) != NULL) {
      string n(entry->d_name);

      if (n == "." || n == "..")
        continue;

      string fpath = path + '/' + n;
      struct stat s;
      int err = stat(fpath.c_str(), &s);
      if (err < 0)
	err = -errno;
      // we may race against leveldb while reading files; this should only
      // happen when those files are being updated, data is being shuffled
      // and files get removed, in which case there's not much of a problem
      // as we'll get to them next time around.
      if (err == -ENOENT) {
	continue;
      }
      if (err < 0) {
        lderr(cct) << __func__ << " error obtaining stats for " << fpath
                   << ": " << cpp_strerror(err) << dendl;
        goto err;
      }

      size_t pos = n.find_last_of('.');
      if (pos == string::npos) {
        misc_size += s.st_size;
        continue;
      }

      string ext = n.substr(pos+1);
      if (ext == "sst") {
        sst_size += s.st_size;
      } else if (ext == "log") {
        log_size += s.st_size;
      } else {
        misc_size += s.st_size;
      }
    }

    total_size = sst_size + log_size + misc_size;

    extra["sst"] = sst_size;
    extra["log"] = log_size;
    extra["misc"] = misc_size;
    extra["total"] = total_size;

err:
    closedir(store_dir);
    return total_size;
  }


  WholeSpaceIterator get_wholespace_iterator() override {
    return std::make_shared<LevelDBWholeSpaceIteratorImpl>(
	db->NewIterator(leveldb::ReadOptions()));
  }

};

#endif<|MERGE_RESOLUTION|>--- conflicted
+++ resolved
@@ -188,10 +188,7 @@
   {
     return logger;
   }
-<<<<<<< HEAD
-=======
   int repair(std::ostream &out) override;
->>>>>>> f8781be9
 
   class LevelDBTransactionImpl : public KeyValueDB::TransactionImpl {
   public:
