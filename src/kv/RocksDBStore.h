--- conflicted
+++ resolved
@@ -202,11 +202,8 @@
     return logger;
   }
 
-<<<<<<< HEAD
-=======
   int64_t estimate_prefix_size(const string& prefix) override;
 
->>>>>>> f8781be9
   struct  RocksWBHandler: public rocksdb::WriteBatch::Handler {
     std::string seen ;
     int num_seen = 0;
