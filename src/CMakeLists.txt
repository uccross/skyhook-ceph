--- conflicted
+++ resolved
@@ -327,143 +327,20 @@
   osd/osd_types.cc
   osd/PGPeeringEvent.cc
   osd/OpRequest.cc
-<<<<<<< HEAD
-  common/blkdev.cc
-  common/common_init.cc
-  common/pipe.c
-  common/ceph_argparse.cc
-  common/ceph_context.cc
-  common/code_environment.cc
-  common/dout.cc
-  common/signal.cc
-  common/Thread.cc
-  common/Formatter.cc
-  common/HTMLFormatter.cc
-  common/HeartbeatMap.cc
-  common/PluginRegistry.cc
-  common/ceph_fs.cc
-  common/ceph_hash.cc
-  common/ceph_strings.cc
-  common/ceph_frag.cc
-  common/options.cc
-  common/config.cc
-  common/utf8.c
-  common/mime.c
-  common/strtol.cc
-  common/page.cc
-  common/lockdep.cc
-  common/version.cc
-  common/hex.cc
-  common/entity_name.cc
-  common/ceph_crypto.cc
-  common/ceph_crypto_cms.cc
-  common/ceph_json.cc
-  common/ipaddr.cc
-  common/pick_address.cc
-  common/address_helper.cc
-  common/linux_version.c
-  common/TracepointProvider.cc
-  common/Cycles.cc
-  common/scrub_types.cc
-  common/bit_str.cc
-  osdc/Striper.cc
-  osdc/Objecter.cc
-  common/compat.cc
-  common/Graylog.cc
-  common/fs_types.cc
-  common/dns_resolve.cc
-  common/hostname.cc
-  common/util.cc
-  arch/probe.cc
-  ${auth_files}
-=======
   osdc/Striper.cc
   osdc/Objecter.cc
   librbd/Features.cc
->>>>>>> 3ad2dfa4
   ${mds_files})
 set_source_files_properties(ceph_ver.c
   APPEND PROPERTY OBJECT_DEPENDS ${CMAKE_BINARY_DIR}/src/include/ceph_ver.h)
 add_library(common-objs OBJECT ${libcommon_files})
 
 CHECK_C_COMPILER_FLAG("-fvar-tracking-assignments" HAS_VTA)
-<<<<<<< HEAD
-if(HAS_VTA)
-  set_source_files_properties(
-    common/config.cc
-    common/options.cc
-    PROPERTIES COMPILE_FLAGS -fno-var-tracking-assignments)
-endif()
-
-if(FREEBSD)
-  list(APPEND libcommon_files common/freebsd_errno.cc)
-elseif(DARWIN)
-  list(APPEND libcommon_files common/darwin_errno.cc)
-elseif(SUN)
-  list(APPEND libcommon_files common/solaris_errno.cc)
-elseif(AIX)
-  list(APPEND libcommon_files common/aix_errno.cc)
-endif()
-
-if(HAVE_ARM)
-  list(APPEND libcommon_files arch/arm.c)
-elseif(HAVE_INTEL)
-  list(APPEND libcommon_files arch/intel.c)
-elseif(HAVE_POWER8)
-  list(APPEND libcommon_files arch/ppc.c)
-endif()
-
-if(HAVE_INTEL)
-  list(APPEND libcommon_files
-    common/crc32c_intel_fast.c)
-  if(HAVE_GOOD_YASM_ELF64)
-    list(APPEND libcommon_files
-      common/crc32c_intel_fast_asm.s
-      common/crc32c_intel_fast_zero_asm.s)
-  endif(HAVE_GOOD_YASM_ELF64)
-elseif(HAVE_POWER8)
-  list(APPEND libcommon_files
-    common/crc32c_ppc.c
-    common/crc32c_ppc_asm.S
-    common/crc32c_ppc_fast_zero_asm.S)
-endif(HAVE_INTEL)
-
-if(LINUX)
-  list(APPEND libcommon_files msg/async/EventEpoll.cc)
-  message(STATUS " Using EventEpoll for events.")
-elseif(FREEBSD OR APPLE)
-  list(APPEND libcommon_files msg/async/EventKqueue.cc)
-  message(STATUS " Using EventKqueue for events.")
-endif(LINUX)
-
-if(WITH_LTTNG AND WITH_EVENTTRACE)
-  message(STATUS " Using EventTrace class.")
-  add_definitions("-DWITH_EVENTTRACE")
-  list(APPEND libcommon_files common/EventTrace.cc)
-endif()
-
-set(common_mountcephfs_files
-  common/armor.c
-  common/safe_io.c
-  common/module.c
-  common/addr_parsing.c)
-add_library(common_mountcephfs_objs OBJECT
-  ${common_mountcephfs_files})
-
-if(WITH_PROFILER)
-  list(APPEND libcommon_files
-    perfglue/cpu_profiler.cc)
-else()
-  list(APPEND libcommon_files
-    perfglue/disabled_stubs.cc)
-endif()
-=======
 add_subdirectory(auth)
 add_subdirectory(common)
 add_subdirectory(crush)
 add_subdirectory(msg)
 add_subdirectory(arch)
->>>>>>> 3ad2dfa4
 
 set(ceph_common_objs
   $<TARGET_OBJECTS:common-auth-objs>
@@ -557,9 +434,6 @@
 # rados object classes
 add_subdirectory(cls)
 
-# re2 lib used by skyhookdb-cls 
-add_subdirectory(re2)
-
 # RADOS client/library
 add_subdirectory(osdc)
 
@@ -573,36 +447,6 @@
 add_subdirectory(include)
 add_subdirectory(librados)
 
-<<<<<<< HEAD
-if (WITH_MGR)
-  set(mgr_srcs
-      ceph_mgr.cc
-      mon/PGMap.cc
-      mgr/DaemonState.cc
-      mgr/DaemonServer.cc
-      mgr/ClusterState.cc
-      mgr/ActivePyModules.cc
-      mgr/OSDHealthMetricCollector.cc
-      mgr/StandbyPyModules.cc
-      mgr/PyModuleRegistry.cc
-      mgr/PyModuleRunner.cc
-      mgr/PyFormatter.cc
-      mgr/PyOSDMap.cc
-      mgr/BaseMgrModule.cc
-      mgr/BaseMgrStandbyModule.cc
-      mgr/ActivePyModule.cc
-      mgr/MgrStandby.cc
-      mgr/Mgr.cc
-      mgr/Gil.cc
-      mgr/mgr_commands.cc)
-  add_executable(ceph-mgr ${mgr_srcs}
-                 $<TARGET_OBJECTS:heap_profiler_objs>)
-  target_include_directories(ceph-mgr PRIVATE "${PYTHON_INCLUDE_DIRS}")
-  target_link_libraries(ceph-mgr osdc client global-static common
-      Boost::python ${PYTHON_LIBRARIES} ${BLKID_LIBRARIES} ${CMAKE_DL_LIBS} ${ALLOC_LIBS})
-  install(TARGETS ceph-mgr DESTINATION bin)
-endif (WITH_MGR)
-=======
 if(WITH_LIBRADOSSTRIPER)
   add_subdirectory(libradosstriper)
 endif()
@@ -610,7 +454,6 @@
 if(WITH_MGR)
   add_subdirectory(mgr)
 endif()
->>>>>>> 3ad2dfa4
 
 set(librados_config_srcs
   librados-config.cc)
@@ -626,69 +469,7 @@
 endif()
 
 add_subdirectory(pybind)
-<<<<<<< HEAD
-add_subdirectory(ceph-disk)
 add_subdirectory(ceph-volume)
-add_subdirectory(ceph-detect-init)
-
-## dencoder
-if(HAS_VTA)
-  set_source_files_properties(test/encoding/ceph_dencoder.cc
-    PROPERTIES COMPILE_FLAGS -fno-var-tracking-assignments)
-endif()
-
-set(dencoder_srcs
-  test/encoding/ceph_dencoder.cc
-  $<TARGET_OBJECTS:common_texttable_obj>
-  )
-if(${WITH_RADOSGW})
-  list(APPEND dencoder_srcs
-    rgw/rgw_dencoder.cc
-  )
-  set(DENCODER_EXTRALIBS
-    rgw_a
-    cls_rgw_client
-  )
-endif(${WITH_RADOSGW})
-if(WITH_RBD)
-  set(DENCODER_EXTRALIBS
-    ${DENCODER_EXTRALIBS}
-    cls_rbd_client
-    rbd_mirror_types
-    rbd_types
-    rbd_replay_types)
-  if(WITH_KRBD)
-    set(DENCODER_EXTRALIBS
-      ${DENCODER_EXTRALIBS}
-      krbd)
-  endif()
-endif(WITH_RBD)
-
-add_executable(ceph-dencoder ${dencoder_srcs})
-target_link_libraries(ceph-dencoder
-  global
-  os
-  osd
-  mds
-  mon
-  journal
-  ${DENCODER_EXTRALIBS}
-  cls_lock_client
-  cls_refcount_client
-  cls_log_client
-  cls_statelog_client
-  cls_version_client
-  cls_replica_log_client
-  cls_user_client
-  cls_journal_client
-  cls_timeindex_client
-  ${EXTRALIBS}
-  ${CMAKE_DL_LIBS}
-  )
-install(TARGETS ceph-dencoder DESTINATION bin)
-=======
-add_subdirectory(ceph-volume)
->>>>>>> 3ad2dfa4
 
 # Monitor
 add_subdirectory(mon)
@@ -705,60 +486,9 @@
 # OSD/ObjectStore
 # make rocksdb statically
 
-<<<<<<< HEAD
-if (NOT WITH_SYSTEM_ROCKSDB)
-  set(ROCKSDB_CMAKE_ARGS -DCMAKE_POSITION_INDEPENDENT_CODE=ON)
-
-  if(ALLOCATOR STREQUAL "jemalloc")
-    list(APPEND ROCKSDB_CMAKE_ARGS -DWITH_JEMALLOC=ON)
-  endif()
-
-  if (WITH_CCACHE AND CCACHE_FOUND)
-    list(APPEND ROCKSDB_CMAKE_ARGS -DCMAKE_CXX_COMPILER=ccache)
-    list(APPEND ROCKSDB_CMAKE_ARGS -DCMAKE_CXX_COMPILER_ARG1=${CMAKE_CXX_COMPILER})
-  else(WITH_CCACHE AND CCACHE_FOUND)
-    list(APPEND ROCKSDB_CMAKE_ARGS -DCMAKE_CXX_COMPILER=${CMAKE_CXX_COMPILER})
-  endif(WITH_CCACHE AND CCACHE_FOUND)
-
-  list(APPEND ROCKSDB_CMAKE_ARGS -DWITH_SNAPPY=${SNAPPY_FOUND})
-  list(APPEND ROCKSDB_CMAKE_ARGS -DWITH_LZ4=${LZ4_FOUND})
-  list(APPEND ROCKSDB_CMAKE_ARGS -DWITH_ZLIB=${ZLIB_FOUND})
-
-  # SSE 4.2 is enabled by default in rocksdb's crc32c. For details refer to
-  # rocksdb/util/crc32c.cc.
-  list(APPEND ROCKSDB_CMAKE_ARGS -DCMAKE_AR=${CMAKE_AR})
-  list(APPEND ROCKSDB_CMAKE_ARGS -DCMAKE_BUILD_TYPE=${CMAKE_BUILD_TYPE})
-  list(APPEND ROCKSDB_CMAKE_ARGS -DFAIL_ON_WARNINGS=OFF)
-
-  # we use an external project and copy the sources to bin directory to ensure
-  # that object files are built outside of the source tree.
-  include(ExternalProject)
-  ExternalProject_Add(rocksdb_ext
-    SOURCE_DIR ${CMAKE_CURRENT_SOURCE_DIR}/rocksdb
-    CMAKE_ARGS ${ROCKSDB_CMAKE_ARGS}
-    BINARY_DIR ${CMAKE_CURRENT_BINARY_DIR}/rocksdb
-    BUILD_COMMAND $(MAKE) rocksdb
-    INSTALL_COMMAND "true")
-
-  # force rocksdb make to be called on each time
-  ExternalProject_Add_Step(rocksdb_ext forcebuild
-    DEPENDEES configure
-    DEPENDERS build
-    COMMAND "true"
-    ALWAYS 1)
-
-  set(ROCKSDB_INCLUDE_DIR ${CMAKE_CURRENT_SOURCE_DIR}/rocksdb/include)
-
-  add_library(rocksdb STATIC IMPORTED)
-  add_dependencies(rocksdb rocksdb_ext)
-  set_property(TARGET rocksdb PROPERTY IMPORTED_LOCATION "${CMAKE_CURRENT_BINARY_DIR}/rocksdb/librocksdb.a")
-  set(ROCKSDB_LIBRARIES rocksdb)
-
-=======
 if(NOT WITH_SYSTEM_ROCKSDB)
   include(BuildRocksDB)
   build_rocksdb()
->>>>>>> 3ad2dfa4
 endif(NOT WITH_SYSTEM_ROCKSDB)
 
 include(TestBigEndian)
@@ -797,9 +527,6 @@
 endif()
 
 add_subdirectory(erasure-code)
-
-# skyhookdb client driver app
-add_subdirectory(progly)
 
 # Support/Tools
 if(WITH_TESTS)
