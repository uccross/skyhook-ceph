include(GetGitRevisionDescription)

include(GNUInstallDirs)
# for erasure and compressor plugins
set(CEPH_INSTALL_PKGLIBDIR ${CMAKE_INSTALL_LIBDIR}/${PROJECT_NAME})
set(CEPH_INSTALL_FULL_PKGLIBDIR ${CMAKE_INSTALL_FULL_LIBDIR}/${PROJECT_NAME})
# for mgr plugins
set(CEPH_INSTALL_DATADIR ${CMAKE_INSTALL_FULL_DATADIR}/${PROJECT_NAME})
# so libceph-common can be found
set(CMAKE_INSTALL_RPATH_USE_LINK_PATH TRUE)
if(NOT CMAKE_INSTALL_RPATH)
  set(CMAKE_INSTALL_RPATH "${CEPH_INSTALL_FULL_PKGLIBDIR}")
endif()

# to be compatible with configure_files shared with autoconfig
set(bindir ${CMAKE_INSTALL_FULL_BINDIR})
set(sbindir ${CMAKE_INSTALL_FULL_SBINDIR})
set(libdir ${CMAKE_INSTALL_FULL_LIBDIR})
set(sysconfdir ${CMAKE_INSTALL_FULL_SYSCONFDIR})
set(libexecdir ${CMAKE_INSTALL_FULL_LIBEXECDIR})
set(pkgdatadir ${CMAKE_INSTALL_FULL_DATADIR})
set(datadir ${CEPH_INSTALL_DATADIR})
set(prefix ${CMAKE_INSTALL_PREFIX})

add_definitions("-DHAVE_CONFIG_H -D__CEPH__ -D_REENTRANT -D_THREAD_SAFE -D__STDC_FORMAT_MACROS")
add_definitions("-D_FILE_OFFSET_BITS=64")
if(LINUX)
  add_definitions("-D_GNU_SOURCE")
endif()

set(CMAKE_C_FLAGS "${CMAKE_C_FLAGS} -Wall -Wtype-limits -Wignored-qualifiers -Winit-self")
set(CMAKE_C_FLAGS "${CMAKE_C_FLAGS} -Wpointer-arith -Werror=format-security -fno-strict-aliasing -fsigned-char")

set(CMAKE_CXX_FLAGS "${CMAKE_CXX_FLAGS} -ftemplate-depth-1024")
set(CMAKE_CXX_FLAGS "${CMAKE_CXX_FLAGS} -Wnon-virtual-dtor")
set(CMAKE_CXX_FLAGS "${CMAKE_CXX_FLAGS} -Wno-unknown-pragmas")
set(CMAKE_CXX_FLAGS "${CMAKE_CXX_FLAGS} -Wno-ignored-qualifiers")
set(CMAKE_C_FLAGS "${CMAKE_C_FLAGS} -Wno-unknown-pragmas")
if(CMAKE_CXX_COMPILER_ID STREQUAL GNU)
  set(CMAKE_C_FLAGS "${CMAKE_C_FLAGS} -rdynamic")
  set(CMAKE_CXX_FLAGS "${CMAKE_CXX_FLAGS} -Wstrict-null-sentinel -Woverloaded-virtual")
  set(CMAKE_CXX_FLAGS "${CMAKE_CXX_FLAGS} -fno-new-ttp-matching")
  # cmake does not add '-pie' for executables even if
  # CMAKE_POSITION_INDEPENDENT_CODE is TRUE.
  if(EXE_LINKER_USE_PIE)
    if (NOT WITH_OSD_INSTRUMENT_FUNCTIONS AND NOT HAVE_SEASTAR)
      set(CMAKE_EXE_LINKER_FLAGS "${CMAKE_EXE_LINKER_FLAGS} -pie")
    endif()
  endif()
elseif(CMAKE_CXX_COMPILER_ID STREQUAL Clang)
  set(CMAKE_EXE_LINKER_FLAGS "${CMAKE_EXE_EXPORTS_C_FLAG}")
  set(CMAKE_LINKER_FLAGS "${CMAKE_LINKER_FLAGS} -rdynamic -export-dynamic ${CMAKE_EXE_EXPORTS_C_FLAG}")
  set(CMAKE_CXX_FLAGS "${CMAKE_CXX_FLAGS} -Wno-inconsistent-missing-override -Wno-mismatched-tags")
  set(CMAKE_CXX_FLAGS "${CMAKE_CXX_FLAGS} -Wno-unused-private-field")
  set(CMAKE_CXX_FLAGS "${CMAKE_CXX_FLAGS} -Wno-address-of-packed-member")
  set(CMAKE_C_FLAGS "${CMAKE_C_FLAGS} -Wno-unused-function")
  set(CMAKE_C_FLAGS "${CMAKE_C_FLAGS} -Wno-unused-local-typedef")
  set(CMAKE_C_FLAGS "${CMAKE_C_FLAGS} -Wno-varargs")
  set(CMAKE_C_FLAGS "${CMAKE_C_FLAGS} -Wno-gnu-designator")
  set(CMAKE_C_FLAGS "${CMAKE_C_FLAGS} -Wno-missing-braces -Wno-parentheses -Wno-deprecated-register")
  if(APPLE)
    set(CMAKE_SHARED_LINKER_FLAGS "${CMAKE_SHARED_LINKER_FLAGS} -undefined dynamic_lookup")
  endif()
endif(CMAKE_CXX_COMPILER_ID STREQUAL GNU)
set(CMAKE_CXX_FLAGS "${CMAKE_C_FLAGS} ${CMAKE_CXX_FLAGS}")

if(NOT CMAKE_BUILD_TYPE)
  set(CMAKE_BUILD_TYPE "RelWithDebInfo" CACHE STRING "Default BUILD_TYPE is RelWithDebInfo, other options are: Debug, Release, and MinSizeRel." FORCE)
endif()

if(WITH_CEPH_DEBUG_MUTEX OR CMAKE_BUILD_TYPE STREQUAL Debug)
  set(CMAKE_CXX_FLAGS "${CMAKE_CXX_FLAGS} -DCEPH_DEBUG_MUTEX")
endif()

include(CheckCCompilerFlag)
if(CMAKE_CXX_COMPILER_ID STREQUAL GNU)
  CHECK_C_COMPILER_FLAG("-U_FORTIFY_SOURCE -D_FORTIFY_SOURCE=2" HAS_FORTIFY_SOURCE)
  if(NOT CMAKE_BUILD_TYPE STREQUAL Debug)
    if(HAS_FORTIFY_SOURCE)
      set(CMAKE_C_FLAGS "${CMAKE_C_FLAGS} -U_FORTIFY_SOURCE -D_FORTIFY_SOURCE=2")
      set(CMAKE_CXX_FLAGS "${CMAKE_CXX_FLAGS} -U_FORTIFY_SOURCE -D_FORTIFY_SOURCE=2")
    endif()
  endif()
  CHECK_C_COMPILER_FLAG(-fstack-protector-strong HAS_STACK_PROTECT)
  if (HAS_STACK_PROTECT)
    set(CMAKE_C_FLAGS "${CMAKE_C_FLAGS} -fstack-protector-strong")
    set(CMAKE_CXX_FLAGS "${CMAKE_CXX_FLAGS} -fstack-protector-strong")
  endif()
endif(CMAKE_CXX_COMPILER_ID STREQUAL GNU)

include(SIMDExt)
if(HAVE_INTEL)
  set(CMAKE_ASM_COMPILER  ${PROJECT_SOURCE_DIR}/src/yasm-wrapper)
  if(APPLE)
    set(object_format "macho64")
  else()
    set(object_format "elf64")
  endif()
  set(CMAKE_ASM_FLAGS "-f ${object_format}")
  include(CheckYasm)
  check_yasm_support(${object_format}
    HAVE_GOOD_YASM_ELF64
    HAVE_BETTER_YASM_ELF64)
endif()


# require c++17
if(CMAKE_VERSION VERSION_LESS "3.8")
  include(CheckCXXCompilerFlag)
  CHECK_CXX_COMPILER_FLAG("-std=c++17" COMPILER_SUPPORTS_CXX17)
  if(NOT COMPILER_SUPPORTS_CXX17)
    message(FATAL_ERROR
      "The compiler ${CMAKE_CXX_COMPILER} has no C++17 support.")
  endif()
  set(CMAKE_CXX_FLAGS "${CMAKE_CXX_FLAGS} -std=c++17")
  include(CheckCCompilerFlag)
  CHECK_C_COMPILER_FLAG("-std=gnu99" COMPILER_SUPPORTS_GNU99)
  if(NOT COMPILER_SUPPORTS_GNU99)
    message(FATAL_ERROR
      "The compiler ${CMAKE_C_COMPILER} has no GNU C99 support.")
  endif()
  set(CMAKE_C_FLAGS "${CMAKE_C_FLAGS} -std=gnu99")
else()
  set(CMAKE_CXX_STANDARD 17)
  set(CMAKE_CXX_EXTENSIONS OFF)
  set(CMAKE_CXX_STANDARD_REQUIRED ON)
  set(CMAKE_C_STANDARD 99)
  # we use `asm()` to inline assembly, so enable the GNU extension
  set(CMAKE_C_EXTENSIONS ON)
  set(C_STANDARD_REQUIRED ON)
endif()

include(CheckCXXSourceCompiles)
CHECK_CXX_SOURCE_COMPILES("
#include <map>
using Map = std::map<int, int>;
int main() {
  Map m;
  m.merge(Map{});
}
" HAVE_STDLIB_MAP_SPLICING)

## Handle diagnostics color if compiler supports them.
CHECK_C_COMPILER_FLAG("-fdiagnostics-color=always"
  COMPILER_SUPPORTS_DIAGNOSTICS_COLOR)

set(DIAGNOSTICS_COLOR "auto"
  CACHE STRING "Used if the C/C++ compiler supports the -fdiagnostics-color option. May have one of three values -- 'auto' (default), 'always', or 'never'. If set to 'always' and the compiler supports the option, 'make [...] | less -R' will make visible diagnostics colorization of compiler output.")

if(COMPILER_SUPPORTS_DIAGNOSTICS_COLOR)
  set(CMAKE_C_FLAGS "${CMAKE_C_FLAGS} -fdiagnostics-color=${DIAGNOSTICS_COLOR}")
  set(CMAKE_CXX_FLAGS "${CMAKE_CXX_FLAGS} -fdiagnostics-color=${DIAGNOSTICS_COLOR}")
endif()

set(EXTRALIBS ${CMAKE_DL_LIBS})
if(NOT APPLE)
  list(APPEND EXTRALIBS rt)
endif()
if(LINUX OR APPLE)
  set(LIB_RESOLV resolv)
  list(APPEND EXTRALIBS ${LIB_RESOLV})
endif()

if(${ENABLE_COVERAGE})
  find_program(HAVE_GCOV gcov)
  if(NOT HAVE_GCOV)
    message(FATAL_ERROR "Coverage Enabled but gcov Not Found")
  endif(NOT HAVE_GCOV)
  set(CMAKE_CXX_FLAGS "${CMAKE_CXX_FLAGS} -fprofile-arcs -ftest-coverage -O0")
  set(CMAKE_C_FLAGS "${CMAKE_C_FLAGS} -fprofile-arcs -ftest-coverage")
  list(APPEND EXTRALIBS gcov)
endif(${ENABLE_COVERAGE})

include_directories(${NSS_INCLUDE_DIR} ${NSPR_INCLUDE_DIR})

set(GCOV_PREFIX_STRIP 4)

# the src/.git_version file may be written out by make-dist; otherwise
# we pull the git version from .git
option(ENABLE_GIT_VERSION "build Ceph with git version string" ON)
if(${ENABLE_GIT_VERSION})
  get_git_head_revision(GIT_REFSPEC CEPH_GIT_VER)
  git_describe(CEPH_GIT_NICE_VER --always)
  #if building from a source tarball via make-dist
  if(${CEPH_GIT_VER} STREQUAL "GITDIR-NOTFOUND")
    message(STATUS "Ceph/.git directory not found, parsing ${CMAKE_CURRENT_SOURCE_DIR}/.git_version for CEPH_GIT_VER and CEPH_GIT_NICE_VER")
    file(STRINGS ${CMAKE_CURRENT_SOURCE_DIR}/.git_version CEPH_GIT_SHA_AND_TAG)
    list(GET CEPH_GIT_SHA_AND_TAG 0 CEPH_GIT_VER)
    list(GET CEPH_GIT_SHA_AND_TAG 1 CEPH_GIT_NICE_VER)
  endif(${CEPH_GIT_VER} STREQUAL "GITDIR-NOTFOUND")
  # remove 'v' prefix from raw git version
  string(SUBSTRING ${CEPH_GIT_NICE_VER} 1 -1 CEPH_GIT_NICE_VER)
else(${ENABLE_GIT_VERSION})
  set(CEPH_GIT_VER "no_version")
  set(CEPH_GIT_NICE_VER "Development")
endif(${ENABLE_GIT_VERSION})

# the src/ceph_release file is 3 lines,
#   <release number, e.g. '12' for luminous>
#   <release name, e.g. 'luminous'>
#   <release type: 'dev' for x.0.z, 'rc' or x.1.z, or 'stable' or x.2.z>
# note that the release name is semi-redundant and must match CEPH_RELEASE_*
# definitions in include/rados.h and common/ceph_strings.c.
file(STRINGS ${CMAKE_CURRENT_SOURCE_DIR}/ceph_release CEPH_RELEASE_FILE)
list(GET CEPH_RELEASE_FILE 0 CEPH_RELEASE)
list(GET CEPH_RELEASE_FILE 1 CEPH_RELEASE_NAME)
list(GET CEPH_RELEASE_FILE 2 CEPH_RELEASE_TYPE)

option(WITH_OCF "build OCF-compliant cluster resource agent" OFF)
if(WITH_OCF)
  add_subdirectory(ocf)
endif()

option(WITH_CEPHFS_JAVA "build libcephfs Java bindings" OFF)
if(WITH_CEPHFS_JAVA)
  add_subdirectory(java)
endif()

# Python stuff
option(WITH_PYTHON2 "build python2 bindings" ON)
if(WITH_PYTHON2)
  find_package(PythonInterp 2 REQUIRED)
  find_package(PythonLibs ${PYTHON_VERSION_STRING} EXACT REQUIRED)
endif()

set(WITH_PYTHON3 "OFF" CACHE STRING "build python3 bindings with specified python3 version")
if(WITH_PYTHON3)
  if(WITH_PYTHON3 MATCHES "^(1|ON|YES|TRUE|Y)$")
    set(WITH_PYTHON3 "3")
  endif()
  find_package(Python3Interp ${WITH_PYTHON3} REQUIRED)
  find_package(Python3Libs ${PYTHON3_VERSION_STRING} EXACT REQUIRED)
endif()

# the major version of the python bindings as a dependency of other
# targets
if(WITH_PYTHON2)
  set(PY_BINDING_INFIX "")
else()
  set(PY_BINDING_INFIX 3)
endif()

if(HAVE_XIO)
  set(CMAKE_CXX_FLAGS "${CMAKE_CXX_FLAGS} -I${XIO_INCLUDE_DIR}")
  list(APPEND EXTRALIBS ${XIO_LIBRARY} pthread)
endif(HAVE_XIO)

# sort out which allocator to use
if(ALLOCATOR STREQUAL "tcmalloc")
  set(ALLOC_LIBS gperftools::tcmalloc)
  set(CMAKE_CXX_FLAGS "${CMAKE_CXX_FLAGS} -fno-builtin-malloc -fno-builtin-calloc -fno-builtin-realloc -fno-builtin-free")
elseif(ALLOCATOR STREQUAL "tcmalloc_minimal")
  set(ALLOC_LIBS gperftools::tcmalloc_minimal)
  set(CMAKE_CXX_FLAGS "${CMAKE_CXX_FLAGS} -fno-builtin-malloc -fno-builtin-calloc -fno-builtin-realloc -fno-builtin-free")
elseif(ALLOCATOR STREQUAL "jemalloc")
  set(ALLOC_LIBS JeMalloc::JeMalloc)
  set(CMAKE_CXX_FLAGS "${CMAKE_CXX_FLAGS} -fno-builtin-malloc -fno-builtin-calloc -fno-builtin-realloc -fno-builtin-free")
endif()

if (WITH_BLKIN)
  add_subdirectory(blkin/blkin-lib)
endif(WITH_BLKIN)

# Common infrastructure
configure_file(
  ${CMAKE_SOURCE_DIR}/src/ceph_ver.h.in.cmake
  ${CMAKE_BINARY_DIR}/src/include/ceph_ver.h
  @ONLY)

set(mds_files)
list(APPEND mds_files
  mds/MDSMap.cc
  mds/FSMap.cc
  mds/FSMapUser.cc
  mds/inode_backtrace.cc
  mds/mdstypes.cc
  mds/flock.cc)

add_subdirectory(json_spirit)

include_directories(SYSTEM "${CMAKE_SOURCE_DIR}/src/xxHash")
include_directories(SYSTEM "${CMAKE_SOURCE_DIR}/src/rapidjson/include")

if(WITH_SEASTAR)
  find_package(fmt 5.2.1 QUIET)
  if(NOT fmt_FOUND)
    message(STATUS "Could not find fmt, will build it")
    add_subdirectory(seastar/fmt)
  endif()
  find_package(c-ares 1.13.0 QUIET)
  if(NOT c-ares_FOUND)
    message(STATUS "Could not find c-ares, will build it")
    include(Buildc-ares)
    build_c_ares()
  endif()
  macro(find_package name)
    if(NOT TARGET ${name})
      _find_package(${ARGV})
    endif()
  endmacro ()
  set(Seastar_HWLOC OFF CACHE BOOL "" FORCE)
  set(Seastar_STD_OPTIONAL_VARIANT_STRINGVIEW ON CACHE BOOL "" FORCE)
  set(Seastar_CXX_FLAGS "-Wno-sign-compare;-Wno-attributes;-Wno-pessimizing-move;-Wno-address-of-packed-member" CACHE STRING "" FORCE)
  add_subdirectory(seastar)
  # create the directory so cmake won't complain when looking at the imported
  # target: Seastar exports this directory created at build-time
  file(MAKE_DIRECTORY "${CMAKE_CURRENT_BINARY_DIR}/seastar/gen/include")
  add_subdirectory(crimson)
endif()

set(libcommon_files
  ${CMAKE_BINARY_DIR}/src/include/ceph_ver.h
  ceph_ver.c
  xxHash/xxhash.c
  log/Log.cc
  mon/MonCap.cc
  mon/MonClient.cc
  mon/MonMap.cc
  mon/MonSub.cc
  mgr/MgrClient.cc
  mon/PGMap.cc
  mgr/ServiceMap.cc
  osd/ECMsgTypes.cc
  osd/HitSet.cc
  osd/OSDMap.cc
  osd/OSDMapMapping.cc
  osd/osd_types.cc
  osd/PGPeeringEvent.cc
  osd/OpRequest.cc
<<<<<<< HEAD
  common/blkdev.cc
  common/common_init.cc
  common/pipe.c
  common/ceph_argparse.cc
  common/ceph_context.cc
  common/code_environment.cc
  common/dout.cc
  common/signal.cc
  common/Thread.cc
  common/Formatter.cc
  common/HTMLFormatter.cc
  common/HeartbeatMap.cc
  common/PluginRegistry.cc
  common/ceph_fs.cc
  common/ceph_hash.cc
  common/ceph_strings.cc
  common/ceph_frag.cc
  common/options.cc
  common/config.cc
  common/utf8.c
  common/mime.c
  common/strtol.cc
  common/page.cc
  common/lockdep.cc
  common/version.cc
  common/hex.cc
  common/entity_name.cc
  common/ceph_crypto.cc
  common/ceph_crypto_cms.cc
  common/ceph_json.cc
  common/ipaddr.cc
  common/pick_address.cc
  common/address_helper.cc
  common/linux_version.c
  common/TracepointProvider.cc
  common/Cycles.cc
  common/scrub_types.cc
  common/bit_str.cc
  osdc/Striper.cc
  osdc/Objecter.cc
  common/compat.cc
  common/Graylog.cc
  common/fs_types.cc
  common/dns_resolve.cc
  common/hostname.cc
  common/util.cc
  arch/probe.cc
  ${auth_files}
=======
  osdc/Striper.cc
  osdc/Objecter.cc
  librbd/Features.cc
>>>>>>> f8781be9
  ${mds_files})
set_source_files_properties(ceph_ver.c
  APPEND PROPERTY OBJECT_DEPENDS ${CMAKE_BINARY_DIR}/src/include/ceph_ver.h)
add_library(common-objs OBJECT ${libcommon_files})

CHECK_C_COMPILER_FLAG("-fvar-tracking-assignments" HAS_VTA)
<<<<<<< HEAD
if(HAS_VTA)
  set_source_files_properties(
    common/config.cc
    common/options.cc
    PROPERTIES COMPILE_FLAGS -fno-var-tracking-assignments)
endif()

if(FREEBSD)
  list(APPEND libcommon_files common/freebsd_errno.cc)
elseif(DARWIN)
  list(APPEND libcommon_files common/darwin_errno.cc)
elseif(SUN)
  list(APPEND libcommon_files common/solaris_errno.cc)
elseif(AIX)
  list(APPEND libcommon_files common/aix_errno.cc)
endif()

if(HAVE_ARM)
  list(APPEND libcommon_files arch/arm.c)
elseif(HAVE_INTEL)
  list(APPEND libcommon_files arch/intel.c)
elseif(HAVE_POWER8)
  list(APPEND libcommon_files arch/ppc.c)
endif()

if(HAVE_INTEL)
  list(APPEND libcommon_files
    common/crc32c_intel_fast.c)
  if(HAVE_GOOD_YASM_ELF64)
    list(APPEND libcommon_files
      common/crc32c_intel_fast_asm.s
      common/crc32c_intel_fast_zero_asm.s)
  endif(HAVE_GOOD_YASM_ELF64)
elseif(HAVE_POWER8)
  list(APPEND libcommon_files
    common/crc32c_ppc.c
    common/crc32c_ppc_asm.S
    common/crc32c_ppc_fast_zero_asm.S)
endif(HAVE_INTEL)

if(LINUX)
  list(APPEND libcommon_files msg/async/EventEpoll.cc)
  message(STATUS " Using EventEpoll for events.")
elseif(FREEBSD OR APPLE)
  list(APPEND libcommon_files msg/async/EventKqueue.cc)
  message(STATUS " Using EventKqueue for events.")
endif(LINUX)

if(WITH_LTTNG AND WITH_EVENTTRACE)
  message(STATUS " Using EventTrace class.")
  add_definitions("-DWITH_EVENTTRACE")
  list(APPEND libcommon_files common/EventTrace.cc)
endif()

set(common_mountcephfs_files
  common/armor.c
  common/safe_io.c
  common/module.c
  common/addr_parsing.c)
add_library(common_mountcephfs_objs OBJECT
  ${common_mountcephfs_files})

if(WITH_PROFILER)
  list(APPEND libcommon_files
    perfglue/cpu_profiler.cc)
else()
  list(APPEND libcommon_files
    perfglue/disabled_stubs.cc)
endif()
=======
add_subdirectory(auth)
add_subdirectory(common)
add_subdirectory(crush)
add_subdirectory(msg)
add_subdirectory(arch)
>>>>>>> f8781be9

set(ceph_common_objs
  $<TARGET_OBJECTS:common-auth-objs>
  $<TARGET_OBJECTS:common-common-objs>
  $<TARGET_OBJECTS:common-msg-objs>
  $<TARGET_OBJECTS:common_buffer_obj>
  $<TARGET_OBJECTS:common_texttable_obj>
  $<TARGET_OBJECTS:compressor_objs>
  $<TARGET_OBJECTS:common-objs>
  $<TARGET_OBJECTS:common_mountcephfs_objs>
  $<TARGET_OBJECTS:global_common_objs>
  $<TARGET_OBJECTS:crush_objs>)
set(ceph_common_deps
  json_spirit erasure_code arch crc32
  ${LIB_RESOLV}
  Boost::thread
  Boost::system
  Boost::random
  Boost::program_options
  Boost::date_time
  Boost::iostreams
  ${BLKID_LIBRARIES}
  ${Backtrace_LIBRARIES}
  ${BLKIN_LIBRARIES}
  ${CRYPTO_LIBS}
  ${GSSAPI_LIBRARIES}
  ${CMAKE_THREAD_LIBS_INIT}
  ${CMAKE_DL_LIBS})
if(HAVE_UDEV)
  list(APPEND ceph_common_deps ${UDEV_LIBRARIES})
endif()

if(HAVE_VERBS)
  list(APPEND ceph_common_deps IBVerbs::verbs)
endif()

if(HAVE_RDMACM)
  list(APPEND ceph_common_deps RDMA::RDMAcm)
endif()

if(NOT WITH_SYSTEM_BOOST)
  list(APPEND ceph_common_deps ${ZLIB_LIBRARIES})
endif()

if(HAVE_QATZIP)
  list(APPEND ceph_common_deps ${QATZIP_LIBRARIES})
endif()

if(WITH_DPDK)
  list(APPEND ceph_common_deps common_async_dpdk)
endif()

add_library(common STATIC ${ceph_common_objs})
target_link_libraries(common ${ceph_common_deps})

add_library(ceph-common SHARED ${ceph_common_objs})
target_link_libraries(ceph-common ${ceph_common_deps})
# appease dpkg-shlibdeps
set_target_properties(ceph-common PROPERTIES
  SOVERSION 0
  INSTALL_RPATH "")
if(NOT APPLE AND NOT FREEBSD)
  # Apple uses Mach-O, not ELF. so this option does not apply to APPLE.
  #
  # prefer the local symbol definitions when binding references to global
  # symbols. otherwise we could reference the symbols defined by the application
  # with the same name, instead of using the one defined in libceph-common.
  # in other words, we require libceph-common to use local symbols, even if redefined
  # in application".
  set_property(
    TARGET ceph-common
    APPEND APPEND_STRING
    PROPERTY LINK_FLAGS "-Wl,-Bsymbolic -Wl,-Bsymbolic-functions")
endif()

install(
  TARGETS ceph-common
  LIBRARY
  DESTINATION ${CEPH_INSTALL_PKGLIBDIR}
  NAMELINK_SKIP)

if(${WITH_LTTNG})
  add_subdirectory(tracing)
  add_dependencies(common-objs oprequest-tp)
endif(${WITH_LTTNG})

add_subdirectory(global)

add_subdirectory(lua)

# rados object classes
add_subdirectory(cls)

# re2 lib used by skyhookdb-cls 
add_subdirectory(re2)

# RADOS client/library
add_subdirectory(osdc)

# heal_profiler
add_subdirectory(perfglue)

add_library(rados_snap_set_diff_obj OBJECT librados/snap_set_diff.cc)

option(WITH_LIBRADOSSTRIPER "build with libradosstriper support" ON)

add_subdirectory(include)
add_subdirectory(librados)

<<<<<<< HEAD
if (WITH_MGR)
  set(mgr_srcs
      ceph_mgr.cc
      mon/PGMap.cc
      mgr/DaemonState.cc
      mgr/DaemonServer.cc
      mgr/ClusterState.cc
      mgr/ActivePyModules.cc
      mgr/OSDHealthMetricCollector.cc
      mgr/StandbyPyModules.cc
      mgr/PyModuleRegistry.cc
      mgr/PyModuleRunner.cc
      mgr/PyFormatter.cc
      mgr/PyOSDMap.cc
      mgr/BaseMgrModule.cc
      mgr/BaseMgrStandbyModule.cc
      mgr/ActivePyModule.cc
      mgr/MgrStandby.cc
      mgr/Mgr.cc
      mgr/Gil.cc
      mgr/mgr_commands.cc)
  add_executable(ceph-mgr ${mgr_srcs}
                 $<TARGET_OBJECTS:heap_profiler_objs>)
  target_include_directories(ceph-mgr PRIVATE "${PYTHON_INCLUDE_DIRS}")
  target_link_libraries(ceph-mgr osdc client global-static common
      Boost::python ${PYTHON_LIBRARIES} ${BLKID_LIBRARIES} ${CMAKE_DL_LIBS} ${ALLOC_LIBS})
  install(TARGETS ceph-mgr DESTINATION bin)
endif (WITH_MGR)
=======
if(WITH_LIBRADOSSTRIPER)
  add_subdirectory(libradosstriper)
endif()

if(WITH_MGR)
  add_subdirectory(mgr)
endif()
>>>>>>> f8781be9

set(librados_config_srcs
  librados-config.cc)
add_executable(librados-config ${librados_config_srcs})
target_link_libraries(librados-config librados global ${BLKID_LIBRARIES} ${CMAKE_DL_LIBS} ${GSSAPI_LIBRARIES})

install(TARGETS librados-config DESTINATION bin)

# virtualenv base directory for ceph-disk and ceph-detect-init
set(CEPH_BUILD_VIRTUALENV $ENV{TMPDIR})
if(NOT CEPH_BUILD_VIRTUALENV)
  set(CEPH_BUILD_VIRTUALENV ${CMAKE_BINARY_DIR})
endif()

add_subdirectory(pybind)
<<<<<<< HEAD
add_subdirectory(ceph-disk)
add_subdirectory(ceph-volume)
add_subdirectory(ceph-detect-init)

## dencoder
if(HAS_VTA)
  set_source_files_properties(test/encoding/ceph_dencoder.cc
    PROPERTIES COMPILE_FLAGS -fno-var-tracking-assignments)
endif()

set(dencoder_srcs
  test/encoding/ceph_dencoder.cc
  $<TARGET_OBJECTS:common_texttable_obj>
  )
if(${WITH_RADOSGW})
  list(APPEND dencoder_srcs
    rgw/rgw_dencoder.cc
  )
  set(DENCODER_EXTRALIBS
    rgw_a
    cls_rgw_client
  )
endif(${WITH_RADOSGW})
if(WITH_RBD)
  set(DENCODER_EXTRALIBS
    ${DENCODER_EXTRALIBS}
    cls_rbd_client
    rbd_mirror_types
    rbd_types
    rbd_replay_types)
  if(WITH_KRBD)
    set(DENCODER_EXTRALIBS
      ${DENCODER_EXTRALIBS}
      krbd)
  endif()
endif(WITH_RBD)

add_executable(ceph-dencoder ${dencoder_srcs})
target_link_libraries(ceph-dencoder
  global
  os
  osd
  mds
  mon
  journal
  ${DENCODER_EXTRALIBS}
  cls_lock_client
  cls_refcount_client
  cls_log_client
  cls_statelog_client
  cls_version_client
  cls_replica_log_client
  cls_user_client
  cls_journal_client
  cls_timeindex_client
  ${EXTRALIBS}
  ${CMAKE_DL_LIBS}
  )
install(TARGETS ceph-dencoder DESTINATION bin)
=======
add_subdirectory(ceph-volume)
>>>>>>> f8781be9

# Monitor
add_subdirectory(mon)
set(ceph_mon_srcs
  ceph_mon.cc)
add_executable(ceph-mon ${ceph_mon_srcs}
  $<TARGET_OBJECTS:common_texttable_obj>)
add_dependencies(ceph-mon erasure_code_plugins)
target_link_libraries(ceph-mon mon os global-static ceph-common
  ${EXTRALIBS}
  ${CMAKE_DL_LIBS} ${GSSAPI_LIBRARIES})
install(TARGETS ceph-mon DESTINATION bin)

# OSD/ObjectStore
# make rocksdb statically

<<<<<<< HEAD
if (NOT WITH_SYSTEM_ROCKSDB)
  set(ROCKSDB_CMAKE_ARGS -DCMAKE_POSITION_INDEPENDENT_CODE=ON)

  if(ALLOCATOR STREQUAL "jemalloc")
    list(APPEND ROCKSDB_CMAKE_ARGS -DWITH_JEMALLOC=ON)
  endif()

  if (WITH_CCACHE AND CCACHE_FOUND)
    list(APPEND ROCKSDB_CMAKE_ARGS -DCMAKE_CXX_COMPILER=ccache)
    list(APPEND ROCKSDB_CMAKE_ARGS -DCMAKE_CXX_COMPILER_ARG1=${CMAKE_CXX_COMPILER})
  else(WITH_CCACHE AND CCACHE_FOUND)
    list(APPEND ROCKSDB_CMAKE_ARGS -DCMAKE_CXX_COMPILER=${CMAKE_CXX_COMPILER})
  endif(WITH_CCACHE AND CCACHE_FOUND)

  list(APPEND ROCKSDB_CMAKE_ARGS -DWITH_SNAPPY=${SNAPPY_FOUND})
  list(APPEND ROCKSDB_CMAKE_ARGS -DWITH_LZ4=${LZ4_FOUND})
  list(APPEND ROCKSDB_CMAKE_ARGS -DWITH_ZLIB=${ZLIB_FOUND})

  # SSE 4.2 is enabled by default in rocksdb's crc32c. For details refer to
  # rocksdb/util/crc32c.cc.
  list(APPEND ROCKSDB_CMAKE_ARGS -DCMAKE_AR=${CMAKE_AR})
  list(APPEND ROCKSDB_CMAKE_ARGS -DCMAKE_BUILD_TYPE=${CMAKE_BUILD_TYPE})
  list(APPEND ROCKSDB_CMAKE_ARGS -DFAIL_ON_WARNINGS=OFF)

  # we use an external project and copy the sources to bin directory to ensure
  # that object files are built outside of the source tree.
  include(ExternalProject)
  ExternalProject_Add(rocksdb_ext
    SOURCE_DIR ${CMAKE_CURRENT_SOURCE_DIR}/rocksdb
    CMAKE_ARGS ${ROCKSDB_CMAKE_ARGS}
    BINARY_DIR ${CMAKE_CURRENT_BINARY_DIR}/rocksdb
    BUILD_COMMAND $(MAKE) rocksdb
    INSTALL_COMMAND "true")

  # force rocksdb make to be called on each time
  ExternalProject_Add_Step(rocksdb_ext forcebuild
    DEPENDEES configure
    DEPENDERS build
    COMMAND "true"
    ALWAYS 1)

  set(ROCKSDB_INCLUDE_DIR ${CMAKE_CURRENT_SOURCE_DIR}/rocksdb/include)

  add_library(rocksdb STATIC IMPORTED)
  add_dependencies(rocksdb rocksdb_ext)
  set_property(TARGET rocksdb PROPERTY IMPORTED_LOCATION "${CMAKE_CURRENT_BINARY_DIR}/rocksdb/librocksdb.a")
  set(ROCKSDB_LIBRARIES rocksdb)

=======
if(NOT WITH_SYSTEM_ROCKSDB)
  include(BuildRocksDB)
  build_rocksdb()
>>>>>>> f8781be9
endif(NOT WITH_SYSTEM_ROCKSDB)

include(TestBigEndian)
test_big_endian(CEPH_BIG_ENDIAN)
if(NOT CEPH_BIG_ENDIAN)
  set(CEPH_LITTLE_ENDIAN 1)
endif()

add_subdirectory(kv)
add_subdirectory(os)

add_subdirectory(osd)

set(ceph_osd_srcs
  ceph_osd.cc)
add_executable(ceph-osd ${ceph_osd_srcs})
add_dependencies(ceph-osd erasure_code_plugins)
target_link_libraries(ceph-osd osd os global-static common
  ${BLKID_LIBRARIES})
if(WITH_FUSE)
  target_link_libraries(ceph-osd ${FUSE_LIBRARIES})
endif()
set_target_properties(ceph-osd PROPERTIES
  POSITION_INDEPENDENT_CODE ${EXE_LINKER_USE_PIE}
  INSTALL_RPATH "")
install(TARGETS ceph-osd DESTINATION bin)

if (WITH_CEPHFS)
  add_subdirectory(mds)
  set(ceph_mds_srcs
    ceph_mds.cc)
  add_executable(ceph-mds ${ceph_mds_srcs})
  target_link_libraries(ceph-mds mds ${CMAKE_DL_LIBS} global-static ceph-common
    Boost::thread)
  install(TARGETS ceph-mds DESTINATION bin)
endif()

add_subdirectory(erasure-code)

# skyhookdb client driver app
add_subdirectory(progly)

# Support/Tools
if(WITH_TESTS)
  option(WITH_SYSTEM_GTEST "require and build with system gtest and gmock" OFF)
  if(WITH_SYSTEM_GTEST)
    find_package(GTest REQUIRED)
    find_package(GMock REQUIRED)
  else()
    add_subdirectory(googletest/googlemock)
    add_library(GMock::GMock ALIAS gmock)
    add_library(GMock::Main ALIAS gmock_main)
    target_include_directories(gmock INTERFACE
      $<TARGET_PROPERTY:gtest,INTERFACE_INCLUDE_DIRECTORIES>)
    target_include_directories(gmock_main INTERFACE
      $<TARGET_PROPERTY:gtest,INTERFACE_INCLUDE_DIRECTORIES>)
    add_library(GTest::GTest ALIAS gtest)
    add_library(GTest::Main ALIAS gtest_main)
  endif()
endif(WITH_TESTS)

# dmClock (after gmock)
option(WITH_DMCLOCK_TESTS
  "enable the build of dmclock-tests and dmclock-data-struct tests binaries"
  OFF)
if(WITH_TESTS AND WITH_DMCLOCK_TESTS)
  # note: add_test is not being called, so dmclock tests aren't part
  # of ceph tests
  set(dmclock_TEST ON CACHE BOOL "" FORCE)
endif()
add_subdirectory(dmclock)

add_subdirectory(compressor)

add_subdirectory(tools)

if(WITH_TESTS)
  add_subdirectory(test)
endif()

add_subdirectory(crypto)

if(WITH_TESTS)
  configure_file(${CMAKE_SOURCE_DIR}/src/ceph-coverage.in
    ${CMAKE_RUNTIME_OUTPUT_DIRECTORY}/ceph-coverage @ONLY)
  configure_file(${CMAKE_SOURCE_DIR}/src/ceph-debugpack.in
    ${CMAKE_RUNTIME_OUTPUT_DIRECTORY}/ceph-debugpack @ONLY)
endif()

configure_file(${CMAKE_SOURCE_DIR}/src/ceph.in
  ${CMAKE_RUNTIME_OUTPUT_DIRECTORY}/ceph @ONLY)

configure_file(${CMAKE_SOURCE_DIR}/src/init-ceph.in
  ${CMAKE_RUNTIME_OUTPUT_DIRECTORY}/init-ceph @ONLY)

configure_file(ceph-post-file.in
  ${CMAKE_RUNTIME_OUTPUT_DIRECTORY}/ceph-post-file @ONLY)

configure_file(ceph-crash.in
  ${CMAKE_RUNTIME_OUTPUT_DIRECTORY}/ceph-crash @ONLY)

if(WITH_TESTS)
  install(PROGRAMS
    ${CMAKE_RUNTIME_OUTPUT_DIRECTORY}/ceph-debugpack
    ${CMAKE_RUNTIME_OUTPUT_DIRECTORY}/ceph-coverage
    DESTINATION bin)
endif()

install(PROGRAMS
  ${CMAKE_RUNTIME_OUTPUT_DIRECTORY}/ceph
  ${CMAKE_RUNTIME_OUTPUT_DIRECTORY}/ceph-post-file
  ${CMAKE_RUNTIME_OUTPUT_DIRECTORY}/ceph-crash
  ${CMAKE_SOURCE_DIR}/src/ceph-run
  ${CMAKE_SOURCE_DIR}/src/ceph-clsinfo
  DESTINATION bin)
install(PROGRAMS
  ${CMAKE_RUNTIME_OUTPUT_DIRECTORY}/init-ceph
  DESTINATION ${CMAKE_INSTALL_SYSCONFDIR}/init.d
  RENAME ceph)

install(FILES
  ${CMAKE_SOURCE_DIR}/share/id_rsa_drop.ceph.com
  ${CMAKE_SOURCE_DIR}/share/id_rsa_drop.ceph.com.pub
  ${CMAKE_SOURCE_DIR}/share/known_hosts_drop.ceph.com
  DESTINATION ${CMAKE_INSTALL_DATADIR}/ceph)

install(PROGRAMS
  ceph_common.sh
  ceph-osd-prestart.sh
  DESTINATION ${CMAKE_INSTALL_LIBEXECDIR}/ceph)

install(PROGRAMS
  ${CMAKE_SOURCE_DIR}/src/ceph-create-keys
  DESTINATION sbin)

add_subdirectory(bash_completion)
add_subdirectory(client)

if(WITH_LIBCEPHFS)
  find_package(PkgConfig QUIET REQUIRED)
  pkg_check_modules(CAPNG REQUIRED libcap-ng)
  set(libcephfs_srcs libcephfs.cc)
  add_library(cephfs ${CEPH_SHARED} ${libcephfs_srcs})
  target_link_libraries(cephfs PRIVATE client ceph-common
    ${CRYPTO_LIBS} ${EXTRALIBS})
  if(ENABLE_SHARED)
    set_target_properties(cephfs PROPERTIES
      OUTPUT_NAME cephfs
      VERSION 2.0.0
      SOVERSION 2)
    if(NOT APPLE)
      foreach(name ceph-common client osdc)
        set_property(TARGET cephfs APPEND_STRING PROPERTY
          LINK_FLAGS " -Wl,--exclude-libs,lib${name}.a")
      endforeach()
    endif()
  endif(ENABLE_SHARED)
  install(TARGETS cephfs DESTINATION ${CMAKE_INSTALL_LIBDIR})
  install(DIRECTORY
    "${CMAKE_SOURCE_DIR}/src/include/cephfs"
    DESTINATION ${CMAKE_INSTALL_INCLUDEDIR})
  set(ceph_syn_srcs
    ceph_syn.cc
    client/SyntheticClient.cc)
  add_executable(ceph-syn ${ceph_syn_srcs})
  target_link_libraries(ceph-syn client global-static ceph-common)
  install(TARGETS ceph-syn DESTINATION bin)
  if(LINUX)
    add_subdirectory(mount)
  endif()
endif(WITH_LIBCEPHFS)

if(WITH_FUSE)
  set(ceph_fuse_srcs
    ceph_fuse.cc
    client/fuse_ll.cc)
  add_executable(ceph-fuse ${ceph_fuse_srcs})
  target_link_libraries(ceph-fuse ${FUSE_LIBRARIES}
    ${GSSAPI_LIBRARIES} client ceph-common global-static)
  set_target_properties(ceph-fuse PROPERTIES
    COMPILE_FLAGS "-I${FUSE_INCLUDE_DIRS}"
    POSITION_INDEPENDENT_CODE ${EXE_LINKER_USE_PIE})
  install(TARGETS ceph-fuse DESTINATION bin)
  install(PROGRAMS mount.fuse.ceph DESTINATION ${CMAKE_INSTALL_SBINDIR})
endif(WITH_FUSE)

add_subdirectory(journal)

if(WITH_RBD)
  if(WITH_KRBD)
    add_library(krbd STATIC krbd.cc
      $<TARGET_OBJECTS:parse_secret_objs>)
    target_link_libraries(krbd keyutils::keyutils)
  endif()
  add_subdirectory(librbd)
  if(WITH_FUSE)
    add_subdirectory(rbd_fuse)
  endif()

  install(PROGRAMS
    ${CMAKE_SOURCE_DIR}/src/ceph-rbdnamer
    ${CMAKE_SOURCE_DIR}/src/rbd-replay-many
    ${CMAKE_SOURCE_DIR}/src/rbdmap
    DESTINATION ${CMAKE_INSTALL_BINDIR})
  add_subdirectory(rbd_replay)
endif(WITH_RBD)

# RadosGW
if(WITH_KVS)
  add_subdirectory(key_value_store)
endif(WITH_KVS)

if(WITH_RADOSGW)
  set(civetweb_common_files civetweb/src/civetweb.c)
  add_library(civetweb_common_objs OBJECT ${civetweb_common_files})
  target_include_directories(civetweb_common_objs SYSTEM PRIVATE
	"${CMAKE_SOURCE_DIR}/src/civetweb/include")
  set_property(TARGET civetweb_common_objs
    APPEND PROPERTY COMPILE_DEFINITIONS USE_IPV6=1)
  if (LIBSSL_SONAME)
    set_property(TARGET civetweb_common_objs
      APPEND PROPERTY COMPILE_DEFINITIONS SSL_LIB="${LIBSSL_SONAME}")
    set_property(TARGET civetweb_common_objs
      APPEND PROPERTY COMPILE_DEFINITIONS CRYPTO_LIB="${LIBCRYPTO_SONAME}")
  endif()

  if (OPENSSL_FOUND)
    # Use cmake to determine openssl version, a TODO is to make
    # civetweb itself do this based on openssl_api_compat strings
    if (NOT (OPENSSL_VERSION VERSION_LESS "1.1"))
      message(STATUS "Setting civetweb to use OPENSSL >= 1.1")
      set_property(TARGET civetweb_common_objs
        APPEND PROPERTY COMPILE_DEFINITIONS OPENSSL_API_1_1=1)
    endif()
  endif(OPENSSL_FOUND)
  add_subdirectory(rgw)

endif(WITH_RADOSGW)

install(FILES
  sample.ceph.conf
  DESTINATION ${CMAKE_INSTALL_DOCDIR})

# Now create a usable config.h
configure_file(
  ${CMAKE_SOURCE_DIR}/src/include/config-h.in.cmake
  ${CMAKE_BINARY_DIR}/include/acconfig.h
)

# Everything you need to spin up a cluster with vstart.sh
add_custom_target(vstart-base DEPENDS
    ceph-osd
    ceph-mon
    ceph-authtool
    ceph-conf
    monmaptool
    crushtool
    rados
    cython${PY_BINDING_INFIX}_rados)
if (WITH_MGR)
  add_dependencies(vstart-base ceph-mgr)
endif()

add_custom_target(vstart DEPENDS vstart-base)
if (WITH_RBD)
  add_dependencies(vstart cython${PY_BINDING_INFIX}_rbd)
endif()
if (WITH_CEPHFS)
  add_dependencies(vstart ceph-mds)
endif()
if(WITH_RADOSGW)
  add_dependencies(vstart radosgw radosgw-admin)
endif(WITH_RADOSGW)

if(WITH_LTTNG)
  add_dependencies(vstart tracepoint_libraries)
endif(WITH_LTTNG)

if(WITH_MGR AND WITH_MGR_DASHBOARD_FRONTEND AND CMAKE_SYSTEM_PROCESSOR MATCHES "x86_64|amd64")
  add_dependencies(vstart mgr-dashboard-frontend-build)
endif()

if(WITH_MGR)
  add_dependencies(vstart ceph-volume-venv-setup)
endif()

# Everything you need to run CephFS tests
add_custom_target(cephfs_testing DEPENDS
    vstart
    rados
    cython${PY_BINDING_INFIX}_modules
    cephfs
    cls_cephfs
    ceph-fuse
    ceph-dencoder
    cephfs-journal-tool
    cephfs-data-scan
    cephfs-table-tool)

if (IS_DIRECTORY "${PROJECT_SOURCE_DIR}/.git")
  add_custom_target(
    git-update
    COMMAND git submodule sync
    COMMAND git submodule update --force --init --recursive
    WORKING_DIRECTORY "${PROJECT_SOURCE_DIR}")
endif()

add_subdirectory(script)<|MERGE_RESOLUTION|>--- conflicted
+++ resolved
@@ -1,5 +1,6 @@
 include(GetGitRevisionDescription)
 
+enable_language(C ASM)
 include(GNUInstallDirs)
 # for erasure and compressor plugins
 set(CEPH_INSTALL_PKGLIBDIR ${CMAKE_INSTALL_LIBDIR}/${PROJECT_NAME})
@@ -22,6 +23,8 @@
 set(datadir ${CEPH_INSTALL_DATADIR})
 set(prefix ${CMAKE_INSTALL_PREFIX})
 
+add_definitions("-DCEPH_LIBDIR=\"${CMAKE_INSTALL_FULL_LIBDIR}\"")
+add_definitions("-DCEPH_PKGLIBDIR=\"${CMAKE_INSTALL_FULL_PKGLIBDIR}\"")
 add_definitions("-DHAVE_CONFIG_H -D__CEPH__ -D_REENTRANT -D_THREAD_SAFE -D__STDC_FORMAT_MACROS")
 add_definitions("-D_FILE_OFFSET_BITS=64")
 if(LINUX)
@@ -103,6 +106,46 @@
     HAVE_BETTER_YASM_ELF64)
 endif()
 
+execute_process(
+  COMMAND yasm -f elf64 ${CMAKE_SOURCE_DIR}/src/common/crc32c_intel_fast_asm.s -o /dev/null
+  RESULT_VARIABLE no_yasm
+  OUTPUT_QUIET)
+if(no_yasm)
+  message(STATUS " we do not have a modern/working yasm")
+else(no_yasm)
+  message(STATUS " we have a modern and working yasm")
+  if(CMAKE_SYSTEM_PROCESSOR MATCHES "amd64|x86_64")
+    message(STATUS " we are x84_64")
+    set(save_quiet ${CMAKE_REQUIRED_QUIET})
+    set(CMAKE_REQUIRED_QUIET true)
+    include(CheckCXXSourceCompiles)
+    check_cxx_source_compiles("
+      #if defined(__x86_64__) && defined(__ILP32__)
+      #error x32
+      #endif
+      int main() {}
+      " not_arch_x32)
+    set(CMAKE_REQUIRED_QUIET ${save_quiet})
+    if(not_arch_x32)
+      message(STATUS " we are not x32")
+      set(HAVE_GOOD_YASM_ELF64 1)
+      execute_process(COMMAND yasm -f elf64 -i
+        ${CMAKE_SOURCE_DIR}/src/isa-l/include/
+        ${CMAKE_SOURCE_DIR}/src/isa-l/erasure_code/gf_vect_dot_prod_avx2.asm
+        -o /dev/null
+        RESULT_VARIABLE rc
+        OUTPUT_QUIET)
+      if(NOT rc)
+        set(HAVE_BETTER_YASM_ELF64 1)
+        message(STATUS " yasm can also build the isa-l stuff")
+      endif(NOT rc)
+    else(not_arch_x32)
+      message(STATUS " we are x32; no yasm for you")
+    endif(not_arch_x32)
+  else(CMAKE_SYSTEM_PROCESSOR MATCHES "amd64|x86_64")
+    message(STATUS " we are not x86_64 && !x32")
+  endif(CMAKE_SYSTEM_PROCESSOR MATCHES "amd64|x86_64")
+endif(no_yasm)
 
 # require c++17
 if(CMAKE_VERSION VERSION_LESS "3.8")
@@ -245,17 +288,40 @@
   list(APPEND EXTRALIBS ${XIO_LIBRARY} pthread)
 endif(HAVE_XIO)
 
+if(HAVE_RDMA)
+  set(CMAKE_CXX_FLAGS "${CMAKE_CXX_FLAGS} -I${RDMA_INCLUDE_DIR}")
+  list(APPEND EXTRALIBS ${RDMA_LIBRARIES} pthread rt)
+endif(HAVE_RDMA)
+
+if(HAVE_DPDK)
+  set(CMAKE_CXX_FLAGS "-march=native ${CMAKE_CXX_FLAGS} -I${DPDK_INCLUDE_DIR}")
+  list(APPEND EXTRALIBS ${DPDK_LIBRARY})
+  if(NOT USE_CRYPTOPP)
+    message(FATAL_ERROR "CRYPTOPP must be supported when enable DPDK.")
+  endif(NOT USE_CRYPTOPP)
+  list(APPEND EXTRALIBS ${DPDK_LIBRARIES})
+endif(HAVE_DPDK)
+
 # sort out which allocator to use
 if(ALLOCATOR STREQUAL "tcmalloc")
   set(ALLOC_LIBS gperftools::tcmalloc)
   set(CMAKE_CXX_FLAGS "${CMAKE_CXX_FLAGS} -fno-builtin-malloc -fno-builtin-calloc -fno-builtin-realloc -fno-builtin-free")
+  set(TCMALLOC_srcs perfglue/heap_profiler.cc)
 elseif(ALLOCATOR STREQUAL "tcmalloc_minimal")
   set(ALLOC_LIBS gperftools::tcmalloc_minimal)
   set(CMAKE_CXX_FLAGS "${CMAKE_CXX_FLAGS} -fno-builtin-malloc -fno-builtin-calloc -fno-builtin-realloc -fno-builtin-free")
+  set(TCMALLOC_srcs perfglue/disabled_heap_profiler.cc)
 elseif(ALLOCATOR STREQUAL "jemalloc")
   set(ALLOC_LIBS JeMalloc::JeMalloc)
   set(CMAKE_CXX_FLAGS "${CMAKE_CXX_FLAGS} -fno-builtin-malloc -fno-builtin-calloc -fno-builtin-realloc -fno-builtin-free")
-endif()
+  set(TCMALLOC_srcs perfglue/disabled_heap_profiler.cc)
+elseif(ALLOCATOR STREQUAL "libc")
+  set(TCMALLOC_srcs perfglue/disabled_heap_profiler.cc)
+endif()
+
+# tcmalloc heap profiler
+set(heap_profiler_files ${TCMALLOC_srcs})
+add_library(heap_profiler_objs OBJECT ${heap_profiler_files})
 
 if (WITH_BLKIN)
   add_subdirectory(blkin/blkin-lib)
@@ -266,6 +332,21 @@
   ${CMAKE_SOURCE_DIR}/src/ceph_ver.h.in.cmake
   ${CMAKE_BINARY_DIR}/src/include/ceph_ver.h
   @ONLY)
+
+set(auth_files
+  auth/AuthAuthorizeHandler.cc
+  auth/AuthClientHandler.cc
+  auth/AuthSessionHandler.cc
+  auth/AuthMethodList.cc
+  auth/cephx/CephxAuthorizeHandler.cc
+  auth/cephx/CephxClientHandler.cc
+  auth/cephx/CephxProtocol.cc
+  auth/cephx/CephxSessionHandler.cc
+  auth/none/AuthNoneAuthorizeHandler.cc
+  auth/unknown/AuthUnknownAuthorizeHandler.cc
+  auth/Crypto.cc
+  auth/KeyRing.cc
+  auth/RotatingKeyRing.cc)
 
 set(mds_files)
 list(APPEND mds_files
@@ -275,6 +356,18 @@
   mds/inode_backtrace.cc
   mds/mdstypes.cc
   mds/flock.cc)
+
+set(crush_srcs
+  crush/builder.c
+  crush/mapper.c
+  crush/crush.c
+  crush/hash.c
+  crush/CrushWrapper.cc
+  crush/CrushCompiler.cc
+  crush/CrushTester.cc
+  crush/CrushLocation.cc)
+
+add_library(crush_objs OBJECT ${crush_srcs})
 
 add_subdirectory(json_spirit)
 
@@ -311,23 +404,90 @@
 set(libcommon_files
   ${CMAKE_BINARY_DIR}/src/include/ceph_ver.h
   ceph_ver.c
+  common/AsyncOpTracker.cc
+  common/DecayCounter.cc
+  common/LogClient.cc
+  common/LogEntry.cc
+  common/PrebufferedStreambuf.cc
+  common/BackTrace.cc
+  common/perf_counters.cc
+  common/perf_histogram.cc
+  common/mutex_debug.cc
+  common/Mutex.cc
+  common/OutputDataSocket.cc
+  common/admin_socket.cc
+  common/admin_socket_client.cc
+  common/bloom_filter.cc
+  common/Readahead.cc
+  common/cmdparse.cc
+  common/escape.c
+  common/url_escape.cc
+  common/io_priority.cc
+  common/Clock.cc
+  common/ceph_time.cc
+  common/mempool.cc
+  common/Throttle.cc
+  common/Timer.cc
+  common/Finisher.cc
+  common/environment.cc
+  common/sctp_crc32.c
+  common/crc32c.cc
+  common/crc32c_intel_baseline.c
   xxHash/xxhash.c
+  common/assert.cc
+  common/run_cmd.cc
+  common/WorkQueue.cc
+  common/ConfUtils.cc
+  common/MemoryModel.cc
+  common/fd.cc
+  common/xattr.c
+  common/str_list.cc
+  common/str_map.cc
+  common/snap_types.cc
+  common/errno.cc
+  common/TrackedOp.cc
+  common/SloppyCRCMap.cc
+  common/types.cc
+  common/iso_8601.cc
   log/Log.cc
+  log/SubsystemMap.cc
   mon/MonCap.cc
   mon/MonClient.cc
   mon/MonMap.cc
   mon/MonSub.cc
   mgr/MgrClient.cc
+  msg/simple/Accepter.cc
+  msg/DispatchQueue.cc
+  msg/Message.cc
   mon/PGMap.cc
   mgr/ServiceMap.cc
   osd/ECMsgTypes.cc
   osd/HitSet.cc
+  common/RefCountedObj.cc
+  msg/Messenger.cc
+  msg/simple/Pipe.cc
+  msg/simple/PipeConnection.cc
+  msg/simple/SimpleMessenger.cc
+  msg/async/AsyncConnection.cc
+  msg/async/AsyncMessenger.cc
+  msg/async/Event.cc
+  msg/async/EventSelect.cc
+  msg/async/Stack.cc
+  msg/async/PosixStack.cc
+  msg/async/net_handler.cc
+  msg/QueueStrategy.cc
+  ${xio_common_srcs}
+  ${async_rdma_common_srcs}
+  ${dpdk_common_srcs}
+  msg/msg_types.cc
+  common/reverse.c
+  common/hobject.cc
   osd/OSDMap.cc
   osd/OSDMapMapping.cc
+  common/histogram.cc
   osd/osd_types.cc
   osd/PGPeeringEvent.cc
   osd/OpRequest.cc
-<<<<<<< HEAD
   common/blkdev.cc
   common/common_init.cc
   common/pipe.c
@@ -368,32 +528,18 @@
   common/bit_str.cc
   osdc/Striper.cc
   osdc/Objecter.cc
-  common/compat.cc
-  common/Graylog.cc
-  common/fs_types.cc
-  common/dns_resolve.cc
-  common/hostname.cc
-  common/util.cc
-  arch/probe.cc
-  ${auth_files}
-=======
-  osdc/Striper.cc
-  osdc/Objecter.cc
   librbd/Features.cc
->>>>>>> f8781be9
   ${mds_files})
 set_source_files_properties(ceph_ver.c
   APPEND PROPERTY OBJECT_DEPENDS ${CMAKE_BINARY_DIR}/src/include/ceph_ver.h)
 add_library(common-objs OBJECT ${libcommon_files})
 
 CHECK_C_COMPILER_FLAG("-fvar-tracking-assignments" HAS_VTA)
-<<<<<<< HEAD
-if(HAS_VTA)
-  set_source_files_properties(
-    common/config.cc
-    common/options.cc
-    PROPERTIES COMPILE_FLAGS -fno-var-tracking-assignments)
-endif()
+add_subdirectory(auth)
+add_subdirectory(common)
+add_subdirectory(crush)
+add_subdirectory(msg)
+add_subdirectory(arch)
 
 if(FREEBSD)
   list(APPEND libcommon_files common/freebsd_errno.cc)
@@ -457,14 +603,8 @@
   list(APPEND libcommon_files
     perfglue/disabled_stubs.cc)
 endif()
-=======
-add_subdirectory(auth)
-add_subdirectory(common)
-add_subdirectory(crush)
-add_subdirectory(msg)
-add_subdirectory(arch)
->>>>>>> f8781be9
-
+
+add_library(common-objs OBJECT ${libcommon_files})
 set(ceph_common_objs
   $<TARGET_OBJECTS:common-auth-objs>
   $<TARGET_OBJECTS:common-common-objs>
@@ -481,6 +621,7 @@
   ${LIB_RESOLV}
   Boost::thread
   Boost::system
+  Boost::regex
   Boost::random
   Boost::program_options
   Boost::date_time
@@ -557,9 +698,6 @@
 # rados object classes
 add_subdirectory(cls)
 
-# re2 lib used by skyhookdb-cls 
-add_subdirectory(re2)
-
 # RADOS client/library
 add_subdirectory(osdc)
 
@@ -572,37 +710,8 @@
 
 add_subdirectory(include)
 add_subdirectory(librados)
-
-<<<<<<< HEAD
-if (WITH_MGR)
-  set(mgr_srcs
-      ceph_mgr.cc
-      mon/PGMap.cc
-      mgr/DaemonState.cc
-      mgr/DaemonServer.cc
-      mgr/ClusterState.cc
-      mgr/ActivePyModules.cc
-      mgr/OSDHealthMetricCollector.cc
-      mgr/StandbyPyModules.cc
-      mgr/PyModuleRegistry.cc
-      mgr/PyModuleRunner.cc
-      mgr/PyFormatter.cc
-      mgr/PyOSDMap.cc
-      mgr/BaseMgrModule.cc
-      mgr/BaseMgrStandbyModule.cc
-      mgr/ActivePyModule.cc
-      mgr/MgrStandby.cc
-      mgr/Mgr.cc
-      mgr/Gil.cc
-      mgr/mgr_commands.cc)
-  add_executable(ceph-mgr ${mgr_srcs}
-                 $<TARGET_OBJECTS:heap_profiler_objs>)
-  target_include_directories(ceph-mgr PRIVATE "${PYTHON_INCLUDE_DIRS}")
-  target_link_libraries(ceph-mgr osdc client global-static common
-      Boost::python ${PYTHON_LIBRARIES} ${BLKID_LIBRARIES} ${CMAKE_DL_LIBS} ${ALLOC_LIBS})
-  install(TARGETS ceph-mgr DESTINATION bin)
-endif (WITH_MGR)
-=======
+add_subdirectory(libradosstriper)
+
 if(WITH_LIBRADOSSTRIPER)
   add_subdirectory(libradosstriper)
 endif()
@@ -610,7 +719,6 @@
 if(WITH_MGR)
   add_subdirectory(mgr)
 endif()
->>>>>>> f8781be9
 
 set(librados_config_srcs
   librados-config.cc)
@@ -626,12 +734,12 @@
 endif()
 
 add_subdirectory(pybind)
-<<<<<<< HEAD
 add_subdirectory(ceph-disk)
 add_subdirectory(ceph-volume)
 add_subdirectory(ceph-detect-init)
 
 ## dencoder
+CHECK_C_COMPILER_FLAG("-fvar-tracking-assignments" HAS_VTA)
 if(HAS_VTA)
   set_source_files_properties(test/encoding/ceph_dencoder.cc
     PROPERTIES COMPILE_FLAGS -fno-var-tracking-assignments)
@@ -686,9 +794,6 @@
   ${CMAKE_DL_LIBS}
   )
 install(TARGETS ceph-dencoder DESTINATION bin)
-=======
-add_subdirectory(ceph-volume)
->>>>>>> f8781be9
 
 # Monitor
 add_subdirectory(mon)
@@ -705,60 +810,9 @@
 # OSD/ObjectStore
 # make rocksdb statically
 
-<<<<<<< HEAD
-if (NOT WITH_SYSTEM_ROCKSDB)
-  set(ROCKSDB_CMAKE_ARGS -DCMAKE_POSITION_INDEPENDENT_CODE=ON)
-
-  if(ALLOCATOR STREQUAL "jemalloc")
-    list(APPEND ROCKSDB_CMAKE_ARGS -DWITH_JEMALLOC=ON)
-  endif()
-
-  if (WITH_CCACHE AND CCACHE_FOUND)
-    list(APPEND ROCKSDB_CMAKE_ARGS -DCMAKE_CXX_COMPILER=ccache)
-    list(APPEND ROCKSDB_CMAKE_ARGS -DCMAKE_CXX_COMPILER_ARG1=${CMAKE_CXX_COMPILER})
-  else(WITH_CCACHE AND CCACHE_FOUND)
-    list(APPEND ROCKSDB_CMAKE_ARGS -DCMAKE_CXX_COMPILER=${CMAKE_CXX_COMPILER})
-  endif(WITH_CCACHE AND CCACHE_FOUND)
-
-  list(APPEND ROCKSDB_CMAKE_ARGS -DWITH_SNAPPY=${SNAPPY_FOUND})
-  list(APPEND ROCKSDB_CMAKE_ARGS -DWITH_LZ4=${LZ4_FOUND})
-  list(APPEND ROCKSDB_CMAKE_ARGS -DWITH_ZLIB=${ZLIB_FOUND})
-
-  # SSE 4.2 is enabled by default in rocksdb's crc32c. For details refer to
-  # rocksdb/util/crc32c.cc.
-  list(APPEND ROCKSDB_CMAKE_ARGS -DCMAKE_AR=${CMAKE_AR})
-  list(APPEND ROCKSDB_CMAKE_ARGS -DCMAKE_BUILD_TYPE=${CMAKE_BUILD_TYPE})
-  list(APPEND ROCKSDB_CMAKE_ARGS -DFAIL_ON_WARNINGS=OFF)
-
-  # we use an external project and copy the sources to bin directory to ensure
-  # that object files are built outside of the source tree.
-  include(ExternalProject)
-  ExternalProject_Add(rocksdb_ext
-    SOURCE_DIR ${CMAKE_CURRENT_SOURCE_DIR}/rocksdb
-    CMAKE_ARGS ${ROCKSDB_CMAKE_ARGS}
-    BINARY_DIR ${CMAKE_CURRENT_BINARY_DIR}/rocksdb
-    BUILD_COMMAND $(MAKE) rocksdb
-    INSTALL_COMMAND "true")
-
-  # force rocksdb make to be called on each time
-  ExternalProject_Add_Step(rocksdb_ext forcebuild
-    DEPENDEES configure
-    DEPENDERS build
-    COMMAND "true"
-    ALWAYS 1)
-
-  set(ROCKSDB_INCLUDE_DIR ${CMAKE_CURRENT_SOURCE_DIR}/rocksdb/include)
-
-  add_library(rocksdb STATIC IMPORTED)
-  add_dependencies(rocksdb rocksdb_ext)
-  set_property(TARGET rocksdb PROPERTY IMPORTED_LOCATION "${CMAKE_CURRENT_BINARY_DIR}/rocksdb/librocksdb.a")
-  set(ROCKSDB_LIBRARIES rocksdb)
-
-=======
 if(NOT WITH_SYSTEM_ROCKSDB)
   include(BuildRocksDB)
   build_rocksdb()
->>>>>>> f8781be9
 endif(NOT WITH_SYSTEM_ROCKSDB)
 
 include(TestBigEndian)
@@ -769,6 +823,9 @@
 
 add_subdirectory(kv)
 add_subdirectory(os)
+
+set(cls_references_files objclass/class_api.cc)
+add_library(cls_references_objs OBJECT ${cls_references_files})
 
 add_subdirectory(osd)
 
@@ -797,9 +854,6 @@
 endif()
 
 add_subdirectory(erasure-code)
-
-# skyhookdb client driver app
-add_subdirectory(progly)
 
 # Support/Tools
 if(WITH_TESTS)
@@ -820,7 +874,14 @@
   endif()
 endif(WITH_TESTS)
 
+add_subdirectory(compressor)
+
+add_subdirectory(tools)
+
 # dmClock (after gmock)
+
+add_subdirectory(dmclock/src)
+
 option(WITH_DMCLOCK_TESTS
   "enable the build of dmclock-tests and dmclock-data-struct tests binaries"
   OFF)
@@ -851,6 +912,9 @@
 configure_file(${CMAKE_SOURCE_DIR}/src/ceph.in
   ${CMAKE_RUNTIME_OUTPUT_DIRECTORY}/ceph @ONLY)
 
+configure_file(${CMAKE_SOURCE_DIR}/src/ceph-crush-location.in
+  ${CMAKE_RUNTIME_OUTPUT_DIRECTORY}/ceph-crush-location @ONLY)
+
 configure_file(${CMAKE_SOURCE_DIR}/src/init-ceph.in
   ${CMAKE_RUNTIME_OUTPUT_DIRECTORY}/init-ceph @ONLY)
 
@@ -869,9 +933,11 @@
 
 install(PROGRAMS
   ${CMAKE_RUNTIME_OUTPUT_DIRECTORY}/ceph
+  ${CMAKE_RUNTIME_OUTPUT_DIRECTORY}/ceph-crush-location
   ${CMAKE_RUNTIME_OUTPUT_DIRECTORY}/ceph-post-file
   ${CMAKE_RUNTIME_OUTPUT_DIRECTORY}/ceph-crash
   ${CMAKE_SOURCE_DIR}/src/ceph-run
+  ${CMAKE_SOURCE_DIR}/src/ceph-rest-api
   ${CMAKE_SOURCE_DIR}/src/ceph-clsinfo
   DESTINATION bin)
 install(PROGRAMS
@@ -892,9 +958,17 @@
 
 install(PROGRAMS
   ${CMAKE_SOURCE_DIR}/src/ceph-create-keys
+#  ${CMAKE_SOURCE_DIR}/src/ceph-disk
   DESTINATION sbin)
 
 add_subdirectory(bash_completion)
+
+if(WITH_LIBCEPHFS OR WITH_KRBD)
+  set(parse_secret_files
+    common/secret.c)
+  add_library(parse_secret_objs OBJECT ${parse_secret_files})
+endif()
+
 add_subdirectory(client)
 
 if(WITH_LIBCEPHFS)
@@ -905,6 +979,9 @@
   target_link_libraries(cephfs PRIVATE client ceph-common
     ${CRYPTO_LIBS} ${EXTRALIBS})
   if(ENABLE_SHARED)
+    foreach(name ceph-common client osdc)
+      set(CEPHFS_LINK_FLAGS "${CEPHFS_LINK_FLAGS} -Wl,--exclude-libs,lib${name}.a")
+    endforeach()
     set_target_properties(cephfs PROPERTIES
       OUTPUT_NAME cephfs
       VERSION 2.0.0
@@ -978,6 +1055,12 @@
 	"${CMAKE_SOURCE_DIR}/src/civetweb/include")
   set_property(TARGET civetweb_common_objs
     APPEND PROPERTY COMPILE_DEFINITIONS USE_IPV6=1)
+  if(USE_OPENSSL)
+    set_property(TARGET civetweb_common_objs
+      APPEND PROPERTY COMPILE_DEFINITIONS NO_SSL_DL=1)
+    target_include_directories(civetweb_common_objs PRIVATE
+      "${SSL_INCLUDE_DIR}")
+  endif(USE_OPENSSL)
   if (LIBSSL_SONAME)
     set_property(TARGET civetweb_common_objs
       APPEND PROPERTY COMPILE_DEFINITIONS SSL_LIB="${LIBSSL_SONAME}")
@@ -1008,10 +1091,13 @@
   ${CMAKE_BINARY_DIR}/include/acconfig.h
 )
 
+add_subdirectory(brag)
+
 # Everything you need to spin up a cluster with vstart.sh
 add_custom_target(vstart-base DEPENDS
     ceph-osd
     ceph-mon
+    ceph-mgr
     ceph-authtool
     ceph-conf
     monmaptool
@@ -1066,4 +1152,8 @@
     WORKING_DIRECTORY "${PROJECT_SOURCE_DIR}")
 endif()
 
-add_subdirectory(script)+add_subdirectory(script)
+
+if(WITH_EMBEDDED)
+  add_subdirectory(libcephd)
+endif()