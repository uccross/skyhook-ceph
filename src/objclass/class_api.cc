--- conflicted
+++ resolved
@@ -429,13 +429,8 @@
 
   auto iter = op.outdata.cbegin();
   try {
-<<<<<<< HEAD
-    ::decode(*vals, iter);
-    ::decode(*more, iter);
-=======
     decode(*vals, iter);
     decode(*more, iter);
->>>>>>> f8781be9
   } catch (buffer::error& err) {
     return -EIO;
   }
@@ -462,13 +457,8 @@
 
   auto iter = op.outdata.cbegin();
   try {
-<<<<<<< HEAD
-    ::decode(*keys, iter);
-    ::decode(*more, iter);
-=======
     decode(*keys, iter);
     decode(*more, iter);
->>>>>>> f8781be9
   } catch (buffer::error& err) {
     return -EIO;
   }
@@ -496,13 +486,8 @@
 
   auto iter = op.outdata.cbegin();
   try {
-<<<<<<< HEAD
-    ::decode(*vals, iter);
-    ::decode(*more, iter);
-=======
     decode(*vals, iter);
     decode(*more, iter);
->>>>>>> f8781be9
   } catch (buffer::error& err) {
     return -EIO;
   }
