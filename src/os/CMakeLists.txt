--- conflicted
+++ resolved
@@ -31,13 +31,7 @@
     bluestore/fastbmap_allocator_impl.cc
     bluestore/FreelistManager.cc
     bluestore/StupidAllocator.cc
-<<<<<<< HEAD
-    bluestore/BitMapAllocator.cc
-    bluestore/BitAllocator.cc
-    bluestore/aio.cc
-=======
     bluestore/BitmapAllocator.cc
->>>>>>> f8781be9
   )
 endif(WITH_BLUESTORE)
 
