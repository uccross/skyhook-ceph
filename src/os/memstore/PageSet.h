--- conflicted
+++ resolved
@@ -56,16 +56,10 @@
     bl.append(buffer::copy(data, page_size));
     encode(offset, bl);
   }
-<<<<<<< HEAD
-  void decode(bufferlist::iterator &p, size_t page_size) {
-    p.copy(page_size, data);
-    ::decode(offset, p);
-=======
   void decode(bufferlist::const_iterator &p, size_t page_size) {
     using ceph::decode;
     p.copy(page_size, data);
     decode(offset, p);
->>>>>>> 3ad2dfa4
   }
 
   static Ref create(size_t page_size, uint64_t offset = 0) {
