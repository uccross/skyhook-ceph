// -*- mode:C++; tab-width:8; c-basic-offset:2; indent-tabs-mode:t -*-
// vim: ts=8 sw=2 smarttab
/*
 * Ceph - scalable distributed file system
 *
 * Copyright (C) 2004-2006 Sage Weil <sage@newdream.net>
 *
 * This is free software; you can redistribute it and/or
 * modify it under the terms of the GNU Lesser General Public
 * License version 2.1, as published by the Free Software
 * Foundation.  See file COPYING.
 *
 */
#ifndef CEPH_OBJECTSTORE_H
#define CEPH_OBJECTSTORE_H

#include "include/Context.h"
#include "include/buffer.h"
#include "include/types.h"
#include "include/stringify.h"
#include "osd/osd_types.h"
#include "common/TrackedOp.h"
#include "common/WorkQueue.h"
#include "ObjectMap.h"

#include <errno.h>
#include <sys/stat.h>
#include <vector>
#include <map>

#if defined(__APPLE__) || defined(__FreeBSD__) || defined(__sun)
#include <sys/statvfs.h>
#else
#include <sys/vfs.h>    /* or <sys/statfs.h> */
#endif

#define OPS_PER_PTR 32

class CephContext;

using std::vector;
using std::string;
using std::map;

namespace ceph {
  class Formatter;
}

/*
 * low-level interface to the local OSD file system
 */

class Logger;
class ContextQueue;

static inline void encode(const map<string,bufferptr> *attrset, bufferlist &bl) {
  encode(*attrset, bl);
}

// this isn't the best place for these, but...
void decode_str_str_map_to_bl(bufferlist::const_iterator& p, bufferlist *out);
void decode_str_set_to_bl(bufferlist::const_iterator& p, bufferlist *out);

// Flag bits
typedef uint32_t osflagbits_t;
const int SKIP_JOURNAL_REPLAY = 1 << 0;
const int SKIP_MOUNT_OMAP = 1 << 1;

class ObjectStore {
protected:
  string path;

public:
  CephContext* cct;
  /**
   * create - create an ObjectStore instance.
   *
   * This is invoked once at initialization time.
   *
   * @param type type of store. This is a string from the configuration file.
   * @param data path (or other descriptor) for data
   * @param journal path (or other descriptor) for journal (optional)
   * @param flags which filestores should check if applicable
   */
  static ObjectStore *create(CephContext *cct,
			     const string& type,
			     const string& data,
			     const string& journal,
			     osflagbits_t flags = 0);

  /**
   * probe a block device to learn the uuid of the owning OSD
   *
   * @param cct cct
   * @param path path to device
   * @param fsid [out] osd uuid
   */
  static int probe_block_device_fsid(
    CephContext *cct,
    const string& path,
    uuid_d *fsid);

  /**
   * Fetch Object Store statistics.
   *
   * Currently only latency of write and apply times are measured.
   *
   * This appears to be called with nothing locked.
   */
  virtual objectstore_perf_stat_t get_cur_stats() = 0;

  /**
   * Fetch Object Store performance counters.
   *
   *
   * This appears to be called with nothing locked.
   */
  virtual const PerfCounters* get_perf_counters() const = 0;

  /**
   * a collection also orders transactions
   *
   * Any transactions queued under a given collection will be applied in
   * sequence.  Transactions queued under different collections may run
   * in parallel.
   *
   * ObjectStore users my get collection handles with open_collection() (or,
   * for bootstrapping a new collection, create_new_collection()).
   */
  struct CollectionImpl : public RefCountedObject {
    const coll_t cid;

    CollectionImpl(const coll_t& c)
      : RefCountedObject(NULL, 0),
	cid(c) {}

    /// wait for any queued transactions to apply
    // block until any previous transactions are visible.  specifically,
    // collection_list and collection_empty need to reflect prior operations.
    virtual void flush() = 0;

    /**
     * Async flush_commit
     *
     * There are two cases:
     * 1) collection is currently idle: the method returns true.  c is
     *    not touched.
     * 2) collection is not idle: the method returns false and c is
     *    called asynchronously with a value of 0 once all transactions
     *    queued on this collection prior to the call have been applied
     *    and committed.
     */
    virtual bool flush_commit(Context *c) = 0;

    const coll_t &get_cid() {
      return cid;
    }
  };
  typedef boost::intrusive_ptr<CollectionImpl> CollectionHandle;


  /*********************************
   *
   * Object Contents and semantics
   *
   * All ObjectStore objects are identified as a named object
   * (ghobject_t and hobject_t) in a named collection (coll_t).
   * ObjectStore operations support the creation, mutation, deletion
   * and enumeration of objects within a collection.  Enumeration is
   * in sorted key order (where keys are sorted by hash). Object names
   * are globally unique.
   *
   * Each object has four distinct parts: byte data, xattrs, omap_header
   * and omap entries.
   *
   * The data portion of an object is conceptually equivalent to a
   * file in a file system. Random and Partial access for both read
   * and write operations is required. The ability to have a sparse
   * implementation of the data portion of an object is beneficial for
   * some workloads, but not required. There is a system-wide limit on
   * the maximum size of an object, which is typically around 100 MB.
   *
   * Xattrs are equivalent to the extended attributes of file
   * systems. Xattrs are a set of key/value pairs.  Sub-value access
   * is not required. It is possible to enumerate the set of xattrs in
   * key order.  At the implementation level, xattrs are used
   * exclusively internal to Ceph and the implementer can expect the
   * total size of all of the xattrs on an object to be relatively
   * small, i.e., less than 64KB. Much of Ceph assumes that accessing
   * xattrs on temporally adjacent object accesses (recent past or
   * near future) is inexpensive.
   *
   * omap_header is a single blob of data. It can be read or written
   * in total.
   *
   * Omap entries are conceptually the same as xattrs
   * but in a different address space. In other words, you can have
   * the same key as an xattr and an omap entry and they have distinct
   * values. Enumeration of xattrs doesn't include omap entries and
   * vice versa. The size and access characteristics of omap entries
   * are very different from xattrs. In particular, the value portion
   * of an omap entry can be quite large (MBs).  More importantly, the
   * interface must support efficient range queries on omap entries even
   * when there are a large numbers of entries.
   *
   *********************************/

  /*******************************
   *
   * Collections
   *
   * A collection is simply a grouping of objects. Collections have
   * names (coll_t) and can be enumerated in order.  Like an
   * individual object, a collection also has a set of xattrs.
   *
   *
   */


  /*********************************
   * transaction
   *
   * A Transaction represents a sequence of primitive mutation
   * operations.
   *
   * Three events in the life of a Transaction result in
   * callbacks. Any Transaction can contain any number of callback
   * objects (Context) for any combination of the three classes of
   * callbacks:
   *
   *    on_applied_sync, on_applied, and on_commit.
   *
   * The "on_applied" and "on_applied_sync" callbacks are invoked when
   * the modifications requested by the Transaction are visible to
   * subsequent ObjectStore operations, i.e., the results are
   * readable. The only conceptual difference between on_applied and
   * on_applied_sync is the specific thread and locking environment in
   * which the callbacks operate.  "on_applied_sync" is called
   * directly by an ObjectStore execution thread. It is expected to
   * execute quickly and must not acquire any locks of the calling
   * environment. Conversely, "on_applied" is called from the separate
   * Finisher thread, meaning that it can contend for calling
   * environment locks. NB, on_applied and on_applied_sync are
   * sometimes called on_readable and on_readable_sync.
   *
   * The "on_commit" callback is also called from the Finisher thread
   * and indicates that all of the mutations have been durably
   * committed to stable storage (i.e., are now software/hardware
   * crashproof).
   *
   * At the implementation level, each mutation primitive (and its
   * associated data) can be serialized to a single buffer.  That
   * serialization, however, does not copy any data, but (using the
   * bufferlist library) will reference the original buffers.  This
   * implies that the buffer that contains the data being submitted
   * must remain stable until the on_commit callback completes.  In
   * practice, bufferlist handles all of this for you and this
   * subtlety is only relevant if you are referencing an existing
   * buffer via buffer::raw_static.
   *
   * Some implementations of ObjectStore choose to implement their own
   * form of journaling that uses the serialized form of a
   * Transaction. This requires that the encode/decode logic properly
   * version itself and handle version upgrades that might change the
   * format of the encoded Transaction. This has already happened a
   * couple of times and the Transaction object contains some helper
   * variables that aid in this legacy decoding:
   *
   *   sobject_encoding detects an older/simpler version of oid
   *   present in pre-bobtail versions of ceph.  use_pool_override
   *   also detects a situation where the pool of an oid can be
   *   overridden for legacy operations/buffers.  For non-legacy
   *   implementations of ObjectStore, neither of these fields are
   *   relevant.
   *
   *
   * TRANSACTION ISOLATION
   *
   * Except as noted above, isolation is the responsibility of the
   * caller. In other words, if any storage element (storage element
   * == any of the four portions of an object as described above) is
   * altered by a transaction (including deletion), the caller
   * promises not to attempt to read that element while the
   * transaction is pending (here pending means from the time of
   * issuance until the "on_applied_sync" callback has been
   * received). Violations of isolation need not be detected by
   * ObjectStore and there is no corresponding error mechanism for
   * reporting an isolation violation (crashing would be the
   * appropriate way to report an isolation violation if detected).
   *
   * Enumeration operations may violate transaction isolation as
   * described above when a storage element is being created or
   * deleted as part of a transaction. In this case, ObjectStore is
   * allowed to consider the enumeration operation to either precede
   * or follow the violating transaction element. In other words, the
   * presence/absence of the mutated element in the enumeration is
   * entirely at the discretion of ObjectStore. The arbitrary ordering
   * applies independently to each transaction element. For example,
   * if a transaction contains two mutating elements "create A" and
   * "delete B". And an enumeration operation is performed while this
   * transaction is pending. It is permissible for ObjectStore to
   * report any of the four possible combinations of the existence of
   * A and B.
   *
   */
  class Transaction {
  public:
    enum {
      OP_NOP =          0,
      OP_TOUCH =        9,   // cid, oid
      OP_WRITE =        10,  // cid, oid, offset, len, bl
      OP_ZERO =         11,  // cid, oid, offset, len
      OP_TRUNCATE =     12,  // cid, oid, len
      OP_REMOVE =       13,  // cid, oid
      OP_SETATTR =      14,  // cid, oid, attrname, bl
      OP_SETATTRS =     15,  // cid, oid, attrset
      OP_RMATTR =       16,  // cid, oid, attrname
      OP_CLONE =        17,  // cid, oid, newoid
      OP_CLONERANGE =   18,  // cid, oid, newoid, offset, len
      OP_CLONERANGE2 =  30,  // cid, oid, newoid, srcoff, len, dstoff

      OP_TRIMCACHE =    19,  // cid, oid, offset, len  **DEPRECATED**

      OP_MKCOLL =       20,  // cid
      OP_RMCOLL =       21,  // cid
      OP_COLL_ADD =     22,  // cid, oldcid, oid
      OP_COLL_REMOVE =  23,  // cid, oid
      OP_COLL_SETATTR = 24,  // cid, attrname, bl
      OP_COLL_RMATTR =  25,  // cid, attrname
      OP_COLL_SETATTRS = 26,  // cid, attrset
      OP_COLL_MOVE =    8,   // newcid, oldcid, oid

      OP_RMATTRS =      28,  // cid, oid
      OP_COLL_RENAME =       29,  // cid, newcid

      OP_OMAP_CLEAR = 31,   // cid
      OP_OMAP_SETKEYS = 32, // cid, attrset
      OP_OMAP_RMKEYS = 33,  // cid, keyset
      OP_OMAP_SETHEADER = 34, // cid, header
      OP_SPLIT_COLLECTION = 35, // cid, bits, destination
      OP_SPLIT_COLLECTION2 = 36, /* cid, bits, destination
				    doesn't create the destination */
      OP_OMAP_RMKEYRANGE = 37,  // cid, oid, firstkey, lastkey
      OP_COLL_MOVE_RENAME = 38,   // oldcid, oldoid, newcid, newoid

      OP_SETALLOCHINT = 39,  // cid, oid, object_size, write_size
      OP_COLL_HINT = 40, // cid, type, bl

      OP_TRY_RENAME = 41,   // oldcid, oldoid, newoid

      OP_COLL_SET_BITS = 42, // cid, bits

      OP_MERGE_COLLECTION = 43, // cid, destination
    };

    // Transaction hint type
    enum {
      COLL_HINT_EXPECTED_NUM_OBJECTS = 1,
    };

    struct Op {
      ceph_le32 op;
      ceph_le32 cid;
      ceph_le32 oid;
      ceph_le64 off;
      ceph_le64 len;
      ceph_le32 dest_cid;
      ceph_le32 dest_oid;               //OP_CLONE, OP_CLONERANGE
      ceph_le64 dest_off;               //OP_CLONERANGE
      union {
	struct {
	  ceph_le32 hint_type;          //OP_COLL_HINT
	};
	struct {
	  ceph_le32 alloc_hint_flags;   //OP_SETALLOCHINT
	};
      };
      ceph_le64 expected_object_size;   //OP_SETALLOCHINT
      ceph_le64 expected_write_size;    //OP_SETALLOCHINT
      ceph_le32 split_bits;             //OP_SPLIT_COLLECTION2,OP_COLL_SET_BITS,
                                        //OP_MKCOLL
      ceph_le32 split_rem;              //OP_SPLIT_COLLECTION2
    } __attribute__ ((packed)) ;

    struct TransactionData {
      ceph_le64 ops;
      ceph_le32 largest_data_len;
      ceph_le32 largest_data_off;
      ceph_le32 largest_data_off_in_data_bl;
      ceph_le32 fadvise_flags;

      TransactionData() noexcept :
        ops(init_le64(0)),
        largest_data_len(init_le32(0)),
        largest_data_off(init_le32(0)),
        largest_data_off_in_data_bl(init_le32(0)),
	fadvise_flags(init_le32(0)) { }

      // override default move operations to reset default values
      TransactionData(TransactionData&& other) noexcept :
        ops(other.ops),
        largest_data_len(other.largest_data_len),
        largest_data_off(other.largest_data_off),
        largest_data_off_in_data_bl(other.largest_data_off_in_data_bl),
        fadvise_flags(other.fadvise_flags) {
        other.ops = 0;
        other.largest_data_len = 0;
        other.largest_data_off = 0;
        other.largest_data_off_in_data_bl = 0;
        other.fadvise_flags = 0;
      }
      TransactionData& operator=(TransactionData&& other) noexcept {
        ops = other.ops;
        largest_data_len = other.largest_data_len;
        largest_data_off = other.largest_data_off;
        largest_data_off_in_data_bl = other.largest_data_off_in_data_bl;
        fadvise_flags = other.fadvise_flags;
        other.ops = 0;
        other.largest_data_len = 0;
        other.largest_data_off = 0;
        other.largest_data_off_in_data_bl = 0;
        other.fadvise_flags = 0;
        return *this;
      }

      TransactionData(const TransactionData& other) = default;
      TransactionData& operator=(const TransactionData& other) = default;

      void encode(bufferlist& bl) const {
        bl.append((char*)this, sizeof(TransactionData));
      }
      void decode(bufferlist::const_iterator &bl) {
        bl.copy(sizeof(TransactionData), (char*)this);
      }
    } __attribute__ ((packed)) ;

  private:
    TransactionData data;

    map<coll_t, __le32> coll_index;
    map<ghobject_t, __le32> object_index;

    __le32 coll_id {0};
    __le32 object_id {0};

    bufferlist data_bl;
    bufferlist op_bl;

    list<Context *> on_applied;
    list<Context *> on_commit;
    list<Context *> on_applied_sync;

  public:
    Transaction() = default;

    explicit Transaction(bufferlist::const_iterator &dp) {
      decode(dp);
    }
    explicit Transaction(bufferlist &nbl) {
      auto dp = nbl.cbegin();
      decode(dp);
    }

    // override default move operations to reset default values
    Transaction(Transaction&& other) noexcept :
      data(std::move(other.data)),
      coll_index(std::move(other.coll_index)),
      object_index(std::move(other.object_index)),
      coll_id(other.coll_id),
      object_id(other.object_id),
      data_bl(std::move(other.data_bl)),
      op_bl(std::move(other.op_bl)),
      on_applied(std::move(other.on_applied)),
      on_commit(std::move(other.on_commit)),
      on_applied_sync(std::move(other.on_applied_sync)) {
      other.coll_id = 0;
      other.object_id = 0;
    }

    Transaction& operator=(Transaction&& other) noexcept {
      data = std::move(other.data);
      coll_index = std::move(other.coll_index);
      object_index = std::move(other.object_index);
      coll_id = other.coll_id;
      object_id = other.object_id;
      data_bl = std::move(other.data_bl);
      op_bl = std::move(other.op_bl);
      on_applied = std::move(other.on_applied);
      on_commit = std::move(other.on_commit);
      on_applied_sync = std::move(other.on_applied_sync);
      other.coll_id = 0;
      other.object_id = 0;
      return *this;
    }

    Transaction(const Transaction& other) = default;
    Transaction& operator=(const Transaction& other) = default;

    // expose object_index for FileStore::Op's benefit
    const map<ghobject_t, __le32>& get_object_index() const {
      return object_index;
    }

    /* Operations on callback contexts */
    void register_on_applied(Context *c) {
      if (!c) return;
      on_applied.push_back(c);
    }
    void register_on_commit(Context *c) {
      if (!c) return;
      on_commit.push_back(c);
    }
    void register_on_applied_sync(Context *c) {
      if (!c) return;
      on_applied_sync.push_back(c);
    }
    void register_on_complete(Context *c) {
      if (!c) return;
      RunOnDeleteRef _complete (std::make_shared<RunOnDelete>(c));
      register_on_applied(new ContainerContext<RunOnDeleteRef>(_complete));
      register_on_commit(new ContainerContext<RunOnDeleteRef>(_complete));
    }
    bool has_contexts() const {
      return
	!on_commit.empty() ||
	!on_applied.empty() ||
	!on_applied_sync.empty();
    }

    static void collect_contexts(
      vector<Transaction>& t,
      Context **out_on_applied,
      Context **out_on_commit,
      Context **out_on_applied_sync) {
      ceph_assert(out_on_applied);
      ceph_assert(out_on_commit);
      ceph_assert(out_on_applied_sync);
      list<Context *> on_applied, on_commit, on_applied_sync;
      for (auto& i : t) {
	on_applied.splice(on_applied.end(), i.on_applied);
	on_commit.splice(on_commit.end(), i.on_commit);
	on_applied_sync.splice(on_applied_sync.end(), i.on_applied_sync);
      }
      *out_on_applied = C_Contexts::list_to_context(on_applied);
      *out_on_commit = C_Contexts::list_to_context(on_commit);
      *out_on_applied_sync = C_Contexts::list_to_context(on_applied_sync);
    }
    static void collect_contexts(
      vector<Transaction>& t,
      list<Context*> *out_on_applied,
      list<Context*> *out_on_commit,
      list<Context*> *out_on_applied_sync) {
      ceph_assert(out_on_applied);
      ceph_assert(out_on_commit);
      ceph_assert(out_on_applied_sync);
      for (auto& i : t) {
	out_on_applied->splice(out_on_applied->end(), i.on_applied);
	out_on_commit->splice(out_on_commit->end(), i.on_commit);
	out_on_applied_sync->splice(out_on_applied_sync->end(),
				    i.on_applied_sync);
      }
    }

    Context *get_on_applied() {
      return C_Contexts::list_to_context(on_applied);
    }
    Context *get_on_commit() {
      return C_Contexts::list_to_context(on_commit);
    }
    Context *get_on_applied_sync() {
      return C_Contexts::list_to_context(on_applied_sync);
    }

    void set_fadvise_flags(uint32_t flags) {
      data.fadvise_flags = flags;
    }
    void set_fadvise_flag(uint32_t flag) {
      data.fadvise_flags = data.fadvise_flags | flag;
    }
    uint32_t get_fadvise_flags() { return data.fadvise_flags; }

    void swap(Transaction& other) noexcept {
      std::swap(data, other.data);
      std::swap(on_applied, other.on_applied);
      std::swap(on_commit, other.on_commit);
      std::swap(on_applied_sync, other.on_applied_sync);

      std::swap(coll_index, other.coll_index);
      std::swap(object_index, other.object_index);
      std::swap(coll_id, other.coll_id);
      std::swap(object_id, other.object_id);
      op_bl.swap(other.op_bl);
      data_bl.swap(other.data_bl);
    }

    void _update_op(Op* op,
      vector<__le32> &cm,
      vector<__le32> &om) {

      switch (op->op) {
      case OP_NOP:
        break;

      case OP_TOUCH:
      case OP_REMOVE:
      case OP_SETATTR:
      case OP_SETATTRS:
      case OP_RMATTR:
      case OP_RMATTRS:
      case OP_COLL_REMOVE:
      case OP_OMAP_CLEAR:
      case OP_OMAP_SETKEYS:
      case OP_OMAP_RMKEYS:
      case OP_OMAP_RMKEYRANGE:
      case OP_OMAP_SETHEADER:
      case OP_WRITE:
      case OP_ZERO:
      case OP_TRUNCATE:
      case OP_SETALLOCHINT:
        ceph_assert(op->cid < cm.size());
        ceph_assert(op->oid < om.size());
        op->cid = cm[op->cid];
        op->oid = om[op->oid];
        break;

      case OP_CLONERANGE2:
      case OP_CLONE:
        ceph_assert(op->cid < cm.size());
        ceph_assert(op->oid < om.size());
        ceph_assert(op->dest_oid < om.size());
        op->cid = cm[op->cid];
        op->oid = om[op->oid];
        op->dest_oid = om[op->dest_oid];
        break;

      case OP_MKCOLL:
      case OP_RMCOLL:
      case OP_COLL_SETATTR:
      case OP_COLL_RMATTR:
      case OP_COLL_SETATTRS:
      case OP_COLL_HINT:
      case OP_COLL_SET_BITS:
        ceph_assert(op->cid < cm.size());
        op->cid = cm[op->cid];
        break;

      case OP_COLL_ADD:
        ceph_assert(op->cid < cm.size());
        ceph_assert(op->oid < om.size());
        ceph_assert(op->dest_cid < om.size());
        op->cid = cm[op->cid];
        op->dest_cid = cm[op->dest_cid];
        op->oid = om[op->oid];
        break;

      case OP_COLL_MOVE_RENAME:
        ceph_assert(op->cid < cm.size());
        ceph_assert(op->oid < om.size());
        ceph_assert(op->dest_cid < cm.size());
        ceph_assert(op->dest_oid < om.size());
        op->cid = cm[op->cid];
        op->oid = om[op->oid];
        op->dest_cid = cm[op->dest_cid];
        op->dest_oid = om[op->dest_oid];
        break;

      case OP_TRY_RENAME:
        ceph_assert(op->cid < cm.size());
        ceph_assert(op->oid < om.size());
        ceph_assert(op->dest_oid < om.size());
        op->cid = cm[op->cid];
        op->oid = om[op->oid];
        op->dest_oid = om[op->dest_oid];
	break;

      case OP_SPLIT_COLLECTION2:
        ceph_assert(op->cid < cm.size());
	ceph_assert(op->dest_cid < cm.size());
        op->cid = cm[op->cid];
        op->dest_cid = cm[op->dest_cid];
        break;

      case OP_MERGE_COLLECTION:
        ceph_assert(op->cid < cm.size());
	ceph_assert(op->dest_cid < cm.size());
        op->cid = cm[op->cid];
        op->dest_cid = cm[op->dest_cid];
        break;

      default:
        ceph_abort_msg("Unknown OP");
      }
    }
    void _update_op_bl(
      bufferlist& bl,
      vector<__le32> &cm,
      vector<__le32> &om) {
      for (auto& bp : bl.buffers()) {
        ceph_assert(bp.length() % sizeof(Op) == 0);

        char* raw_p = const_cast<char*>(bp.c_str());
        char* raw_end = raw_p + bp.length();
        while (raw_p < raw_end) {
          _update_op(reinterpret_cast<Op*>(raw_p), cm, om);
          raw_p += sizeof(Op);
        }
      }
    }
    /// Append the operations of the parameter to this Transaction. Those operations are removed from the parameter Transaction
    void append(Transaction& other) {

      data.ops = data.ops + other.data.ops;
      if (other.data.largest_data_len > data.largest_data_len) {
	data.largest_data_len = other.data.largest_data_len;
	data.largest_data_off = other.data.largest_data_off;
	data.largest_data_off_in_data_bl = data_bl.length() + other.data.largest_data_off_in_data_bl;
      }
      data.fadvise_flags = data.fadvise_flags | other.data.fadvise_flags;
      on_applied.splice(on_applied.end(), other.on_applied);
      on_commit.splice(on_commit.end(), other.on_commit);
      on_applied_sync.splice(on_applied_sync.end(), other.on_applied_sync);

      //append coll_index & object_index
      vector<__le32> cm(other.coll_index.size());
      map<coll_t, __le32>::iterator coll_index_p;
      for (coll_index_p = other.coll_index.begin();
           coll_index_p != other.coll_index.end();
           ++coll_index_p) {
        cm[coll_index_p->second] = _get_coll_id(coll_index_p->first);
      }

      vector<__le32> om(other.object_index.size());
      map<ghobject_t, __le32>::iterator object_index_p;
      for (object_index_p = other.object_index.begin();
           object_index_p != other.object_index.end();
           ++object_index_p) {
        om[object_index_p->second] = _get_object_id(object_index_p->first);
      }      

      //the other.op_bl SHOULD NOT be changes during append operation,
      //we use additional bufferlist to avoid this problem
      bufferlist other_op_bl;
      {
        bufferptr other_op_bl_ptr(other.op_bl.length());
        other.op_bl.copy(0, other.op_bl.length(), other_op_bl_ptr.c_str());
        other_op_bl.append(std::move(other_op_bl_ptr));
      }

      //update other_op_bl with cm & om
      //When the other is appended to current transaction, all coll_index and
      //object_index in other.op_buffer should be updated by new index of the
      //combined transaction
      _update_op_bl(other_op_bl, cm, om);

      //append op_bl
      op_bl.append(other_op_bl);
      //append data_bl
      data_bl.append(other.data_bl);
    }

    /** Inquires about the Transaction as a whole. */

    /// How big is the encoded Transaction buffer?
    uint64_t get_encoded_bytes() {
      //layout: data_bl + op_bl + coll_index + object_index + data

      // coll_index size, object_index size and sizeof(transaction_data)
      // all here, so they may be computed at compile-time
      size_t final_size = sizeof(__u32) * 2 + sizeof(data);

      // coll_index second and object_index second
      final_size += (coll_index.size() + object_index.size()) * sizeof(__le32);

      // coll_index first
      for (auto p = coll_index.begin(); p != coll_index.end(); ++p) {
	final_size += p->first.encoded_size();
      }

      // object_index first
      for (auto p = object_index.begin(); p != object_index.end(); ++p) {
	final_size += p->first.encoded_size();
      }

      return data_bl.length() +
	op_bl.length() +
	final_size;
    }

    /// Retain old version for regression testing purposes
    uint64_t get_encoded_bytes_test() {
      using ceph::encode;
      //layout: data_bl + op_bl + coll_index + object_index + data
      bufferlist bl;
      encode(coll_index, bl);
      encode(object_index, bl);

      return data_bl.length() +
	op_bl.length() +
	bl.length() +
	sizeof(data);
    }

    uint64_t get_num_bytes() {
      return get_encoded_bytes();
    }
    /// Size of largest data buffer to the "write" operation encountered so far
    uint32_t get_data_length() {
      return data.largest_data_len;
    }
    /// offset within the encoded buffer to the start of the largest data buffer that's encoded
    uint32_t get_data_offset() {
      if (data.largest_data_off_in_data_bl) {
	return data.largest_data_off_in_data_bl +
	  sizeof(__u8) +      // encode struct_v
	  sizeof(__u8) +      // encode compat_v
	  sizeof(__u32) +     // encode len
	  sizeof(__u32);      // data_bl len
      }
      return 0;  // none
    }
    /// offset of buffer as aligned to destination within object.
    int get_data_alignment() {
      if (!data.largest_data_len)
	return 0;
      return (0 - get_data_offset()) & ~CEPH_PAGE_MASK;
    }
    /// Is the Transaction empty (no operations)
    bool empty() {
      return !data.ops;
    }
    /// Number of operations in the transaction
    int get_num_ops() {
      return data.ops;
    }

    /**
     * iterator
     *
     * Helper object to parse Transactions.
     *
     * ObjectStore instances use this object to step down the encoded
     * buffer decoding operation codes and parameters as we go.
     *
     */
    class iterator {
      Transaction *t;

      uint64_t ops;
      char* op_buffer_p;

      bufferlist::const_iterator data_bl_p;

    public:
      vector<coll_t> colls;
      vector<ghobject_t> objects;

    private:
      explicit iterator(Transaction *t)
        : t(t),
	  data_bl_p(t->data_bl.cbegin()),
          colls(t->coll_index.size()),
          objects(t->object_index.size()) {

        ops = t->data.ops;
        op_buffer_p = t->op_bl.c_str();

        map<coll_t, __le32>::iterator coll_index_p;
        for (coll_index_p = t->coll_index.begin();
             coll_index_p != t->coll_index.end();
             ++coll_index_p) {
          colls[coll_index_p->second] = coll_index_p->first;
        }

        map<ghobject_t, __le32>::iterator object_index_p;
        for (object_index_p = t->object_index.begin();
             object_index_p != t->object_index.end();
             ++object_index_p) {
          objects[object_index_p->second] = object_index_p->first;
        }
      }

      friend class Transaction;

    public:

      bool have_op() {
        return ops > 0;
      }
      Op* decode_op() {
        ceph_assert(ops > 0);

        Op* op = reinterpret_cast<Op*>(op_buffer_p);
        op_buffer_p += sizeof(Op);
        ops--;

        return op;
      }
      string decode_string() {
	using ceph::decode;
        string s;
        decode(s, data_bl_p);
        return s;
      }
      void decode_bp(bufferptr& bp) {
	using ceph::decode;
        decode(bp, data_bl_p);
      }
      void decode_bl(bufferlist& bl) {
	using ceph::decode;
        decode(bl, data_bl_p);
      }
      void decode_attrset(map<string,bufferptr>& aset) {
	using ceph::decode;
        decode(aset, data_bl_p);
      }
      void decode_attrset(map<string,bufferlist>& aset) {
	using ceph::decode;
        decode(aset, data_bl_p);
      }
      void decode_attrset_bl(bufferlist *pbl) {
	decode_str_str_map_to_bl(data_bl_p, pbl);
      }
      void decode_keyset(set<string> &keys){
	using ceph::decode;
        decode(keys, data_bl_p);
      }
      void decode_keyset_bl(bufferlist *pbl){
        decode_str_set_to_bl(data_bl_p, pbl);
      }

      const ghobject_t &get_oid(__le32 oid_id) {
        ceph_assert(oid_id < objects.size());
        return objects[oid_id];
      }
      const coll_t &get_cid(__le32 cid_id) {
        ceph_assert(cid_id < colls.size());
        return colls[cid_id];
      }
      uint32_t get_fadvise_flags() const {
	return t->get_fadvise_flags();
      }
    };

    iterator begin() {
       return iterator(this);
    }

private:
    void _build_actions_from_tbl();

    /**
     * Helper functions to encode the various mutation elements of a
     * transaction.  These are 1:1 with the operation codes (see
     * enumeration above).  These routines ensure that the
     * encoder/creator of a transaction gets the right data in the
     * right place. Sadly, there's no corresponding version nor any
     * form of seat belts for the decoder.
     */
    Op* _get_next_op() {
      if (op_bl.get_append_buffer_unused_tail_length() < sizeof(Op)) {
        op_bl.reserve(sizeof(Op) * OPS_PER_PTR);
      }
      // append_hole ensures bptr merging. Even huge number of ops
      // shouldn't result in overpopulating bl::_buffers.
      char* const p = op_bl.append_hole(sizeof(Op)).c_str();
      memset(p, 0, sizeof(Op));
      return reinterpret_cast<Op*>(p);
    }
    __le32 _get_coll_id(const coll_t& coll) {
      map<coll_t, __le32>::iterator c = coll_index.find(coll);
      if (c != coll_index.end())
        return c->second;

      __le32 index_id = coll_id++;
      coll_index[coll] = index_id;
      return index_id;
    }
    __le32 _get_object_id(const ghobject_t& oid) {
      map<ghobject_t, __le32>::iterator o = object_index.find(oid);
      if (o != object_index.end())
        return o->second;

      __le32 index_id = object_id++;
      object_index[oid] = index_id;
      return index_id;
    }

public:
    /// noop. 'nuf said
    void nop() {
      Op* _op = _get_next_op();
      _op->op = OP_NOP;
      data.ops = data.ops + 1;
    }
    /**
     * touch
     *
     * Ensure the existance of an object in a collection. Create an
     * empty object if necessary
     */
    void touch(const coll_t& cid, const ghobject_t& oid) {
      Op* _op = _get_next_op();
      _op->op = OP_TOUCH;
      _op->cid = _get_coll_id(cid);
      _op->oid = _get_object_id(oid);
      data.ops = data.ops + 1;
    }
    /**
     * Write data to an offset within an object. If the object is too
     * small, it is expanded as needed.  It is possible to specify an
     * offset beyond the current end of an object and it will be
     * expanded as needed. Simple implementations of ObjectStore will
     * just zero the data between the old end of the object and the
     * newly provided data. More sophisticated implementations of
     * ObjectStore will omit the untouched data and store it as a
     * "hole" in the file.
     *
     * Note that a 0-length write does not affect the size of the object.
     */
    void write(const coll_t& cid, const ghobject_t& oid, uint64_t off, uint64_t len,
	       const bufferlist& write_data, uint32_t flags = 0) {
      using ceph::encode;
      uint32_t orig_len = data_bl.length();
      Op* _op = _get_next_op();
      _op->op = OP_WRITE;
      _op->cid = _get_coll_id(cid);
      _op->oid = _get_object_id(oid);
      _op->off = off;
      _op->len = len;
      encode(write_data, data_bl);

      ceph_assert(len == write_data.length());
      data.fadvise_flags = data.fadvise_flags | flags;
      if (write_data.length() > data.largest_data_len) {
	data.largest_data_len = write_data.length();
	data.largest_data_off = off;
	data.largest_data_off_in_data_bl = orig_len + sizeof(__u32);  // we are about to
      }
      data.ops = data.ops + 1;
    }
    /**
     * zero out the indicated byte range within an object. Some
     * ObjectStore instances may optimize this to release the
     * underlying storage space.
     *
     * If the zero range extends beyond the end of the object, the object
     * size is extended, just as if we were writing a buffer full of zeros.
     * EXCEPT if the length is 0, in which case (just like a 0-length write)
     * we do not adjust the object size.
     */
    void zero(const coll_t& cid, const ghobject_t& oid, uint64_t off, uint64_t len) {
      Op* _op = _get_next_op();
      _op->op = OP_ZERO;
      _op->cid = _get_coll_id(cid);
      _op->oid = _get_object_id(oid);
      _op->off = off;
      _op->len = len;
      data.ops = data.ops + 1;
    }
    /// Discard all data in the object beyond the specified size.
    void truncate(const coll_t& cid, const ghobject_t& oid, uint64_t off) {
      Op* _op = _get_next_op();
      _op->op = OP_TRUNCATE;
      _op->cid = _get_coll_id(cid);
      _op->oid = _get_object_id(oid);
      _op->off = off;
      data.ops = data.ops + 1;
    }
    /// Remove an object. All four parts of the object are removed.
    void remove(const coll_t& cid, const ghobject_t& oid) {
      Op* _op = _get_next_op();
      _op->op = OP_REMOVE;
      _op->cid = _get_coll_id(cid);
      _op->oid = _get_object_id(oid);
      data.ops = data.ops + 1;
    }
    /// Set an xattr of an object
    void setattr(const coll_t& cid, const ghobject_t& oid, const char* name, bufferlist& val) {
      string n(name);
      setattr(cid, oid, n, val);
    }
    /// Set an xattr of an object
    void setattr(const coll_t& cid, const ghobject_t& oid, const string& s, bufferlist& val) {
      using ceph::encode;
      Op* _op = _get_next_op();
      _op->op = OP_SETATTR;
      _op->cid = _get_coll_id(cid);
      _op->oid = _get_object_id(oid);
      encode(s, data_bl);
      encode(val, data_bl);
      data.ops = data.ops + 1;
    }
    /// Set multiple xattrs of an object
    void setattrs(const coll_t& cid, const ghobject_t& oid, const map<string,bufferptr>& attrset) {
      using ceph::encode;
      Op* _op = _get_next_op();
      _op->op = OP_SETATTRS;
      _op->cid = _get_coll_id(cid);
      _op->oid = _get_object_id(oid);
      encode(attrset, data_bl);
      data.ops = data.ops + 1;
    }
    /// Set multiple xattrs of an object
    void setattrs(const coll_t& cid, const ghobject_t& oid, const map<string,bufferlist>& attrset) {
      using ceph::encode;
      Op* _op = _get_next_op();
      _op->op = OP_SETATTRS;
      _op->cid = _get_coll_id(cid);
      _op->oid = _get_object_id(oid);
      encode(attrset, data_bl);
      data.ops = data.ops + 1;
    }
    /// remove an xattr from an object
    void rmattr(const coll_t& cid, const ghobject_t& oid, const char *name) {
      string n(name);
      rmattr(cid, oid, n);
    }
    /// remove an xattr from an object
    void rmattr(const coll_t& cid, const ghobject_t& oid, const string& s) {
      using ceph::encode;
      Op* _op = _get_next_op();
      _op->op = OP_RMATTR;
      _op->cid = _get_coll_id(cid);
      _op->oid = _get_object_id(oid);
      encode(s, data_bl);
      data.ops = data.ops + 1;
    }
    /// remove all xattrs from an object
    void rmattrs(const coll_t& cid, const ghobject_t& oid) {
      Op* _op = _get_next_op();
      _op->op = OP_RMATTRS;
      _op->cid = _get_coll_id(cid);
      _op->oid = _get_object_id(oid);
      data.ops = data.ops + 1;
    }
    /**
     * Clone an object into another object.
     *
     * Low-cost (e.g., O(1)) cloning (if supported) is best, but
     * fallback to an O(n) copy is allowed.  All four parts of the
     * object are cloned (data, xattrs, omap header, omap
     * entries).
     *
     * The destination named object may already exist, in
     * which case its previous contents are discarded.
     */
    void clone(const coll_t& cid, const ghobject_t& oid,
	       const ghobject_t& noid) {
      Op* _op = _get_next_op();
      _op->op = OP_CLONE;
      _op->cid = _get_coll_id(cid);
      _op->oid = _get_object_id(oid);
      _op->dest_oid = _get_object_id(noid);
      data.ops = data.ops + 1;
    }
    /**
     * Clone a byte range from one object to another.
     *
     * The data portion of the destination object receives a copy of a
     * portion of the data from the source object. None of the other
     * three parts of an object is copied from the source.
     *
     * The destination object size may be extended to the dstoff + len.
     *
     * The source range *must* overlap with the source object data. If it does
     * not the result is undefined.
     */
    void clone_range(const coll_t& cid, const ghobject_t& oid,
		     const ghobject_t& noid,
		     uint64_t srcoff, uint64_t srclen, uint64_t dstoff) {
      Op* _op = _get_next_op();
      _op->op = OP_CLONERANGE2;
      _op->cid = _get_coll_id(cid);
      _op->oid = _get_object_id(oid);
      _op->dest_oid = _get_object_id(noid);
      _op->off = srcoff;
      _op->len = srclen;
      _op->dest_off = dstoff;
      data.ops = data.ops + 1;
    }

    /// Create the collection
    void create_collection(const coll_t& cid, int bits) {
      Op* _op = _get_next_op();
      _op->op = OP_MKCOLL;
      _op->cid = _get_coll_id(cid);
      _op->split_bits = bits;
      data.ops = data.ops + 1;
    }

    /**
     * Give the collection a hint.
     *
     * @param cid  - collection id.
     * @param type - hint type.
     * @param hint - the hint payload, which contains the customized
     *               data along with the hint type.
     */
    void collection_hint(const coll_t& cid, uint32_t type, const bufferlist& hint) {
      using ceph::encode;
      Op* _op = _get_next_op();
      _op->op = OP_COLL_HINT;
      _op->cid = _get_coll_id(cid);
      _op->hint_type = type;
      encode(hint, data_bl);
      data.ops = data.ops + 1;
    }

    /// remove the collection, the collection must be empty
    void remove_collection(const coll_t& cid) {
      Op* _op = _get_next_op();
      _op->op = OP_RMCOLL;
      _op->cid = _get_coll_id(cid);
      data.ops = data.ops + 1;
    }
    void collection_move(const coll_t& cid, const coll_t &oldcid, const ghobject_t& oid)
      __attribute__ ((deprecated)) {
	// NOTE: we encode this as a fixed combo of ADD + REMOVE.  they
	// always appear together, so this is effectively a single MOVE.
	Op* _op = _get_next_op();
	_op->op = OP_COLL_ADD;
	_op->cid = _get_coll_id(oldcid);
	_op->oid = _get_object_id(oid);
	_op->dest_cid = _get_coll_id(cid);
	data.ops = data.ops + 1;

	_op = _get_next_op();
	_op->op = OP_COLL_REMOVE;
	_op->cid = _get_coll_id(oldcid);
	_op->oid = _get_object_id(oid);
	data.ops = data.ops + 1;
      }
    void collection_move_rename(const coll_t& oldcid, const ghobject_t& oldoid,
				const coll_t &cid, const ghobject_t& oid) {
      Op* _op = _get_next_op();
      _op->op = OP_COLL_MOVE_RENAME;
      _op->cid = _get_coll_id(oldcid);
      _op->oid = _get_object_id(oldoid);
      _op->dest_cid = _get_coll_id(cid);
      _op->dest_oid = _get_object_id(oid);
      data.ops = data.ops + 1;
    }
    void try_rename(const coll_t &cid, const ghobject_t& oldoid,
                    const ghobject_t& oid) {
      Op* _op = _get_next_op();
      _op->op = OP_TRY_RENAME;
      _op->cid = _get_coll_id(cid);
      _op->oid = _get_object_id(oldoid);
      _op->dest_oid = _get_object_id(oid);
      data.ops = data.ops + 1;
    }

    /// Remove omap from oid
    void omap_clear(
      const coll_t &cid,           ///< [in] Collection containing oid
      const ghobject_t &oid  ///< [in] Object from which to remove omap
      ) {
      Op* _op = _get_next_op();
      _op->op = OP_OMAP_CLEAR;
      _op->cid = _get_coll_id(cid);
      _op->oid = _get_object_id(oid);
      data.ops = data.ops + 1;
    }
    /// Set keys on oid omap.  Replaces duplicate keys.
    void omap_setkeys(
      const coll_t& cid,                           ///< [in] Collection containing oid
      const ghobject_t &oid,                ///< [in] Object to update
      const map<string, bufferlist> &attrset ///< [in] Replacement keys and values
      ) {
      using ceph::encode;
      Op* _op = _get_next_op();
      _op->op = OP_OMAP_SETKEYS;
      _op->cid = _get_coll_id(cid);
      _op->oid = _get_object_id(oid);
      encode(attrset, data_bl);
      data.ops = data.ops + 1;
    }

    /// Set keys on an oid omap (bufferlist variant).
    void omap_setkeys(
      const coll_t &cid,                           ///< [in] Collection containing oid
      const ghobject_t &oid,                ///< [in] Object to update
      const bufferlist &attrset_bl          ///< [in] Replacement keys and values
      ) {
      Op* _op = _get_next_op();
      _op->op = OP_OMAP_SETKEYS;
      _op->cid = _get_coll_id(cid);
      _op->oid = _get_object_id(oid);
      data_bl.append(attrset_bl);
      data.ops = data.ops + 1;
    }

    /// Remove keys from oid omap
    void omap_rmkeys(
      const coll_t &cid,             ///< [in] Collection containing oid
      const ghobject_t &oid,  ///< [in] Object from which to remove the omap
      const set<string> &keys ///< [in] Keys to clear
      ) {
      using ceph::encode;
      Op* _op = _get_next_op();
      _op->op = OP_OMAP_RMKEYS;
      _op->cid = _get_coll_id(cid);
      _op->oid = _get_object_id(oid);
      encode(keys, data_bl);
      data.ops = data.ops + 1;
    }

    /// Remove keys from oid omap
    void omap_rmkeys(
      const coll_t &cid,             ///< [in] Collection containing oid
      const ghobject_t &oid,  ///< [in] Object from which to remove the omap
      const bufferlist &keys_bl ///< [in] Keys to clear
      ) {
      Op* _op = _get_next_op();
      _op->op = OP_OMAP_RMKEYS;
      _op->cid = _get_coll_id(cid);
      _op->oid = _get_object_id(oid);
      data_bl.append(keys_bl);
      data.ops = data.ops + 1;
    }

    /// Remove key range from oid omap
    void omap_rmkeyrange(
      const coll_t &cid,             ///< [in] Collection containing oid
      const ghobject_t &oid,  ///< [in] Object from which to remove the omap keys
      const string& first,    ///< [in] first key in range
      const string& last      ///< [in] first key past range, range is [first,last)
      ) {
        using ceph::encode;
	Op* _op = _get_next_op();
	_op->op = OP_OMAP_RMKEYRANGE;
	_op->cid = _get_coll_id(cid);
	_op->oid = _get_object_id(oid);
	encode(first, data_bl);
	encode(last, data_bl);
	data.ops = data.ops + 1;
      }

    /// Set omap header
    void omap_setheader(
      const coll_t &cid,             ///< [in] Collection containing oid
      const ghobject_t &oid,  ///< [in] Object
      const bufferlist &bl    ///< [in] Header value
      ) {
      using ceph::encode;
      Op* _op = _get_next_op();
      _op->op = OP_OMAP_SETHEADER;
      _op->cid = _get_coll_id(cid);
      _op->oid = _get_object_id(oid);
      encode(bl, data_bl);
      data.ops = data.ops + 1;
    }

    /// Split collection based on given prefixes, objects matching the specified bits/rem are
    /// moved to the new collection
    void split_collection(
      const coll_t &cid,
      uint32_t bits,
      uint32_t rem,
      const coll_t &destination) {
      Op* _op = _get_next_op();
      _op->op = OP_SPLIT_COLLECTION2;
      _op->cid = _get_coll_id(cid);
      _op->dest_cid = _get_coll_id(destination);
      _op->split_bits = bits;
      _op->split_rem = rem;
      data.ops = data.ops + 1;
    }

    /// Merge collection into another.
    void merge_collection(
      coll_t cid,
      coll_t destination,
      uint32_t bits) {
      Op* _op = _get_next_op();
      _op->op = OP_MERGE_COLLECTION;
      _op->cid = _get_coll_id(cid);
      _op->dest_cid = _get_coll_id(destination);
      _op->split_bits = bits;
      data.ops = data.ops + 1;
    }

    void collection_set_bits(
      const coll_t &cid,
      int bits) {
      Op* _op = _get_next_op();
      _op->op = OP_COLL_SET_BITS;
      _op->cid = _get_coll_id(cid);
      _op->split_bits = bits;
      data.ops = data.ops + 1;
    }

    /// Set allocation hint for an object
    /// make 0 values(expected_object_size, expected_write_size) noops for all implementations
    void set_alloc_hint(
      const coll_t &cid,
      const ghobject_t &oid,
      uint64_t expected_object_size,
      uint64_t expected_write_size,
      uint32_t flags
    ) {
      Op* _op = _get_next_op();
      _op->op = OP_SETALLOCHINT;
      _op->cid = _get_coll_id(cid);
      _op->oid = _get_object_id(oid);
      _op->expected_object_size = expected_object_size;
      _op->expected_write_size = expected_write_size;
      _op->alloc_hint_flags = flags;
      data.ops = data.ops + 1;
    }

    void encode(bufferlist& bl) const {
      //layout: data_bl + op_bl + coll_index + object_index + data
      ENCODE_START(9, 9, bl);
      encode(data_bl, bl);
      encode(op_bl, bl);
      encode(coll_index, bl);
      encode(object_index, bl);
      data.encode(bl);
      ENCODE_FINISH(bl);
    }

    void decode(bufferlist::const_iterator &bl) {
      DECODE_START(9, bl);
      DECODE_OLDEST(9);

      decode(data_bl, bl);
      decode(op_bl, bl);
      decode(coll_index, bl);
      decode(object_index, bl);
      data.decode(bl);
      coll_id = coll_index.size();
      object_id = object_index.size();

      DECODE_FINISH(bl);
    }

    void dump(ceph::Formatter *f);
    static void generate_test_instances(list<Transaction*>& o);
  };

  int queue_transaction(CollectionHandle& ch,
			Transaction&& t,
			TrackedOpRef op = TrackedOpRef(),
			ThreadPool::TPHandle *handle = NULL) {
    vector<Transaction> tls;
    tls.push_back(std::move(t));
    return queue_transactions(ch, tls, op, handle);
  }

  virtual int queue_transactions(
    CollectionHandle& ch, vector<Transaction>& tls,
    TrackedOpRef op = TrackedOpRef(),
    ThreadPool::TPHandle *handle = NULL) = 0;


 public:
  ObjectStore(CephContext* cct,
	      const std::string& path_) : path(path_), cct(cct) {}
  virtual ~ObjectStore() {}

  // no copying
  explicit ObjectStore(const ObjectStore& o) = delete;
  const ObjectStore& operator=(const ObjectStore& o) = delete;

  // versioning
  virtual int upgrade() {
    return 0;
  }

  virtual void get_db_statistics(Formatter *f) { }
  virtual void generate_db_histogram(Formatter *f) { }
  virtual int flush_cache(ostream *os = NULL) { return -1; }
  virtual void dump_perf_counters(Formatter *f) {}
  virtual void dump_cache_stats(Formatter *f) {}
  virtual void dump_cache_stats(ostream& os) {}

  virtual string get_type() = 0;

  // mgmt
  virtual bool test_mount_in_use() = 0;
  virtual int mount() = 0;
  virtual int umount() = 0;
  virtual int fsck(bool deep) {
    return -EOPNOTSUPP;
  }
  virtual int repair(bool deep) {
    return -EOPNOTSUPP;
  }
<<<<<<< HEAD
=======
  virtual int quick_fix() {
    return -EOPNOTSUPP;
  }
>>>>>>> 3ad2dfa4

  virtual void set_cache_shards(unsigned num) { }

  /**
   * Returns 0 if the hobject is valid, -error otherwise
   *
   * Errors:
   * -ENAMETOOLONG: locator/namespace/name too large
   */
  virtual int validate_hobject_key(const hobject_t &obj) const = 0;

  virtual unsigned get_max_attr_name_length() = 0;
  virtual int mkfs() = 0;  // wipe
  virtual int mkjournal() = 0; // journal only
  virtual bool needs_journal() = 0;  //< requires a journal
  virtual bool wants_journal() = 0;  //< prefers a journal
  virtual bool allows_journal() = 0; //< allows a journal

  /// enumerate hardware devices (by 'devname', e.g., 'sda' as in /sys/block/sda)
  virtual int get_devices(std::set<string> *devls) {
    return -EOPNOTSUPP;
  }

  /// true if a txn is readable immediately after it is queued.
  virtual bool is_sync_onreadable() const {
    return true;
  }

  /**
   * is_rotational
   *
   * Check whether store is backed by a rotational (HDD) or non-rotational
   * (SSD) device.
   *
   * This must be usable *before* the store is mounted.
   *
   * @return true for HDD, false for SSD
   */
  virtual bool is_rotational() {
    return true;
  }

  /**
   * is_journal_rotational
   *
   * Check whether journal is backed by a rotational (HDD) or non-rotational
   * (SSD) device.
   *
   *
   * @return true for HDD, false for SSD
   */
  virtual bool is_journal_rotational() {
    return true;
  }

  virtual string get_default_device_class() {
    return is_rotational() ? "hdd" : "ssd";
  }

  virtual int get_numa_node(
    int *numa_node,
    set<int> *nodes,
    set<string> *failed) {
    return -EOPNOTSUPP;
  }


  virtual bool can_sort_nibblewise() {
    return false;   // assume a backend cannot, unless it says otherwise
  }

  virtual int statfs(struct store_statfs_t *buf,
		     osd_alert_list_t* alerts = nullptr) = 0;
  virtual int pool_statfs(uint64_t pool_id, struct store_statfs_t *buf) = 0;

  virtual void collect_metadata(map<string,string> *pm) { }

  /**
   * write_meta - write a simple configuration key out-of-band
   *
   * Write a simple key/value pair for basic store configuration
   * (e.g., a uuid or magic number) to an unopened/unmounted store.
   * The default implementation writes this to a plaintext file in the
   * path.
   *
   * A newline is appended.
   *
   * @param key key name (e.g., "fsid")
   * @param value value (e.g., a uuid rendered as a string)
   * @returns 0 for success, or an error code
   */
  virtual int write_meta(const std::string& key,
			 const std::string& value);

  /**
   * read_meta - read a simple configuration key out-of-band
   *
   * Read a simple key value to an unopened/mounted store.
   *
   * Trailing whitespace is stripped off.
   *
   * @param key key name
   * @param value pointer to value string
   * @returns 0 for success, or an error code
   */
  virtual int read_meta(const std::string& key,
			std::string *value);

  /**
   * get ideal max value for collection_list()
   *
   * default to some arbitrary values; the implementation will override.
   */
  virtual int get_ideal_list_max() { return 64; }


  /**
   * get a collection handle
   *
   * Provide a trivial handle as a default to avoid converting legacy
   * implementations.
   */
  virtual CollectionHandle open_collection(const coll_t &cid) = 0;

  /**
   * get a collection handle for a soon-to-be-created collection
   *
   * This handle must be used by queue_transaction that includes a
   * create_collection call in order to become valid.  It will become the
   * reference to the created collection.
   */
  virtual CollectionHandle create_new_collection(const coll_t &cid) = 0;

  /**
   * set ContextQueue for a collection
   *
   * After that, oncommits of Transaction will queue into commit_queue.
   * And osd ShardThread will call oncommits.
   */
  virtual void set_collection_commit_queue(const coll_t &cid, ContextQueue *commit_queue) = 0;

  /**
   * Synchronous read operations
   */

  /**
   * exists -- Test for existance of object
   *
   * @param cid collection for object
   * @param oid oid of object
   * @returns true if object exists, false otherwise
   */
  virtual bool exists(CollectionHandle& c, const ghobject_t& oid) = 0;
  /**
   * set_collection_opts -- set pool options for a collectioninformation for an object
   *
   * @param cid collection
   * @param opts new collection options
   * @returns 0 on success, negative error code on failure.
   */
  virtual int set_collection_opts(
    CollectionHandle& c,
    const pool_opts_t& opts) = 0;

  /**
   * stat -- get information for an object
   *
   * @param cid collection for object
   * @param oid oid of object
   * @param st output information for the object
   * @param allow_eio if false, assert on -EIO operation failure
   * @returns 0 on success, negative error code on failure.
   */
  virtual int stat(
    CollectionHandle &c,
    const ghobject_t& oid,
    struct stat *st,
    bool allow_eio = false) = 0;
  /**
   * read -- read a byte range of data from an object
   *
   * Note: if reading from an offset past the end of the object, we
   * return 0 (not, say, -EINVAL).
   *
   * @param cid collection for object
   * @param oid oid of object
   * @param offset location offset of first byte to be read
   * @param len number of bytes to be read
   * @param bl output bufferlist
   * @param op_flags is CEPH_OSD_OP_FLAG_*
   * @returns number of bytes read on success, or negative error code on failure.
   */
   virtual int read(
     CollectionHandle &c,
     const ghobject_t& oid,
     uint64_t offset,
     size_t len,
     bufferlist& bl,
     uint32_t op_flags = 0) = 0;

  /**
   * fiemap -- get extent map of data of an object
   *
   * Returns an encoded map of the extents of an object's data portion
   * (map<offset,size>).
   *
   * A non-enlightened implementation is free to return the extent (offset, len)
   * as the sole extent.
   *
   * @param cid collection for object
   * @param oid oid of object
   * @param offset location offset of first byte to be read
   * @param len number of bytes to be read
   * @param bl output bufferlist for extent map information.
   * @returns 0 on success, negative error code on failure.
   */
   virtual int fiemap(CollectionHandle& c, const ghobject_t& oid,
		      uint64_t offset, size_t len, bufferlist& bl) = 0;
   virtual int fiemap(CollectionHandle& c, const ghobject_t& oid,
		      uint64_t offset, size_t len, map<uint64_t, uint64_t>& destmap) = 0;

  /**
   * getattr -- get an xattr of an object
   *
   * @param cid collection for object
   * @param oid oid of object
   * @param name name of attr to read
   * @param value place to put output result.
   * @returns 0 on success, negative error code on failure.
   */
  virtual int getattr(CollectionHandle &c, const ghobject_t& oid,
		      const char *name, bufferptr& value) = 0;

  /**
   * getattr -- get an xattr of an object
   *
   * @param cid collection for object
   * @param oid oid of object
   * @param name name of attr to read
   * @param value place to put output result.
   * @returns 0 on success, negative error code on failure.
   */
  int getattr(
    CollectionHandle &c, const ghobject_t& oid,
    const string& name, bufferlist& value) {
    bufferptr bp;
    int r = getattr(c, oid, name.c_str(), bp);
    value.push_back(bp);
    return r;
  }

  /**
   * getattrs -- get all of the xattrs of an object
   *
   * @param cid collection for object
   * @param oid oid of object
   * @param aset place to put output result.
   * @returns 0 on success, negative error code on failure.
   */
  virtual int getattrs(CollectionHandle &c, const ghobject_t& oid,
		       map<string,bufferptr>& aset) = 0;

  /**
   * getattrs -- get all of the xattrs of an object
   *
   * @param cid collection for object
   * @param oid oid of object
   * @param aset place to put output result.
   * @returns 0 on success, negative error code on failure.
   */
  int getattrs(CollectionHandle &c, const ghobject_t& oid,
	       map<string,bufferlist>& aset) {
    map<string,bufferptr> bmap;
    int r = getattrs(c, oid, bmap);
    for (map<string,bufferptr>::iterator i = bmap.begin();
	i != bmap.end();
	++i) {
      aset[i->first].append(i->second);
    }
    return r;
  }


  // collections

  /**
   * list_collections -- get all of the collections known to this ObjectStore
   *
   * @param ls list of the collections in sorted order.
   * @returns 0 on success, negative error code on failure.
   */
  virtual int list_collections(vector<coll_t>& ls) = 0;

  /**
   * does a collection exist?
   *
   * @param c collection
   * @returns true if it exists, false otherwise
   */
  virtual bool collection_exists(const coll_t& c) = 0;

  /**
   * is a collection empty?
   *
   * @param c collection
   * @param empty true if the specified collection is empty, false otherwise
   * @returns 0 on success, negative error code on failure.
   */
  virtual int collection_empty(CollectionHandle& c, bool *empty) = 0;

  /**
   * return the number of significant bits of the coll_t::pgid.
   *
   * This should return what the last create_collection or split_collection
   * set.  A legacy backend may return -EAGAIN if the value is unavailable
   * (because we upgraded from an older version, e.g., FileStore).
   */
  virtual int collection_bits(CollectionHandle& c) = 0;


  /**
   * list contents of a collection that fall in the range [start, end) and no more than a specified many result
   *
   * @param c collection
   * @param start list object that sort >= this value
   * @param end list objects that sort < this value
   * @param max return no more than this many results
   * @param seq return no objects with snap < seq
   * @param ls [out] result
   * @param next [out] next item sorts >= this value
   * @return zero on success, or negative error
   */
  virtual int collection_list(CollectionHandle &c,
			      const ghobject_t& start, const ghobject_t& end,
			      int max,
			      vector<ghobject_t> *ls, ghobject_t *next) = 0;


  /// OMAP
  /// Get omap contents
  virtual int omap_get(
    CollectionHandle &c,     ///< [in] Collection containing oid
    const ghobject_t &oid,   ///< [in] Object containing omap
    bufferlist *header,      ///< [out] omap header
    map<string, bufferlist> *out /// < [out] Key to value map
    ) = 0;

  /// Get omap header
  virtual int omap_get_header(
    CollectionHandle &c,     ///< [in] Collection containing oid
    const ghobject_t &oid,   ///< [in] Object containing omap
    bufferlist *header,      ///< [out] omap header
    bool allow_eio = false ///< [in] don't assert on eio
    ) = 0;

  /// Get keys defined on oid
  virtual int omap_get_keys(
    CollectionHandle &c,   ///< [in] Collection containing oid
    const ghobject_t &oid, ///< [in] Object containing omap
    set<string> *keys      ///< [out] Keys defined on oid
    ) = 0;

  /// Get key values
  virtual int omap_get_values(
    CollectionHandle &c,         ///< [in] Collection containing oid
    const ghobject_t &oid,       ///< [in] Object containing omap
    const set<string> &keys,     ///< [in] Keys to get
    map<string, bufferlist> *out ///< [out] Returned keys and values
    ) = 0;

  /// Filters keys into out which are defined on oid
  virtual int omap_check_keys(
    CollectionHandle &c,     ///< [in] Collection containing oid
    const ghobject_t &oid,   ///< [in] Object containing omap
    const set<string> &keys, ///< [in] Keys to check
    set<string> *out         ///< [out] Subset of keys defined on oid
    ) = 0;

  /**
   * Returns an object map iterator
   *
   * Warning!  The returned iterator is an implicit lock on filestore
   * operations in c.  Do not use filestore methods on c while the returned
   * iterator is live.  (Filling in a transaction is no problem).
   *
   * @return iterator, null on error
   */
  virtual ObjectMap::ObjectMapIterator get_omap_iterator(
    CollectionHandle &c,   ///< [in] collection
    const ghobject_t &oid  ///< [in] object
    ) = 0;

  virtual int flush_journal() { return -EOPNOTSUPP; }

  virtual int dump_journal(ostream& out) { return -EOPNOTSUPP; }

  virtual int snapshot(const string& name) { return -EOPNOTSUPP; }

  /**
   * Set and get internal fsid for this instance. No external data is modified
   */
  virtual void set_fsid(uuid_d u) = 0;
  virtual uuid_d get_fsid() = 0;

  /**
  * Estimates additional disk space used by the specified amount of objects and caused by file allocation granularity and metadata store
  * - num objects - total (including witeouts) object count to measure used space for.
  */
  virtual uint64_t estimate_objects_overhead(uint64_t num_objects) = 0;


  // DEBUG
  virtual void inject_data_error(const ghobject_t &oid) {}
  virtual void inject_mdata_error(const ghobject_t &oid) {}

  virtual void compact() {}
  virtual bool has_builtin_csum() const {
    return false;
  }
};
WRITE_CLASS_ENCODER(ObjectStore::Transaction)
WRITE_CLASS_ENCODER(ObjectStore::Transaction::TransactionData)

ostream& operator<<(ostream& out, const ObjectStore::Transaction& tx);

#endif<|MERGE_RESOLUTION|>--- conflicted
+++ resolved
@@ -1487,12 +1487,9 @@
   virtual int repair(bool deep) {
     return -EOPNOTSUPP;
   }
-<<<<<<< HEAD
-=======
   virtual int quick_fix() {
     return -EOPNOTSUPP;
   }
->>>>>>> 3ad2dfa4
 
   virtual void set_cache_shards(unsigned num) { }
 
