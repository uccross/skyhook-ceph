--- conflicted
+++ resolved
@@ -136,11 +136,7 @@
   if (skew)
     skew = alloc_unit - skew;
   *offset = p.get_start() + skew;
-<<<<<<< HEAD
-  *length = MIN(MAX(alloc_unit, want_size), P2ALIGN((p.get_len() - skew), alloc_unit));
-=======
   *length = std::min(std::max(alloc_unit, want_size), p2align((p.get_len() - skew), alloc_unit));
->>>>>>> 3ad2dfa4
   if (cct->_conf->bluestore_debug_small_allocations) {
     uint64_t max =
       alloc_unit * (rand() % cct->_conf->bluestore_debug_small_allocations);
@@ -316,28 +312,17 @@
 
 void StupidAllocator::init_rm_free(uint64_t offset, uint64_t length)
 {
-<<<<<<< HEAD
-  std::lock_guard<std::mutex> l(lock);
-  dout(10) << __func__ << " 0x" << std::hex << offset << "~" << length
-	   << std::dec << dendl;
-=======
   std::lock_guard l(lock);
   ldout(cct, 10) << __func__ << " 0x" << std::hex << offset << "~" << length
 	   	 << std::dec << dendl;
->>>>>>> 3ad2dfa4
   interval_set_t rm;
   rm.insert(offset, length);
   for (unsigned i = 0; i < free.size() && !rm.empty(); ++i) {
     interval_set_t overlap;
     overlap.intersection_of(rm, free[i]);
     if (!overlap.empty()) {
-<<<<<<< HEAD
-      dout(20) << __func__ << " bin " << i << " rm 0x" << std::hex << overlap
-	       << std::dec << dendl;
-=======
       ldout(cct, 20) << __func__ << " bin " << i << " rm 0x" << std::hex << overlap
 		     << std::dec << dendl;
->>>>>>> 3ad2dfa4
       auto it = overlap.begin();
       auto it_end = overlap.end();
       while (it != it_end) {
