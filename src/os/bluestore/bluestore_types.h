// -*- mode:C++; tab-width:8; c-basic-offset:2; indent-tabs-mode:t -*-
// vim: ts=8 sw=2 smarttab
/*
 * Ceph - scalable distributed file system
 *
 * Copyright (C) 2014 Red Hat
 *
 * This is free software; you can redistribute it and/or
 * modify it under the terms of the GNU Lesser General Public
 * License version 2.1, as published by the Free Software
 * Foundation.  See file COPYING.
 *
 */

#ifndef CEPH_OSD_BLUESTORE_BLUESTORE_TYPES_H
#define CEPH_OSD_BLUESTORE_BLUESTORE_TYPES_H

#include <ostream>
#include <bitset>
#include <type_traits>
#include "include/types.h"
#include "include/interval_set.h"
#include "include/utime.h"
#include "common/hobject.h"
#include "compressor/Compressor.h"
#include "common/Checksummer.h"
#include "include/mempool.h"

namespace ceph {
  class Formatter;
}

/// label for block device
struct bluestore_bdev_label_t {
  uuid_d osd_uuid;     ///< osd uuid
  uint64_t size = 0;   ///< device size
  utime_t btime;       ///< birth time
  string description;  ///< device description

  map<string,string> meta; ///< {read,write}_meta() content from ObjectStore

  void encode(bufferlist& bl) const;
  void decode(bufferlist::const_iterator& p);
  void dump(Formatter *f) const;
  static void generate_test_instances(list<bluestore_bdev_label_t*>& o);
};
WRITE_CLASS_ENCODER(bluestore_bdev_label_t)

ostream& operator<<(ostream& out, const bluestore_bdev_label_t& l);

/// collection metadata
struct bluestore_cnode_t {
  uint32_t bits;   ///< how many bits of coll pgid are significant

  explicit bluestore_cnode_t(int b=0) : bits(b) {}

  DENC(bluestore_cnode_t, v, p) {
    DENC_START(1, 1, p);
    denc(v.bits, p);
    DENC_FINISH(p);
  }
  void dump(Formatter *f) const;
  static void generate_test_instances(list<bluestore_cnode_t*>& o);
};
WRITE_CLASS_DENC(bluestore_cnode_t)

ostream& operator<<(ostream& out, const bluestore_cnode_t& l);
<<<<<<< HEAD

class AllocExtent;
typedef mempool::bluestore_alloc::vector<AllocExtent> AllocExtentVector;
class AllocExtent {
public:
  uint64_t offset;
  uint32_t length;

  AllocExtent() { 
    offset = 0;
    length = 0;
  }

  AllocExtent(int64_t off, int32_t len) : offset(off), length(len) { }
  uint64_t end() const {
    return offset + length;
  }
  bool operator==(const AllocExtent& other) const {
    return offset == other.offset && length == other.length;
  }
};

inline static ostream& operator<<(ostream& out, const AllocExtent& e) {
  return out << "0x" << std::hex << e.offset << "~" << e.length << std::dec;
}

class ExtentList {
  AllocExtentVector *m_extents;
  int64_t m_block_size;
  int64_t m_max_blocks;
=======
>>>>>>> 3ad2dfa4

template <typename OFFS_TYPE, typename LEN_TYPE>
struct bluestore_interval_t
{
  static const uint64_t INVALID_OFFSET = ~0ull;

  OFFS_TYPE offset = 0;
  LEN_TYPE length = 0;

  bluestore_interval_t(){}
  bluestore_interval_t(uint64_t o, uint64_t l) : offset(o), length(l) {}

  bool is_valid() const {
    return offset != INVALID_OFFSET;
  }
  uint64_t end() const {
    return offset != INVALID_OFFSET ? offset + length : INVALID_OFFSET;
  }

  bool operator==(const bluestore_interval_t& other) const {
    return offset == other.offset && length == other.length;
  }

};

/// pextent: physical extent
struct bluestore_pextent_t : public bluestore_interval_t<uint64_t, uint32_t> 
{
  bluestore_pextent_t() {}
  bluestore_pextent_t(uint64_t o, uint64_t l) : bluestore_interval_t(o, l) {}
  bluestore_pextent_t(const bluestore_interval_t &ext) :
    bluestore_interval_t(ext.offset, ext.length) {}

  DENC(bluestore_pextent_t, v, p) {
    denc_lba(v.offset, p);
    denc_varint_lowz(v.length, p);
  }

  void dump(Formatter *f) const;
  static void generate_test_instances(list<bluestore_pextent_t*>& ls);
};
WRITE_CLASS_DENC(bluestore_pextent_t)

ostream& operator<<(ostream& out, const bluestore_pextent_t& o);

typedef mempool::bluestore_cache_other::vector<bluestore_pextent_t> PExtentVector;

template<>
struct denc_traits<PExtentVector> {
  static constexpr bool supported = true;
  static constexpr bool bounded = false;
  static constexpr bool featured = false;
  static constexpr bool need_contiguous = true;
  static void bound_encode(const PExtentVector& v, size_t& p) {
    p += sizeof(uint32_t);
    const auto size = v.size();
    if (size) {
      size_t per = 0;
      denc(v.front(), per);
      p +=  per * size;
    }
  }
  static void encode(const PExtentVector& v,
		     bufferlist::contiguous_appender& p) {
    denc_varint(v.size(), p);
    for (auto& i : v) {
      denc(i, p);
    }
  }
  static void decode(PExtentVector& v, bufferptr::const_iterator& p) {
    unsigned num;
    denc_varint(num, p);
    v.clear();
    v.resize(num);
    for (unsigned i=0; i<num; ++i) {
      denc(v[i], p);
    }
  }
};

/// extent_map: a map of reference counted extents
struct bluestore_extent_ref_map_t {
  struct record_t {
    uint32_t length;
    uint32_t refs;
    record_t(uint32_t l=0, uint32_t r=0) : length(l), refs(r) {}
    DENC(bluestore_extent_ref_map_t::record_t, v, p) {
      denc_varint_lowz(v.length, p);
      denc_varint(v.refs, p);
    }
  };

  typedef mempool::bluestore_cache_other::map<uint64_t,record_t> map_t;
  map_t ref_map;

  void _check() const;
  void _maybe_merge_left(map_t::iterator& p);

  void clear() {
    ref_map.clear();
  }
  bool empty() const {
    return ref_map.empty();
  }

  void get(uint64_t offset, uint32_t len);
  void put(uint64_t offset, uint32_t len, PExtentVector *release,
	   bool *maybe_unshared);

  bool contains(uint64_t offset, uint32_t len) const;
  bool intersects(uint64_t offset, uint32_t len) const;

  void bound_encode(size_t& p) const {
    denc_varint((uint32_t)0, p);
    if (!ref_map.empty()) {
      size_t elem_size = 0;
      denc_varint_lowz((uint64_t)0, elem_size);
      ref_map.begin()->second.bound_encode(elem_size);
      p += elem_size * ref_map.size();
    }
  }
  void encode(bufferlist::contiguous_appender& p) const {
    const uint32_t n = ref_map.size();
    denc_varint(n, p);
    if (n) {
      auto i = ref_map.begin();
      denc_varint_lowz(i->first, p);
      i->second.encode(p);
      int64_t pos = i->first;
      while (++i != ref_map.end()) {
	denc_varint_lowz((int64_t)i->first - pos, p);
	i->second.encode(p);
	pos = i->first;
      }
    }
  }
  void decode(bufferptr::const_iterator& p) {
    uint32_t n;
    denc_varint(n, p);
    if (n) {
      int64_t pos;
      denc_varint_lowz(pos, p);
      ref_map[pos].decode(p);
      while (--n) {
	int64_t delta;
	denc_varint_lowz(delta, p);
	pos += delta;
	ref_map[pos].decode(p);
      }
    }
  }

  void dump(Formatter *f) const;
  static void generate_test_instances(list<bluestore_extent_ref_map_t*>& o);
};
WRITE_CLASS_DENC(bluestore_extent_ref_map_t)


ostream& operator<<(ostream& out, const bluestore_extent_ref_map_t& rm);
static inline bool operator==(const bluestore_extent_ref_map_t::record_t& l,
			      const bluestore_extent_ref_map_t::record_t& r) {
  return l.length == r.length && l.refs == r.refs;
}
static inline bool operator==(const bluestore_extent_ref_map_t& l,
			      const bluestore_extent_ref_map_t& r) {
  return l.ref_map == r.ref_map;
}
static inline bool operator!=(const bluestore_extent_ref_map_t& l,
			      const bluestore_extent_ref_map_t& r) {
  return !(l == r);
}

/// blob_use_tracker: a set of per-alloc unit ref counters to track blob usage
struct bluestore_blob_use_tracker_t {
  // N.B.: There is no need to minimize au_size/num_au
  //   as much as possible (e.g. have just a single byte for au_size) since:
  //   1) Struct isn't packed hence it's padded. And even if it's packed see 2)
  //   2) Mem manager has its own granularity, most probably >= 8 bytes
  //
  uint32_t au_size; // Allocation (=tracking) unit size,
                    // == 0 if uninitialized
  uint32_t num_au;  // Amount of allocation units tracked
                    // == 0 if single unit or the whole blob is tracked
                       
  union {
    uint32_t* bytes_per_au;
    uint32_t total_bytes;
  };
  
  bluestore_blob_use_tracker_t()
    : au_size(0), num_au(0), bytes_per_au(nullptr) {
  }
  ~bluestore_blob_use_tracker_t() {
    clear();
  }

  void clear() {
    if (num_au != 0) {
      delete[] bytes_per_au;
    }
    bytes_per_au = 0;
    au_size = 0;
    num_au = 0;
  }

  uint32_t get_referenced_bytes() const {
    uint32_t total = 0;
    if (!num_au) {
      total = total_bytes;
    } else {
      for (size_t i = 0; i < num_au; ++i) {
	total += bytes_per_au[i];
      }
    }
    return total;
  }
  bool is_not_empty() const {
    if (!num_au) {
      return total_bytes != 0;
    } else {
      for (size_t i = 0; i < num_au; ++i) {
	if (bytes_per_au[i]) {
	  return true;
	}
      }
    }
    return false;
  }
  bool is_empty() const {
    return !is_not_empty();
  }
  void prune_tail(uint32_t new_len) {
    if (num_au) {
      new_len = round_up_to(new_len, au_size);
      uint32_t _num_au = new_len / au_size;
      ceph_assert(_num_au <= num_au);
      if (_num_au) {
        num_au = _num_au; // bytes_per_au array is left unmodified

      } else {
        clear();
      }
    }
  }
  void add_tail(uint32_t new_len, uint32_t _au_size) {
    auto full_size = au_size * (num_au ? num_au : 1);
    ceph_assert(new_len >= full_size);
    if (new_len == full_size) {
      return;
    }
    if (!num_au) {
      uint32_t old_total = total_bytes;
      total_bytes = 0;
      init(new_len, _au_size);
      ceph_assert(num_au);
      bytes_per_au[0] = old_total;
    } else {
      ceph_assert(_au_size == au_size);
      new_len = round_up_to(new_len, au_size);
      uint32_t _num_au = new_len / au_size;
      ceph_assert(_num_au >= num_au);
      if (_num_au > num_au) {
	auto old_bytes = bytes_per_au;
	auto old_num_au = num_au;
	num_au = _num_au;
	allocate();
	for (size_t i = 0; i < old_num_au; i++) {
	  bytes_per_au[i] = old_bytes[i];
	}
	for (size_t i = old_num_au; i < num_au; i++) {
	  bytes_per_au[i] = 0;
	}
	delete[] old_bytes;
      }
    }
  }

  void init(
    uint32_t full_length,
    uint32_t _au_size);

  void get(
    uint32_t offset,
    uint32_t len);

  /// put: return true if the blob has no references any more after the call,
  /// no release_units is filled for the sake of performance.
  /// return false if there are some references to the blob,
  /// in this case release_units contains pextents
  /// (identified by their offsets relative to the blob start)
  ///  that are not used any more and can be safely deallocated.
  bool put(
    uint32_t offset,
    uint32_t len,
    PExtentVector *release);

  bool can_split() const;
  bool can_split_at(uint32_t blob_offset) const;
  void split(
    uint32_t blob_offset,
    bluestore_blob_use_tracker_t* r);

  bool equal(
    const bluestore_blob_use_tracker_t& other) const;
    
  void bound_encode(size_t& p) const {
    denc_varint(au_size, p);
    if (au_size) {
      denc_varint(num_au, p);
      if (!num_au) {
        denc_varint(total_bytes, p);
      } else {
        size_t elem_size = 0;
        denc_varint((uint32_t)0, elem_size);
        p += elem_size * num_au;
      }
    }
  }
  void encode(bufferlist::contiguous_appender& p) const {
    denc_varint(au_size, p);
    if (au_size) {
      denc_varint(num_au, p);
      if (!num_au) {
        denc_varint(total_bytes, p);
      } else {
        size_t elem_size = 0;
        denc_varint((uint32_t)0, elem_size);
        for (size_t i = 0; i < num_au; ++i) {
          denc_varint(bytes_per_au[i], p);
        }
      }
    }
  }
  void decode(bufferptr::const_iterator& p) {
    clear();
    denc_varint(au_size, p);
    if (au_size) {
      denc_varint(num_au, p);
      if (!num_au) {
        denc_varint(total_bytes, p);
      } else {
        allocate();
        for (size_t i = 0; i < num_au; ++i) {
	  denc_varint(bytes_per_au[i], p);
        }
      }
    }
  }

  void dump(Formatter *f) const;
  static void generate_test_instances(list<bluestore_blob_use_tracker_t*>& o);
private:
  void allocate();
};
WRITE_CLASS_DENC(bluestore_blob_use_tracker_t)
ostream& operator<<(ostream& out, const bluestore_blob_use_tracker_t& rm);

/// blob: a piece of data on disk
struct bluestore_blob_t {
private:
  PExtentVector extents;              ///< raw data position on device
  uint32_t logical_length = 0;        ///< original length of data stored in the blob
  uint32_t compressed_length = 0;     ///< compressed length if any

public:
  enum {
    LEGACY_FLAG_MUTABLE = 1,  ///< [legacy] blob can be overwritten or split
    FLAG_COMPRESSED = 2,      ///< blob is compressed
    FLAG_CSUM = 4,            ///< blob has checksums
    FLAG_HAS_UNUSED = 8,      ///< blob has unused map
    FLAG_SHARED = 16,         ///< blob is shared; see external SharedBlob
  };
  static string get_flags_string(unsigned flags);

  uint32_t flags = 0;                 ///< FLAG_*

  typedef uint16_t unused_t;
  unused_t unused = 0;     ///< portion that has never been written to (bitmap)

  uint8_t csum_type = Checksummer::CSUM_NONE;      ///< CSUM_*
  uint8_t csum_chunk_order = 0;       ///< csum block size is 1<<block_order bytes

  bufferptr csum_data;                ///< opaque vector of csum data

  bluestore_blob_t(uint32_t f = 0) : flags(f) {}

  const PExtentVector& get_extents() const {
    return extents;
  }
  PExtentVector& dirty_extents() {
    return extents;
  }

  DENC_HELPERS;
  void bound_encode(size_t& p, uint64_t struct_v) const {
    ceph_assert(struct_v == 1 || struct_v == 2);
    denc(extents, p);
    denc_varint(flags, p);
    denc_varint_lowz(logical_length, p);
    denc_varint_lowz(compressed_length, p);
    denc(csum_type, p);
    denc(csum_chunk_order, p);
    denc_varint(csum_data.length(), p);
    p += csum_data.length();
    p += sizeof(unused_t);
  }

  void encode(bufferlist::contiguous_appender& p, uint64_t struct_v) const {
    ceph_assert(struct_v == 1 || struct_v == 2);
    denc(extents, p);
    denc_varint(flags, p);
    if (is_compressed()) {
      denc_varint_lowz(logical_length, p);
      denc_varint_lowz(compressed_length, p);
    }
    if (has_csum()) {
      denc(csum_type, p);
      denc(csum_chunk_order, p);
      denc_varint(csum_data.length(), p);
      memcpy(p.get_pos_add(csum_data.length()), csum_data.c_str(),
	     csum_data.length());
    }
    if (has_unused()) {
      denc(unused, p);
    }
  }

  void decode(bufferptr::const_iterator& p, uint64_t struct_v) {
    ceph_assert(struct_v == 1 || struct_v == 2);
    denc(extents, p);
    denc_varint(flags, p);
    if (is_compressed()) {
      denc_varint_lowz(logical_length, p);
      denc_varint_lowz(compressed_length, p);
    } else {
      logical_length = get_ondisk_length();
    }
    if (has_csum()) {
      denc(csum_type, p);
      denc(csum_chunk_order, p);
      int len;
      denc_varint(len, p);
      csum_data = p.get_ptr(len);
      csum_data.reassign_to_mempool(mempool::mempool_bluestore_cache_other);
    }
    if (has_unused()) {
      denc(unused, p);
    }
  }

  bool can_split() const {
    return
      !has_flag(FLAG_SHARED) &&
      !has_flag(FLAG_COMPRESSED) &&
      !has_flag(FLAG_HAS_UNUSED);     // splitting unused set is complex
  }
  bool can_split_at(uint32_t blob_offset) const {
    return !has_csum() || blob_offset % get_csum_chunk_size() == 0;
  }

  void dump(Formatter *f) const;
  static void generate_test_instances(list<bluestore_blob_t*>& ls);

  bool has_flag(unsigned f) const {
    return flags & f;
  }
  void set_flag(unsigned f) {
    flags |= f;
  }
  void clear_flag(unsigned f) {
    flags &= ~f;
  }
  string get_flags_string() const {
    return get_flags_string(flags);
  }

  void set_compressed(uint64_t clen_orig, uint64_t clen) {
    set_flag(FLAG_COMPRESSED);
    logical_length = clen_orig;
    compressed_length = clen;
  }
  bool is_mutable() const {
    return !is_compressed() && !is_shared();
  }
  bool is_compressed() const {
    return has_flag(FLAG_COMPRESSED);
  }
  bool has_csum() const {
    return has_flag(FLAG_CSUM);
  }
  bool has_unused() const {
    return has_flag(FLAG_HAS_UNUSED);
  }
  bool is_shared() const {
    return has_flag(FLAG_SHARED);
  }

  /// return chunk (i.e. min readable block) size for the blob
  uint64_t get_chunk_size(uint64_t dev_block_size) const {
    return has_csum() ?
      std::max<uint64_t>(dev_block_size, get_csum_chunk_size()) : dev_block_size;
  }
  uint32_t get_csum_chunk_size() const {
    return 1 << csum_chunk_order;
  }
  uint32_t get_compressed_payload_length() const {
    return is_compressed() ? compressed_length : 0;
  }
  uint64_t calc_offset(uint64_t x_off, uint64_t *plen) const {
    auto p = extents.begin();
    ceph_assert(p != extents.end());
    while (x_off >= p->length) {
      x_off -= p->length;
      ++p;
      ceph_assert(p != extents.end());
    }
    if (plen)
      *plen = p->length - x_off;
    return p->offset + x_off;
  }

  // validate whether or not the status of pextents within the given range
  // meets the requirement(allocated or unallocated).
  bool _validate_range(uint64_t b_off, uint64_t b_len,
                       bool require_allocated) const {
    auto p = extents.begin();
    ceph_assert(p != extents.end());
    while (b_off >= p->length) {
      b_off -= p->length;
      ++p;
      ceph_assert(p != extents.end());
    }
    b_len += b_off;
    while (b_len) {
      ceph_assert(p != extents.end());
      if (require_allocated != p->is_valid()) {
        return false;
      }

      if (p->length >= b_len) {
        return true;
      }
      b_len -= p->length;
      ++p;
    }
    ceph_abort_msg("we should not get here");
    return false;
  }

  /// return true if the entire range is allocated
  /// (mapped to extents on disk)
  bool is_allocated(uint64_t b_off, uint64_t b_len) const {
    return _validate_range(b_off, b_len, true);
  }

  /// return true if the entire range is unallocated
  /// (not mapped to extents on disk)
  bool is_unallocated(uint64_t b_off, uint64_t b_len) const {
    return _validate_range(b_off, b_len, false);
  }

  /// return true if the logical range has never been used
  bool is_unused(uint64_t offset, uint64_t length) const {
    if (!has_unused()) {
      return false;
    }
    uint64_t blob_len = get_logical_length();
    ceph_assert((blob_len % (sizeof(unused)*8)) == 0);
    ceph_assert(offset + length <= blob_len);
    uint64_t chunk_size = blob_len / (sizeof(unused)*8);
    uint64_t start = offset / chunk_size;
    uint64_t end = round_up_to(offset + length, chunk_size) / chunk_size;
    auto i = start;
    while (i < end && (unused & (1u << i))) {
      i++;
    }
    return i >= end;
  }

  /// mark a range that has never been used
  void add_unused(uint64_t offset, uint64_t length) {
    uint64_t blob_len = get_logical_length();
    ceph_assert((blob_len % (sizeof(unused)*8)) == 0);
    ceph_assert(offset + length <= blob_len);
    uint64_t chunk_size = blob_len / (sizeof(unused)*8);
    uint64_t start = round_up_to(offset, chunk_size) / chunk_size;
    uint64_t end = (offset + length) / chunk_size;
    for (auto i = start; i < end; ++i) {
      unused |= (1u << i);
    }
    if (start != end) {
      set_flag(FLAG_HAS_UNUSED);
    }
  }

  /// indicate that a range has (now) been used.
  void mark_used(uint64_t offset, uint64_t length) {
    if (has_unused()) {
      uint64_t blob_len = get_logical_length();
      ceph_assert((blob_len % (sizeof(unused)*8)) == 0);
      ceph_assert(offset + length <= blob_len);
      uint64_t chunk_size = blob_len / (sizeof(unused)*8);
      uint64_t start = offset / chunk_size;
      uint64_t end = round_up_to(offset + length, chunk_size) / chunk_size;
      for (auto i = start; i < end; ++i) {
        unused &= ~(1u << i);
      }
      if (unused == 0) {
        clear_flag(FLAG_HAS_UNUSED);
      }
    }
  }

  template<class F>
  int map(uint64_t x_off, uint64_t x_len, F&& f) const {
<<<<<<< HEAD
=======
    static_assert(std::is_invocable_r_v<int, F, uint64_t, uint64_t>);

>>>>>>> 3ad2dfa4
    auto p = extents.begin();
    ceph_assert(p != extents.end());
    while (x_off >= p->length) {
      x_off -= p->length;
      ++p;
      ceph_assert(p != extents.end());
    }
    while (x_len > 0) {
      ceph_assert(p != extents.end());
      uint64_t l = std::min(p->length - x_off, x_len);
      int r = f(p->offset + x_off, l);
      if (r < 0)
        return r;
      x_off = 0;
      x_len -= l;
      ++p;
    }
    return 0;
  }
  template<class F>
  void map_bl(uint64_t x_off,
	      bufferlist& bl,
	      F&& f) const {
<<<<<<< HEAD
=======
    static_assert(std::is_invocable_v<F, uint64_t, bufferlist&>);

>>>>>>> 3ad2dfa4
    auto p = extents.begin();
    ceph_assert(p != extents.end());
    while (x_off >= p->length) {
      x_off -= p->length;
      ++p;
      ceph_assert(p != extents.end());
    }
    bufferlist::iterator it = bl.begin();
    uint64_t x_len = bl.length();
    while (x_len > 0) {
      ceph_assert(p != extents.end());
      uint64_t l = std::min(p->length - x_off, x_len);
      bufferlist t;
      it.copy(l, t);
      f(p->offset + x_off, t);
      x_off = 0;
      x_len -= l;
      ++p;
    }
  }

  uint32_t get_ondisk_length() const {
    uint32_t len = 0;
    for (auto &p : extents) {
      len += p.length;
    }
    return len;
  }

  uint32_t get_logical_length() const {
    return logical_length;
  }
  size_t get_csum_value_size() const;

  size_t get_csum_count() const {
    size_t vs = get_csum_value_size();
    if (!vs)
      return 0;
    return csum_data.length() / vs;
  }
  uint64_t get_csum_item(unsigned i) const {
    size_t cs = get_csum_value_size();
    const char *p = csum_data.c_str();
    switch (cs) {
    case 0:
      ceph_abort_msg("no csum data, bad index");
    case 1:
      return reinterpret_cast<const uint8_t*>(p)[i];
    case 2:
      return reinterpret_cast<const ceph_le16*>(p)[i];
    case 4:
      return reinterpret_cast<const ceph_le32*>(p)[i];
    case 8:
      return reinterpret_cast<const ceph_le64*>(p)[i];
    default:
      ceph_abort_msg("unrecognized csum word size");
    }
  }
  const char *get_csum_item_ptr(unsigned i) const {
    size_t cs = get_csum_value_size();
    return csum_data.c_str() + (cs * i);
  }
  char *get_csum_item_ptr(unsigned i) {
    size_t cs = get_csum_value_size();
    return csum_data.c_str() + (cs * i);
  }

  void init_csum(unsigned type, unsigned order, unsigned len) {
    flags |= FLAG_CSUM;
    csum_type = type;
    csum_chunk_order = order;
    csum_data = buffer::create(get_csum_value_size() * len / get_csum_chunk_size());
    csum_data.zero();
    csum_data.reassign_to_mempool(mempool::mempool_bluestore_cache_other);
  }

  /// calculate csum for the buffer at the given b_off
  void calc_csum(uint64_t b_off, const bufferlist& bl);

  /// verify csum: return -EOPNOTSUPP for unsupported checksum type;
  /// return -1 and valid(nonnegative) b_bad_off for checksum error;
  /// return 0 if all is well.
  int verify_csum(uint64_t b_off, const bufferlist& bl, int* b_bad_off,
		  uint64_t *bad_csum) const;

  bool can_prune_tail() const {
    return
      extents.size() > 1 &&  // if it's all invalid it's not pruning.
      !extents.back().is_valid() &&
      !has_unused();
  }
  void prune_tail() {
    const auto &p = extents.back();
    logical_length -= p.length;
    extents.pop_back();
    if (has_csum()) {
      bufferptr t;
      t.swap(csum_data);
      csum_data = bufferptr(t.c_str(),
			    get_logical_length() / get_csum_chunk_size() *
			    get_csum_value_size());
    }
  }
  void add_tail(uint32_t new_len) {
    ceph_assert(is_mutable());
    ceph_assert(!has_unused());
    ceph_assert(new_len > logical_length);
    extents.emplace_back(
      bluestore_pextent_t(
        bluestore_pextent_t::INVALID_OFFSET,
        new_len - logical_length));
    logical_length = new_len;
    if (has_csum()) {
      bufferptr t;
      t.swap(csum_data);
      csum_data = buffer::create(
	get_csum_value_size() * logical_length / get_csum_chunk_size());
      csum_data.copy_in(0, t.length(), t.c_str());
      csum_data.zero(t.length(), csum_data.length() - t.length());
    }
  }
  uint32_t get_release_size(uint32_t min_alloc_size) const {
    if (is_compressed()) {
      return get_logical_length();
    }
    uint32_t res = get_csum_chunk_size();
    if (!has_csum() || res < min_alloc_size) {
      res = min_alloc_size;
    }
    return res;
  }

  void split(uint32_t blob_offset, bluestore_blob_t& rb);
  void allocated(uint32_t b_off, uint32_t length, const PExtentVector& allocs);
  void allocated_test(const bluestore_pextent_t& alloc); // intended for UT only

  /// updates blob's pextents container and return unused pextents eligible
  /// for release.
  /// all - indicates that the whole blob to be released.
  /// logical - specifies set of logical extents within blob's
  /// to be released
  /// Returns true if blob has no more valid pextents
  bool release_extents(
    bool all,
    const PExtentVector& logical,
    PExtentVector* r);
};
WRITE_CLASS_DENC_FEATURED(bluestore_blob_t)

ostream& operator<<(ostream& out, const bluestore_blob_t& o);


/// shared blob state
struct bluestore_shared_blob_t {
  uint64_t sbid;                       ///> shared blob id
  bluestore_extent_ref_map_t ref_map;  ///< shared blob extents

  bluestore_shared_blob_t(uint64_t _sbid) : sbid(_sbid) {}
  bluestore_shared_blob_t(uint64_t _sbid,
			  bluestore_extent_ref_map_t&& _ref_map ) 
    : sbid(_sbid), ref_map(std::move(_ref_map)) {}

  DENC(bluestore_shared_blob_t, v, p) {
    DENC_START(1, 1, p);
    denc(v.ref_map, p);
    DENC_FINISH(p);
  }


  void dump(Formatter *f) const;
  static void generate_test_instances(list<bluestore_shared_blob_t*>& ls);

  bool empty() const {
    return ref_map.empty();
  }
};
WRITE_CLASS_DENC(bluestore_shared_blob_t)

ostream& operator<<(ostream& out, const bluestore_shared_blob_t& o);

/// onode: per-object metadata
struct bluestore_onode_t {
  uint64_t nid = 0;                    ///< numeric id (locally unique)
  uint64_t size = 0;                   ///< object size
  map<mempool::bluestore_cache_other::string, bufferptr> attrs;        ///< attrs

  struct shard_info {
    uint32_t offset = 0;  ///< logical offset for start of shard
    uint32_t bytes = 0;   ///< encoded bytes
    DENC(shard_info, v, p) {
      denc_varint(v.offset, p);
      denc_varint(v.bytes, p);
    }
    void dump(Formatter *f) const;
  };
  vector<shard_info> extent_map_shards; ///< extent map shards (if any)

  uint32_t expected_object_size = 0;
  uint32_t expected_write_size = 0;
  uint32_t alloc_hint_flags = 0;

  uint8_t flags = 0;

  enum {
    FLAG_OMAP = 1,       ///< object may have omap data
    FLAG_PGMETA_OMAP = 2,  ///< omap data is in meta omap prefix
  };

  string get_flags_string() const {
    string s;
    if (flags & FLAG_OMAP) {
      s = "omap";
    }
    return s;
  }

  bool has_flag(unsigned f) const {
    return flags & f;
  }

  void set_flag(unsigned f) {
    flags |= f;
  }

  void clear_flag(unsigned f) {
    flags &= ~f;
  }

  bool has_omap() const {
    return has_flag(FLAG_OMAP);
  }
  bool is_pgmeta_omap() const {
    return has_flag(FLAG_PGMETA_OMAP);
  }

  void set_omap_flag() {
    set_flag(FLAG_OMAP);
  }

  void clear_omap_flag() {
    clear_flag(FLAG_OMAP);
  }

  DENC(bluestore_onode_t, v, p) {
    DENC_START(1, 1, p);
    denc_varint(v.nid, p);
    denc_varint(v.size, p);
    denc(v.attrs, p);
    denc(v.flags, p);
    denc(v.extent_map_shards, p);
    denc_varint(v.expected_object_size, p);
    denc_varint(v.expected_write_size, p);
    denc_varint(v.alloc_hint_flags, p);
    DENC_FINISH(p);
  }
  void dump(Formatter *f) const;
  static void generate_test_instances(list<bluestore_onode_t*>& o);
};
WRITE_CLASS_DENC(bluestore_onode_t::shard_info)
WRITE_CLASS_DENC(bluestore_onode_t)

ostream& operator<<(ostream& out, const bluestore_onode_t::shard_info& si);

/// writeahead-logged op
struct bluestore_deferred_op_t {
  typedef enum {
    OP_WRITE = 1,
  } type_t;
  __u8 op = 0;

  PExtentVector extents;
  bufferlist data;

  DENC(bluestore_deferred_op_t, v, p) {
    DENC_START(1, 1, p);
    denc(v.op, p);
    denc(v.extents, p);
    denc(v.data, p);
    DENC_FINISH(p);
  }
  void dump(Formatter *f) const;
  static void generate_test_instances(list<bluestore_deferred_op_t*>& o);
};
WRITE_CLASS_DENC(bluestore_deferred_op_t)


/// writeahead-logged transaction
struct bluestore_deferred_transaction_t {
  uint64_t seq = 0;
  list<bluestore_deferred_op_t> ops;
  interval_set<uint64_t> released;  ///< allocations to release after tx

  bluestore_deferred_transaction_t() : seq(0) {}

  DENC(bluestore_deferred_transaction_t, v, p) {
    DENC_START(1, 1, p);
    denc(v.seq, p);
    denc(v.ops, p);
    denc(v.released, p);
    DENC_FINISH(p);
  }
  void dump(Formatter *f) const;
  static void generate_test_instances(list<bluestore_deferred_transaction_t*>& o);
};
WRITE_CLASS_DENC(bluestore_deferred_transaction_t)

struct bluestore_compression_header_t {
  uint8_t type = Compressor::COMP_ALG_NONE;
  uint32_t length = 0;

  bluestore_compression_header_t() {}
  bluestore_compression_header_t(uint8_t _type)
    : type(_type) {}

  DENC(bluestore_compression_header_t, v, p) {
    DENC_START(1, 1, p);
    denc(v.type, p);
    denc(v.length, p);
    DENC_FINISH(p);
  }
  void dump(Formatter *f) const;
  static void generate_test_instances(list<bluestore_compression_header_t*>& o);
};
WRITE_CLASS_DENC(bluestore_compression_header_t)


#endif<|MERGE_RESOLUTION|>--- conflicted
+++ resolved
@@ -65,39 +65,6 @@
 WRITE_CLASS_DENC(bluestore_cnode_t)
 
 ostream& operator<<(ostream& out, const bluestore_cnode_t& l);
-<<<<<<< HEAD
-
-class AllocExtent;
-typedef mempool::bluestore_alloc::vector<AllocExtent> AllocExtentVector;
-class AllocExtent {
-public:
-  uint64_t offset;
-  uint32_t length;
-
-  AllocExtent() { 
-    offset = 0;
-    length = 0;
-  }
-
-  AllocExtent(int64_t off, int32_t len) : offset(off), length(len) { }
-  uint64_t end() const {
-    return offset + length;
-  }
-  bool operator==(const AllocExtent& other) const {
-    return offset == other.offset && length == other.length;
-  }
-};
-
-inline static ostream& operator<<(ostream& out, const AllocExtent& e) {
-  return out << "0x" << std::hex << e.offset << "~" << e.length << std::dec;
-}
-
-class ExtentList {
-  AllocExtentVector *m_extents;
-  int64_t m_block_size;
-  int64_t m_max_blocks;
-=======
->>>>>>> 3ad2dfa4
 
 template <typename OFFS_TYPE, typename LEN_TYPE>
 struct bluestore_interval_t
@@ -713,11 +680,8 @@
 
   template<class F>
   int map(uint64_t x_off, uint64_t x_len, F&& f) const {
-<<<<<<< HEAD
-=======
     static_assert(std::is_invocable_r_v<int, F, uint64_t, uint64_t>);
 
->>>>>>> 3ad2dfa4
     auto p = extents.begin();
     ceph_assert(p != extents.end());
     while (x_off >= p->length) {
@@ -741,11 +705,8 @@
   void map_bl(uint64_t x_off,
 	      bufferlist& bl,
 	      F&& f) const {
-<<<<<<< HEAD
-=======
     static_assert(std::is_invocable_v<F, uint64_t, bufferlist&>);
 
->>>>>>> 3ad2dfa4
     auto p = extents.begin();
     ceph_assert(p != extents.end());
     while (x_off >= p->length) {
