--- conflicted
+++ resolved
@@ -17,20 +17,12 @@
 
 #include <atomic>
 
-<<<<<<< HEAD
-#include "os/fs/FS.h"
-=======
 #include "include/types.h"
->>>>>>> 3ad2dfa4
 #include "include/interval_set.h"
 #include "common/Thread.h"
 #include "include/utime.h"
 
-<<<<<<< HEAD
-#include "aio.h"
-=======
 #include "ceph_aio.h"
->>>>>>> 3ad2dfa4
 #include "BlockDevice.h"
 
 #define RW_IO_MAX (INT_MAX & CEPH_PAGE_MASK)
