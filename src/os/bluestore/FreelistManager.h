--- conflicted
+++ resolved
@@ -26,14 +26,10 @@
   virtual int create(uint64_t size, uint64_t granularity,
 		     KeyValueDB::Transaction txn) = 0;
 
-<<<<<<< HEAD
-  virtual int init(uint64_t dev_size) = 0;
-=======
   virtual int expand(uint64_t new_size,
 		     KeyValueDB::Transaction txn) = 0;
 
   virtual int init(KeyValueDB *kvdb) = 0;
->>>>>>> f8781be9
   virtual void shutdown() = 0;
 
   virtual void dump(KeyValueDB *kvdb) = 0;
@@ -48,10 +44,7 @@
     uint64_t offset, uint64_t length,
     KeyValueDB::Transaction txn) = 0;
 
-<<<<<<< HEAD
-=======
   virtual uint64_t get_size() const = 0;
->>>>>>> f8781be9
   virtual uint64_t get_alloc_units() const = 0;
   virtual uint64_t get_alloc_size() const = 0;
 
