// -*- mode:C++; tab-width:8; c-basic-offset:2; indent-tabs-mode:t -*-
// vim: ts=8 sw=2 smarttab

#include <algorithm>
#include "bluefs_types.h"
#include "common/Formatter.h"
#include "include/uuid.h"
#include "include/stringify.h"

// bluefs_extent_t
void bluefs_extent_t::dump(Formatter *f) const
{
  f->dump_unsigned("offset", offset);
  f->dump_unsigned("length", length);
  f->dump_unsigned("bdev", bdev);
}

void bluefs_extent_t::generate_test_instances(list<bluefs_extent_t*>& ls)
{
  ls.push_back(new bluefs_extent_t);
  ls.push_back(new bluefs_extent_t);
  ls.back()->offset = 1;
  ls.back()->length = 2;
  ls.back()->bdev = 1;
}

ostream& operator<<(ostream& out, const bluefs_extent_t& e)
{
  return out << (int)e.bdev << ":0x" << std::hex << e.offset << "~" << e.length
	     << std::dec;
}

// bluefs_super_t

void bluefs_super_t::encode(bufferlist& bl) const
{
  ENCODE_START(1, 1, bl);
  encode(uuid, bl);
  encode(osd_uuid, bl);
  encode(version, bl);
  encode(block_size, bl);
  encode(log_fnode, bl);
  ENCODE_FINISH(bl);
}

void bluefs_super_t::decode(bufferlist::const_iterator& p)
{
  DECODE_START(1, p);
  decode(uuid, p);
  decode(osd_uuid, p);
  decode(version, p);
  decode(block_size, p);
  decode(log_fnode, p);
  DECODE_FINISH(p);
}

void bluefs_super_t::dump(Formatter *f) const
{
  f->dump_stream("uuid") << uuid;
  f->dump_stream("osd_uuid") << osd_uuid;
  f->dump_unsigned("version", version);
  f->dump_unsigned("block_size", block_size);
  f->dump_object("log_fnode", log_fnode);
}

void bluefs_super_t::generate_test_instances(list<bluefs_super_t*>& ls)
{
  ls.push_back(new bluefs_super_t);
  ls.push_back(new bluefs_super_t);
  ls.back()->version = 1;
  ls.back()->block_size = 4096;
}

ostream& operator<<(ostream& out, const bluefs_super_t& s)
{
  return out << "super(uuid " << s.uuid
	     << " osd " << s.osd_uuid
	     << " v " << s.version
	     << " block_size 0x" << std::hex << s.block_size
	     << " log_fnode 0x" << s.log_fnode
	     << std::dec << ")";
}

// bluefs_fnode_t

mempool::bluefs::vector<bluefs_extent_t>::iterator bluefs_fnode_t::seek(
  uint64_t offset, uint64_t *x_off)
{
  auto p = extents.begin();

  if (extents_index.size() > 4) {
    auto it = std::upper_bound(extents_index.begin(), extents_index.end(),
      offset);
    assert(it != extents_index.begin());
    --it;
    assert(offset >= *it);
    p += it - extents_index.begin();
    offset -= *it;
  }

  while (p != extents.end()) {
    if ((int64_t) offset >= p->length) {
      offset -= p->length;
      ++p;
    } else {
      break;
    }
  }
  *x_off = offset;
  return p;
}

void bluefs_fnode_t::dump(Formatter *f) const
{
  f->dump_unsigned("ino", ino);
  f->dump_unsigned("size", size);
  f->dump_stream("mtime") << mtime;
  f->open_array_section("extents");
  for (auto& p : extents)
    f->dump_object("extent", p);
  f->close_section();
}

void bluefs_fnode_t::generate_test_instances(list<bluefs_fnode_t*>& ls)
{
  ls.push_back(new bluefs_fnode_t);
  ls.push_back(new bluefs_fnode_t);
  ls.back()->ino = 123;
  ls.back()->size = 1048576;
  ls.back()->mtime = utime_t(123,45);
  ls.back()->extents.push_back(bluefs_extent_t(0, 1048576, 4096));
  ls.back()->__unused__ = 1;
}

ostream& operator<<(ostream& out, const bluefs_fnode_t& file)
{
  return out << "file(ino " << file.ino
	     << " size 0x" << std::hex << file.size << std::dec
	     << " mtime " << file.mtime
<<<<<<< HEAD
	     << " bdev " << (int)file.prefer_bdev
=======
>>>>>>> f8781be9
	     << " allocated " << std::hex << file.allocated << std::dec
	     << " extents " << file.extents
	     << ")";
}


// bluefs_transaction_t

void bluefs_transaction_t::encode(bufferlist& bl) const
{
  uint32_t crc = op_bl.crc32c(-1);
  ENCODE_START(1, 1, bl);
  encode(uuid, bl);
  encode(seq, bl);
  // not using bufferlist encode method, as it merely copies the bufferptr and not
  // contents, meaning we're left with fragmented target bl
  __u32 len = op_bl.length();
  encode(len, bl);
  for (auto& it : op_bl.buffers()) {
    bl.append(it.c_str(),  it.length());
  }
  encode(crc, bl);
  ENCODE_FINISH(bl);
}

void bluefs_transaction_t::decode(bufferlist::const_iterator& p)
{
  uint32_t crc;
  DECODE_START(1, p);
  decode(uuid, p);
  decode(seq, p);
  decode(op_bl, p);
  decode(crc, p);
  DECODE_FINISH(p);
  uint32_t actual = op_bl.crc32c(-1);
  if (actual != crc)
    throw buffer::malformed_input("bad crc " + stringify(actual)
				  + " expected " + stringify(crc));
}

void bluefs_transaction_t::dump(Formatter *f) const
{
  f->dump_stream("uuid") << uuid;
  f->dump_unsigned("seq", seq);
  f->dump_unsigned("op_bl_length", op_bl.length());
  f->dump_unsigned("crc", op_bl.crc32c(-1));
}

void bluefs_transaction_t::generate_test_instances(
  list<bluefs_transaction_t*>& ls)
{
  ls.push_back(new bluefs_transaction_t);
  ls.push_back(new bluefs_transaction_t);
  ls.back()->op_init();
  ls.back()->op_alloc_add(0, 0, 123123211);
  ls.back()->op_alloc_rm(1, 0, 123);
  ls.back()->op_dir_create("dir");
  ls.back()->op_dir_create("dir2");
  bluefs_fnode_t fnode;
  fnode.ino = 2;
  ls.back()->op_file_update(fnode);
  ls.back()->op_dir_link("dir", "file1", 2);
  ls.back()->op_dir_unlink("dir", "file1");
  ls.back()->op_file_remove(2);
  ls.back()->op_dir_remove("dir2");
}

ostream& operator<<(ostream& out, const bluefs_transaction_t& t)
{
  return out << "txn(seq " << t.seq
	     << " len 0x" << std::hex << t.op_bl.length()
	     << " crc 0x" << t.op_bl.crc32c(-1)
	     << std::dec << ")";
}<|MERGE_RESOLUTION|>--- conflicted
+++ resolved
@@ -137,10 +137,6 @@
   return out << "file(ino " << file.ino
 	     << " size 0x" << std::hex << file.size << std::dec
 	     << " mtime " << file.mtime
-<<<<<<< HEAD
-	     << " bdev " << (int)file.prefer_bdev
-=======
->>>>>>> f8781be9
 	     << " allocated " << std::hex << file.allocated << std::dec
 	     << " extents " << file.extents
 	     << ")";
