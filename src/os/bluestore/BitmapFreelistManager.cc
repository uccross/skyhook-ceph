--- conflicted
+++ resolved
@@ -60,13 +60,8 @@
 				  KeyValueDB::Transaction txn)
 {
   bytes_per_block = granularity;
-<<<<<<< HEAD
-  assert(ISP2(bytes_per_block));
-  size = P2ALIGN(new_size, bytes_per_block);
-=======
   ceph_assert(isp2(bytes_per_block));
   size = p2align(new_size, bytes_per_block);
->>>>>>> 3ad2dfa4
   blocks_per_key = cct->_conf->bluestore_freelist_blocks_per_key;
 
   _init_misc();
@@ -109,9 +104,6 @@
   return 0;
 }
 
-<<<<<<< HEAD
-int BitmapFreelistManager::init(uint64_t dev_size)
-=======
 int BitmapFreelistManager::expand(uint64_t new_size, KeyValueDB::Transaction txn)
 {
   assert(new_size > size);
@@ -159,7 +151,6 @@
 }
 
 int BitmapFreelistManager::init(KeyValueDB *kvdb)
->>>>>>> 3ad2dfa4
 {
   dout(1) << __func__ << dendl;
 
@@ -207,49 +198,6 @@
 	   << " blocks_per_key 0x" << blocks_per_key
 	   << std::dec << dendl;
   _init_misc();
-
-  // check for http://tracker.ceph.com/issues/21089 inconsistency
-  {
-    uint64_t new_size = P2ALIGN(dev_size, bytes_per_block);
-    if (new_size != size) {
-      uint64_t bad_size = new_size & ~bytes_per_block;
-      if (size == bad_size) {
-	derr << __func__ << " size is 0x" << std::hex << size << " should be 0x"
-	     << new_size << " and appears to be due to #21089" << std::dec
-	     << dendl;
-
-	uint64_t new_blocks = new_size / bytes_per_block;
-	if (new_blocks / blocks_per_key * blocks_per_key != new_blocks) {
-	  new_blocks = (new_blocks / blocks_per_key + 1) *
-	    blocks_per_key;
-	}
-
-	KeyValueDB::Transaction t = kvdb->get_transaction();
-	{
-	  bufferlist sizebl;
-	  ::encode(new_size, sizebl);
-	  t->set(meta_prefix, "size", sizebl);
-	}
-	if (new_blocks != blocks) {
-	  derr << "blocks is 0x" << std::hex << blocks << " should be 0x"
-	       << new_blocks << std::dec << dendl;
-	  bufferlist bl;
-	  ::encode(new_blocks, bl);
-	  t->set(meta_prefix, "blocks", bl);
-	  _xor(new_size, new_blocks * bytes_per_block - new_size, t);
-	} else {
-	  derr << "blocks are ok" << dendl;
-	  _xor(bad_size, bytes_per_block, t);
-	}
-	int r = kvdb->submit_transaction_sync(t);
-	assert(r == 0);
-	size = new_size;
-	blocks = new_blocks;
-	derr << __func__ << " fixed inconsistency, size now 0x" << std::hex
-	     << size << " blocks 0x" << blocks << std::dec << dendl;
-      }
-    }
-  }
   return 0;
 }
 
