// -*- mode:C++; tab-width:8; c-basic-offset:2; indent-tabs-mode:t -*-
// vim: ts=8 sw=2 smarttab
/*
 * Ceph - scalable distributed file system
 *
 * Copyright (C) 2014 Red Hat
 *
 * This is free software; you can redistribute it and/or
 * modify it under the terms of the GNU Lesser General Public
 * License version 2.1, as published by the Free Software
 * Foundation.  See file COPYING.
 *
 */

#include <unistd.h>
#include <stdlib.h>
#include <sys/types.h>
#include <sys/stat.h>
#include <fcntl.h>
#include <sys/file.h>

#include "KernelDevice.h"
#include "include/types.h"
#include "include/compat.h"
#include "include/stringify.h"
#include "common/blkdev.h"
#include "common/errno.h"
#if defined(__FreeBSD__)
#include "bsm/audit_errno.h"
#endif
#include "common/debug.h"
#include "common/align.h"
#include "common/numa.h"

#include "global/global_context.h"

#define dout_context cct
#define dout_subsys ceph_subsys_bdev
#undef dout_prefix
#define dout_prefix *_dout << "bdev(" << this << " " << path << ") "

KernelDevice::KernelDevice(CephContext* cct, aio_callback_t cb, void *cbpriv, aio_callback_t d_cb, void *d_cbpriv)
  : BlockDevice(cct, cb, cbpriv),
    aio(false), dio(false),
    aio_queue(cct->_conf->bdev_aio_max_queue_depth),
    discard_callback(d_cb),
    discard_callback_priv(d_cbpriv),
    aio_stop(false),
    discard_started(false),
    discard_stop(false),
    aio_thread(this),
    discard_thread(this),
    injecting_crash(0)
{
  fd_directs.resize(WRITE_LIFE_MAX, -1);
  fd_buffereds.resize(WRITE_LIFE_MAX, -1);
}

int KernelDevice::_lock()
{
  dout(10) << __func__ << " " << fd_directs[WRITE_LIFE_NOT_SET] << dendl;
  int r = ::flock(fd_directs[WRITE_LIFE_NOT_SET], LOCK_EX | LOCK_NB);
  if (r < 0) {
    derr << __func__ << " flock failed on " << path << dendl;
    return -errno;
  }
  return 0;
}

int KernelDevice::open(const string& p)
{
  path = p;
  int r = 0, i = 0;
  dout(1) << __func__ << " path " << path << dendl;

  for (i = 0; i < WRITE_LIFE_MAX; i++) {
    int fd = ::open(path.c_str(), O_RDWR | O_DIRECT);
    if (fd  < 0) {
      r = -errno;
      break;
    }
    fd_directs[i] = fd;

    fd  = ::open(path.c_str(), O_RDWR | O_CLOEXEC);
    if (fd  < 0) {
      r = -errno;
      break;
    }
    fd_buffereds[i] = fd;
  }

  if (i != WRITE_LIFE_MAX) {
    derr << __func__ << " open got: " << cpp_strerror(r) << dendl;
    goto out_fail;
  }

#if defined(F_SET_FILE_RW_HINT)
  for (i = WRITE_LIFE_NONE; i < WRITE_LIFE_MAX; i++) {
    if (fcntl(fd_directs[i], F_SET_FILE_RW_HINT, &i) < 0) {
      r = -errno;
      break;
    }
    if (fcntl(fd_buffereds[i], F_SET_FILE_RW_HINT, &i) < 0) {
      r = -errno;
      break;
    }
  }
  if (i != WRITE_LIFE_MAX) {
    enable_wrt = false;
    dout(0) << "ioctl(F_SET_FILE_RW_HINT) on " << path << " failed: " << cpp_strerror(r) << dendl;
  }
#endif

  dio = true;
  aio = cct->_conf->bdev_aio;
  if (!aio) {
    ceph_abort_msg("non-aio not supported");
  }

  // disable readahead as it will wreak havoc on our mix of
  // directio/aio and buffered io.
  r = posix_fadvise(fd_buffereds[WRITE_LIFE_NOT_SET], 0, 0, POSIX_FADV_RANDOM);
  if (r) {
    r = -r;
    derr << __func__ << " open got: " << cpp_strerror(r) << dendl;
    goto out_fail;
  }

  if (lock_exclusive) {
    r = _lock();
    if (r < 0) {
      derr << __func__ << " failed to lock " << path << ": " << cpp_strerror(r)
	   << dendl;
      goto out_fail;
    }
  }

  struct stat st;
  r = ::fstat(fd_directs[WRITE_LIFE_NOT_SET], &st);
  if (r < 0) {
    r = -errno;
    derr << __func__ << " fstat got " << cpp_strerror(r) << dendl;
    goto out_fail;
  }

  // Operate as though the block size is 4 KB.  The backing file
  // blksize doesn't strictly matter except that some file systems may
  // require a read/modify/write if we write something smaller than
  // it.
  block_size = cct->_conf->bdev_block_size;
  if (block_size != (unsigned)st.st_blksize) {
    dout(1) << __func__ << " backing device/file reports st_blksize "
	    << st.st_blksize << ", using bdev_block_size "
	    << block_size << " anyway" << dendl;
  }

<<<<<<< HEAD
  if (S_ISBLK(st.st_mode)) {
    int64_t s;
    r = get_block_device_size(fd_direct, &s);
    if (r < 0) {
      goto out_fail;
    }
    size = s;
  } else {
    size = st.st_size;
  }
  if (cct->_conf->get_val<bool>("bdev_inject_bad_size")) {
    derr << "injecting bad size; actual 0x" << std::hex << size
	 << " but using 0x" << (size & ~block_size) << std::dec << dendl;
    size &= ~(block_size);
  }
=======
>>>>>>> f8781be9

  {
    BlkDev blkdev_direct(fd_directs[WRITE_LIFE_NOT_SET]);
    BlkDev blkdev_buffered(fd_buffereds[WRITE_LIFE_NOT_SET]);

    if (S_ISBLK(st.st_mode)) {
      int64_t s;
      r = blkdev_direct.get_size(&s);
      if (r < 0) {
	goto out_fail;
      }
      size = s;
    } else {
      size = st.st_size;
    }

    char partition[PATH_MAX], devname[PATH_MAX];
    if ((r = blkdev_buffered.partition(partition, PATH_MAX)) ||
	(r = blkdev_buffered.wholedisk(devname, PATH_MAX))) {
      derr << "unable to get device name for " << path << ": "
	<< cpp_strerror(r) << dendl;
      rotational = true;
    } else {
      dout(20) << __func__ << " devname " << devname << dendl;
      rotational = blkdev_buffered.is_rotational();
      support_discard = blkdev_buffered.support_discard();
      this->devname = devname;
      _detect_vdo();
    }
  }

  r = _aio_start();
  if (r < 0) {
    goto out_fail;
  }
  _discard_start();

  // round size down to an even block
  size &= ~(block_size - 1);

  dout(1) << __func__
	  << " size " << size
	  << " (0x" << std::hex << size << std::dec << ", "
	  << byte_u_t(size) << ")"
	  << " block_size " << block_size
	  << " (" << byte_u_t(block_size) << ")"
	  << " " << (rotational ? "rotational" : "non-rotational")
      << " discard " << (support_discard ? "supported" : "not supported")
	  << dendl;
  return 0;

out_fail:
  for (i = 0; i < WRITE_LIFE_MAX; i++) {
    if (fd_directs[i] >= 0) {
      VOID_TEMP_FAILURE_RETRY(::close(fd_directs[i]));
      fd_directs[i] = -1;
    } else {
      break;
    }
    if (fd_buffereds[i] >= 0) {
      VOID_TEMP_FAILURE_RETRY(::close(fd_buffereds[i]));
      fd_buffereds[i] = -1;
    } else {
      break;
    }
  }
  return r;
}

int KernelDevice::get_devices(std::set<std::string> *ls)
{
  if (devname.empty()) {
    return 0;
  }
  get_raw_devices(devname, ls);
  return 0;
}

void KernelDevice::close()
{
  dout(1) << __func__ << dendl;
  _aio_stop();
  _discard_stop();

  if (vdo_fd >= 0) {
    VOID_TEMP_FAILURE_RETRY(::close(vdo_fd));
    vdo_fd = -1;
  }

  for (int i = 0; i < WRITE_LIFE_MAX; i++) {
    assert(fd_directs[i] >= 0);
    VOID_TEMP_FAILURE_RETRY(::close(fd_directs[i]));
    fd_directs[i] = -1;

    assert(fd_buffereds[i] >= 0);
    VOID_TEMP_FAILURE_RETRY(::close(fd_buffereds[i]));
    fd_buffereds[i] = -1;
  }
  path.clear();
}

int KernelDevice::collect_metadata(const string& prefix, map<string,string> *pm) const
{
  (*pm)[prefix + "support_discard"] = stringify((int)(bool)support_discard);
  (*pm)[prefix + "rotational"] = stringify((int)(bool)rotational);
  (*pm)[prefix + "size"] = stringify(get_size());
  (*pm)[prefix + "block_size"] = stringify(get_block_size());
  (*pm)[prefix + "driver"] = "KernelDevice";
  if (rotational) {
    (*pm)[prefix + "type"] = "hdd";
  } else {
    (*pm)[prefix + "type"] = "ssd";
  }
  if (vdo_fd >= 0) {
    (*pm)[prefix + "vdo"] = "true";
    uint64_t total, avail;
    get_vdo_utilization(vdo_fd, &total, &avail);
    (*pm)[prefix + "vdo_physical_size"] = stringify(total);
  }

  struct stat st;
  int r = ::fstat(fd_buffereds[WRITE_LIFE_NOT_SET], &st);
  if (r < 0)
    return -errno;
  if (S_ISBLK(st.st_mode)) {
    (*pm)[prefix + "access_mode"] = "blk";

    char buffer[1024] = {0};
    BlkDev blkdev{fd_buffereds[WRITE_LIFE_NOT_SET]};
    if (r = blkdev.partition(buffer, sizeof(buffer)); r) {
      (*pm)[prefix + "partition_path"] = "unknown";
    } else {
      (*pm)[prefix + "partition_path"] = buffer;
    }
    buffer[0] = '\0';
    if (r = blkdev.partition(buffer, sizeof(buffer)); r) {
      (*pm)[prefix + "dev_node"] = "unknown";
    } else {
      (*pm)[prefix + "dev_node"] = buffer;
    }
    if (!r) {
      return 0;
    }
    buffer[0] = '\0';
    blkdev.model(buffer, sizeof(buffer));
    (*pm)[prefix + "model"] = buffer;

    buffer[0] = '\0';
    blkdev.dev(buffer, sizeof(buffer));
    (*pm)[prefix + "dev"] = buffer;

    // nvme exposes a serial number
    buffer[0] = '\0';
    blkdev.serial(buffer, sizeof(buffer));
    (*pm)[prefix + "serial"] = buffer;

    if (blkdev.is_nvme())
      (*pm)[prefix + "type"] = "nvme";

    // numa
    int node;
    r = blkdev.get_numa_node(&node);
    if (r >= 0) {
      (*pm)[prefix + "numa_node"] = stringify(node);
    }
  } else {
    (*pm)[prefix + "access_mode"] = "file";
    (*pm)[prefix + "path"] = path;
  }
  return 0;
}

void KernelDevice::_detect_vdo()
{
  vdo_fd = get_vdo_stats_handle(devname.c_str(), &vdo_name);
  if (vdo_fd >= 0) {
    dout(1) << __func__ << " VDO volume " << vdo_name
	    << " maps to " << devname << dendl;
  } else {
    dout(20) << __func__ << " no VDO volume maps to " << devname << dendl;
  }
  return;
}

bool KernelDevice::get_thin_utilization(uint64_t *total, uint64_t *avail) const
{
  if (vdo_fd < 0) {
    return false;
  }
  return get_vdo_utilization(vdo_fd, total, avail);
}

int KernelDevice::choose_fd(bool buffered, int write_hint) const
{
  assert(write_hint >= WRITE_LIFE_NOT_SET && write_hint < WRITE_LIFE_MAX);
  if (!enable_wrt)
    write_hint = WRITE_LIFE_NOT_SET;
  return buffered ? fd_buffereds[write_hint] : fd_directs[write_hint];
}

int KernelDevice::flush()
{
  // protect flush with a mutex.  note that we are not really protecting
  // data here.  instead, we're ensuring that if any flush() caller
  // sees that io_since_flush is true, they block any racing callers
  // until the flush is observed.  that allows racing threads to be
  // calling flush while still ensuring that *any* of them that got an
  // aio completion notification will not return before that aio is
  // stable on disk: whichever thread sees the flag first will block
  // followers until the aio is stable.
  std::lock_guard l(flush_mutex);

  bool expect = true;
  if (!io_since_flush.compare_exchange_strong(expect, false)) {
    dout(10) << __func__ << " no-op (no ios since last flush), flag is "
	     << (int)io_since_flush.load() << dendl;
    return 0;
  }

  dout(10) << __func__ << " start" << dendl;
  if (cct->_conf->bdev_inject_crash) {
    ++injecting_crash;
    // sleep for a moment to give other threads a chance to submit or
    // wait on io that races with a flush.
    derr << __func__ << " injecting crash. first we sleep..." << dendl;
    sleep(cct->_conf->bdev_inject_crash_flush_delay);
    derr << __func__ << " and now we die" << dendl;
    cct->_log->flush();
    _exit(1);
  }
  utime_t start = ceph_clock_now();
  int r = ::fdatasync(fd_directs[WRITE_LIFE_NOT_SET]);
  utime_t end = ceph_clock_now();
  utime_t dur = end - start;
  if (r < 0) {
    r = -errno;
    derr << __func__ << " fdatasync got: " << cpp_strerror(r) << dendl;
    ceph_abort();
  }
  dout(5) << __func__ << " in " << dur << dendl;;
  return r;
}

int KernelDevice::_aio_start()
{
  if (aio) {
    dout(10) << __func__ << dendl;
    int r = aio_queue.init();
    if (r < 0) {
      if (r == -EAGAIN) {
	derr << __func__ << " io_setup(2) failed with EAGAIN; "
	     << "try increasing /proc/sys/fs/aio-max-nr" << dendl;
      } else {
	derr << __func__ << " io_setup(2) failed: " << cpp_strerror(r) << dendl;
      }
      return r;
    }
    aio_thread.create("bstore_aio");
  }
  return 0;
}

void KernelDevice::_aio_stop()
{
  if (aio) {
    dout(10) << __func__ << dendl;
    aio_stop = true;
    aio_thread.join();
    aio_stop = false;
    aio_queue.shutdown();
  }
}

<<<<<<< HEAD
=======
int KernelDevice::_discard_start()
{
    discard_thread.create("bstore_discard");
    return 0;
}

void KernelDevice::_discard_stop()
{
  dout(10) << __func__ << dendl;
  {
    std::unique_lock l(discard_lock);
    while (!discard_started) {
      discard_cond.wait(l);
    }
    discard_stop = true;
    discard_cond.notify_all();
  }
  discard_thread.join();
  {
    std::lock_guard l(discard_lock);
    discard_stop = false;
  }
  dout(10) << __func__ << " stopped" << dendl;
}

void KernelDevice::discard_drain()
{
  dout(10) << __func__ << dendl;
  std::unique_lock l(discard_lock);
  while (!discard_queued.empty() || discard_running) {
    discard_cond.wait(l);
  }
}

>>>>>>> f8781be9
static bool is_expected_ioerr(const int r)
{
  // https://lxr.missinglinkelectronics.com/linux+v4.15/block/blk-core.c#L135
  return (r == -EOPNOTSUPP || r == -ETIMEDOUT || r == -ENOSPC ||
<<<<<<< HEAD
	  r == -ENOLINK || r == -EREMOTEIO || r == -EBADE ||
	  r == -ENODATA || r == -EILSEQ || r == -ENOMEM ||
	  r == -EAGAIN || r == -EREMCHG || r == -EIO);
=======
	  r == -ENOLINK || r == -EREMOTEIO  || r == -EAGAIN || r == -EIO ||
	  r == -ENODATA || r == -EILSEQ || r == -ENOMEM ||
#if defined(__linux__)
	  r == -EREMCHG || r == -EBADE
#elif defined(__FreeBSD__)
	  r == - BSM_ERRNO_EREMCHG || r == -BSM_ERRNO_EBADE
#endif
	  );
>>>>>>> f8781be9
}

void KernelDevice::_aio_thread()
{
  dout(10) << __func__ << " start" << dendl;
  int inject_crash_count = 0;
  while (!aio_stop) {
    dout(40) << __func__ << " polling" << dendl;
    int max = cct->_conf->bdev_aio_reap_max;
    aio_t *aio[max];
    int r = aio_queue.get_next_completed(cct->_conf->bdev_aio_poll_ms,
					 aio, max);
    if (r < 0) {
      derr << __func__ << " got " << cpp_strerror(r) << dendl;
<<<<<<< HEAD
      assert(0 == "got unexpected error from io_getevents");
=======
      ceph_abort_msg("got unexpected error from io_getevents");
>>>>>>> f8781be9
    }
    if (r > 0) {
      dout(30) << __func__ << " got " << r << " completed aios" << dendl;
      for (int i = 0; i < r; ++i) {
	IOContext *ioc = static_cast<IOContext*>(aio[i]->priv);
	_aio_log_finish(ioc, aio[i]->offset, aio[i]->length);
	if (aio[i]->queue_item.is_linked()) {
	  std::lock_guard l(debug_queue_lock);
	  debug_aio_unlink(*aio[i]);
	}

	// set flag indicating new ios have completed.  we do this *before*
	// any completion or notifications so that any user flush() that
	// follows the observed io completion will include this io.  Note
	// that an earlier, racing flush() could observe and clear this
	// flag, but that also ensures that the IO will be stable before the
	// later flush() occurs.
	io_since_flush.store(true);

	long r = aio[i]->get_return_value();
        if (r < 0) {
          derr << __func__ << " got r=" << r << " (" << cpp_strerror(r) << ")"
	       << dendl;
          if (ioc->allow_eio && is_expected_ioerr(r)) {
            derr << __func__ << " translating the error to EIO for upper layer"
		 << dendl;
            ioc->set_return_value(-EIO);
          } else {
<<<<<<< HEAD
            assert(0 == "got unexpected error from aio_t::get_return_value. "
			"This may suggest HW issue. Please check your dmesg!");
          }
        } else if (aio[i]->length != (uint64_t)r) {
          derr << "aio to " << aio[i]->offset << "~" << aio[i]->length
               << " but returned: " << r << dendl;
          assert(0 == "unexpected aio error");
=======
	    if (is_expected_ioerr(r)) {
	      note_io_error_event(
		devname.c_str(),
		path.c_str(),
		r,
#if defined(HAVE_POSIXAIO)
                aio[i]->aio.aiocb.aio_lio_opcode,
#else
                aio[i]->iocb.aio_lio_opcode,
#endif
		aio[i]->offset,
		aio[i]->length);
	      ceph_abort_msg(
		"Unexpected IO error. "
		"This may suggest a hardware issue. "
		"Please check your kernel log!");
	    }
	    ceph_abort_msg(
	      "Unexpected IO error. "
	      "This may suggest HW issue. Please check your dmesg!");
          }
        } else if (aio[i]->length != (uint64_t)r) {
          derr << "aio to 0x" << std::hex << aio[i]->offset
	       << "~" << aio[i]->length << std::dec
               << " but returned: " << r << dendl;
          ceph_abort_msg("unexpected aio return value: does not match length");
>>>>>>> f8781be9
        }

        dout(10) << __func__ << " finished aio " << aio[i] << " r " << r
                 << " ioc " << ioc
                 << " with " << (ioc->num_running.load() - 1)
                 << " aios left" << dendl;

	// NOTE: once num_running and we either call the callback or
	// call aio_wake we cannot touch ioc or aio[] as the caller
	// may free it.
	if (ioc->priv) {
	  if (--ioc->num_running == 0) {
	    aio_callback(aio_callback_priv, ioc->priv);
	  }
	} else {
          ioc->try_aio_wake();
	}
      }
    }
    if (cct->_conf->bdev_debug_aio) {
      utime_t now = ceph_clock_now();
      std::lock_guard l(debug_queue_lock);
      if (debug_oldest) {
	if (debug_stall_since == utime_t()) {
	  debug_stall_since = now;
	} else {
	  if (cct->_conf->bdev_debug_aio_suicide_timeout) {
            utime_t cutoff = now;
	    cutoff -= cct->_conf->bdev_debug_aio_suicide_timeout;
	    if (debug_stall_since < cutoff) {
	      derr << __func__ << " stalled aio " << debug_oldest
		   << " since " << debug_stall_since << ", timeout is "
		   << cct->_conf->bdev_debug_aio_suicide_timeout
		   << "s, suicide" << dendl;
	      ceph_abort_msg("stalled aio... buggy kernel or bad device?");
	    }
	  }
	}
      }
    }
    reap_ioc();
    if (cct->_conf->bdev_inject_crash) {
      ++inject_crash_count;
      if (inject_crash_count * cct->_conf->bdev_aio_poll_ms / 1000 >
	  cct->_conf->bdev_inject_crash + cct->_conf->bdev_inject_crash_flush_delay) {
	derr << __func__ << " bdev_inject_crash trigger from aio thread"
	     << dendl;
	cct->_log->flush();
	_exit(1);
      }
    }
  }
  reap_ioc();
  dout(10) << __func__ << " end" << dendl;
}

void KernelDevice::_discard_thread()
{
  std::unique_lock l(discard_lock);
  ceph_assert(!discard_started);
  discard_started = true;
  discard_cond.notify_all();
  while (true) {
    ceph_assert(discard_finishing.empty());
    if (discard_queued.empty()) {
      if (discard_stop)
	break;
      dout(20) << __func__ << " sleep" << dendl;
      discard_cond.notify_all(); // for the thread trying to drain...
      discard_cond.wait(l);
      dout(20) << __func__ << " wake" << dendl;
    } else {
      discard_finishing.swap(discard_queued);
      discard_running = true;
      l.unlock();
      dout(20) << __func__ << " finishing" << dendl;
      for (auto p = discard_finishing.begin();p != discard_finishing.end(); ++p) {
	discard(p.get_start(), p.get_len());
      }

      discard_callback(discard_callback_priv, static_cast<void*>(&discard_finishing));
      discard_finishing.clear();
      l.lock();
      discard_running = false;
    }
  }
  dout(10) << __func__ << " finish" << dendl;
  discard_started = false;
}

int KernelDevice::queue_discard(interval_set<uint64_t> &to_release)
{
  if (!support_discard)
    return -1;

  if (to_release.empty())
    return 0;

  std::lock_guard l(discard_lock);
  discard_queued.insert(to_release);
  discard_cond.notify_all();
  return 0;
}

void KernelDevice::_aio_log_start(
  IOContext *ioc,
  uint64_t offset,
  uint64_t length)
{
  dout(20) << __func__ << " 0x" << std::hex << offset << "~" << length
	   << std::dec << dendl;
  if (cct->_conf->bdev_debug_inflight_ios) {
    std::lock_guard l(debug_lock);
    if (debug_inflight.intersects(offset, length)) {
      derr << __func__ << " inflight overlap of 0x"
	   << std::hex
	   << offset << "~" << length << std::dec
	   << " with " << debug_inflight << dendl;
      ceph_abort();
    }
    debug_inflight.insert(offset, length);
  }
}

void KernelDevice::debug_aio_link(aio_t& aio)
{
  if (debug_queue.empty()) {
    debug_oldest = &aio;
  }
  debug_queue.push_back(aio);
}

void KernelDevice::debug_aio_unlink(aio_t& aio)
{
  if (aio.queue_item.is_linked()) {
    debug_queue.erase(debug_queue.iterator_to(aio));
    if (debug_oldest == &aio) {
      auto age = cct->_conf->bdev_debug_aio_log_age;
      if (age && debug_stall_since != utime_t()) {
        utime_t cutoff = ceph_clock_now();
	cutoff -= age;
	if (debug_stall_since < cutoff) {
	  derr << __func__ << " stalled aio " << debug_oldest
		<< " since " << debug_stall_since << ", timeout is "
		<< age
		<< "s" << dendl;
	}
      }

      if (debug_queue.empty()) {
	debug_oldest = nullptr;
      } else {
	debug_oldest = &debug_queue.front();
      }
      debug_stall_since = utime_t();
    }
  }
}

void KernelDevice::_aio_log_finish(
  IOContext *ioc,
  uint64_t offset,
  uint64_t length)
{
  dout(20) << __func__ << " " << aio << " 0x"
	   << std::hex << offset << "~" << length << std::dec << dendl;
  if (cct->_conf->bdev_debug_inflight_ios) {
    std::lock_guard l(debug_lock);
    debug_inflight.erase(offset, length);
  }
}

void KernelDevice::aio_submit(IOContext *ioc)
{
  dout(20) << __func__ << " ioc " << ioc
	   << " pending " << ioc->num_pending.load()
	   << " running " << ioc->num_running.load()
	   << dendl;

  if (ioc->num_pending.load() == 0) {
    return;
  }

  // move these aside, and get our end iterator position now, as the
  // aios might complete as soon as they are submitted and queue more
  // wal aio's.
  list<aio_t>::iterator e = ioc->running_aios.begin();
  ioc->running_aios.splice(e, ioc->pending_aios);

  int pending = ioc->num_pending.load();
  ioc->num_running += pending;
  ioc->num_pending -= pending;
  ceph_assert(ioc->num_pending.load() == 0);  // we should be only thread doing this
  ceph_assert(ioc->pending_aios.size() == 0);

  if (cct->_conf->bdev_debug_aio) {
    list<aio_t>::iterator p = ioc->running_aios.begin();
    while (p != e) {
      dout(30) << __func__ << " " << *p << dendl;
      std::lock_guard l(debug_queue_lock);
      debug_aio_link(*p++);
    }
  }

  void *priv = static_cast<void*>(ioc);
  int r, retries = 0;
  r = aio_queue.submit_batch(ioc->running_aios.begin(), e,
			     pending, priv, &retries);

  if (retries)
    derr << __func__ << " retries " << retries << dendl;
  if (r < 0) {
    derr << " aio submit got " << cpp_strerror(r) << dendl;
    ceph_assert(r == 0);
  }
}

int KernelDevice::_sync_write(uint64_t off, bufferlist &bl, bool buffered, int write_hint)
{
  uint64_t len = bl.length();
  dout(5) << __func__ << " 0x" << std::hex << off << "~" << len
	  << std::dec << (buffered ? " (buffered)" : " (direct)") << dendl;
  if (cct->_conf->bdev_inject_crash &&
      rand() % cct->_conf->bdev_inject_crash == 0) {
    derr << __func__ << " bdev_inject_crash: dropping io 0x" << std::hex
	 << off << "~" << len << std::dec << dendl;
    ++injecting_crash;
    return 0;
  }
  vector<iovec> iov;
  bl.prepare_iov(&iov);
  int r = ::pwritev(choose_fd(buffered, write_hint),
		    &iov[0], iov.size(), off);

  if (r < 0) {
    r = -errno;
    derr << __func__ << " pwritev error: " << cpp_strerror(r) << dendl;
    return r;
  }
#ifdef HAVE_SYNC_FILE_RANGE
  if (buffered) {
    // initiate IO and wait till it completes
    r = ::sync_file_range(fd_buffereds[WRITE_LIFE_NOT_SET], off, len, SYNC_FILE_RANGE_WRITE|SYNC_FILE_RANGE_WAIT_AFTER|SYNC_FILE_RANGE_WAIT_BEFORE);
    if (r < 0) {
      r = -errno;
      derr << __func__ << " sync_file_range error: " << cpp_strerror(r) << dendl;
      return r;
    }
  }
#endif

  io_since_flush.store(true);

  return 0;
}

int KernelDevice::write(
  uint64_t off,
  bufferlist &bl,
  bool buffered,
  int write_hint)
{
  uint64_t len = bl.length();
  dout(20) << __func__ << " 0x" << std::hex << off << "~" << len << std::dec
	   << (buffered ? " (buffered)" : " (direct)")
	   << dendl;
  ceph_assert(is_valid_io(off, len));
  if (cct->_conf->objectstore_blackhole) {
    lderr(cct) << __func__ << " objectstore_blackhole=true, throwing out IO"
	       << dendl;
    return 0;
  }

  if ((!buffered || bl.get_num_buffers() >= IOV_MAX) &&
      bl.rebuild_aligned_size_and_memory(block_size, block_size, IOV_MAX)) {
    dout(20) << __func__ << " rebuilding buffer to be aligned" << dendl;
  }
  dout(40) << "data: ";
  bl.hexdump(*_dout);
  *_dout << dendl;

  return _sync_write(off, bl, buffered, write_hint);
}

int KernelDevice::aio_write(
  uint64_t off,
  bufferlist &bl,
  IOContext *ioc,
  bool buffered,
  int write_hint)
{
  uint64_t len = bl.length();
  dout(20) << __func__ << " 0x" << std::hex << off << "~" << len << std::dec
	   << (buffered ? " (buffered)" : " (direct)")
	   << dendl;
  ceph_assert(is_valid_io(off, len));
  if (cct->_conf->objectstore_blackhole) {
    lderr(cct) << __func__ << " objectstore_blackhole=true, throwing out IO"
	       << dendl;
    return 0;
  }

  if ((!buffered || bl.get_num_buffers() >= IOV_MAX) &&
      bl.rebuild_aligned_size_and_memory(block_size, block_size, IOV_MAX)) {
    dout(20) << __func__ << " rebuilding buffer to be aligned" << dendl;
  }
  dout(40) << "data: ";
  bl.hexdump(*_dout);
  *_dout << dendl;

  _aio_log_start(ioc, off, len);

#ifdef HAVE_LIBAIO
  if (aio && dio && !buffered) {
    if (cct->_conf->bdev_inject_crash &&
	rand() % cct->_conf->bdev_inject_crash == 0) {
      derr << __func__ << " bdev_inject_crash: dropping io 0x" << std::hex
	   << off << "~" << len << std::dec
	   << dendl;
      // generate a real io so that aio_wait behaves properly, but make it
      // a read instead of write, and toss the result.
      ioc->pending_aios.push_back(aio_t(ioc, choose_fd(false, write_hint)));
      ++ioc->num_pending;
      auto& aio = ioc->pending_aios.back();
      aio.pread(off, len);
      ++injecting_crash;
    } else {
      if (bl.length() <= RW_IO_MAX) {
	// fast path (non-huge write)
	ioc->pending_aios.push_back(aio_t(ioc, choose_fd(false, write_hint)));
	++ioc->num_pending;
	auto& aio = ioc->pending_aios.back();
	bl.prepare_iov(&aio.iov);
	aio.bl.claim_append(bl);
	aio.pwritev(off, len);
	dout(30) << aio << dendl;
	dout(5) << __func__ << " 0x" << std::hex << off << "~" << len
		<< std::dec << " aio " << &aio << dendl;
      } else {
	// write in RW_IO_MAX-sized chunks
	uint64_t prev_len = 0;
	while (prev_len < bl.length()) {
	  bufferlist tmp;
	  if (prev_len + RW_IO_MAX < bl.length()) {
	    tmp.substr_of(bl, prev_len, RW_IO_MAX);
	  } else {
	    tmp.substr_of(bl, prev_len, bl.length() - prev_len);
	  }
	  auto len = tmp.length();
	  ioc->pending_aios.push_back(aio_t(ioc, choose_fd(false, write_hint)));
	  ++ioc->num_pending;
	  auto& aio = ioc->pending_aios.back();
	  tmp.prepare_iov(&aio.iov);
	  aio.bl.claim_append(tmp);
	  aio.pwritev(off + prev_len, len);
	  dout(30) << aio << dendl;
	  dout(5) << __func__ << " 0x" << std::hex << off + prev_len
		  << "~" << len
		  << std::dec << " aio " << &aio << " (piece)" << dendl;
	  prev_len += len;
	}
      }
    }
  } else
#endif
  {
    int r = _sync_write(off, bl, buffered, write_hint);
    _aio_log_finish(ioc, off, len);
    if (r < 0)
      return r;
  }
  return 0;
}

int KernelDevice::discard(uint64_t offset, uint64_t len)
{
  int r = 0;
  if (cct->_conf->objectstore_blackhole) {
    lderr(cct) << __func__ << " objectstore_blackhole=true, throwing out IO"
	       << dendl;
    return 0;
  }
  if (support_discard) {
      dout(10) << __func__
	       << " 0x" << std::hex << offset << "~" << len << std::dec
	       << dendl;

      r = BlkDev{fd_directs[WRITE_LIFE_NOT_SET]}.discard((int64_t)offset, (int64_t)len);
  }
  return r;
}

int KernelDevice::read(uint64_t off, uint64_t len, bufferlist *pbl,
		      IOContext *ioc,
		      bool buffered)
{
  dout(5) << __func__ << " 0x" << std::hex << off << "~" << len << std::dec
	  << (buffered ? " (buffered)" : " (direct)")
	  << dendl;
  ceph_assert(is_valid_io(off, len));

  _aio_log_start(ioc, off, len);

  auto start1 = mono_clock::now();

  auto p = buffer::ptr_node::create(buffer::create_small_page_aligned(len));
  int r = ::pread(buffered ? fd_buffereds[WRITE_LIFE_NOT_SET] : fd_directs[WRITE_LIFE_NOT_SET],
		  p->c_str(), len, off);
  auto age = cct->_conf->bdev_debug_aio_log_age;
  if (mono_clock::now() - start1 >= make_timespan(age)) {
    derr << __func__ << " stalled read "
         << " 0x" << std::hex << off << "~" << len << std::dec
         << (buffered ? " (buffered)" : " (direct)")
	 << " since " << start1 << ", timeout is "
	 << age
	 << "s" << dendl;
  }

  if (r < 0) {
    if (ioc->allow_eio && is_expected_ioerr(r)) {
      r = -EIO;
    } else {
      r = -errno;
    }
    goto out;
  }
  ceph_assert((uint64_t)r == len);
  pbl->push_back(std::move(p));

  dout(40) << "data: ";
  pbl->hexdump(*_dout);
  *_dout << dendl;

 out:
  _aio_log_finish(ioc, off, len);
  return r < 0 ? r : 0;
}

int KernelDevice::aio_read(
  uint64_t off,
  uint64_t len,
  bufferlist *pbl,
  IOContext *ioc)
{
  dout(5) << __func__ << " 0x" << std::hex << off << "~" << len << std::dec
	  << dendl;

  int r = 0;
#ifdef HAVE_LIBAIO
  if (aio && dio) {
    ceph_assert(is_valid_io(off, len));
    _aio_log_start(ioc, off, len);
    ioc->pending_aios.push_back(aio_t(ioc, fd_directs[WRITE_LIFE_NOT_SET]));
    ++ioc->num_pending;
    aio_t& aio = ioc->pending_aios.back();
    aio.pread(off, len);
    dout(30) << aio << dendl;
    pbl->append(aio.bl);
    dout(5) << __func__ << " 0x" << std::hex << off << "~" << len
	    << std::dec << " aio " << &aio << dendl;
  } else
#endif
  {
    r = read(off, len, pbl, ioc, false);
  }

  return r;
}

int KernelDevice::direct_read_unaligned(uint64_t off, uint64_t len, char *buf)
{
  uint64_t aligned_off = align_down(off, block_size);
  uint64_t aligned_len = align_up(off+len, block_size) - aligned_off;
  bufferptr p = buffer::create_small_page_aligned(aligned_len);
  int r = 0;

  auto start1 = mono_clock::now();
  r = ::pread(fd_directs[WRITE_LIFE_NOT_SET], p.c_str(), aligned_len, aligned_off);
  auto age = cct->_conf->bdev_debug_aio_log_age;
  if (mono_clock::now() - start1 >= make_timespan(age)) {
    derr << __func__ << " stalled read "
         << " 0x" << std::hex << off << "~" << len << std::dec
	 << " since " << start1 << ", timeout is "
	 << age
	 << "s" << dendl;
  }

  if (r < 0) {
    r = -errno;
    derr << __func__ << " 0x" << std::hex << off << "~" << len << std::dec
      << " error: " << cpp_strerror(r) << dendl;
    goto out;
  }
  ceph_assert((uint64_t)r == aligned_len);
  memcpy(buf, p.c_str() + (off - aligned_off), len);

  dout(40) << __func__ << " data: ";
  bufferlist bl;
  bl.append(buf, len);
  bl.hexdump(*_dout);
  *_dout << dendl;

 out:
  return r < 0 ? r : 0;
}

int KernelDevice::read_random(uint64_t off, uint64_t len, char *buf,
                       bool buffered)
{
  dout(5) << __func__ << " 0x" << std::hex << off << "~" << len << std::dec
          << "buffered " << buffered
	  << dendl;
  ceph_assert(len > 0);
  ceph_assert(off < size);
  ceph_assert(off + len <= size);
  int r = 0;
  auto age = cct->_conf->bdev_debug_aio_log_age;

  //if it's direct io and unaligned, we have to use a internal buffer
  if (!buffered && ((off % block_size != 0)
                    || (len % block_size != 0)
                    || (uintptr_t(buf) % CEPH_PAGE_SIZE != 0)))
    return direct_read_unaligned(off, len, buf);

  auto start1 = mono_clock::now();
  if (buffered) {
    //buffered read
    auto off0 = off;
    char *t = buf;
    uint64_t left = len;
    while (left > 0) {
      r = ::pread(fd_buffereds[WRITE_LIFE_NOT_SET], t, left, off);
      if (r < 0) {
	r = -errno;
        derr << __func__ << " 0x" << std::hex << off << "~" << left
          << std::dec << " error: " << cpp_strerror(r) << dendl;
	goto out;
      }
      off += r;
      t += r;
      left -= r;
    }
    if (mono_clock::now() - start1 >= make_timespan(age)) {
      derr << __func__ << " stalled read "
	   << " 0x" << std::hex << off0 << "~" << len << std::dec
           << " (buffered) since " << start1 << ", timeout is "
	   << age
	   << "s" << dendl;
    }
  } else {
    //direct and aligned read
    r = ::pread(fd_directs[WRITE_LIFE_NOT_SET], buf, len, off);
    if (mono_clock::now() - start1 >= make_timespan(age)) {
      derr << __func__ << " stalled read "
	   << " 0x" << std::hex << off << "~" << len << std::dec
           << " (direct) since " << start1 << ", timeout is "
	   << age
	   << "s" << dendl;
    }
    if (r < 0) {
      r = -errno;
      derr << __func__ << " direct_aligned_read" << " 0x" << std::hex
        << off << "~" << left << std::dec << " error: " << cpp_strerror(r)
        << dendl;
      goto out;
    }
    ceph_assert((uint64_t)r == len);
  }

  dout(40) << __func__ << " data: ";
  bufferlist bl;
  bl.append(buf, len);
  bl.hexdump(*_dout);
  *_dout << dendl;

 out:
  return r < 0 ? r : 0;
}

int KernelDevice::invalidate_cache(uint64_t off, uint64_t len)
{
  dout(5) << __func__ << " 0x" << std::hex << off << "~" << len << std::dec
	  << dendl;
  ceph_assert(off % block_size == 0);
  ceph_assert(len % block_size == 0);
  int r = posix_fadvise(fd_buffereds[WRITE_LIFE_NOT_SET], off, len, POSIX_FADV_DONTNEED);
  if (r) {
    r = -r;
    derr << __func__ << " 0x" << std::hex << off << "~" << len << std::dec
	 << " error: " << cpp_strerror(r) << dendl;
  }
  return r;
}<|MERGE_RESOLUTION|>--- conflicted
+++ resolved
@@ -154,24 +154,6 @@
 	    << block_size << " anyway" << dendl;
   }
 
-<<<<<<< HEAD
-  if (S_ISBLK(st.st_mode)) {
-    int64_t s;
-    r = get_block_device_size(fd_direct, &s);
-    if (r < 0) {
-      goto out_fail;
-    }
-    size = s;
-  } else {
-    size = st.st_size;
-  }
-  if (cct->_conf->get_val<bool>("bdev_inject_bad_size")) {
-    derr << "injecting bad size; actual 0x" << std::hex << size
-	 << " but using 0x" << (size & ~block_size) << std::dec << dendl;
-    size &= ~(block_size);
-  }
-=======
->>>>>>> f8781be9
 
   {
     BlkDev blkdev_direct(fd_directs[WRITE_LIFE_NOT_SET]);
@@ -445,8 +427,6 @@
   }
 }
 
-<<<<<<< HEAD
-=======
 int KernelDevice::_discard_start()
 {
     discard_thread.create("bstore_discard");
@@ -481,16 +461,10 @@
   }
 }
 
->>>>>>> f8781be9
 static bool is_expected_ioerr(const int r)
 {
   // https://lxr.missinglinkelectronics.com/linux+v4.15/block/blk-core.c#L135
   return (r == -EOPNOTSUPP || r == -ETIMEDOUT || r == -ENOSPC ||
-<<<<<<< HEAD
-	  r == -ENOLINK || r == -EREMOTEIO || r == -EBADE ||
-	  r == -ENODATA || r == -EILSEQ || r == -ENOMEM ||
-	  r == -EAGAIN || r == -EREMCHG || r == -EIO);
-=======
 	  r == -ENOLINK || r == -EREMOTEIO  || r == -EAGAIN || r == -EIO ||
 	  r == -ENODATA || r == -EILSEQ || r == -ENOMEM ||
 #if defined(__linux__)
@@ -499,7 +473,6 @@
 	  r == - BSM_ERRNO_EREMCHG || r == -BSM_ERRNO_EBADE
 #endif
 	  );
->>>>>>> f8781be9
 }
 
 void KernelDevice::_aio_thread()
@@ -514,11 +487,7 @@
 					 aio, max);
     if (r < 0) {
       derr << __func__ << " got " << cpp_strerror(r) << dendl;
-<<<<<<< HEAD
-      assert(0 == "got unexpected error from io_getevents");
-=======
       ceph_abort_msg("got unexpected error from io_getevents");
->>>>>>> f8781be9
     }
     if (r > 0) {
       dout(30) << __func__ << " got " << r << " completed aios" << dendl;
@@ -547,15 +516,6 @@
 		 << dendl;
             ioc->set_return_value(-EIO);
           } else {
-<<<<<<< HEAD
-            assert(0 == "got unexpected error from aio_t::get_return_value. "
-			"This may suggest HW issue. Please check your dmesg!");
-          }
-        } else if (aio[i]->length != (uint64_t)r) {
-          derr << "aio to " << aio[i]->offset << "~" << aio[i]->length
-               << " but returned: " << r << dendl;
-          assert(0 == "unexpected aio error");
-=======
 	    if (is_expected_ioerr(r)) {
 	      note_io_error_event(
 		devname.c_str(),
@@ -582,7 +542,6 @@
 	       << "~" << aio[i]->length << std::dec
                << " but returned: " << r << dendl;
           ceph_abort_msg("unexpected aio return value: does not match length");
->>>>>>> f8781be9
         }
 
         dout(10) << __func__ << " finished aio " << aio[i] << " r " << r
