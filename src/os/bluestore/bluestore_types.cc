// -*- mode:C++; tab-width:8; c-basic-offset:2; indent-tabs-mode:t -*-
// vim: ts=8 sw=2 smarttab
/*
 * Ceph - scalable distributed file system
 *
 * Copyright (C) 2014 Red Hat
 *
 * This is free software; you can redistribute it and/or
 * modify it under the terms of the GNU Lesser General Public
 * License version 2.1, as published by the Free Software
 * Foundation.  See file COPYING.
 *
 */

#include "bluestore_types.h"
#include "common/Formatter.h"
#include "common/Checksummer.h"
#include "include/stringify.h"

// bluestore_bdev_label_t

void bluestore_bdev_label_t::encode(bufferlist& bl) const
{
  // be slightly friendly to someone who looks at the device
  bl.append("bluestore block device\n");
  bl.append(stringify(osd_uuid));
  bl.append("\n");
  ENCODE_START(2, 1, bl);
<<<<<<< HEAD
  ::encode(osd_uuid, bl);
  ::encode(size, bl);
  ::encode(btime, bl);
  ::encode(description, bl);
  ::encode(meta, bl);
=======
  encode(osd_uuid, bl);
  encode(size, bl);
  encode(btime, bl);
  encode(description, bl);
  encode(meta, bl);
>>>>>>> 3ad2dfa4
  ENCODE_FINISH(bl);
}

void bluestore_bdev_label_t::decode(bufferlist::const_iterator& p)
{
<<<<<<< HEAD
  p.advance(60); // see above
  DECODE_START(2, p);
  ::decode(osd_uuid, p);
  ::decode(size, p);
  ::decode(btime, p);
  ::decode(description, p);
  if (struct_v >= 2) {
    ::decode(meta, p);
=======
  p.advance(60u); // see above
  DECODE_START(2, p);
  decode(osd_uuid, p);
  decode(size, p);
  decode(btime, p);
  decode(description, p);
  if (struct_v >= 2) {
    decode(meta, p);
>>>>>>> 3ad2dfa4
  }
  DECODE_FINISH(p);
}

void bluestore_bdev_label_t::dump(Formatter *f) const
{
  f->dump_stream("osd_uuid") << osd_uuid;
  f->dump_unsigned("size", size);
  f->dump_stream("btime") << btime;
  f->dump_string("description", description);
  for (auto& i : meta) {
    f->dump_string(i.first.c_str(), i.second);
  }
}

void bluestore_bdev_label_t::generate_test_instances(
  list<bluestore_bdev_label_t*>& o)
{
  o.push_back(new bluestore_bdev_label_t);
  o.push_back(new bluestore_bdev_label_t);
  o.back()->size = 123;
  o.back()->btime = utime_t(4, 5);
  o.back()->description = "fakey";
  o.back()->meta["foo"] = "bar";
}

ostream& operator<<(ostream& out, const bluestore_bdev_label_t& l)
{
  return out << "bdev(osd_uuid " << l.osd_uuid
	     << ", size 0x" << std::hex << l.size << std::dec
	     << ", btime " << l.btime
	     << ", desc " << l.description
	     << ", " << l.meta.size() << " meta"
	     << ")";
}

// cnode_t

void bluestore_cnode_t::dump(Formatter *f) const
{
  f->dump_unsigned("bits", bits);
}

void bluestore_cnode_t::generate_test_instances(list<bluestore_cnode_t*>& o)
{
  o.push_back(new bluestore_cnode_t());
  o.push_back(new bluestore_cnode_t(0));
  o.push_back(new bluestore_cnode_t(123));
}

ostream& operator<<(ostream& out, const bluestore_cnode_t& l)
{
  return out << "cnode(bits " << l.bits << ")";
}

// bluestore_extent_ref_map_t

void bluestore_extent_ref_map_t::_check() const
{
  uint64_t pos = 0;
  unsigned refs = 0;
  for (const auto &p : ref_map) {
    if (p.first < pos)
      ceph_abort_msg("overlap");
    if (p.first == pos && p.second.refs == refs)
      ceph_abort_msg("unmerged");
    pos = p.first + p.second.length;
    refs = p.second.refs;
  }
}

void bluestore_extent_ref_map_t::_maybe_merge_left(
  map<uint64_t,record_t>::iterator& p)
{
  if (p == ref_map.begin())
    return;
  auto q = p;
  --q;
  if (q->second.refs == p->second.refs &&
      q->first + q->second.length == p->first) {
    q->second.length += p->second.length;
    ref_map.erase(p);
    p = q;
  }
}

void bluestore_extent_ref_map_t::get(uint64_t offset, uint32_t length)
{
  auto p = ref_map.lower_bound(offset);
  if (p != ref_map.begin()) {
    --p;
    if (p->first + p->second.length <= offset) {
      ++p;
    }
  }
  while (length > 0) {
    if (p == ref_map.end()) {
      // nothing after offset; add the whole thing.
      p = ref_map.insert(
	map<uint64_t,record_t>::value_type(offset, record_t(length, 1))).first;
      break;
    }
    if (p->first > offset) {
      // gap
      uint64_t newlen = std::min<uint64_t>(p->first - offset, length);
      p = ref_map.insert(
	map<uint64_t,record_t>::value_type(offset,
					   record_t(newlen, 1))).first;
      offset += newlen;
      length -= newlen;
      _maybe_merge_left(p);
      ++p;
      continue;
    }
    if (p->first < offset) {
      // split off the portion before offset
      ceph_assert(p->first + p->second.length > offset);
      uint64_t left = p->first + p->second.length - offset;
      p->second.length = offset - p->first;
      p = ref_map.insert(map<uint64_t,record_t>::value_type(
			   offset, record_t(left, p->second.refs))).first;
      // continue below
    }
    ceph_assert(p->first == offset);
    if (length < p->second.length) {
      ref_map.insert(make_pair(offset + length,
			       record_t(p->second.length - length,
					p->second.refs)));
      p->second.length = length;
      ++p->second.refs;
      break;
    }
    ++p->second.refs;
    offset += p->second.length;
    length -= p->second.length;
    _maybe_merge_left(p);
    ++p;
  }
  if (p != ref_map.end())
    _maybe_merge_left(p);
  //_check();
}

void bluestore_extent_ref_map_t::put(
  uint64_t offset, uint32_t length,
  PExtentVector *release,
  bool *maybe_unshared)
{
  //NB: existing entries in 'release' container must be preserved!
  bool unshared = true;
  auto p = ref_map.lower_bound(offset);
  if (p == ref_map.end() || p->first > offset) {
    if (p == ref_map.begin()) {
      ceph_abort_msg("put on missing extent (nothing before)");
    }
    --p;
    if (p->first + p->second.length <= offset) {
      ceph_abort_msg("put on missing extent (gap)");
    }
  }
  if (p->first < offset) {
    uint64_t left = p->first + p->second.length - offset;
    p->second.length = offset - p->first;
    if (p->second.refs != 1) {
      unshared = false;
    }
    p = ref_map.insert(map<uint64_t,record_t>::value_type(
			 offset, record_t(left, p->second.refs))).first;
  }
  while (length > 0) {
    ceph_assert(p->first == offset);
    if (length < p->second.length) {
      if (p->second.refs != 1) {
	unshared = false;
      }
      ref_map.insert(make_pair(offset + length,
			       record_t(p->second.length - length,
					p->second.refs)));
      if (p->second.refs > 1) {
	p->second.length = length;
	--p->second.refs;
	if (p->second.refs != 1) {
	  unshared = false;
	}
	_maybe_merge_left(p);
      } else {
	if (release)
	  release->push_back(bluestore_pextent_t(p->first, length));
	ref_map.erase(p);
      }
      goto out;
    }
    offset += p->second.length;
    length -= p->second.length;
    if (p->second.refs > 1) {
      --p->second.refs;
      if (p->second.refs != 1) {
	unshared = false;
      }
      _maybe_merge_left(p);
      ++p;
    } else {
      if (release)
	release->push_back(bluestore_pextent_t(p->first, p->second.length));
      ref_map.erase(p++);
    }
  }
  if (p != ref_map.end())
    _maybe_merge_left(p);
  //_check();
out:
  if (maybe_unshared) {
    if (unshared) {
      // we haven't seen a ref != 1 yet; check the whole map.
      for (auto& p : ref_map) {
	if (p.second.refs != 1) {
	  unshared = false;
	  break;
	}
      }
    }
    *maybe_unshared = unshared;
  }
}

bool bluestore_extent_ref_map_t::contains(uint64_t offset, uint32_t length) const
{
  auto p = ref_map.lower_bound(offset);
  if (p == ref_map.end() || p->first > offset) {
    if (p == ref_map.begin()) {
      return false; // nothing before
    }
    --p;
    if (p->first + p->second.length <= offset) {
      return false; // gap
    }
  }
  while (length > 0) {
    if (p == ref_map.end())
      return false;
    if (p->first > offset)
      return false;
    if (p->first + p->second.length >= offset + length)
      return true;
    uint64_t overlap = p->first + p->second.length - offset;
    offset += overlap;
    length -= overlap;
    ++p;
  }
  return true;
}

bool bluestore_extent_ref_map_t::intersects(
  uint64_t offset,
  uint32_t length) const
{
  auto p = ref_map.lower_bound(offset);
  if (p != ref_map.begin()) {
    --p;
    if (p->first + p->second.length <= offset) {
      ++p;
    }
  }
  if (p == ref_map.end())
    return false;
  if (p->first >= offset + length)
    return false;
  return true;  // intersects p!
}

void bluestore_extent_ref_map_t::dump(Formatter *f) const
{
  f->open_array_section("ref_map");
  for (auto& p : ref_map) {
    f->open_object_section("ref");
    f->dump_unsigned("offset", p.first);
    f->dump_unsigned("length", p.second.length);
    f->dump_unsigned("refs", p.second.refs);
    f->close_section();
  }
  f->close_section();
}

void bluestore_extent_ref_map_t::generate_test_instances(
  list<bluestore_extent_ref_map_t*>& o)
{
  o.push_back(new bluestore_extent_ref_map_t);
  o.push_back(new bluestore_extent_ref_map_t);
  o.back()->get(10, 10);
  o.back()->get(18, 22);
  o.back()->get(20, 20);
  o.back()->get(10, 25);
  o.back()->get(15, 20);
}

ostream& operator<<(ostream& out, const bluestore_extent_ref_map_t& m)
{
  out << "ref_map(";
  for (auto p = m.ref_map.begin(); p != m.ref_map.end(); ++p) {
    if (p != m.ref_map.begin())
      out << ",";
    out << std::hex << "0x" << p->first << "~" << p->second.length << std::dec
	<< "=" << p->second.refs;
  }
  out << ")";
  return out;
}

// bluestore_blob_use_tracker_t

void bluestore_blob_use_tracker_t::allocate()
{
  ceph_assert(num_au != 0);
  bytes_per_au = new uint32_t[num_au];
  for (uint32_t i = 0; i < num_au; ++i) {
    bytes_per_au[i] = 0;
  }
}

void bluestore_blob_use_tracker_t::init(
  uint32_t full_length, uint32_t _au_size) {
  ceph_assert(!au_size || is_empty()); 
  ceph_assert(_au_size > 0);
  ceph_assert(full_length > 0);
  clear();  
  uint32_t _num_au = round_up_to(full_length, _au_size) / _au_size;
  au_size = _au_size;
  if ( _num_au > 1 ) {
    num_au = _num_au;
    allocate();
  }
}

void bluestore_blob_use_tracker_t::get(
  uint32_t offset, uint32_t length)
{
  ceph_assert(au_size);
  if (!num_au) {
    total_bytes += length;
  } else {
    auto end = offset + length;

    while (offset < end) {
      auto phase = offset % au_size;
      bytes_per_au[offset / au_size] += 
	std::min(au_size - phase, end - offset);
      offset += (phase ? au_size - phase : au_size);
    }
  }
}

bool bluestore_blob_use_tracker_t::put(
  uint32_t offset, uint32_t length,
  PExtentVector *release_units)
{
  ceph_assert(au_size);
  if (release_units) {
    release_units->clear();
  }
  bool maybe_empty = true;
  if (!num_au) {
    ceph_assert(total_bytes >= length);
    total_bytes -= length;
  } else {
    auto end = offset + length;
    uint64_t next_offs = 0;
    while (offset < end) {
      auto phase = offset % au_size;
      size_t pos = offset / au_size;
      auto diff = std::min(au_size - phase, end - offset);
      ceph_assert(diff <= bytes_per_au[pos]);
      bytes_per_au[pos] -= diff;
      offset += (phase ? au_size - phase : au_size);
      if (bytes_per_au[pos] == 0) {
	if (release_units) {
          if (release_units->empty() || next_offs != pos * au_size) {
  	    release_units->emplace_back(pos * au_size, au_size);
          } else {
            release_units->back().length += au_size;
          }
          next_offs += au_size;
	}
      } else {
	maybe_empty = false; // micro optimization detecting we aren't empty 
	                     // even in the affected extent
      }
    }
  }
  bool empty = maybe_empty ? !is_not_empty() : false;
  if (empty && release_units) {
    release_units->clear();
  }
  return empty;
}

bool bluestore_blob_use_tracker_t::can_split() const
{
  return num_au > 0;
}

bool bluestore_blob_use_tracker_t::can_split_at(uint32_t blob_offset) const
{
  ceph_assert(au_size);
  return (blob_offset % au_size) == 0 &&
         blob_offset < num_au * au_size;
}

void bluestore_blob_use_tracker_t::split(
  uint32_t blob_offset,
  bluestore_blob_use_tracker_t* r)
{
  ceph_assert(au_size);
  ceph_assert(can_split());
  ceph_assert(can_split_at(blob_offset));
  ceph_assert(r->is_empty());
  
  uint32_t new_num_au = blob_offset / au_size;
  r->init( (num_au - new_num_au) * au_size, au_size);

  for (auto i = new_num_au; i < num_au; i++) {
    r->get((i - new_num_au) * au_size, bytes_per_au[i]);
    bytes_per_au[i] = 0;
  }
  if (new_num_au == 0) {
    clear();
  } else if (new_num_au == 1) {
    uint32_t tmp = bytes_per_au[0];
    uint32_t _au_size = au_size;
    clear();
    au_size = _au_size;
    total_bytes = tmp;
  } else {
    num_au = new_num_au;
  }
}

bool bluestore_blob_use_tracker_t::equal(
  const bluestore_blob_use_tracker_t& other) const
{
  if (!num_au && !other.num_au) {
    return total_bytes == other.total_bytes && au_size == other.au_size;
  } else if (num_au && other.num_au) {
    if (num_au != other.num_au || au_size != other.au_size) {
      return false;
    }
    for (size_t i = 0; i < num_au; i++) {
      if (bytes_per_au[i] != other.bytes_per_au[i]) {
        return false;
      }
    }
    return true;
  }

  uint32_t n = num_au ? num_au : other.num_au;
  uint32_t referenced = 
    num_au ? other.get_referenced_bytes() : get_referenced_bytes();
   auto bytes_per_au_tmp = num_au ? bytes_per_au : other.bytes_per_au;
  uint32_t my_referenced = 0;
  for (size_t i = 0; i < n; i++) {
    my_referenced += bytes_per_au_tmp[i];
    if (my_referenced > referenced) {
      return false;
    }
  }
  return my_referenced == referenced;
}

void bluestore_blob_use_tracker_t::dump(Formatter *f) const
{
  f->dump_unsigned("num_au", num_au);
  f->dump_unsigned("au_size", au_size);
  if (!num_au) {
    f->dump_unsigned("total_bytes", total_bytes);
  } else {
    f->open_array_section("bytes_per_au");
    for (size_t i = 0; i < num_au; ++i) {
      f->dump_unsigned("", bytes_per_au[i]);
    }
    f->close_section();
  }
}

void bluestore_blob_use_tracker_t::generate_test_instances(
  list<bluestore_blob_use_tracker_t*>& o)
{
  o.push_back(new bluestore_blob_use_tracker_t());
  o.back()->init(16, 16);
  o.back()->get(10, 10);
  o.back()->get(10, 5);
  o.push_back(new bluestore_blob_use_tracker_t());
  o.back()->init(60, 16);
  o.back()->get(18, 22);
  o.back()->get(20, 20);
  o.back()->get(15, 20);
}

ostream& operator<<(ostream& out, const bluestore_blob_use_tracker_t& m)
{
  out << "use_tracker(" << std::hex;
  if (!m.num_au) {
    out << "0x" << m.au_size 
        << " "
        << "0x" << m.total_bytes;
  } else {
    out << "0x" << m.num_au 
        << "*0x" << m.au_size 
	<< " 0x[";
    for (size_t i = 0; i < m.num_au; ++i) {
      if (i != 0)
	out << ",";
      out << m.bytes_per_au[i];
    }
    out << "]";
  }
  out << std::dec << ")";
  return out;
}

// bluestore_pextent_t

void bluestore_pextent_t::dump(Formatter *f) const
{
  f->dump_unsigned("offset", offset);
  f->dump_unsigned("length", length);
}

ostream& operator<<(ostream& out, const bluestore_pextent_t& o) {
  if (o.is_valid())
    return out << "0x" << std::hex << o.offset << "~" << o.length << std::dec;
  else
    return out << "!~" << std::hex << o.length << std::dec;
}

void bluestore_pextent_t::generate_test_instances(list<bluestore_pextent_t*>& ls)
{
  ls.push_back(new bluestore_pextent_t);
  ls.push_back(new bluestore_pextent_t(1, 2));
}

// bluestore_blob_t

string bluestore_blob_t::get_flags_string(unsigned flags)
{
  string s;
  if (flags & FLAG_COMPRESSED) {
    if (s.length())
      s += '+';
    s += "compressed";
  }
  if (flags & FLAG_CSUM) {
    if (s.length())
      s += '+';
    s += "csum";
  }
  if (flags & FLAG_HAS_UNUSED) {
    if (s.length())
      s += '+';
    s += "has_unused";
  }
  if (flags & FLAG_SHARED) {
    if (s.length())
      s += '+';
    s += "shared";
  }

  return s;
}

size_t bluestore_blob_t::get_csum_value_size() const 
{
  return Checksummer::get_csum_value_size(csum_type);
}

void bluestore_blob_t::dump(Formatter *f) const
{
  f->open_array_section("extents");
  for (auto& p : extents) {
    f->dump_object("extent", p);
  }
  f->close_section();
  f->dump_unsigned("logical_length", logical_length);
  f->dump_unsigned("compressed_length", compressed_length);
  f->dump_unsigned("flags", flags);
  f->dump_unsigned("csum_type", csum_type);
  f->dump_unsigned("csum_chunk_order", csum_chunk_order);
  f->open_array_section("csum_data");
  size_t n = get_csum_count();
  for (unsigned i = 0; i < n; ++i)
    f->dump_unsigned("csum", get_csum_item(i));
  f->close_section();
  f->dump_unsigned("unused", unused);
}

void bluestore_blob_t::generate_test_instances(list<bluestore_blob_t*>& ls)
{
  ls.push_back(new bluestore_blob_t);
  ls.push_back(new bluestore_blob_t(0));
  ls.push_back(new bluestore_blob_t);
  ls.back()->allocated_test(bluestore_pextent_t(111, 222));
  ls.push_back(new bluestore_blob_t);
  ls.back()->init_csum(Checksummer::CSUM_XXHASH32, 16, 65536);
  ls.back()->csum_data = buffer::claim_malloc(4, strdup("abcd"));
  ls.back()->add_unused(0, 3);
  ls.back()->add_unused(8, 8);
  ls.back()->allocated_test(bluestore_pextent_t(0x40100000, 0x10000));
  ls.back()->allocated_test(
    bluestore_pextent_t(bluestore_pextent_t::INVALID_OFFSET, 0x1000));
  ls.back()->allocated_test(bluestore_pextent_t(0x40120000, 0x10000));
}

ostream& operator<<(ostream& out, const bluestore_blob_t& o)
{
  out << "blob(" << o.get_extents();
  if (o.is_compressed()) {
    out << " clen 0x" << std::hex
	<< o.get_logical_length()
	<< " -> 0x"
	<< o.get_compressed_payload_length()
	<< std::dec;
  }
  if (o.flags) {
    out << " " << o.get_flags_string();
  }
  if (o.has_csum()) {
    out << " " << Checksummer::get_csum_type_string(o.csum_type)
	<< "/0x" << std::hex << (1ull << o.csum_chunk_order) << std::dec;
  }
  if (o.has_unused())
    out << " unused=0x" << std::hex << o.unused << std::dec;
  out << ")";
  return out;
}

void bluestore_blob_t::calc_csum(uint64_t b_off, const bufferlist& bl)
{
  switch (csum_type) {
  case Checksummer::CSUM_XXHASH32:
    Checksummer::calculate<Checksummer::xxhash32>(
      get_csum_chunk_size(), b_off, bl.length(), bl, &csum_data);
    break;
  case Checksummer::CSUM_XXHASH64:
    Checksummer::calculate<Checksummer::xxhash64>(
      get_csum_chunk_size(), b_off, bl.length(), bl, &csum_data);
    break;;
  case Checksummer::CSUM_CRC32C:
    Checksummer::calculate<Checksummer::crc32c>(
      get_csum_chunk_size(), b_off, bl.length(), bl, &csum_data);
    break;
  case Checksummer::CSUM_CRC32C_16:
    Checksummer::calculate<Checksummer::crc32c_16>(
      get_csum_chunk_size(), b_off, bl.length(), bl, &csum_data);
    break;
  case Checksummer::CSUM_CRC32C_8:
    Checksummer::calculate<Checksummer::crc32c_8>(
      get_csum_chunk_size(), b_off, bl.length(), bl, &csum_data);
    break;
  }
}

int bluestore_blob_t::verify_csum(uint64_t b_off, const bufferlist& bl,
				  int* b_bad_off, uint64_t *bad_csum) const
{
  int r = 0;

  *b_bad_off = -1;
  switch (csum_type) {
  case Checksummer::CSUM_NONE:
    break;
  case Checksummer::CSUM_XXHASH32:
    *b_bad_off = Checksummer::verify<Checksummer::xxhash32>(
      get_csum_chunk_size(), b_off, bl.length(), bl, csum_data, bad_csum);
    break;
  case Checksummer::CSUM_XXHASH64:
    *b_bad_off = Checksummer::verify<Checksummer::xxhash64>(
      get_csum_chunk_size(), b_off, bl.length(), bl, csum_data, bad_csum);
    break;
  case Checksummer::CSUM_CRC32C:
    *b_bad_off = Checksummer::verify<Checksummer::crc32c>(
      get_csum_chunk_size(), b_off, bl.length(), bl, csum_data, bad_csum);
    break;
  case Checksummer::CSUM_CRC32C_16:
    *b_bad_off = Checksummer::verify<Checksummer::crc32c_16>(
      get_csum_chunk_size(), b_off, bl.length(), bl, csum_data, bad_csum);
    break;
  case Checksummer::CSUM_CRC32C_8:
    *b_bad_off = Checksummer::verify<Checksummer::crc32c_8>(
      get_csum_chunk_size(), b_off, bl.length(), bl, csum_data, bad_csum);
    break;
  default:
    r = -EOPNOTSUPP;
    break;
  }

  if (r < 0)
    return r;
  else if (*b_bad_off >= 0)
    return -1; // bad checksum
  else
    return 0;
}

void bluestore_blob_t::allocated(uint32_t b_off, uint32_t length, const PExtentVector& allocs)
{
  if (extents.size() == 0) {
    // if blob is compressed then logical length to be already configured
    // otherwise - to be unset.
    ceph_assert((is_compressed() && logical_length != 0) ||
      (!is_compressed() && logical_length == 0));

    extents.reserve(allocs.size() + (b_off ? 1 : 0));
    if (b_off) {
      extents.emplace_back(
        bluestore_pextent_t(bluestore_pextent_t::INVALID_OFFSET, b_off));

    }
    uint32_t new_len = b_off;
    for (auto& a : allocs) {
      extents.emplace_back(a.offset, a.length);
      new_len += a.length;
    }
    if (!is_compressed()) {
      logical_length = new_len;
    }
  } else {
    ceph_assert(!is_compressed()); // partial allocations are forbidden when 
                              // compressed
    ceph_assert(b_off < logical_length);
    uint32_t cur_offs = 0;
    auto start_it = extents.begin();
    size_t pos = 0;
    while (true) {
      ceph_assert(start_it != extents.end());
      if (cur_offs + start_it->length > b_off) {
	break;
      }
      cur_offs += start_it->length;
      ++start_it;
      ++pos;
    }
    uint32_t head = b_off - cur_offs;
    uint32_t end_off = b_off + length;
    auto end_it = start_it;

    while (true) {
      ceph_assert(end_it != extents.end());
      ceph_assert(!end_it->is_valid());
      if (cur_offs + end_it->length >= end_off) {
	break;
      }
      cur_offs += end_it->length;
      ++end_it;
    }
    ceph_assert(cur_offs + end_it->length >= end_off);
    uint32_t tail = cur_offs + end_it->length - end_off;

    start_it = extents.erase(start_it, end_it + 1);
    size_t count = allocs.size();
    count += head ? 1 : 0;
    count += tail ? 1 : 0;
    extents.insert(start_it,
                   count,
                   bluestore_pextent_t(
                     bluestore_pextent_t::INVALID_OFFSET, 0));
   
    // Workaround to resolve lack of proper iterator return in vector::insert
    // Looks like some gcc/stl implementations still lack it despite c++11
    // support claim
    start_it = extents.begin() + pos;

    if (head) {
      start_it->length = head;
      ++start_it;
    }
    for(auto& e : allocs) {
      *start_it = e;
      ++start_it;
    }
    if (tail) {
      start_it->length = tail;
    } 
  }
}

// cut it out of extents
struct vecbuilder {
  PExtentVector v;
  uint64_t invalid = 0;

  void add_invalid(uint64_t length) {
    invalid += length;
  }
  void flush() {
    if (invalid) {
      v.emplace_back(bluestore_pextent_t(bluestore_pextent_t::INVALID_OFFSET,
        invalid));

      invalid = 0;
    }
  }
  void add(uint64_t offset, uint64_t length) {
    if (offset == bluestore_pextent_t::INVALID_OFFSET) {
      add_invalid(length);
    }
    else {
      flush();
      v.emplace_back(offset, length);
    }
  }
};

void bluestore_blob_t::allocated_test(const bluestore_pextent_t& alloc)
{
  extents.emplace_back(alloc);
  if (!is_compressed()) {
    logical_length += alloc.length;
  }
}

bool bluestore_blob_t::release_extents(bool all,
				       const PExtentVector& logical,
				       PExtentVector* r)
{
  // common case: all of it?
  if (all) {
    uint64_t pos = 0;
    for (auto& e : extents) {
      if (e.is_valid()) {
	r->push_back(e);
      }
      pos += e.length;
    }
    ceph_assert(is_compressed() || get_logical_length() == pos);
    extents.resize(1);
    extents[0].offset = bluestore_pextent_t::INVALID_OFFSET;
    extents[0].length = pos;
    return true;
  }
  // remove from pextents according to logical release list
  vecbuilder vb;
  auto loffs_it = logical.begin();
  auto lend = logical.end();
  uint32_t pext_loffs_start = 0; //starting loffset of the current pextent
  uint32_t pext_loffs = 0; //current loffset
  auto pext_it = extents.begin();
  auto pext_end = extents.end();
  while (pext_it != pext_end) {
    if (loffs_it == lend ||
        pext_loffs_start + pext_it->length <= loffs_it->offset) {
      int delta0 = pext_loffs - pext_loffs_start;
      ceph_assert(delta0 >= 0);
      if ((uint32_t)delta0 < pext_it->length) {
	vb.add(pext_it->offset + delta0, pext_it->length - delta0);
      }
      pext_loffs_start += pext_it->length;
      pext_loffs = pext_loffs_start;
      ++pext_it;
    }
    else {
      //assert(pext_loffs == pext_loffs_start);
      int delta0 = pext_loffs - pext_loffs_start;
      ceph_assert(delta0 >= 0);

      int delta = loffs_it->offset - pext_loffs;
      ceph_assert(delta >= 0);
      if (delta > 0) {
	vb.add(pext_it->offset + delta0, delta);
	pext_loffs += delta;
      }

      PExtentVector::iterator last_r = r->end();
      if (r->begin() != last_r) {
	--last_r;
      }
      uint32_t to_release = loffs_it->length;
      do {
	uint32_t to_release_part =
	  std::min(pext_it->length - delta0 - delta, to_release);
	auto o = pext_it->offset + delta0 + delta;
	if (last_r != r->end() && last_r->offset + last_r->length == o) {
	  last_r->length += to_release_part;
	}
	else {
	  last_r = r->emplace(r->end(), o, to_release_part);
	}
	to_release -= to_release_part;
	pext_loffs += to_release_part;
	if (pext_loffs == pext_loffs_start + pext_it->length) {
	  pext_loffs_start += pext_it->length;
	  pext_loffs = pext_loffs_start;
	  pext_it++;
	  delta0 = delta = 0;
	}
      } while (to_release > 0 && pext_it != pext_end);
      vb.add_invalid(loffs_it->length - to_release);
      ++loffs_it;
    }
  }
  vb.flush();
  extents.swap(vb.v);
  return false;
}

void bluestore_blob_t::split(uint32_t blob_offset, bluestore_blob_t& rb)
{
  size_t left = blob_offset;
  uint32_t llen_lb = 0;
  uint32_t llen_rb = 0;
  unsigned i = 0;
  for (auto p = extents.begin(); p != extents.end(); ++p, ++i) {
    if (p->length <= left) {
      left -= p->length;
      llen_lb += p->length;
      continue;
    }
    if (left) {
      if (p->is_valid()) {
	rb.extents.emplace_back(bluestore_pextent_t(p->offset + left,
	  p->length - left));
      }
      else {
	rb.extents.emplace_back(bluestore_pextent_t(
	  bluestore_pextent_t::INVALID_OFFSET,
	  p->length - left));
      }
      llen_rb += p->length - left;
      llen_lb += left;
      p->length = left;
      ++i;
      ++p;
    }
    while (p != extents.end()) {
      llen_rb += p->length;
      rb.extents.push_back(*p++);
    }
    extents.resize(i);
    logical_length = llen_lb;
    rb.logical_length = llen_rb;
    break;
  }
  rb.flags = flags;

  if (has_csum()) {
    rb.csum_type = csum_type;
    rb.csum_chunk_order = csum_chunk_order;
    size_t csum_order = get_csum_chunk_size();
    ceph_assert(blob_offset % csum_order == 0);
    size_t pos = (blob_offset / csum_order) * get_csum_value_size();
    // deep copy csum data
    bufferptr old;
    old.swap(csum_data);
    rb.csum_data = bufferptr(old.c_str() + pos, old.length() - pos);
    csum_data = bufferptr(old.c_str(), pos);
  }
}

// bluestore_shared_blob_t

void bluestore_shared_blob_t::dump(Formatter *f) const
{
  f->dump_int("sbid", sbid);
  f->dump_object("ref_map", ref_map);
}

void bluestore_shared_blob_t::generate_test_instances(
  list<bluestore_shared_blob_t*>& ls)
{
  ls.push_back(new bluestore_shared_blob_t(1));
}

ostream& operator<<(ostream& out, const bluestore_shared_blob_t& sb)
{
  out << "(sbid 0x" << std::hex << sb.sbid << std::dec;
  out << " " << sb.ref_map << ")";
  return out;
}

// bluestore_onode_t

void bluestore_onode_t::shard_info::dump(Formatter *f) const
{
  f->dump_unsigned("offset", offset);
  f->dump_unsigned("bytes", bytes);
}

ostream& operator<<(ostream& out, const bluestore_onode_t::shard_info& si)
{
  return out << std::hex << "0x" << si.offset << "(0x" << si.bytes << " bytes"
	     << std::dec << ")";
}

void bluestore_onode_t::dump(Formatter *f) const
{
  f->dump_unsigned("nid", nid);
  f->dump_unsigned("size", size);
  f->open_object_section("attrs");
  for (auto p = attrs.begin(); p != attrs.end(); ++p) {
    f->open_object_section("attr");
    f->dump_string("name", p->first.c_str());  // it's not quite std::string
    f->dump_unsigned("len", p->second.length());
    f->close_section();
  }
  f->close_section();
  f->dump_string("flags", get_flags_string());
  f->open_array_section("extent_map_shards");
  for (auto si : extent_map_shards) {
    f->dump_object("shard", si);
  }
  f->close_section();
  f->dump_unsigned("expected_object_size", expected_object_size);
  f->dump_unsigned("expected_write_size", expected_write_size);
  f->dump_unsigned("alloc_hint_flags", alloc_hint_flags);
}

void bluestore_onode_t::generate_test_instances(list<bluestore_onode_t*>& o)
{
  o.push_back(new bluestore_onode_t());
  // FIXME
}

// bluestore_deferred_op_t

void bluestore_deferred_op_t::dump(Formatter *f) const
{
  f->dump_unsigned("op", (int)op);
  f->dump_unsigned("data_len", data.length());
  f->open_array_section("extents");
  for (auto& e : extents) {
    f->dump_object("extent", e);
  }
  f->close_section();
}

void bluestore_deferred_op_t::generate_test_instances(list<bluestore_deferred_op_t*>& o)
{
  o.push_back(new bluestore_deferred_op_t);
  o.push_back(new bluestore_deferred_op_t);
  o.back()->op = OP_WRITE;
  o.back()->extents.push_back(bluestore_pextent_t(1, 2));
  o.back()->extents.push_back(bluestore_pextent_t(100, 5));
  o.back()->data.append("my data");
}

void bluestore_deferred_transaction_t::dump(Formatter *f) const
{
  f->dump_unsigned("seq", seq);
  f->open_array_section("ops");
  for (list<bluestore_deferred_op_t>::const_iterator p = ops.begin(); p != ops.end(); ++p) {
    f->dump_object("op", *p);
  }
  f->close_section();

  f->open_array_section("released extents");
  for (interval_set<uint64_t>::const_iterator p = released.begin(); p != released.end(); ++p) {
    f->open_object_section("extent");
    f->dump_unsigned("offset", p.get_start());
    f->dump_unsigned("length", p.get_len());
    f->close_section();
  }
  f->close_section();
}

void bluestore_deferred_transaction_t::generate_test_instances(list<bluestore_deferred_transaction_t*>& o)
{
  o.push_back(new bluestore_deferred_transaction_t());
  o.push_back(new bluestore_deferred_transaction_t());
  o.back()->seq = 123;
  o.back()->ops.push_back(bluestore_deferred_op_t());
  o.back()->ops.push_back(bluestore_deferred_op_t());
  o.back()->ops.back().op = bluestore_deferred_op_t::OP_WRITE;
  o.back()->ops.back().extents.push_back(bluestore_pextent_t(1,7));
  o.back()->ops.back().data.append("foodata");
}

void bluestore_compression_header_t::dump(Formatter *f) const
{
  f->dump_unsigned("type", type);
  f->dump_unsigned("length", length);
}

void bluestore_compression_header_t::generate_test_instances(
  list<bluestore_compression_header_t*>& o)
{
  o.push_back(new bluestore_compression_header_t);
  o.push_back(new bluestore_compression_header_t(1));
  o.back()->length = 1234;
}<|MERGE_RESOLUTION|>--- conflicted
+++ resolved
@@ -26,34 +26,16 @@
   bl.append(stringify(osd_uuid));
   bl.append("\n");
   ENCODE_START(2, 1, bl);
-<<<<<<< HEAD
-  ::encode(osd_uuid, bl);
-  ::encode(size, bl);
-  ::encode(btime, bl);
-  ::encode(description, bl);
-  ::encode(meta, bl);
-=======
   encode(osd_uuid, bl);
   encode(size, bl);
   encode(btime, bl);
   encode(description, bl);
   encode(meta, bl);
->>>>>>> 3ad2dfa4
   ENCODE_FINISH(bl);
 }
 
 void bluestore_bdev_label_t::decode(bufferlist::const_iterator& p)
 {
-<<<<<<< HEAD
-  p.advance(60); // see above
-  DECODE_START(2, p);
-  ::decode(osd_uuid, p);
-  ::decode(size, p);
-  ::decode(btime, p);
-  ::decode(description, p);
-  if (struct_v >= 2) {
-    ::decode(meta, p);
-=======
   p.advance(60u); // see above
   DECODE_START(2, p);
   decode(osd_uuid, p);
@@ -62,7 +44,6 @@
   decode(description, p);
   if (struct_v >= 2) {
     decode(meta, p);
->>>>>>> 3ad2dfa4
   }
   DECODE_FINISH(p);
 }
