--- conflicted
+++ resolved
@@ -70,22 +70,12 @@
     _denc_friend(*this, p);
     DENC_DUMP_POST(bluefs_fnode_t);
   }
-<<<<<<< HEAD
-  void decode(buffer::ptr::iterator& p) {
-=======
   void decode(buffer::ptr::const_iterator& p) {
->>>>>>> 3ad2dfa4
     _denc_friend(*this, p);
     recalc_allocated();
   }
   template<typename T, typename P>
-<<<<<<< HEAD
-  friend typename std::enable_if<
-    boost::is_same<T,bluefs_fnode_t>::value ||
-    boost::is_same<T,const bluefs_fnode_t>::value>::type
-=======
   friend std::enable_if_t<std::is_same_v<bluefs_fnode_t, std::remove_const_t<T>>>
->>>>>>> 3ad2dfa4
   _denc_friend(T& v, P& p) {
     DENC_START(1, 1, p);
     denc_varint(v.ino, p);
@@ -97,9 +87,6 @@
   }
 
   void append_extent(const bluefs_extent_t& ext) {
-<<<<<<< HEAD
-    extents.push_back(ext);
-=======
     if (!extents.empty() &&
 	extents.back().end() == ext.offset &&
 	extents.back().bdev == ext.bdev &&
@@ -109,40 +96,26 @@
       extents_index.emplace_back(allocated);
       extents.push_back(ext);
     }
->>>>>>> 3ad2dfa4
     allocated += ext.length;
   }
 
   void pop_front_extent() {
     auto it = extents.begin();
     allocated -= it->length;
-<<<<<<< HEAD
-=======
     extents_index.erase(extents_index.begin());
     for (auto& i: extents_index) {
       i -= it->length;
     }
->>>>>>> 3ad2dfa4
     extents.erase(it);
   }
   
   void swap_extents(bluefs_fnode_t& other) {
     other.extents.swap(extents);
-<<<<<<< HEAD
-    std::swap(allocated, other.allocated);
-  }
-  void swap_extents(mempool::bluefs::vector<bluefs_extent_t>& swap_to, uint64_t& new_allocated) {
-    swap_to.swap(extents);
-    std::swap(allocated, new_allocated);
-  }
-  void clear_extents() {
-=======
     other.extents_index.swap(extents_index);
     std::swap(allocated, other.allocated);
   }
   void clear_extents() {
     extents_index.clear();
->>>>>>> 3ad2dfa4
     extents.clear();
     allocated = 0;
   }
