// -*- mode:C++; tab-width:8; c-basic-offset:2; indent-tabs-mode:t -*-

#include "include/int_types.h"
#include "include/buffer.h"

#include <iostream>
#include <set>
#include <map>
#include <string>
#include <vector>

#include "os/ObjectMap.h"
#include "kv/KeyValueDB.h"
#include "DBObjectMap.h"
#include <errno.h>

#include "common/debug.h"
#include "common/config.h"
#include "include/ceph_assert.h"

#define dout_context cct
#define dout_subsys ceph_subsys_filestore
#undef dout_prefix
#define dout_prefix *_dout << "filestore "

const string DBObjectMap::USER_PREFIX = "_USER_";
const string DBObjectMap::XATTR_PREFIX = "_AXATTR_";
const string DBObjectMap::SYS_PREFIX = "_SYS_";
const string DBObjectMap::COMPLETE_PREFIX = "_COMPLETE_";
const string DBObjectMap::HEADER_KEY = "HEADER";
const string DBObjectMap::USER_HEADER_KEY = "USER_HEADER";
const string DBObjectMap::GLOBAL_STATE_KEY = "HEADER";
const string DBObjectMap::HOBJECT_TO_SEQ = "_HOBJTOSEQ_";

// Legacy
const string DBObjectMap::LEAF_PREFIX = "_LEAF_";
const string DBObjectMap::REVERSE_LEAF_PREFIX = "_REVLEAF_";

static void append_escaped(const string &in, string *out)
{
  for (string::const_iterator i = in.begin(); i != in.end(); ++i) {
    if (*i == '%') {
      out->push_back('%');
      out->push_back('p');
    } else if (*i == '.') {
      out->push_back('%');
      out->push_back('e');
    } else if (*i == '_') {
      out->push_back('%');
      out->push_back('u');
    } else {
      out->push_back(*i);
    }
  }
}

int DBObjectMap::check(std::ostream &out, bool repair, bool force)
{
  int errors = 0, comp_errors = 0;
  bool repaired = false;
  map<uint64_t, uint64_t> parent_to_num_children;
  map<uint64_t, uint64_t> parent_to_actual_num_children;
  KeyValueDB::Iterator iter = db->get_iterator(HOBJECT_TO_SEQ);
  for (iter->seek_to_first(); iter->valid(); iter->next()) {
    _Header header;
    bufferlist bl = iter->value();
    while (true) {
      auto bliter = bl.cbegin();
      header.decode(bliter);
      if (header.seq != 0)
	parent_to_actual_num_children[header.seq] = header.num_children;

      if (state.v == 2 || force) {
	// Check complete table
	bool complete_error = false;
	boost::optional<string> prev;
	KeyValueDB::Iterator complete_iter = db->get_iterator(USER_PREFIX + header_key(header.seq) + COMPLETE_PREFIX);
	for (complete_iter->seek_to_first(); complete_iter->valid();
	     complete_iter->next()) {
	  if (prev && prev >= complete_iter->key()) {
	     out << "Bad complete for " << header.oid << std::endl;
	     complete_error = true;
	     break;
	  }
	  prev = string(complete_iter->value().c_str(), complete_iter->value().length() - 1);
	}
	if (complete_error) {
	  out << "Complete mapping for " << header.seq << " :" << std::endl;
	  for (complete_iter->seek_to_first(); complete_iter->valid();
	       complete_iter->next()) {
	    out << complete_iter->key() << " -> " << string(complete_iter->value().c_str(), complete_iter->value().length() - 1) << std::endl;
	  }
	  if (repair) {
	    repaired = true;
	    KeyValueDB::Transaction t = db->get_transaction();
	    t->rmkeys_by_prefix(USER_PREFIX + header_key(header.seq) + COMPLETE_PREFIX);
	    db->submit_transaction(t);
	    out << "Cleared complete mapping to repair" << std::endl;
	  } else {
	    errors++;  // Only count when not repaired
	    comp_errors++;  // Track errors here for version update
	  }
	}
      }

      if (header.parent == 0)
	break;

      if (!parent_to_num_children.count(header.parent))
	parent_to_num_children[header.parent] = 0;
      parent_to_num_children[header.parent]++;
      if (parent_to_actual_num_children.count(header.parent))
	break;

      set<string> to_get;
      map<string, bufferlist> got;
      to_get.insert(HEADER_KEY);
      db->get(sys_parent_prefix(header), to_get, &got);
      if (got.empty()) {
	out << "Missing: seq " << header.parent << std::endl;
	errors++;
	break;
      } else {
	bl = got.begin()->second;
      }
    }
  }

  for (map<uint64_t, uint64_t>::iterator i = parent_to_num_children.begin();
       i != parent_to_num_children.end();
       parent_to_num_children.erase(i++)) {
    if (!parent_to_actual_num_children.count(i->first))
      continue;
    if (parent_to_actual_num_children[i->first] != i->second) {
      out << "Invalid: seq " << i->first << " recorded children: "
	  << parent_to_actual_num_children[i->first] << " found: "
	  << i->second << std::endl;
      errors++;
    }
    parent_to_actual_num_children.erase(i->first);
  }

  // Only advance the version from 2 to 3 here
  // Mark as legacy because there are still older structures
  // we don't update.  The value of legacy is only used
  // for internal assertions.
  if (comp_errors == 0 && state.v == 2 && repair) {
    state.v = 3;
    state.legacy = true;
    set_state();
  }

  if (errors == 0 && repaired)
    return -1;
  return errors;
}

string DBObjectMap::ghobject_key(const ghobject_t &oid)
{
  string out;
  append_escaped(oid.hobj.oid.name, &out);
  out.push_back('.');
  append_escaped(oid.hobj.get_key(), &out);
  out.push_back('.');
  append_escaped(oid.hobj.nspace, &out);
  out.push_back('.');

  char snap_with_hash[1000];
  char *t = snap_with_hash;
  char *end = t + sizeof(snap_with_hash);
  if (oid.hobj.snap == CEPH_NOSNAP)
    t += snprintf(t, end - t, "head");
  else if (oid.hobj.snap == CEPH_SNAPDIR)
    t += snprintf(t, end - t, "snapdir");
  else
    t += snprintf(t, end - t, "%llx", (long long unsigned)oid.hobj.snap);

  if (oid.hobj.pool == -1)
    t += snprintf(t, end - t, ".none");
  else
    t += snprintf(t, end - t, ".%llx", (long long unsigned)oid.hobj.pool);
  t += snprintf(t, end - t, ".%.*X", (int)(sizeof(uint32_t)*2), oid.hobj.get_hash());

  if (oid.generation != ghobject_t::NO_GEN ||
      oid.shard_id != shard_id_t::NO_SHARD) {
    t += snprintf(t, end - t, ".%llx", (long long unsigned)oid.generation);
    t += snprintf(t, end - t, ".%x", (int)oid.shard_id);
  }
  out += string(snap_with_hash);
  return out;
}

//    ok: pglog%u3%efs1...0.none.0017B237
//   bad: plana8923501-10...4c.3.ffffffffffffffff.2
// fixed: plana8923501-10...4c.3.CB767F2D.ffffffffffffffff.2
// returns 0 for false, 1 for true, negative for error
int DBObjectMap::is_buggy_ghobject_key_v1(CephContext* cct,
					  const string &in)
{
  int dots = 5;  // skip 5 .'s
  const char *s = in.c_str();
  do {
    while (*s && *s != '.')
      ++s;
    if (!*s) {
      derr << "unexpected null at " << (int)(s-in.c_str()) << dendl;
      return -EINVAL;
    }
    ++s;
  } while (*s && --dots);
  if (!*s) {
    derr << "unexpected null at " << (int)(s-in.c_str()) << dendl;
    return -EINVAL;
  }
  // we are now either at a hash value (32 bits, 8 chars) or a generation
  // value (64 bits) '.' and shard id.  count the dots!
  int len = 0;
  while (*s && *s != '.') {
    ++s;
    ++len;
  }
  if (*s == '\0') {
    if (len != 8) {
      derr << "hash value is not 8 chars" << dendl;
      return -EINVAL;  // the hash value is always 8 chars.
    }
    return 0;
  }
  if (*s != '.') { // the shard follows.
    derr << "missing final . and shard id at " << (int)(s-in.c_str()) << dendl;
    return -EINVAL;
  }
  return 1;
}


string DBObjectMap::map_header_key(const ghobject_t &oid)
{
  return ghobject_key(oid);
}

string DBObjectMap::header_key(uint64_t seq)
{
  char buf[100];
  snprintf(buf, sizeof(buf), "%.*" PRId64, (int)(2*sizeof(seq)), seq);
  return string(buf);
}

string DBObjectMap::complete_prefix(Header header)
{
  return USER_PREFIX + header_key(header->seq) + COMPLETE_PREFIX;
}

string DBObjectMap::user_prefix(Header header)
{
  return USER_PREFIX + header_key(header->seq) + USER_PREFIX;
}

string DBObjectMap::sys_prefix(Header header)
{
  return USER_PREFIX + header_key(header->seq) + SYS_PREFIX;
}

string DBObjectMap::xattr_prefix(Header header)
{
  return USER_PREFIX + header_key(header->seq) + XATTR_PREFIX;
}

string DBObjectMap::sys_parent_prefix(_Header header)
{
  return USER_PREFIX + header_key(header.parent) + SYS_PREFIX;
}

int DBObjectMap::DBObjectMapIteratorImpl::init()
{
  invalid = false;
  if (ready) {
    return 0;
  }
  ceph_assert(!parent_iter);
  if (header->parent) {
    Header parent = map->lookup_parent(header);
    if (!parent) {
      ceph_abort();
      return -EINVAL;
    }
    parent_iter = std::make_shared<DBObjectMapIteratorImpl>(map, parent);
  }
  key_iter = map->db->get_iterator(map->user_prefix(header));
  ceph_assert(key_iter);
  complete_iter = map->db->get_iterator(map->complete_prefix(header));
  ceph_assert(complete_iter);
  cur_iter = key_iter;
  ceph_assert(cur_iter);
  ready = true;
  return 0;
}

ObjectMap::ObjectMapIterator DBObjectMap::get_iterator(
  const ghobject_t &oid)
{
  MapHeaderLock hl(this, oid);
  Header header = lookup_map_header(hl, oid);
  if (!header)
    return ObjectMapIterator(new EmptyIteratorImpl());
  DBObjectMapIterator iter = _get_iterator(header);
  iter->hlock.swap(hl);
  return iter;
}

int DBObjectMap::DBObjectMapIteratorImpl::seek_to_first()
{
  init();
  r = 0;
  if (parent_iter) {
    r = parent_iter->seek_to_first();
    if (r < 0)
      return r;
  }
  r = key_iter->seek_to_first();
  if (r < 0)
    return r;
  return adjust();
}

int DBObjectMap::DBObjectMapIteratorImpl::seek_to_last()
{
  init();
  r = 0;
  if (parent_iter) {
    r = parent_iter->seek_to_last();
    if (r < 0)
      return r;
    if (parent_iter->valid())
      r = parent_iter->next();
    if (r < 0)
      return r;
  }
  r = key_iter->seek_to_last();
  if (r < 0)
    return r;
  if (key_iter->valid())
    r = key_iter->next();
  if (r < 0)
    return r;
  return adjust();
}

int DBObjectMap::DBObjectMapIteratorImpl::lower_bound(const string &to)
{
  init();
  r = 0;
  if (parent_iter) {
    r = parent_iter->lower_bound(to);
    if (r < 0)
      return r;
  }
  r = key_iter->lower_bound(to);
  if (r < 0)
    return r;
  return adjust();
}

int DBObjectMap::DBObjectMapIteratorImpl::lower_bound_parent(const string &to)
{
  int r = lower_bound(to);
  if (r < 0)
    return r;
  if (valid() && !on_parent())
    return next_parent();
  else
    return r;
}

int DBObjectMap::DBObjectMapIteratorImpl::upper_bound(const string &after)
{
  init();
  r = 0;
  if (parent_iter) {
    r = parent_iter->upper_bound(after);
    if (r < 0)
      return r;
  }
  r = key_iter->upper_bound(after);
  if (r < 0)
    return r;
  return adjust();
}

bool DBObjectMap::DBObjectMapIteratorImpl::valid()
{
  bool valid = !invalid && ready;
  ceph_assert(!valid || cur_iter->valid());
  return valid;
}

bool DBObjectMap::DBObjectMapIteratorImpl::valid_parent()
{
  if (parent_iter && parent_iter->valid() &&
      (!key_iter->valid() || key_iter->key() > parent_iter->key()))
    return true;
  return false;
}

int DBObjectMap::DBObjectMapIteratorImpl::next()
{
  ceph_assert(cur_iter->valid());
  ceph_assert(valid());
  cur_iter->next();
  return adjust();
}

int DBObjectMap::DBObjectMapIteratorImpl::next_parent()
{
  r = next();
  if (r < 0)
    return r;
  while (parent_iter && parent_iter->valid() && !on_parent()) {
    ceph_assert(valid());
    r = lower_bound(parent_iter->key());
    if (r < 0)
      return r;
  }

  if (!parent_iter || !parent_iter->valid()) {
    invalid = true;
  }
  return 0;
}

int DBObjectMap::DBObjectMapIteratorImpl::in_complete_region(const string &to_test,
							     string *begin,
							     string *end)
{
  /* This is clumsy because one cannot call prev() on end(), nor can one
   * test for == begin().
   */
  complete_iter->upper_bound(to_test);
  if (complete_iter->valid()) {
    complete_iter->prev();
    if (!complete_iter->valid()) {
      complete_iter->upper_bound(to_test);
      return false;
    }
  } else {
    complete_iter->seek_to_last();
    if (!complete_iter->valid())
      return false;
  }

  ceph_assert(complete_iter->key() <= to_test);
  ceph_assert(complete_iter->value().length() >= 1);
  string _end(complete_iter->value().c_str(),
	      complete_iter->value().length() - 1);
  if (_end.empty() || _end > to_test) {
    if (begin)
      *begin = complete_iter->key();
    if (end)
      *end = _end;
    return true;
  } else {
    complete_iter->next();
    ceph_assert(!complete_iter->valid() || complete_iter->key() > to_test);
    return false;
  }
}

/**
 * Moves parent_iter to the next position both out of the complete_region and
 * not equal to key_iter.  Then, we set cur_iter to parent_iter if valid and
 * less than key_iter and key_iter otherwise.
 */
int DBObjectMap::DBObjectMapIteratorImpl::adjust()
{
  string begin, end;
  while (parent_iter && parent_iter->valid()) {
    if (in_complete_region(parent_iter->key(), &begin, &end)) {
      if (end.size() == 0) {
	parent_iter->seek_to_last();
	if (parent_iter->valid())
	  parent_iter->next();
      } else
	parent_iter->lower_bound(end);
    } else if (key_iter->valid() && key_iter->key() == parent_iter->key()) {
      parent_iter->next();
    } else {
      break;
    }
  }
  if (valid_parent()) {
    cur_iter = parent_iter;
  } else if (key_iter->valid()) {
    cur_iter = key_iter;
  } else {
    invalid = true;
  }
  ceph_assert(invalid || cur_iter->valid());
  return 0;
}


string DBObjectMap::DBObjectMapIteratorImpl::key()
{
  return cur_iter->key();
}

bufferlist DBObjectMap::DBObjectMapIteratorImpl::value()
{
  return cur_iter->value();
}

int DBObjectMap::DBObjectMapIteratorImpl::status()
{
  return r;
}

int DBObjectMap::set_keys(const ghobject_t &oid,
			  const map<string, bufferlist> &set,
			  const SequencerPosition *spos)
{
  KeyValueDB::Transaction t = db->get_transaction();
  MapHeaderLock hl(this, oid);
  Header header = lookup_create_map_header(hl, oid, t);
  if (!header)
    return -EINVAL;
  if (check_spos(oid, header, spos))
    return 0;

  t->set(user_prefix(header), set);

  return db->submit_transaction(t);
}

int DBObjectMap::set_header(const ghobject_t &oid,
			    const bufferlist &bl,
			    const SequencerPosition *spos)
{
  KeyValueDB::Transaction t = db->get_transaction();
  MapHeaderLock hl(this, oid);
  Header header = lookup_create_map_header(hl, oid, t);
  if (!header)
    return -EINVAL;
  if (check_spos(oid, header, spos))
    return 0;
  _set_header(header, bl, t);
  return db->submit_transaction(t);
}

void DBObjectMap::_set_header(Header header, const bufferlist &bl,
			      KeyValueDB::Transaction t)
{
  map<string, bufferlist> to_set;
  to_set[USER_HEADER_KEY] = bl;
  t->set(sys_prefix(header), to_set);
}

int DBObjectMap::get_header(const ghobject_t &oid,
			    bufferlist *bl)
{
  MapHeaderLock hl(this, oid);
  Header header = lookup_map_header(hl, oid);
  if (!header) {
    return 0;
  }
  return _get_header(header, bl);
}

int DBObjectMap::_get_header(Header header,
			     bufferlist *bl)
{
  map<string, bufferlist> out;
  while (true) {
    out.clear();
    set<string> to_get;
    to_get.insert(USER_HEADER_KEY);
    int r = db->get(sys_prefix(header), to_get, &out);
    if (r == 0 && !out.empty())
      break;
    if (r < 0)
      return r;
    Header current(header);
    if (!current->parent)
      break;
    header = lookup_parent(current);
  }

  if (!out.empty())
    bl->swap(out.begin()->second);
  return 0;
}

int DBObjectMap::clear(const ghobject_t &oid,
		       const SequencerPosition *spos)
{
  KeyValueDB::Transaction t = db->get_transaction();
  MapHeaderLock hl(this, oid);
  Header header = lookup_map_header(hl, oid);
  if (!header)
    return -ENOENT;
  if (check_spos(oid, header, spos))
    return 0;
  remove_map_header(hl, oid, header, t);
  ceph_assert(header->num_children > 0);
  header->num_children--;
  int r = _clear(header, t);
  if (r < 0)
    return r;
  return db->submit_transaction(t);
}

int DBObjectMap::_clear(Header header,
			KeyValueDB::Transaction t)
{
  while (1) {
    if (header->num_children) {
      set_header(header, t);
      break;
    }
    clear_header(header, t);
    if (!header->parent)
      break;
    Header parent = lookup_parent(header);
    if (!parent) {
      return -EINVAL;
    }
    ceph_assert(parent->num_children > 0);
    parent->num_children--;
    header.swap(parent);
  }
  return 0;
}

int DBObjectMap::copy_up_header(Header header,
				KeyValueDB::Transaction t)
{
  bufferlist bl;
  int r = _get_header(header, &bl);
  if (r < 0)
    return r;

  _set_header(header, bl, t);
  return 0;
}

int DBObjectMap::rm_keys(const ghobject_t &oid,
			 const set<string> &to_clear,
			 const SequencerPosition *spos)
{
  MapHeaderLock hl(this, oid);
  Header header = lookup_map_header(hl, oid);
  if (!header)
    return -ENOENT;
  KeyValueDB::Transaction t = db->get_transaction();
  if (check_spos(oid, header, spos))
    return 0;
  t->rmkeys(user_prefix(header), to_clear);
  if (!header->parent) {
    return db->submit_transaction(t);
  }

<<<<<<< HEAD
  assert(state.legacy);
=======
  ceph_assert(state.legacy);
>>>>>>> 3ad2dfa4

  {
    // We only get here for legacy (v2) stores
    // Copy up all keys from parent excluding to_clear
    // and remove parent
    // This eliminates a v2 format use of complete for this oid only
    map<string, bufferlist> to_write;
    ObjectMapIterator iter = _get_iterator(header);
    for (iter->seek_to_first() ; iter->valid() ; iter->next()) {
      if (iter->status())
        return iter->status();
      if (!to_clear.count(iter->key()))
        to_write[iter->key()] = iter->value();
    }
    t->set(user_prefix(header), to_write);
  } // destruct iter which has parent in_use

  copy_up_header(header, t);
  Header parent = lookup_parent(header);
  if (!parent)
    return -EINVAL;
  parent->num_children--;
  _clear(parent, t);
  header->parent = 0;
  set_map_header(hl, oid, *header, t);
  t->rmkeys_by_prefix(complete_prefix(header));
  return db->submit_transaction(t);
}

int DBObjectMap::clear_keys_header(const ghobject_t &oid,
				   const SequencerPosition *spos)
{
  KeyValueDB::Transaction t = db->get_transaction();
  MapHeaderLock hl(this, oid);
  Header header = lookup_map_header(hl, oid);
  if (!header)
    return -ENOENT;
  if (check_spos(oid, header, spos))
    return 0;

  // save old attrs
  KeyValueDB::Iterator iter = db->get_iterator(xattr_prefix(header));
  if (!iter)
    return -EINVAL;
  map<string, bufferlist> attrs;
  for (iter->seek_to_first(); !iter->status() && iter->valid(); iter->next())
    attrs.insert(make_pair(iter->key(), iter->value()));
  if (iter->status())
    return iter->status();

  // remove current header
  remove_map_header(hl, oid, header, t);
  ceph_assert(header->num_children > 0);
  header->num_children--;
  int r = _clear(header, t);
  if (r < 0)
    return r;

  // create new header
  Header newheader = generate_new_header(oid, Header());
  set_map_header(hl, oid, *newheader, t);
  if (!attrs.empty())
    t->set(xattr_prefix(newheader), attrs);
  return db->submit_transaction(t);
}

int DBObjectMap::get(const ghobject_t &oid,
		     bufferlist *_header,
		     map<string, bufferlist> *out)
{
  MapHeaderLock hl(this, oid);
  Header header = lookup_map_header(hl, oid);
  if (!header)
    return -ENOENT;
  _get_header(header, _header);
  ObjectMapIterator iter = _get_iterator(header);
  for (iter->seek_to_first(); iter->valid(); iter->next()) {
    if (iter->status())
      return iter->status();
    out->insert(make_pair(iter->key(), iter->value()));
  }
  return 0;
}

int DBObjectMap::get_keys(const ghobject_t &oid,
			  set<string> *keys)
{
  MapHeaderLock hl(this, oid);
  Header header = lookup_map_header(hl, oid);
  if (!header)
    return -ENOENT;
  ObjectMapIterator iter = _get_iterator(header);
  for (iter->seek_to_first(); iter->valid(); iter->next()) {
    if (iter->status())
      return iter->status();
    keys->insert(iter->key());
  }
  return 0;
}

int DBObjectMap::scan(Header header,
		      const set<string> &in_keys,
		      set<string> *out_keys,
		      map<string, bufferlist> *out_values)
{
  ObjectMapIterator db_iter = _get_iterator(header);
  for (set<string>::const_iterator key_iter = in_keys.begin();
       key_iter != in_keys.end();
       ++key_iter) {
    db_iter->lower_bound(*key_iter);
    if (db_iter->status())
      return db_iter->status();
    if (db_iter->valid() && db_iter->key() == *key_iter) {
      if (out_keys)
	out_keys->insert(*key_iter);
      if (out_values)
	out_values->insert(make_pair(db_iter->key(), db_iter->value()));
    }
  }
  return 0;
}

int DBObjectMap::get_values(const ghobject_t &oid,
			    const set<string> &keys,
			    map<string, bufferlist> *out)
{
  MapHeaderLock hl(this, oid);
  Header header = lookup_map_header(hl, oid);
  if (!header)
    return -ENOENT;
  return scan(header, keys, 0, out);
}

int DBObjectMap::check_keys(const ghobject_t &oid,
			    const set<string> &keys,
			    set<string> *out)
{
  MapHeaderLock hl(this, oid);
  Header header = lookup_map_header(hl, oid);
  if (!header)
    return -ENOENT;
  return scan(header, keys, out, 0);
}

int DBObjectMap::get_xattrs(const ghobject_t &oid,
			    const set<string> &to_get,
			    map<string, bufferlist> *out)
{
  MapHeaderLock hl(this, oid);
  Header header = lookup_map_header(hl, oid);
  if (!header)
    return -ENOENT;
  return db->get(xattr_prefix(header), to_get, out);
}

int DBObjectMap::get_all_xattrs(const ghobject_t &oid,
				set<string> *out)
{
  MapHeaderLock hl(this, oid);
  Header header = lookup_map_header(hl, oid);
  if (!header)
    return -ENOENT;
  KeyValueDB::Iterator iter = db->get_iterator(xattr_prefix(header));
  if (!iter)
    return -EINVAL;
  for (iter->seek_to_first(); !iter->status() && iter->valid(); iter->next())
    out->insert(iter->key());
  return iter->status();
}

int DBObjectMap::set_xattrs(const ghobject_t &oid,
			    const map<string, bufferlist> &to_set,
			    const SequencerPosition *spos)
{
  KeyValueDB::Transaction t = db->get_transaction();
  MapHeaderLock hl(this, oid);
  Header header = lookup_create_map_header(hl, oid, t);
  if (!header)
    return -EINVAL;
  if (check_spos(oid, header, spos))
    return 0;
  t->set(xattr_prefix(header), to_set);
  return db->submit_transaction(t);
}

int DBObjectMap::remove_xattrs(const ghobject_t &oid,
			       const set<string> &to_remove,
			       const SequencerPosition *spos)
{
  KeyValueDB::Transaction t = db->get_transaction();
  MapHeaderLock hl(this, oid);
  Header header = lookup_map_header(hl, oid);
  if (!header)
    return -ENOENT;
  if (check_spos(oid, header, spos))
    return 0;
  t->rmkeys(xattr_prefix(header), to_remove);
  return db->submit_transaction(t);
}

// ONLY USED FOR TESTING
// Set version to 2 to avoid asserts
int DBObjectMap::legacy_clone(const ghobject_t &oid,
		       const ghobject_t &target,
		       const SequencerPosition *spos)
{
  state.legacy = true;

  if (oid == target)
    return 0;

  MapHeaderLock _l1(this, std::min(oid, target));
  MapHeaderLock _l2(this, std::max(oid, target));
  MapHeaderLock *lsource, *ltarget;
  if (oid > target) {
    lsource = &_l2;
    ltarget= &_l1;
  } else {
    lsource = &_l1;
    ltarget= &_l2;
  }

  KeyValueDB::Transaction t = db->get_transaction();
  {
    Header destination = lookup_map_header(*ltarget, target);
    if (destination) {
      if (check_spos(target, destination, spos))
	return 0;
      destination->num_children--;
      remove_map_header(*ltarget, target, destination, t);
      _clear(destination, t);
    }
  }

  Header parent = lookup_map_header(*lsource, oid);
  if (!parent)
    return db->submit_transaction(t);

  Header source = generate_new_header(oid, parent);
  Header destination = generate_new_header(target, parent);
  if (spos)
    destination->spos = *spos;

  parent->num_children = 2;
  set_header(parent, t);
  set_map_header(*lsource, oid, *source, t);
  set_map_header(*ltarget, target, *destination, t);

  map<string, bufferlist> to_set;
  KeyValueDB::Iterator xattr_iter = db->get_iterator(xattr_prefix(parent));
  for (xattr_iter->seek_to_first();
       xattr_iter->valid();
       xattr_iter->next())
    to_set.insert(make_pair(xattr_iter->key(), xattr_iter->value()));
  t->set(xattr_prefix(source), to_set);
  t->set(xattr_prefix(destination), to_set);
  t->rmkeys_by_prefix(xattr_prefix(parent));
  return db->submit_transaction(t);
}

int DBObjectMap::clone(const ghobject_t &oid,
		       const ghobject_t &target,
		       const SequencerPosition *spos)
{
  if (oid == target)
    return 0;

  MapHeaderLock _l1(this, std::min(oid, target));
  MapHeaderLock _l2(this, std::max(oid, target));
  MapHeaderLock *lsource, *ltarget;
  if (oid > target) {
    lsource = &_l2;
    ltarget= &_l1;
  } else {
    lsource = &_l1;
    ltarget= &_l2;
  }

  KeyValueDB::Transaction t = db->get_transaction();
  {
    Header destination = lookup_map_header(*ltarget, target);
    if (destination) {
      if (check_spos(target, destination, spos))
	return 0;
      destination->num_children--;
      remove_map_header(*ltarget, target, destination, t);
      _clear(destination, t);
    }
  }

  Header source = lookup_map_header(*lsource, oid);
  if (!source)
    return db->submit_transaction(t);

  Header destination = generate_new_header(target, Header());
  if (spos)
    destination->spos = *spos;

  set_map_header(*ltarget, target, *destination, t);

  bufferlist bl;
  int r = _get_header(source, &bl);
  if (r < 0)
    return r;
  _set_header(destination, bl, t);

  map<string, bufferlist> to_set;
  KeyValueDB::Iterator xattr_iter = db->get_iterator(xattr_prefix(source));
  for (xattr_iter->seek_to_first();
       xattr_iter->valid();
       xattr_iter->next())
    to_set.insert(make_pair(xattr_iter->key(), xattr_iter->value()));
  t->set(xattr_prefix(destination), to_set);

  map<string, bufferlist> to_write;
  ObjectMapIterator iter = _get_iterator(source);
  for (iter->seek_to_first() ; iter->valid() ; iter->next()) {
    if (iter->status())
      return iter->status();
    to_write[iter->key()] = iter->value();
  }
  t->set(user_prefix(destination), to_write);

  return db->submit_transaction(t);
}

int DBObjectMap::upgrade_to_v2()
{
  dout(1) << __func__ << " start" << dendl;
  KeyValueDB::Iterator iter = db->get_iterator(HOBJECT_TO_SEQ);
  iter->seek_to_first();
  while (iter->valid()) {
    unsigned count = 0;
    KeyValueDB::Transaction t = db->get_transaction();
    set<string> remove;
    map<string, bufferlist> add;
    for (;
        iter->valid() && count < 300;
        iter->next()) {
      dout(20) << __func__ << " key is " << iter->key() << dendl;
      int r = is_buggy_ghobject_key_v1(cct, iter->key());
      if (r < 0) {
	derr << __func__ << " bad key '" << iter->key() << "'" << dendl;
	return r;
      }
      if (!r) {
	dout(20) << __func__ << " " << iter->key() << " ok" << dendl;
	continue;
      }

      // decode header to get oid
      _Header hdr;
      bufferlist bl = iter->value();
      auto bliter = bl.cbegin();
      hdr.decode(bliter);

      string newkey(ghobject_key(hdr.oid));
      dout(20) << __func__ << " " << iter->key() << " -> " << newkey << dendl;
      add[newkey] = iter->value();
      remove.insert(iter->key());
      ++count;
    }

    if (!remove.empty()) {
      dout(20) << __func__ << " updating " << remove.size() << " keys" << dendl;
      t->rmkeys(HOBJECT_TO_SEQ, remove);
      t->set(HOBJECT_TO_SEQ, add);
      int r = db->submit_transaction(t);
      if (r < 0)
	return r;
    }
  }

  state.v = 2;

  set_state();
  return 0;
}

void DBObjectMap::set_state()
{
  Mutex::Locker l(header_lock);
  KeyValueDB::Transaction t = db->get_transaction();
  write_state(t);
  int ret = db->submit_transaction_sync(t);
<<<<<<< HEAD
  assert(ret == 0);
=======
  ceph_assert(ret == 0);
>>>>>>> 3ad2dfa4
  dout(1) << __func__ << " done" << dendl;
  return;
}

int DBObjectMap::get_state()
{
  map<string, bufferlist> result;
  set<string> to_get;
  to_get.insert(GLOBAL_STATE_KEY);
  int r = db->get(SYS_PREFIX, to_get, &result);
  if (r < 0)
    return r;
  if (!result.empty()) {
    auto bliter = result.begin()->second.cbegin();
    state.decode(bliter);
  } else {
    // New store
    state.v = State::CUR_VERSION;
    state.seq = 1;
    state.legacy = false;
  }
  return 0;
}

int DBObjectMap::init(bool do_upgrade)
{
  int ret = get_state();
  if (ret < 0)
    return ret;
  if (state.v < 1) {
    dout(1) << "DBObjectMap is *very* old; upgrade to an older version first"
	    << dendl;
    return -ENOTSUP;
  }
  if (state.v < 2) { // Needs upgrade
    if (!do_upgrade) {
      dout(1) << "DOBjbectMap requires an upgrade,"
	      << " set filestore_update_to"
	      << dendl;
      return -ENOTSUP;
    } else {
      int r = upgrade_to_v2();
      if (r < 0)
	return r;
    }
  }
  ostringstream ss;
  int errors = check(ss, true);
  if (errors) {
    derr << ss.str() << dendl;
    if (errors > 0)
      return -EINVAL;
  }
  dout(20) << "(init)dbobjectmap: seq is " << state.seq << dendl;
  return 0;
}

int DBObjectMap::sync(const ghobject_t *oid,
		      const SequencerPosition *spos) {
  KeyValueDB::Transaction t = db->get_transaction();
  if (oid) {
    ceph_assert(spos);
    MapHeaderLock hl(this, *oid);
    Header header = lookup_map_header(hl, *oid);
    if (header) {
      dout(10) << "oid: " << *oid << " setting spos to "
	       << *spos << dendl;
      header->spos = *spos;
      set_map_header(hl, *oid, *header, t);
    }
    /* It may appear that this and the identical portion of the else
     * block can combined below, but in this block, the transaction
     * must be submitted under *both* the MapHeaderLock and the full
     * header_lock.
     *
     * See 2b63dd25fc1c73fa42e52e9ea4ab5a45dd9422a0 and bug 9891.
     */
    Mutex::Locker l(header_lock);
    write_state(t);
    return db->submit_transaction_sync(t);
  } else {
    Mutex::Locker l(header_lock);
    write_state(t);
    return db->submit_transaction_sync(t);
  }
}

int DBObjectMap::write_state(KeyValueDB::Transaction _t) {
  ceph_assert(header_lock.is_locked_by_me());
  dout(20) << "dbobjectmap: seq is " << state.seq << dendl;
  KeyValueDB::Transaction t = _t ? _t : db->get_transaction();
  bufferlist bl;
  state.encode(bl);
  map<string, bufferlist> to_write;
  to_write[GLOBAL_STATE_KEY] = bl;
  t->set(SYS_PREFIX, to_write);
  return _t ? 0 : db->submit_transaction(t);
}


DBObjectMap::Header DBObjectMap::_lookup_map_header(
  const MapHeaderLock &l,
  const ghobject_t &oid)
{
  ceph_assert(l.get_locked() == oid);

  _Header *header = new _Header();
  {
    Mutex::Locker l(cache_lock);
    if (caches.lookup(oid, header)) {
      ceph_assert(!in_use.count(header->seq));
      in_use.insert(header->seq);
      return Header(header, RemoveOnDelete(this));
    }
  }

  bufferlist out;
  int r = db->get(HOBJECT_TO_SEQ, map_header_key(oid), &out);
  if (r < 0 || out.length()==0) {
    delete header;
    return Header();
  }

  Header ret(header, RemoveOnDelete(this));
  auto iter = out.cbegin();
  ret->decode(iter);
  {
    Mutex::Locker l(cache_lock);
    caches.add(oid, *ret);
  }

  ceph_assert(!in_use.count(header->seq));
  in_use.insert(header->seq);
  return ret;
}

DBObjectMap::Header DBObjectMap::_generate_new_header(const ghobject_t &oid,
						      Header parent)
{
  Header header = Header(new _Header(), RemoveOnDelete(this));
  header->seq = state.seq++;
  if (parent) {
    header->parent = parent->seq;
    header->spos = parent->spos;
  }
  header->num_children = 1;
  header->oid = oid;
  ceph_assert(!in_use.count(header->seq));
  in_use.insert(header->seq);

  write_state();
  return header;
}

DBObjectMap::Header DBObjectMap::lookup_parent(Header input)
{
  Mutex::Locker l(header_lock);
  while (in_use.count(input->parent))
    header_cond.Wait(header_lock);
  map<string, bufferlist> out;
  set<string> keys;
  keys.insert(HEADER_KEY);

  dout(20) << "lookup_parent: parent " << input->parent
       << " for seq " << input->seq << dendl;
  int r = db->get(sys_parent_prefix(input), keys, &out);
  if (r < 0) {
    ceph_abort();
    return Header();
  }
  if (out.empty()) {
    ceph_abort();
    return Header();
  }

  Header header = Header(new _Header(), RemoveOnDelete(this));
  auto iter = out.begin()->second.cbegin();
  header->decode(iter);
  ceph_assert(header->seq == input->parent);
  dout(20) << "lookup_parent: parent seq is " << header->seq << " with parent "
       << header->parent << dendl;
  in_use.insert(header->seq);
  return header;
}

DBObjectMap::Header DBObjectMap::lookup_create_map_header(
  const MapHeaderLock &hl,
  const ghobject_t &oid,
  KeyValueDB::Transaction t)
{
  Mutex::Locker l(header_lock);
  Header header = _lookup_map_header(hl, oid);
  if (!header) {
    header = _generate_new_header(oid, Header());
    set_map_header(hl, oid, *header, t);
  }
  return header;
}

void DBObjectMap::clear_header(Header header, KeyValueDB::Transaction t)
{
  dout(20) << "clear_header: clearing seq " << header->seq << dendl;
  t->rmkeys_by_prefix(user_prefix(header));
  t->rmkeys_by_prefix(sys_prefix(header));
  if (state.legacy)
    t->rmkeys_by_prefix(complete_prefix(header)); // Needed when header.parent != 0
  t->rmkeys_by_prefix(xattr_prefix(header));
  set<string> keys;
  keys.insert(header_key(header->seq));
  t->rmkeys(USER_PREFIX, keys);
}

void DBObjectMap::set_header(Header header, KeyValueDB::Transaction t)
{
  dout(20) << "set_header: setting seq " << header->seq << dendl;
  map<string, bufferlist> to_write;
  header->encode(to_write[HEADER_KEY]);
  t->set(sys_prefix(header), to_write);
}

void DBObjectMap::remove_map_header(
  const MapHeaderLock &l,
  const ghobject_t &oid,
  Header header,
  KeyValueDB::Transaction t)
{
  ceph_assert(l.get_locked() == oid);
  dout(20) << "remove_map_header: removing " << header->seq
	   << " oid " << oid << dendl;
  set<string> to_remove;
  to_remove.insert(map_header_key(oid));
  t->rmkeys(HOBJECT_TO_SEQ, to_remove);
  {
    Mutex::Locker l(cache_lock);
    caches.clear(oid);
  }
}

void DBObjectMap::set_map_header(
  const MapHeaderLock &l,
  const ghobject_t &oid, _Header header,
  KeyValueDB::Transaction t)
{
  ceph_assert(l.get_locked() == oid);
  dout(20) << "set_map_header: setting " << header.seq
	   << " oid " << oid << " parent seq "
	   << header.parent << dendl;
  map<string, bufferlist> to_set;
  header.encode(to_set[map_header_key(oid)]);
  t->set(HOBJECT_TO_SEQ, to_set);
  {
    Mutex::Locker l(cache_lock);
    caches.add(oid, header);
  }
}

bool DBObjectMap::check_spos(const ghobject_t &oid,
			     Header header,
			     const SequencerPosition *spos)
{
  if (!spos || *spos > header->spos) {
    stringstream out;
    if (spos)
      dout(10) << "oid: " << oid << " not skipping op, *spos "
	       << *spos << dendl;
    else
      dout(10) << "oid: " << oid << " not skipping op, *spos "
	       << "empty" << dendl;
    dout(10) << " > header.spos " << header->spos << dendl;
    return false;
  } else {
    dout(10) << "oid: " << oid << " skipping op, *spos " << *spos
	     << " <= header.spos " << header->spos << dendl;
    return true;
  }
}

int DBObjectMap::list_objects(vector<ghobject_t> *out)
{
  KeyValueDB::Iterator iter = db->get_iterator(HOBJECT_TO_SEQ);
  for (iter->seek_to_first(); iter->valid(); iter->next()) {
    bufferlist bl = iter->value();
    auto bliter = bl.cbegin();
    _Header header;
    header.decode(bliter);
    out->push_back(header.oid);
  }
  return 0;
}

int DBObjectMap::list_object_headers(vector<_Header> *out)
{
  int error = 0;
  KeyValueDB::Iterator iter = db->get_iterator(HOBJECT_TO_SEQ);
  for (iter->seek_to_first(); iter->valid(); iter->next()) {
    bufferlist bl = iter->value();
    auto bliter = bl.cbegin();
    _Header header;
    header.decode(bliter);
    out->push_back(header);
    while (header.parent) {
      set<string> to_get;
      map<string, bufferlist> got;
      to_get.insert(HEADER_KEY);
      db->get(sys_parent_prefix(header), to_get, &got);
      if (got.empty()) {
	dout(0) << "Missing: seq " << header.parent << dendl;
	error = -ENOENT;
	break;
      } else {
	bl = got.begin()->second;
        auto bliter = bl.cbegin();
        header.decode(bliter);
        out->push_back(header);
      }
    }
  }
  return error;
}

ostream& operator<<(ostream& out, const DBObjectMap::_Header& h)
{
  out << "seq=" << h.seq << " parent=" << h.parent 
      << " num_children=" << h.num_children
      << " ghobject=" << h.oid;
  return out;
}

int DBObjectMap::rename(const ghobject_t &from,
		       const ghobject_t &to,
		       const SequencerPosition *spos)
{
  if (from == to)
    return 0;

  MapHeaderLock _l1(this, std::min(from, to));
  MapHeaderLock _l2(this, std::max(from, to));
  MapHeaderLock *lsource, *ltarget;
  if (from > to) {
    lsource = &_l2;
    ltarget= &_l1;
  } else {
    lsource = &_l1;
    ltarget= &_l2;
  }

  KeyValueDB::Transaction t = db->get_transaction();
  {
    Header destination = lookup_map_header(*ltarget, to);
    if (destination) {
      if (check_spos(to, destination, spos))
	return 0;
      destination->num_children--;
      remove_map_header(*ltarget, to, destination, t);
      _clear(destination, t);
    }
  }

  Header hdr = lookup_map_header(*lsource, from);
  if (!hdr)
    return db->submit_transaction(t);

  remove_map_header(*lsource, from, hdr, t);
  hdr->oid = to;
  set_map_header(*ltarget, to, *hdr, t);

  return db->submit_transaction(t);
}<|MERGE_RESOLUTION|>--- conflicted
+++ resolved
@@ -658,11 +658,7 @@
     return db->submit_transaction(t);
   }
 
-<<<<<<< HEAD
-  assert(state.legacy);
-=======
   ceph_assert(state.legacy);
->>>>>>> 3ad2dfa4
 
   {
     // We only get here for legacy (v2) stores
@@ -1048,11 +1044,7 @@
   KeyValueDB::Transaction t = db->get_transaction();
   write_state(t);
   int ret = db->submit_transaction_sync(t);
-<<<<<<< HEAD
-  assert(ret == 0);
-=======
   ceph_assert(ret == 0);
->>>>>>> 3ad2dfa4
   dout(1) << __func__ << " done" << dendl;
   return;
 }
