--- conflicted
+++ resolved
@@ -128,13 +128,8 @@
 
     objectstore_perf_stat_t get_cur_stats() const {
       objectstore_perf_stat_t ret;
-<<<<<<< HEAD
-      ret.os_commit_latency = os_commit_latency.current_avg();
-      ret.os_apply_latency = os_apply_latency.current_avg();
-=======
       ret.os_commit_latency_ns = os_commit_latency_ns.current_avg();
       ret.os_apply_latency_ns = os_apply_latency_ns.current_avg();
->>>>>>> f8781be9
       return ret;
     }
 
