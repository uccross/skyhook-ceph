// -*- mode:C++; tab-width:8; c-basic-offset:2; indent-tabs-mode:t -*-
// vim: ts=8 sw=2 smarttab

#ifndef CEPH_MGR_MGRSESSION_H
#define CEPH_MGR_MGRSESSION_H

#include "common/RefCountedObj.h"
#include "common/entity_name.h"
#include "msg/msg_types.h"
#include "MgrCap.h"


/**
 * Session state associated with the Connection.
 */
struct MgrSession : public RefCountedObject {
  uint64_t global_id = 0;
  EntityName entity_name;
  entity_inst_t inst;

  int osd_id = -1;  ///< osd id (if an osd)

  MgrCap caps;

  std::set<std::string> declared_types;

<<<<<<< HEAD
  MgrSession(CephContext *cct) : RefCountedObject(cct, 0) {}
=======
  explicit MgrSession(CephContext *cct) : RefCountedObject(cct, 0) {}
>>>>>>> 3ad2dfa4
  ~MgrSession() override {}

  const entity_addr_t& get_peer_addr() const {
    return inst.addr;
  }
};

typedef boost::intrusive_ptr<MgrSession> MgrSessionRef;


#endif<|MERGE_RESOLUTION|>--- conflicted
+++ resolved
@@ -24,11 +24,7 @@
 
   std::set<std::string> declared_types;
 
-<<<<<<< HEAD
-  MgrSession(CephContext *cct) : RefCountedObject(cct, 0) {}
-=======
   explicit MgrSession(CephContext *cct) : RefCountedObject(cct, 0) {}
->>>>>>> 3ad2dfa4
   ~MgrSession() override {}
 
   const entity_addr_t& get_peer_addr() const {
