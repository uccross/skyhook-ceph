// -*- mode:C++; tab-width:8; c-basic-offset:2; indent-tabs-mode:t -*-
// vim: ts=8 sw=2 smarttab
/*
 * Ceph - scalable distributed file system
 *
 * Copyright (C) 2016 John Spray <john.spray@redhat.com>
 *
 * This is free software; you can redistribute it and/or
 * modify it under the terms of the GNU Lesser General Public
 * License version 2.1, as published by the Free Software
 * Foundation.  See file COPYING.
 */

#include "DaemonState.h"

#include "MgrSession.h"
<<<<<<< HEAD
=======
#include "include/stringify.h"
#include "common/Formatter.h"
>>>>>>> 3ad2dfa4

#define dout_context g_ceph_context
#define dout_subsys ceph_subsys_mgr
#undef dout_prefix
#define dout_prefix *_dout << "mgr " << __func__ << " "

void DeviceState::set_metadata(map<string,string>&& m)
{
  metadata = std::move(m);
  auto p = metadata.find("life_expectancy_min");
  if (p != metadata.end()) {
    life_expectancy.first.parse(p->second);
  }
  p = metadata.find("life_expectancy_max");
  if (p != metadata.end()) {
    life_expectancy.second.parse(p->second);
  }
  p = metadata.find("life_expectancy_stamp");
  if (p != metadata.end()) {
    life_expectancy_stamp.parse(p->second);
  }
}

void DeviceState::set_life_expectancy(utime_t from, utime_t to, utime_t now)
{
  life_expectancy = make_pair(from, to);
  life_expectancy_stamp = now;
  if (from != utime_t()) {
    metadata["life_expectancy_min"] = from;
  } else {
    metadata["life_expectancy_min"] = "";
  }
  if (to != utime_t()) {
    metadata["life_expectancy_max"] = to;
  } else {
    metadata["life_expectancy_max"] = "";
  }
  if (now != utime_t()) {
    metadata["life_expectancy_stamp"] = stringify(now);
  } else {
    metadata["life_expectancy_stamp"] = "";
  }
}

void DeviceState::rm_life_expectancy()
{
  life_expectancy = make_pair(utime_t(), utime_t());
  life_expectancy_stamp = utime_t();
  metadata.erase("life_expectancy_min");
  metadata.erase("life_expectancy_max");
  metadata.erase("life_expectancy_stamp");
}

string DeviceState::get_life_expectancy_str(utime_t now) const
{
  if (life_expectancy.first == utime_t()) {
    return string();
  }
  if (now >= life_expectancy.first) {
    return "now";
  }
  utime_t min = life_expectancy.first - now;
  utime_t max = life_expectancy.second - now;
  if (life_expectancy.second == utime_t()) {
    return string(">") + timespan_str(make_timespan(min));
  }
  string a = timespan_str(make_timespan(min));
  string b = timespan_str(make_timespan(max));
  if (a == b) {
    return a;
  }
  return a + " to " + b;
}

void DeviceState::dump(Formatter *f) const
{
  f->dump_string("devid", devid);
  f->open_array_section("location");
  for (auto& i : devnames) {
    f->open_object_section("attachment");
    f->dump_string("host", i.first);
    f->dump_string("dev", i.second);
    f->close_section();
  }
  f->close_section();
  f->open_array_section("daemons");
  for (auto& i : daemons) {
    f->dump_string("daemon", to_string(i));
  }
  f->close_section();
  if (life_expectancy.first != utime_t()) {
    f->dump_stream("life_expectancy_min") << life_expectancy.first;
    f->dump_stream("life_expectancy_max") << life_expectancy.second;
    f->dump_stream("life_expectancy_stamp")
      << life_expectancy_stamp;
  }
}

void DeviceState::print(ostream& out) const
{
  out << "device " << devid << "\n";
  for (auto& i : devnames) {
    out << "attachment " << i.first << ":" << i.second << "\n";
  }
  set<string> d;
  for (auto& j : daemons) {
    d.insert(to_string(j));
  }
  out << "daemons " << d << "\n";
  if (life_expectancy.first != utime_t()) {
    out << "life_expectancy " << life_expectancy.first << " to "
	<< life_expectancy.second
	<< " (as of " << life_expectancy_stamp << ")\n";
  }
}

void DaemonStateIndex::insert(DaemonStatePtr dm)
{
  RWLock::WLocker l(lock);
<<<<<<< HEAD
=======
  _insert(dm);
}
>>>>>>> 3ad2dfa4

void DaemonStateIndex::_insert(DaemonStatePtr dm)
{
  if (all.count(dm->key)) {
    _erase(dm->key);
  }

  by_server[dm->hostname][dm->key] = dm;
  all[dm->key] = dm;

  for (auto& i : dm->devices) {
    auto d = _get_or_create_device(i.first);
    d->daemons.insert(dm->key);
    d->devnames.insert(make_pair(dm->hostname, i.second));
  }
}

void DaemonStateIndex::_erase(const DaemonKey& dmk)
{
<<<<<<< HEAD
  assert(lock.is_wlocked());
=======
  ceph_assert(lock.is_wlocked());
>>>>>>> 3ad2dfa4

  const auto to_erase = all.find(dmk);
  ceph_assert(to_erase != all.end());
  const auto dm = to_erase->second;

  for (auto& i : dm->devices) {
    auto d = _get_or_create_device(i.first);
    ceph_assert(d->daemons.count(dmk));
    d->daemons.erase(dmk);
    d->devnames.erase(make_pair(dm->hostname, i.second));
    if (d->empty()) {
      _erase_device(d);
    }
  }

  auto &server_collection = by_server[dm->hostname];
  server_collection.erase(dm->key);
  if (server_collection.empty()) {
    by_server.erase(dm->hostname);
  }

  all.erase(to_erase);
}

DaemonStateCollection DaemonStateIndex::get_by_service(
  const std::string& svc) const
{
  RWLock::RLocker l(lock);

  DaemonStateCollection result;

  for (const auto &i : all) {
    if (i.first.first == svc) {
      result[i.first] = i.second;
    }
  }

  return result;
}

DaemonStateCollection DaemonStateIndex::get_by_server(
  const std::string &hostname) const
{
  RWLock::RLocker l(lock);

  if (by_server.count(hostname)) {
    return by_server.at(hostname);
  } else {
    return {};
  }
}

bool DaemonStateIndex::exists(const DaemonKey &key) const
{
  RWLock::RLocker l(lock);

  return all.count(key) > 0;
}

DaemonStatePtr DaemonStateIndex::get(const DaemonKey &key)
{
  RWLock::RLocker l(lock);

  auto iter = all.find(key);
  if (iter != all.end()) {
    return iter->second;
  } else {
    return nullptr;
  }
<<<<<<< HEAD
=======
}

void DaemonStateIndex::rm(const DaemonKey &key)
{
  RWLock::WLocker l(lock);
  _rm(key);
}

void DaemonStateIndex::_rm(const DaemonKey &key)
{
  if (all.count(key)) {
    _erase(key);
  }
>>>>>>> 3ad2dfa4
}

void DaemonStateIndex::cull(const std::string& svc_name,
			    const std::set<std::string>& names_exist)
{
  std::vector<string> victims;

  RWLock::WLocker l(lock);
  auto begin = all.lower_bound({svc_name, ""});
  auto end = all.end();
  for (auto &i = begin; i != end; ++i) {
    const auto& daemon_key = i->first;
    if (daemon_key.first != svc_name)
      break;
    if (names_exist.count(daemon_key.second) == 0) {
      victims.push_back(daemon_key.second);
    }
  }

  for (auto &i : victims) {
    DaemonKey daemon_key{svc_name, i};
    dout(4) << "Removing data for " << daemon_key << dendl;
    _erase(daemon_key);
  }
}

void DaemonStateIndex::cull_services(const std::set<std::string>& types_exist)
{
  std::set<DaemonKey> victims;

  RWLock::WLocker l(lock);
  for (auto it = all.begin(); it != all.end(); ++it) {
    const auto& daemon_key = it->first;
    if (it->second->service_daemon &&
        types_exist.count(daemon_key.first) == 0) {
      victims.insert(daemon_key);
    }
  }

  for (auto &i : victims) {
    dout(4) << "Removing data for " << i << dendl;
    _erase(i);
  }
}

void DaemonPerfCounters::update(MMgrReport *report)
{
  dout(20) << "loading " << report->declare_types.size() << " new types, "
	   << report->undeclare_types.size() << " old types, had "
	   << types.size() << " types, got "
           << report->packed.length() << " bytes of data" << dendl;

  // Retrieve session state
<<<<<<< HEAD
  MgrSessionRef session(static_cast<MgrSession*>(
        report->get_connection()->get_priv()));
=======
  auto priv = report->get_connection()->get_priv();
  auto session = static_cast<MgrSession*>(priv.get());
>>>>>>> 3ad2dfa4

  // Load any newly declared types
  for (const auto &t : report->declare_types) {
    types.insert(std::make_pair(t.path, t));
    session->declared_types.insert(t.path);
<<<<<<< HEAD
    instances.insert(std::pair<std::string, PerfCounterInstance>(
                     t.path, PerfCounterInstance(t.type)));
=======
>>>>>>> 3ad2dfa4
  }
  // Remove any old types
  for (const auto &t : report->undeclare_types) {
    session->declared_types.erase(t);
  }

  const auto now = ceph_clock_now();

  // Parse packed data according to declared set of types
  auto p = report->packed.cbegin();
  DECODE_START(1, p);
  for (const auto &t_path : session->declared_types) {
    const auto &t = types.at(t_path);
    auto instances_it = instances.find(t_path);
    // Always check the instance exists, as we don't prevent yet
    // multiple sessions from daemons with the same name, and one
    // session clearing stats created by another on open.
    if (instances_it == instances.end()) {
      instances_it = instances.insert({t_path, t.type}).first;
    }
    uint64_t val = 0;
    uint64_t avgcount = 0;
    uint64_t avgcount2 = 0;

    decode(val, p);
    if (t.type & PERFCOUNTER_LONGRUNAVG) {
<<<<<<< HEAD
      ::decode(avgcount, p);
      ::decode(avgcount2, p);
      instances.at(t_path).push_avg(now, val, avgcount);
    } else {
      instances.at(t_path).push(now, val);
=======
      decode(avgcount, p);
      decode(avgcount2, p);
      instances_it->second.push_avg(now, val, avgcount);
    } else {
      instances_it->second.push(now, val);
>>>>>>> 3ad2dfa4
    }
  }
  DECODE_FINISH(p);
}

void PerfCounterInstance::push(utime_t t, uint64_t const &v)
{
  buffer.push_back({t, v});
}

void PerfCounterInstance::push_avg(utime_t t, uint64_t const &s,
                                   uint64_t const &c)
{
  avg_buffer.push_back({t, s, c});
}<|MERGE_RESOLUTION|>--- conflicted
+++ resolved
@@ -14,11 +14,8 @@
 #include "DaemonState.h"
 
 #include "MgrSession.h"
-<<<<<<< HEAD
-=======
 #include "include/stringify.h"
 #include "common/Formatter.h"
->>>>>>> 3ad2dfa4
 
 #define dout_context g_ceph_context
 #define dout_subsys ceph_subsys_mgr
@@ -138,11 +135,8 @@
 void DaemonStateIndex::insert(DaemonStatePtr dm)
 {
   RWLock::WLocker l(lock);
-<<<<<<< HEAD
-=======
   _insert(dm);
 }
->>>>>>> 3ad2dfa4
 
 void DaemonStateIndex::_insert(DaemonStatePtr dm)
 {
@@ -162,11 +156,7 @@
 
 void DaemonStateIndex::_erase(const DaemonKey& dmk)
 {
-<<<<<<< HEAD
-  assert(lock.is_wlocked());
-=======
   ceph_assert(lock.is_wlocked());
->>>>>>> 3ad2dfa4
 
   const auto to_erase = all.find(dmk);
   ceph_assert(to_erase != all.end());
@@ -236,8 +226,6 @@
   } else {
     return nullptr;
   }
-<<<<<<< HEAD
-=======
 }
 
 void DaemonStateIndex::rm(const DaemonKey &key)
@@ -251,7 +239,6 @@
   if (all.count(key)) {
     _erase(key);
   }
->>>>>>> 3ad2dfa4
 }
 
 void DaemonStateIndex::cull(const std::string& svc_name,
@@ -305,23 +292,13 @@
            << report->packed.length() << " bytes of data" << dendl;
 
   // Retrieve session state
-<<<<<<< HEAD
-  MgrSessionRef session(static_cast<MgrSession*>(
-        report->get_connection()->get_priv()));
-=======
   auto priv = report->get_connection()->get_priv();
   auto session = static_cast<MgrSession*>(priv.get());
->>>>>>> 3ad2dfa4
 
   // Load any newly declared types
   for (const auto &t : report->declare_types) {
     types.insert(std::make_pair(t.path, t));
     session->declared_types.insert(t.path);
-<<<<<<< HEAD
-    instances.insert(std::pair<std::string, PerfCounterInstance>(
-                     t.path, PerfCounterInstance(t.type)));
-=======
->>>>>>> 3ad2dfa4
   }
   // Remove any old types
   for (const auto &t : report->undeclare_types) {
@@ -348,19 +325,11 @@
 
     decode(val, p);
     if (t.type & PERFCOUNTER_LONGRUNAVG) {
-<<<<<<< HEAD
-      ::decode(avgcount, p);
-      ::decode(avgcount2, p);
-      instances.at(t_path).push_avg(now, val, avgcount);
-    } else {
-      instances.at(t_path).push(now, val);
-=======
       decode(avgcount, p);
       decode(avgcount2, p);
       instances_it->second.push_avg(now, val, avgcount);
     } else {
       instances_it->second.push(now, val);
->>>>>>> 3ad2dfa4
     }
   }
   DECODE_FINISH(p);
