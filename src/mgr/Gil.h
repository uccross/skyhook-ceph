--- conflicted
+++ resolved
@@ -28,11 +28,7 @@
 class SafeThreadState
 {
   public:
-<<<<<<< HEAD
-  SafeThreadState(PyThreadState *ts_);
-=======
   explicit SafeThreadState(PyThreadState *ts_);
->>>>>>> 3ad2dfa4
 
   SafeThreadState()
     : ts(nullptr), thread(0)
