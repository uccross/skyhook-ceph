--- conflicted
+++ resolved
@@ -22,37 +22,21 @@
 COMMAND("pg ls-by-pool "		\
         "name=poolstr,type=CephString " \
 	"name=states,type=CephString,n=N,req=false", \
-<<<<<<< HEAD
-	"list pg with pool = [poolname]", "pg", "r", "cli,rest")
-=======
 	"list pg with pool = [poolname]", "pg", "r")
->>>>>>> 3ad2dfa4
 COMMAND("pg ls-by-primary " \
         "name=osd,type=CephOsdName " \
         "name=pool,type=CephInt,req=false " \
 	"name=states,type=CephString,n=N,req=false", \
-<<<<<<< HEAD
-	"list pg with primary = [osd]", "pg", "r", "cli,rest")
-=======
 	"list pg with primary = [osd]", "pg", "r")
->>>>>>> 3ad2dfa4
 COMMAND("pg ls-by-osd " \
         "name=osd,type=CephOsdName " \
         "name=pool,type=CephInt,req=false " \
 	"name=states,type=CephString,n=N,req=false", \
-<<<<<<< HEAD
-	"list pg on osd [osd]", "pg", "r", "cli,rest")
-COMMAND("pg ls " \
-        "name=pool,type=CephInt,req=false " \
-	"name=states,type=CephString,n=N,req=false", \
-	"list pg with specific pool, osd, state", "pg", "r", "cli,rest")
-=======
 	"list pg on osd [osd]", "pg", "r")
 COMMAND("pg ls " \
         "name=pool,type=CephInt,req=false " \
 	"name=states,type=CephString,n=N,req=false", \
 	"list pg with specific pool, osd, state", "pg", "r")
->>>>>>> 3ad2dfa4
 COMMAND("pg dump_stuck " \
 	"name=stuckops,type=CephChoices,strings=inactive|unclean|stale|undersized|degraded,n=N,req=false " \
 	"name=threshold,type=CephInt,req=false",
@@ -77,15 +61,6 @@
 	"pg", "rw")
 COMMAND("pg cancel-force-backfill name=pgid,type=CephPgid,n=N", "restore normal backfill priority of <pgid>", \
 	"pg", "rw")
-
-COMMAND("pg force-recovery name=pgid,type=CephPgid,n=N", "force recovery of <pgid> first", \
-	"pg", "rw", "cli,rest")
-COMMAND("pg force-backfill name=pgid,type=CephPgid,n=N", "force backfill of <pgid> first", \
-	"pg", "rw", "cli,rest")
-COMMAND("pg cancel-force-recovery name=pgid,type=CephPgid,n=N", "restore normal recovery priority of <pgid>", \
-	"pg", "rw", "cli,rest")
-COMMAND("pg cancel-force-backfill name=pgid,type=CephPgid,n=N", "restore normal backfill priority of <pgid>", \
-	"pg", "rw", "cli,rest")
 
 // stuff in osd namespace
 COMMAND("osd perf", \
@@ -145,11 +120,7 @@
 	"name=max_osds,type=CephInt,req=false "			\
 	"name=no_increasing,type=CephBool,req=false",\
 	"dry run of reweight OSDs by utilization [overload-percentage-for-consideration, default 120]", \
-<<<<<<< HEAD
-	"osd", "r", "cli,rest")
-=======
-	"osd", "r")
->>>>>>> 3ad2dfa4
+	"osd", "r")
 COMMAND("osd reweight-by-pg " \
 	"name=oload,type=CephInt,req=false " \
 	"name=max_change,type=CephFloat,req=false "			\
@@ -163,16 +134,6 @@
 	"name=max_osds,type=CephInt,req=false "			\
 	"name=pools,type=CephPoolname,n=N,req=false",			\
 	"dry run of reweight OSDs by PG distribution [overload-percentage-for-consideration, default 120]", \
-<<<<<<< HEAD
-	"osd", "r", "cli,rest")
-
-COMMAND("osd safe-to-destroy name=ids,type=CephString,n=N",
-	"check whether osd(s) can be safely destroyed without reducing data durability",
-	"osd", "r", "cli,rest")
-COMMAND("osd ok-to-stop name=ids,type=CephString,n=N",
-	"check whether osd(s) can be safely stopped without reducing immediate"\
-	" data availability", "osd", "r", "cli,rest")
-=======
 	"osd", "r")
 
 COMMAND("osd destroy "	    \
@@ -199,7 +160,6 @@
 COMMAND("osd ok-to-stop name=ids,type=CephString,n=N",
 	"check whether osd(s) can be safely stopped without reducing immediate"\
 	" data availability", "osd", "r")
->>>>>>> 3ad2dfa4
 
 COMMAND("osd scrub " \
 	"name=who,type=CephString", \
@@ -217,14 +177,6 @@
 COMMAND("service dump",
         "dump service map", "service", "r")
 COMMAND("service status",
-<<<<<<< HEAD
-        "dump service state", "service", "r", "cli,rest")
-
-COMMAND("config set " \
-	"name=key,type=CephString name=value,type=CephString",
-	"Set a configuration option at runtime (not persistent)",
-	"mgr", "rw", "cli,rest")
-=======
         "dump service state", "service", "r")
 
 COMMAND("config show " \
@@ -255,5 +207,4 @@
 	"mgr", "rw")
 COMMAND("device rm-life-expectancy name=devid,type=CephString",
 	"Clear predicted device life expectancy",
-	"mgr", "rw")
->>>>>>> 3ad2dfa4
+	"mgr", "rw")