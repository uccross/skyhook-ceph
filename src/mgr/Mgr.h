// -*- mode:C++; tab-width:8; c-basic-offset:2; indent-tabs-mode:t -*-
// vim: ts=8 sw=2 smarttab
/*
 * Ceph - scalable distributed file system
 *
 * Copyright (C) 2014 John Spray <john.spray@inktank.com>
 *
 * This is free software; you can redistribute it and/or
 * modify it under the terms of the GNU Lesser General Public
 * License version 2.1, as published by the Free Software
 * Foundation.  See file COPYING.
 */

#ifndef CEPH_MGR_H_
#define CEPH_MGR_H_

// Python.h comes first because otherwise it clobbers ceph's assert
#include "PythonCompat.h"

#include "mds/FSMap.h"
#include "messages/MFSMap.h"
#include "msg/Messenger.h"
#include "auth/Auth.h"
#include "common/Finisher.h"
#include "mon/MgrMap.h"

#include "DaemonServer.h"
#include "PyModuleRegistry.h"

#include "DaemonState.h"
#include "ClusterState.h"

class MCommand;
class MMgrDigest;
class MLog;
class MServiceMap;
class Objecter;
class Client;

class Mgr {
protected:
  MonClient *monc;
  Objecter  *objecter;
  Client    *client;
  Messenger *client_messenger;

  mutable Mutex lock;
<<<<<<< HEAD
  SafeTimer timer;
=======
>>>>>>> 3ad2dfa4
  Finisher finisher;

  // Track receipt of initial data during startup
  Cond fs_map_cond;
  bool digest_received;
  Cond digest_cond;

  PyModuleRegistry *py_module_registry;
  DaemonStateIndex daemon_state;
  ClusterState cluster_state;

  DaemonServer server;

  LogChannelRef clog;
  LogChannelRef audit_clog;

<<<<<<< HEAD
  PyModuleConfig load_config();
=======
>>>>>>> 3ad2dfa4
  void load_all_metadata();
  std::map<std::string, std::string> load_store();
  void init();

  bool initialized;
  bool initializing;

public:
  Mgr(MonClient *monc_, const MgrMap& mgrmap,
      PyModuleRegistry *py_module_registry_,
      Messenger *clientm_, Objecter *objecter_,
      Client *client_, LogChannelRef clog_, LogChannelRef audit_clog_);
  ~Mgr();

  bool is_initialized() const {return initialized;}
  entity_addrvec_t get_server_addrs() const {
    return server.get_myaddrs();
  }

  void handle_mgr_digest(MMgrDigest* m);
  void handle_fs_map(MFSMap* m);
  void handle_osd_map();
  void handle_log(MLog *m);
  void handle_service_map(MServiceMap *m);
  void handle_mon_map();

  bool got_mgr_map(const MgrMap& m);

  bool ms_dispatch(Message *m);

  void background_init(Context *completion);
  void shutdown();

<<<<<<< HEAD
  std::vector<MonCommand> get_command_set() const;
  std::map<std::string, std::string> get_services() const;
};

/**
 * Context for completion of metadata mon commands: take
 * the result and stash it in DaemonStateIndex
 */
class MetadataUpdate : public Context
{

private:
  DaemonStateIndex &daemon_state;
  DaemonKey key;

  std::map<std::string, std::string> defaults;

public:
  bufferlist outbl;
  std::string outs;

  MetadataUpdate(DaemonStateIndex &daemon_state_, const DaemonKey &key_)
    : daemon_state(daemon_state_), key(key_) {}

  void set_default(const std::string &k, const std::string &v)
  {
    defaults[k] = v;
  }

  void finish(int r) override;
};

=======
  std::map<std::string, std::string> get_services() const;
};

/**
 * Context for completion of metadata mon commands: take
 * the result and stash it in DaemonStateIndex
 */
class MetadataUpdate : public Context
{

private:
  DaemonStateIndex &daemon_state;
  DaemonKey key;

  std::map<std::string, std::string> defaults;

public:
  bufferlist outbl;
  std::string outs;

  MetadataUpdate(DaemonStateIndex &daemon_state_, const DaemonKey &key_)
    : daemon_state(daemon_state_), key(key_)
  {
      daemon_state.notify_updating(key);
  }

  void set_default(const std::string &k, const std::string &v)
  {
    defaults[k] = v;
  }

  void finish(int r) override;
};

>>>>>>> 3ad2dfa4

#endif<|MERGE_RESOLUTION|>--- conflicted
+++ resolved
@@ -45,10 +45,6 @@
   Messenger *client_messenger;
 
   mutable Mutex lock;
-<<<<<<< HEAD
-  SafeTimer timer;
-=======
->>>>>>> 3ad2dfa4
   Finisher finisher;
 
   // Track receipt of initial data during startup
@@ -65,10 +61,6 @@
   LogChannelRef clog;
   LogChannelRef audit_clog;
 
-<<<<<<< HEAD
-  PyModuleConfig load_config();
-=======
->>>>>>> 3ad2dfa4
   void load_all_metadata();
   std::map<std::string, std::string> load_store();
   void init();
@@ -102,40 +94,6 @@
   void background_init(Context *completion);
   void shutdown();
 
-<<<<<<< HEAD
-  std::vector<MonCommand> get_command_set() const;
-  std::map<std::string, std::string> get_services() const;
-};
-
-/**
- * Context for completion of metadata mon commands: take
- * the result and stash it in DaemonStateIndex
- */
-class MetadataUpdate : public Context
-{
-
-private:
-  DaemonStateIndex &daemon_state;
-  DaemonKey key;
-
-  std::map<std::string, std::string> defaults;
-
-public:
-  bufferlist outbl;
-  std::string outs;
-
-  MetadataUpdate(DaemonStateIndex &daemon_state_, const DaemonKey &key_)
-    : daemon_state(daemon_state_), key(key_) {}
-
-  void set_default(const std::string &k, const std::string &v)
-  {
-    defaults[k] = v;
-  }
-
-  void finish(int r) override;
-};
-
-=======
   std::map<std::string, std::string> get_services() const;
 };
 
@@ -170,6 +128,5 @@
   void finish(int r) override;
 };
 
->>>>>>> 3ad2dfa4
 
 #endif