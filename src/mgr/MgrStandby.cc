--- conflicted
+++ resolved
@@ -208,29 +208,16 @@
     module_info.push_back(std::move(info));
   }
 
-<<<<<<< HEAD
-  set<string> modules;
-  PyModuleRegistry::list_modules(&modules);
-
-=======
->>>>>>> f8781be9
   // Whether I think I am available (request MgrMonitor to set me
   // as available in the map)
   bool available = active_mgr != nullptr && active_mgr->is_initialized();
 
-<<<<<<< HEAD
-  auto addr = available ? active_mgr->get_server_addr() : entity_addr_t();
-  dout(10) << "sending beacon as gid " << monc.get_global_id() << dendl;
-
-  map<string,string> metadata;
-=======
   auto addrs = available ? active_mgr->get_server_addrs() : entity_addrvec_t();
   dout(10) << "sending beacon as gid " << monc.get_global_id() << dendl;
 
   map<string,string> metadata;
   metadata["addr"] = client_messenger->get_myaddr_legacy().ip_only_to_str();
   metadata["addrs"] = stringify(client_messenger->get_myaddrs());
->>>>>>> f8781be9
   collect_sys_info(&metadata, g_ceph_context);
 
   MMgrBeacon *m = new MMgrBeacon(monc.get_fsid(),
@@ -238,11 +225,7 @@
                                  g_conf()->name.get_id(),
                                  addrs,
                                  available,
-<<<<<<< HEAD
-				 modules,
-=======
 				 std::move(module_info),
->>>>>>> f8781be9
 				 std::move(metadata));
 
   if (available) {
@@ -250,14 +233,10 @@
       // We are informing the mon that we are done initializing: inform
       // it of our command set.  This has to happen after init() because
       // it needs the python modules to have loaded.
-<<<<<<< HEAD
-      m->set_command_descs(active_mgr->get_command_set());
-=======
       std::vector<MonCommand> commands = mgr_commands;
       std::vector<MonCommand> py_commands = py_module_registry.get_commands();
       commands.insert(commands.end(), py_commands.begin(), py_commands.end());
       m->set_command_descs(commands);
->>>>>>> f8781be9
       dout(4) << "going active, including " << m->get_command_descs().size()
               << " commands in beacon" << dendl;
     }
@@ -273,16 +252,8 @@
   dout(10) << __func__ << dendl;
   send_beacon();
 
-<<<<<<< HEAD
-  if (active_mgr && active_mgr->is_initialized()) {
-    active_mgr->tick();
-  }
-
-  timer.add_event_after(g_conf->get_val<int64_t>("mgr_tick_period"),
-=======
   timer.add_event_after(
       g_conf().get_val<std::chrono::seconds>("mgr_tick_period").count(),
->>>>>>> f8781be9
       new FunctionContext([this](int r){
           tick();
       }
@@ -299,30 +270,6 @@
 
 void MgrStandby::shutdown()
 {
-<<<<<<< HEAD
-  // Expect already to be locked as we're called from signal handler
-  assert(lock.is_locked_by_me());
-
-  dout(4) << "Shutting down" << dendl;
-
-  // stop sending beacon first, i use monc to talk with monitors
-  timer.shutdown();
-  // client uses monc and objecter
-  client.shutdown();
-  // stop monc, so mon won't be able to instruct me to shutdown/activate after
-  // the active_mgr is stopped
-  monc.shutdown();
-  if (active_mgr) {
-    active_mgr->shutdown();
-  }
-
-  py_module_registry.shutdown();
-
-  // objecter is used by monc and active_mgr
-  objecter.shutdown();
-  // client_messenger is used by all of them, so stop it in the end
-  client_messenger->shutdown();
-=======
   finisher.queue(new FunctionContext([&](int) {
     std::lock_guard l(lock);
 
@@ -352,7 +299,6 @@
   // to touch references to the things we're about to tear down
   finisher.wait_for_empty();
   finisher.stop();
->>>>>>> f8781be9
 }
 
 void MgrStandby::respawn()
@@ -437,24 +383,11 @@
   dout(4) << "active in map: " << active_in_map
           << " active is " << map.active_gid << dendl;
 
-<<<<<<< HEAD
-  if (!py_module_registry.is_initialized()) {
-    int r = py_module_registry.init(map);
-
-    // FIXME: error handling
-    assert(r == 0);
-  } else {
-    bool need_respawn = py_module_registry.handle_mgr_map(map);
-    if (need_respawn) {
-      respawn();
-    }
-=======
   // PyModuleRegistry may ask us to respawn if it sees that
   // this MgrMap is changing its set of enabled modules
   bool need_respawn = py_module_registry.handle_mgr_map(map);
   if (need_respawn) {
     respawn();
->>>>>>> f8781be9
   }
 
   if (active_in_map) {
@@ -487,19 +420,11 @@
     derr << "I was active but no longer am" << dendl;
     respawn();
   } else {
-<<<<<<< HEAD
-    if (map.active_gid != 0 && map.active_name != g_conf->name.get_id()) {
-      // I am the standby and someone else is active, start modules
-      // in standby mode to do redirects if needed
-      if (!py_module_registry.is_standby_running()) {
-        py_module_registry.standby_start(&monc);
-=======
     if (map.active_gid != 0 && map.active_name != g_conf()->name.get_id()) {
       // I am the standby and someone else is active, start modules
       // in standby mode to do redirects if needed
       if (!py_module_registry.is_standby_running()) {
         py_module_registry.standby_start(monc, finisher);
->>>>>>> f8781be9
       }
     }
   }
@@ -507,12 +432,7 @@
 
 bool MgrStandby::ms_dispatch(Message *m)
 {
-<<<<<<< HEAD
-  Mutex::Locker l(lock);
-  bool handled = false;
-=======
   std::lock_guard l(lock);
->>>>>>> f8781be9
   dout(4) << state_str() << " " << *m << dendl;
 
   if (m->get_type() == MSG_MGR_MAP) {
