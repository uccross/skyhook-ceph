// -*- mode:C++; tab-width:8; c-basic-offset:2; indent-tabs-mode:t -*-
// vim: ts=8 sw=2 smarttab
/*
 * Ceph - scalable distributed file system
 *
 * Copyright (C) 2016 John Spray <john.spray@redhat.com>
 *
 * This is free software; you can redistribute it and/or
 * modify it under the terms of the GNU Lesser General Public
 * License version 2.1, as published by the Free Software
 * Foundation.  See file COPYING.
 */

#ifndef MGR_CLIENT_H_
#define MGR_CLIENT_H_

#include "msg/Connection.h"
#include "msg/Dispatcher.h"
#include "mon/MgrMap.h"
<<<<<<< HEAD
#include "osd/OSDHealthMetric.h"
=======
#include "mgr/DaemonHealthMetric.h"

#include "messages/MMgrReport.h"
#include "mgr/OSDPerfMetricTypes.h"
>>>>>>> f8781be9

#include "common/perf_counters.h"
#include "common/Timer.h"
#include "common/CommandTable.h"

class MMgrMap;
class MMgrConfigure;
class MMgrClose;
class Messenger;
class MCommandReply;
class MPGStats;

class MgrSessionState
{
  public:
  // Which performance counters have we already transmitted schema for?
  std::set<std::string> declared;

  // Our connection to the mgr
  ConnectionRef con;
};

class MgrCommand : public CommandOp
{
  public:

  explicit MgrCommand(ceph_tid_t t) : CommandOp(t) {}
  MgrCommand() : CommandOp() {}
};

class MgrClient : public Dispatcher
{
protected:
  CephContext *cct;
  MgrMap map;
  Messenger *msgr;

  unique_ptr<MgrSessionState> session;

  Mutex lock = {"MgrClient::lock"};
  Cond shutdown_cond;

  uint32_t stats_period = 0;
  uint32_t stats_threshold = 0;
  SafeTimer timer;

  CommandTable<MgrCommand> command_table;

  utime_t last_connect_attempt;

  uint64_t last_config_bl_version = 0;

  Context *report_callback = nullptr;
  Context *connect_retry_callback = nullptr;

  // If provided, use this to compose an MPGStats to send with
  // our reports (hook for use by OSD)
  std::function<MPGStats*()> pgstats_cb;
  std::function<void(const std::map<OSDPerfMetricQuery,
                                    OSDPerfMetricLimits> &)> set_perf_queries_cb;
  std::function<void(std::map<OSDPerfMetricQuery,
                              OSDPerfMetricReport> *)> get_perf_report_cb;

  // for service registration and beacon
  bool service_daemon = false;
  bool daemon_dirty_status = false;
  bool task_dirty_status = false;
  std::string service_name, daemon_name;
  std::map<std::string,std::string> daemon_metadata;
  std::map<std::string,std::string> daemon_status;
<<<<<<< HEAD
  std::vector<OSDHealthMetric> osd_health_metrics;
=======
  std::map<std::string,std::string> task_status;
  std::vector<DaemonHealthMetric> daemon_health_metrics;
>>>>>>> f8781be9

  void reconnect();
  void _send_open();

  // In pre-luminous clusters, the ceph-mgr service is absent or optional,
  // so we must not block in start_command waiting for it.
  bool mgr_optional = false;

public:
  MgrClient(CephContext *cct_, Messenger *msgr_);

  void set_messenger(Messenger *msgr_) { msgr = msgr_; }

  void init();
  void shutdown();

  void set_mgr_optional(bool optional_) {mgr_optional = optional_;}

  bool ms_dispatch(Message *m) override;
  bool ms_handle_reset(Connection *con) override;
  void ms_handle_remote_reset(Connection *con) override {}
  bool ms_handle_refused(Connection *con) override;

  bool handle_mgr_map(MMgrMap *m);
  bool handle_mgr_configure(MMgrConfigure *m);
  bool handle_mgr_close(MMgrClose *m);
  bool handle_command_reply(MCommandReply *m);

  void set_perf_metric_query_cb(
    std::function<void(const std::map<OSDPerfMetricQuery,
                                      OSDPerfMetricLimits> &)> cb_set,
          std::function<void(std::map<OSDPerfMetricQuery,
                                      OSDPerfMetricReport> *)> cb_get)
  {
      std::lock_guard l(lock);
      set_perf_queries_cb = cb_set;
      get_perf_report_cb = cb_get;
  }

  void send_pgstats();
  void set_pgstats_cb(std::function<MPGStats*()>&& cb_)
  {
    std::lock_guard l(lock);
    pgstats_cb = std::move(cb_);
  }

  int start_command(const vector<string>& cmd, const bufferlist& inbl,
		    bufferlist *outbl, string *outs,
		    Context *onfinish);

  int service_daemon_register(
    const std::string& service,
    const std::string& name,
    const std::map<std::string,std::string>& metadata);
  int service_daemon_update_status(
<<<<<<< HEAD
    const std::map<std::string,std::string>& status);
  void update_osd_health(std::vector<OSDHealthMetric>&& metrics);
=======
    std::map<std::string,std::string>&& status);
  int service_daemon_update_task_status(
    std::map<std::string,std::string> &&task_status);
  void update_daemon_health(std::vector<DaemonHealthMetric>&& metrics);

  bool is_initialized() const { return initialized; }

private:
  void _send_stats();
  void _send_pgstats();
  void _send_report();

  bool initialized = false;
>>>>>>> f8781be9
};

#endif<|MERGE_RESOLUTION|>--- conflicted
+++ resolved
@@ -17,14 +17,10 @@
 #include "msg/Connection.h"
 #include "msg/Dispatcher.h"
 #include "mon/MgrMap.h"
-<<<<<<< HEAD
-#include "osd/OSDHealthMetric.h"
-=======
 #include "mgr/DaemonHealthMetric.h"
 
 #include "messages/MMgrReport.h"
 #include "mgr/OSDPerfMetricTypes.h"
->>>>>>> f8781be9
 
 #include "common/perf_counters.h"
 #include "common/Timer.h"
@@ -95,12 +91,8 @@
   std::string service_name, daemon_name;
   std::map<std::string,std::string> daemon_metadata;
   std::map<std::string,std::string> daemon_status;
-<<<<<<< HEAD
-  std::vector<OSDHealthMetric> osd_health_metrics;
-=======
   std::map<std::string,std::string> task_status;
   std::vector<DaemonHealthMetric> daemon_health_metrics;
->>>>>>> f8781be9
 
   void reconnect();
   void _send_open();
@@ -156,10 +148,6 @@
     const std::string& name,
     const std::map<std::string,std::string>& metadata);
   int service_daemon_update_status(
-<<<<<<< HEAD
-    const std::map<std::string,std::string>& status);
-  void update_osd_health(std::vector<OSDHealthMetric>&& metrics);
-=======
     std::map<std::string,std::string>&& status);
   int service_daemon_update_task_status(
     std::map<std::string,std::string> &&task_status);
@@ -173,7 +161,6 @@
   void _send_report();
 
   bool initialized = false;
->>>>>>> f8781be9
 };
 
 #endif