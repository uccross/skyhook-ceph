--- conflicted
+++ resolved
@@ -24,11 +24,7 @@
 #include "mon/MonClient.h"
 #include "osdc/Objecter.h"
 #include "PyModuleRegistry.h"
-<<<<<<< HEAD
-
-=======
 #include "MgrClient.h"
->>>>>>> 3ad2dfa4
 
 class MMgrMap;
 class Mgr;
