--- conflicted
+++ resolved
@@ -37,11 +37,8 @@
 class MMonMgrReport;
 class MCommand;
 struct MonCommand;
-<<<<<<< HEAD
-=======
 class CommandContext;
 struct OSDPerfMetricQuery;
->>>>>>> 3ad2dfa4
 
 
 /**
@@ -68,14 +65,6 @@
   PyModuleRegistry &py_modules;
   LogChannelRef clog, audit_clog;
 
-<<<<<<< HEAD
-  // Authentication methods for cluster peers
-  AuthAuthorizeHandlerRegistry auth_cluster_registry;
-  // Authentication methods for clients
-  AuthAuthorizeHandlerRegistry auth_service_registry;
-
-=======
->>>>>>> 3ad2dfa4
   // Connections for daemons, and clients with service names set
   // (i.e. those MgrClients that are allowed to send MMgrReports)
   std::set<ConnectionRef> daemon_connections;
@@ -155,22 +144,8 @@
   bool ms_handle_reset(Connection *con) override;
   void ms_handle_remote_reset(Connection *con) override {}
   bool ms_handle_refused(Connection *con) override;
-<<<<<<< HEAD
-  bool ms_get_authorizer(int dest_type, AuthAuthorizer **authorizer,
-                         bool force_new) override;
-  bool ms_verify_authorizer(
-    Connection *con,
-    int peer_type,
-    int protocol,
-    ceph::bufferlist& authorizer,
-    ceph::bufferlist& authorizer_reply,
-    bool& isvalid,
-    CryptoKey& session_key,
-    std::unique_ptr<AuthAuthorizerChallenge> *challenge) override;
-=======
   bool ms_get_authorizer(int dest_type, AuthAuthorizer **authorizer) override;
   KeyStore *ms_get_auth1_authorizer_keystore() override;
->>>>>>> 3ad2dfa4
 
   bool handle_open(MMgrOpen *m);
   bool handle_close(MMgrClose *m);
@@ -179,14 +154,6 @@
   bool _handle_command(MCommand *m, std::shared_ptr<CommandContext>& cmdctx);
   void send_report();
   void got_service_map();
-<<<<<<< HEAD
-
-  void _send_configure(ConnectionRef c);
-
-  virtual const char** get_tracked_conf_keys() const override;
-  virtual void handle_conf_change(const struct md_config_t *conf,
-                          const std::set <std::string> &changed) override;
-=======
   void got_mgr_map();
   void adjust_pgs();
 
@@ -207,7 +174,6 @@
 
   void log_access_denied(std::shared_ptr<CommandContext>& cmdctx,
                          MgrSession* session, std::stringstream& ss);
->>>>>>> 3ad2dfa4
 };
 
 #endif
