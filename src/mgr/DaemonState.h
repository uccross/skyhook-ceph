// -*- mode:C++; tab-width:8; c-basic-offset:2; indent-tabs-mode:t -*-
// vim: ts=8 sw=2 smarttab
/*
 * Ceph - scalable distributed file system
 *
 * Copyright (C) 2016 John Spray <john.spray@redhat.com>
 *
 * This is free software; you can redistribute it and/or
 * modify it under the terms of the GNU Lesser General Public
 * License version 2.1, as published by the Free Software
 * Foundation.  See file COPYING.
 */

#ifndef DAEMON_STATE_H_
#define DAEMON_STATE_H_

#include <map>
#include <string>
#include <memory>
#include <set>
#include <boost/circular_buffer.hpp>

#include "common/RWLock.h"
<<<<<<< HEAD
=======
#include "include/str_map.h"
>>>>>>> 3ad2dfa4

#include "msg/msg_types.h"

// For PerfCounterType
#include "messages/MMgrReport.h"

namespace ceph {
  class Formatter;
}

// Unique reference to a daemon within a cluster
typedef std::pair<std::string, std::string> DaemonKey;

static inline std::string to_string(const DaemonKey& dk) {
  return dk.first + "." + dk.second;
}

// An instance of a performance counter type, within
// a particular daemon.
class PerfCounterInstance
{
  class DataPoint
  {
    public:
    utime_t t;
    uint64_t v;
    DataPoint(utime_t t_, uint64_t v_)
      : t(t_), v(v_)
    {}
  };

  class AvgDataPoint
  {
    public:
    utime_t t;
    uint64_t s;
    uint64_t c;
    AvgDataPoint(utime_t t_, uint64_t s_, uint64_t c_)
      : t(t_), s(s_), c(c_)
    {}
  };

  boost::circular_buffer<DataPoint> buffer;
  boost::circular_buffer<AvgDataPoint> avg_buffer;

  uint64_t get_current() const;

  public:
  const boost::circular_buffer<DataPoint> & get_data() const
  {
    return buffer;
  }
<<<<<<< HEAD
=======
  const DataPoint& get_latest_data() const
  {
    return buffer.back();
  }
>>>>>>> 3ad2dfa4
  const boost::circular_buffer<AvgDataPoint> & get_data_avg() const
  {
    return avg_buffer;
  }
<<<<<<< HEAD
=======
  const AvgDataPoint& get_latest_data_avg() const
  {
    return avg_buffer.back();
  }
>>>>>>> 3ad2dfa4
  void push(utime_t t, uint64_t const &v);
  void push_avg(utime_t t, uint64_t const &s, uint64_t const &c);

  PerfCounterInstance(enum perfcounter_type_d type)
  {
    if (type & PERFCOUNTER_LONGRUNAVG)
      avg_buffer = boost::circular_buffer<AvgDataPoint>(20);
    else
      buffer = boost::circular_buffer<DataPoint>(20);
  };
};


typedef std::map<std::string, PerfCounterType> PerfCounterTypes;

// Performance counters for one daemon
class DaemonPerfCounters
{
  public:
  // The record of perf stat types, shared between daemons
  PerfCounterTypes &types;

  explicit DaemonPerfCounters(PerfCounterTypes &types_)
    : types(types_)
  {}

  std::map<std::string, PerfCounterInstance> instances;

  void update(MMgrReport *report);

  void clear()
  {
    instances.clear();
  }
};

// The state that we store about one daemon
class DaemonState
{
  public:
  Mutex lock = {"DaemonState::lock"};

  DaemonKey key;

  // The hostname where daemon was last seen running (extracted
  // from the metadata)
  std::string hostname;

  // The metadata (hostname, version, etc) sent from the daemon
  std::map<std::string, std::string> metadata;

<<<<<<< HEAD
  // TODO: this can be generalized to other daemons
  std::vector<OSDHealthMetric> osd_health_metrics;
=======
  /// device ids -> devname, derived from metadata[device_ids]
  std::map<std::string,std::string> devices;

  // TODO: this can be generalized to other daemons
  std::vector<DaemonHealthMetric> daemon_health_metrics;
>>>>>>> 3ad2dfa4

  // Ephemeral state
  bool service_daemon = false;
  utime_t service_status_stamp;
  std::map<std::string, std::string> service_status;
  utime_t last_service_beacon;

  // running config
  std::map<std::string,std::map<int32_t,std::string>> config;

  // mon config values we failed to set
  std::map<std::string,std::string> ignored_mon_config;

  // compiled-in config defaults (rarely used, so we leave them encoded!)
  bufferlist config_defaults_bl;
  std::map<std::string,std::string> config_defaults;

  // The perf counters received in MMgrReport messages
  DaemonPerfCounters perf_counters;

  explicit DaemonState(PerfCounterTypes &types_)
    : perf_counters(types_)
  {
  }

  void set_metadata(const std::map<std::string,std::string>& m) {
    devices.clear();
    metadata = m;
    auto p = m.find("device_ids");
    if (p != m.end()) {
      map<std::string,std::string> devs;
      get_str_map(p->second, &devs, ",; ");
      for (auto& i : devs) {
	if (i.second.size()) {  // skip blank ids
	  devices[i.second] = i.first;
	}
      }
    }
    p = m.find("hostname");
    if (p != m.end()) {
      hostname = p->second;
    }
  }

  const std::map<std::string,std::string>& _get_config_defaults() {
    if (config_defaults.empty() &&
	config_defaults_bl.length()) {
      auto p = config_defaults_bl.cbegin();
      try {
	decode(config_defaults, p);
      } catch (buffer::error& e) {
      }
    }
    return config_defaults;
  }
};

typedef std::shared_ptr<DaemonState> DaemonStatePtr;
typedef std::map<DaemonKey, DaemonStatePtr> DaemonStateCollection;


struct DeviceState : public RefCountedObject
{
  std::string devid;
  std::set<pair<std::string,std::string>> devnames; ///< (server,devname)
  std::set<DaemonKey> daemons;

  std::map<string,string> metadata;  ///< persistent metadata

  pair<utime_t,utime_t> life_expectancy;  ///< when device failure is expected
  utime_t life_expectancy_stamp;          ///< when life expectency was recorded

  DeviceState(const std::string& n)
    : RefCountedObject(nullptr, 0),
      devid(n) {}

  void set_metadata(map<string,string>&& m);

  void set_life_expectancy(utime_t from, utime_t to, utime_t now);
  void rm_life_expectancy();

  string get_life_expectancy_str(utime_t now) const;

  /// true of we can be safely forgotten/removed from memory
  bool empty() const {
    return daemons.empty() && metadata.empty();
  }

  void dump(Formatter *f) const;
  void print(ostream& out) const;
};

typedef boost::intrusive_ptr<DeviceState> DeviceStateRef;

/**
 * Fuse the collection of per-daemon metadata from Ceph into
 * a view that can be queried by service type, ID or also
 * by server (aka fqdn).
 */
class DaemonStateIndex
{
<<<<<<< HEAD
  private:
=======
private:
>>>>>>> 3ad2dfa4
  mutable RWLock lock = {"DaemonStateIndex", true, true, true};

  std::map<std::string, DaemonStateCollection> by_server;
  DaemonStateCollection all;
  std::set<DaemonKey> updating;

<<<<<<< HEAD
  void _erase(const DaemonKey& dmk);

  public:
=======
  std::map<std::string,DeviceStateRef> devices;

  void _erase(const DaemonKey& dmk);

  DeviceStateRef _get_or_create_device(const std::string& dev) {
    auto p = devices.find(dev);
    if (p != devices.end()) {
      return p->second;
    }
    devices[dev] = new DeviceState(dev);
    return devices[dev];
  }
  void _erase_device(DeviceStateRef d) {
    devices.erase(d->devid);
  }

public:
>>>>>>> 3ad2dfa4
  DaemonStateIndex() {}

  // FIXME: shouldn't really be public, maybe construct DaemonState
  // objects internally to avoid this.
  PerfCounterTypes types;

  void insert(DaemonStatePtr dm);
<<<<<<< HEAD
  bool exists(const DaemonKey &key) const;
  DaemonStatePtr get(const DaemonKey &key);
=======
  void _insert(DaemonStatePtr dm);
  bool exists(const DaemonKey &key) const;
  DaemonStatePtr get(const DaemonKey &key);
  void rm(const DaemonKey &key);
  void _rm(const DaemonKey &key);
>>>>>>> 3ad2dfa4

  // Note that these return by value rather than reference to avoid
  // callers needing to stay in lock while using result.  Callers must
  // still take the individual DaemonState::lock on each entry though.
  DaemonStateCollection get_by_server(const std::string &hostname) const;
  DaemonStateCollection get_by_service(const std::string &svc_name) const;
  DaemonStateCollection get_all() const {return all;}

  template<typename Callback, typename...Args>
  auto with_daemons_by_server(Callback&& cb, Args&&... args) const ->
    decltype(cb(by_server, std::forward<Args>(args)...)) {
    RWLock::RLocker l(lock);
    
    return std::forward<Callback>(cb)(by_server, std::forward<Args>(args)...);
<<<<<<< HEAD
  }

  void notify_updating(const DaemonKey &k) {
    RWLock::WLocker l(lock);
    updating.insert(k);
  }
  void clear_updating(const DaemonKey &k) {
    RWLock::WLocker l(lock);
    updating.erase(k);
  }
  bool is_updating(const DaemonKey &k) {
    RWLock::RLocker l(lock);
    return updating.count(k) > 0;
=======
  }

  template<typename Callback, typename...Args>
  bool with_device(const std::string& dev,
		   Callback&& cb, Args&&... args) const {
    RWLock::RLocker l(lock);
    auto p = devices.find(dev);
    if (p == devices.end()) {
      return false;
    }
    std::forward<Callback>(cb)(*p->second, std::forward<Args>(args)...);
    return true;
  }

  template<typename Callback, typename...Args>
  bool with_device_write(const std::string& dev,
			 Callback&& cb, Args&&... args) {
    RWLock::WLocker l(lock);
    auto p = devices.find(dev);
    if (p == devices.end()) {
      return false;
    }
    std::forward<Callback>(cb)(*p->second, std::forward<Args>(args)...);
    if (p->second->empty()) {
      _erase_device(p->second);
    }
    return true;
  }

  template<typename Callback, typename...Args>
  void with_device_create(const std::string& dev,
			  Callback&& cb, Args&&... args) {
    RWLock::WLocker l(lock);
    auto d = _get_or_create_device(dev);
    std::forward<Callback>(cb)(*d, std::forward<Args>(args)...);
  }

  template<typename Callback, typename...Args>
  void with_devices(Callback&& cb, Args&&... args) const {
    RWLock::RLocker l(lock);
    for (auto& i : devices) {
      std::forward<Callback>(cb)(*i.second, std::forward<Args>(args)...);
    }
  }

  template<typename CallbackInitial, typename Callback, typename...Args>
  void with_devices2(CallbackInitial&& cbi,  // with lock taken
		     Callback&& cb,          // for each device
		     Args&&... args) const {
    RWLock::RLocker l(lock);
    cbi();
    for (auto& i : devices) {
      std::forward<Callback>(cb)(*i.second, std::forward<Args>(args)...);
    }
  }

  void list_devids_by_server(const std::string& server,
			     std::set<std::string> *ls) {
    auto m = get_by_server(server);
    for (auto& i : m) {
      std::lock_guard l(i.second->lock);
      for (auto& j : i.second->devices) {
	ls->insert(j.first);
      }
    }
  }

  void notify_updating(const DaemonKey &k) {
    RWLock::WLocker l(lock);
    updating.insert(k);
  }
  void clear_updating(const DaemonKey &k) {
    RWLock::WLocker l(lock);
    updating.erase(k);
  }
  bool is_updating(const DaemonKey &k) {
    RWLock::RLocker l(lock);
    return updating.count(k) > 0;
  }

  void update_metadata(DaemonStatePtr state,
		       const map<string,string>& meta) {
    // remove and re-insert in case the device metadata changed
    RWLock::WLocker l(lock);
    _rm(state->key);
    {
      Mutex::Locker l2(state->lock);
      state->set_metadata(meta);
    }
    _insert(state);
>>>>>>> 3ad2dfa4
  }

  /**
   * Remove state for all daemons of this type whose names are
   * not present in `names_exist`.  Use this function when you have
   * a cluster map and want to ensure that anything absent in the map
   * is also absent in this class.
   */
  void cull(const std::string& svc_name,
	    const std::set<std::string>& names_exist);
  void cull_services(const std::set<std::string>& types_exist);
};

#endif
<|MERGE_RESOLUTION|>--- conflicted
+++ resolved
@@ -21,10 +21,7 @@
 #include <boost/circular_buffer.hpp>
 
 #include "common/RWLock.h"
-<<<<<<< HEAD
-=======
 #include "include/str_map.h"
->>>>>>> 3ad2dfa4
 
 #include "msg/msg_types.h"
 
@@ -77,24 +74,18 @@
   {
     return buffer;
   }
-<<<<<<< HEAD
-=======
   const DataPoint& get_latest_data() const
   {
     return buffer.back();
   }
->>>>>>> 3ad2dfa4
   const boost::circular_buffer<AvgDataPoint> & get_data_avg() const
   {
     return avg_buffer;
   }
-<<<<<<< HEAD
-=======
   const AvgDataPoint& get_latest_data_avg() const
   {
     return avg_buffer.back();
   }
->>>>>>> 3ad2dfa4
   void push(utime_t t, uint64_t const &v);
   void push_avg(utime_t t, uint64_t const &s, uint64_t const &c);
 
@@ -146,16 +137,11 @@
   // The metadata (hostname, version, etc) sent from the daemon
   std::map<std::string, std::string> metadata;
 
-<<<<<<< HEAD
-  // TODO: this can be generalized to other daemons
-  std::vector<OSDHealthMetric> osd_health_metrics;
-=======
   /// device ids -> devname, derived from metadata[device_ids]
   std::map<std::string,std::string> devices;
 
   // TODO: this can be generalized to other daemons
   std::vector<DaemonHealthMetric> daemon_health_metrics;
->>>>>>> 3ad2dfa4
 
   // Ephemeral state
   bool service_daemon = false;
@@ -257,22 +243,13 @@
  */
 class DaemonStateIndex
 {
-<<<<<<< HEAD
-  private:
-=======
 private:
->>>>>>> 3ad2dfa4
   mutable RWLock lock = {"DaemonStateIndex", true, true, true};
 
   std::map<std::string, DaemonStateCollection> by_server;
   DaemonStateCollection all;
   std::set<DaemonKey> updating;
 
-<<<<<<< HEAD
-  void _erase(const DaemonKey& dmk);
-
-  public:
-=======
   std::map<std::string,DeviceStateRef> devices;
 
   void _erase(const DaemonKey& dmk);
@@ -290,7 +267,6 @@
   }
 
 public:
->>>>>>> 3ad2dfa4
   DaemonStateIndex() {}
 
   // FIXME: shouldn't really be public, maybe construct DaemonState
@@ -298,16 +274,11 @@
   PerfCounterTypes types;
 
   void insert(DaemonStatePtr dm);
-<<<<<<< HEAD
-  bool exists(const DaemonKey &key) const;
-  DaemonStatePtr get(const DaemonKey &key);
-=======
   void _insert(DaemonStatePtr dm);
   bool exists(const DaemonKey &key) const;
   DaemonStatePtr get(const DaemonKey &key);
   void rm(const DaemonKey &key);
   void _rm(const DaemonKey &key);
->>>>>>> 3ad2dfa4
 
   // Note that these return by value rather than reference to avoid
   // callers needing to stay in lock while using result.  Callers must
@@ -322,21 +293,6 @@
     RWLock::RLocker l(lock);
     
     return std::forward<Callback>(cb)(by_server, std::forward<Args>(args)...);
-<<<<<<< HEAD
-  }
-
-  void notify_updating(const DaemonKey &k) {
-    RWLock::WLocker l(lock);
-    updating.insert(k);
-  }
-  void clear_updating(const DaemonKey &k) {
-    RWLock::WLocker l(lock);
-    updating.erase(k);
-  }
-  bool is_updating(const DaemonKey &k) {
-    RWLock::RLocker l(lock);
-    return updating.count(k) > 0;
-=======
   }
 
   template<typename Callback, typename...Args>
@@ -427,7 +383,6 @@
       state->set_metadata(meta);
     }
     _insert(state);
->>>>>>> 3ad2dfa4
   }
 
   /**
