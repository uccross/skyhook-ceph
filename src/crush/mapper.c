/*
 * Ceph - scalable distributed file system
 *
 * Copyright (C) 2015 Intel Corporation All Rights Reserved
 *
 * This is free software; you can redistribute it and/or
 * modify it under the terms of the GNU Lesser General Public
 * License version 2.1, as published by the Free Software
 * Foundation.  See file COPYING.
 *
 */

#ifdef __KERNEL__
# include <linux/string.h>
# include <linux/slab.h>
# include <linux/bug.h>
# include <linux/kernel.h>
# include <linux/crush/crush.h>
# include <linux/crush/hash.h>
#else
# include "crush_compat.h"
# include "crush.h"
# include "hash.h"
#endif
#include "crush_ln_table.h"
#include "mapper.h"

#define dprintk(args...) /* printf(args) */

/*
 * Implement the core CRUSH mapping algorithm.
 */

/**
 * crush_find_rule - find a crush_rule id for a given ruleset, type, and size.
 * @map: the crush_map
 * @ruleset: the storage ruleset id (user defined)
 * @type: storage ruleset type (user defined)
 * @size: output set size
 */
int crush_find_rule(const struct crush_map *map, int ruleset, int type, int size)
{
	__u32 i;

	for (i = 0; i < map->max_rules; i++) {
		if (map->rules[i] &&
		    map->rules[i]->mask.ruleset == ruleset &&
		    map->rules[i]->mask.type == type &&
		    map->rules[i]->mask.min_size <= size &&
		    map->rules[i]->mask.max_size >= size)
			return i;
	}
	return -1;
}

/*
 * bucket choose methods
 *
 * For each bucket algorithm, we have a "choose" method that, given a
 * crush input @x and replica position (usually, position in output set) @r,
 * will produce an item in the bucket.
 */

/*
 * Choose based on a random permutation of the bucket.
 *
 * We used to use some prime number arithmetic to do this, but it
 * wasn't very random, and had some other bad behaviors.  Instead, we
 * calculate an actual random permutation of the bucket members.
 * Since this is expensive, we optimize for the r=0 case, which
 * captures the vast majority of calls.
 */
static int bucket_perm_choose(const struct crush_bucket *bucket,
			      struct crush_work_bucket *work,
			      int x, int r)
{
	unsigned int pr = r % bucket->size;
	unsigned int i, s;

	/* start a new permutation if @x has changed */
	if (work->perm_x != (__u32)x || work->perm_n == 0) {
		dprintk("bucket %d new x=%d\n", bucket->id, x);
		work->perm_x = x;

		/* optimize common r=0 case */
		if (pr == 0) {
			s = crush_hash32_3(bucket->hash, x, bucket->id, 0) %
				bucket->size;
			work->perm[0] = s;
			work->perm_n = 0xffff;   /* magic value, see below */
			goto out;
		}

		for (i = 0; i < bucket->size; i++)
			work->perm[i] = i;
		work->perm_n = 0;
	} else if (work->perm_n == 0xffff) {
		/* clean up after the r=0 case above */
		for (i = 1; i < bucket->size; i++)
			work->perm[i] = i;
		work->perm[work->perm[0]] = 0;
		work->perm_n = 1;
	}

	/* calculate permutation up to pr */
	for (i = 0; i < work->perm_n; i++)
		dprintk(" perm_choose have %d: %d\n", i, work->perm[i]);
	while (work->perm_n <= pr) {
		unsigned int p = work->perm_n;
		/* no point in swapping the final entry */
		if (p < bucket->size - 1) {
			i = crush_hash32_3(bucket->hash, x, bucket->id, p) %
				(bucket->size - p);
			if (i) {
				unsigned int t = work->perm[p + i];
				work->perm[p + i] = work->perm[p];
				work->perm[p] = t;
			}
			dprintk(" perm_choose swap %d with %d\n", p, p+i);
		}
		work->perm_n++;
	}
	for (i = 0; i < bucket->size; i++)
		dprintk(" perm_choose  %d: %d\n", i, work->perm[i]);

	s = work->perm[pr];
out:
	dprintk(" perm_choose %d sz=%d x=%d r=%d (%d) s=%d\n", bucket->id,
		bucket->size, x, r, pr, s);
	return bucket->items[s];
}

/* uniform */
static int bucket_uniform_choose(const struct crush_bucket_uniform *bucket,
				 struct crush_work_bucket *work, int x, int r)
{
	return bucket_perm_choose(&bucket->h, work, x, r);
}

/* list */
static int bucket_list_choose(const struct crush_bucket_list *bucket,
			      int x, int r)
{
	int i;

	for (i = bucket->h.size-1; i >= 0; i--) {
		__u64 w = crush_hash32_4(bucket->h.hash, x, bucket->h.items[i],
					 r, bucket->h.id);
		w &= 0xffff;
		dprintk("list_choose i=%d x=%d r=%d item %d weight %x "
			"sw %x rand %llx",
			i, x, r, bucket->h.items[i], bucket->item_weights[i],
			bucket->sum_weights[i], w);
		w *= bucket->sum_weights[i];
		w = w >> 16;
		/*dprintk(" scaled %llx\n", w);*/
		if (w < bucket->item_weights[i]) {
			return bucket->h.items[i];
		}
	}

	dprintk("bad list sums for bucket %d\n", bucket->h.id);
	return bucket->h.items[0];
}


/* (binary) tree */
static int height(int n)
{
	int h = 0;
	while ((n & 1) == 0) {
		h++;
		n = n >> 1;
	}
	return h;
}

static int left(int x)
{
	int h = height(x);
	return x - (1 << (h-1));
}

static int right(int x)
{
	int h = height(x);
	return x + (1 << (h-1));
}

static int terminal(int x)
{
	return x & 1;
}

static int bucket_tree_choose(const struct crush_bucket_tree *bucket,
			      int x, int r)
{
	int n;
	__u32 w;
	__u64 t;

	/* start at root */
	n = bucket->num_nodes >> 1;

	while (!terminal(n)) {
		int l;
		/* pick point in [0, w) */
		w = bucket->node_weights[n];
		t = (__u64)crush_hash32_4(bucket->h.hash, x, n, r,
					  bucket->h.id) * (__u64)w;
		t = t >> 32;

		/* descend to the left or right? */
		l = left(n);
		if (t < bucket->node_weights[l])
			n = l;
		else
			n = right(n);
	}

	return bucket->h.items[n >> 1];
}


/* straw */

static int bucket_straw_choose(const struct crush_bucket_straw *bucket,
			       int x, int r)
{
	__u32 i;
	int high = 0;
	__u64 high_draw = 0;
	__u64 draw;

	for (i = 0; i < bucket->h.size; i++) {
		draw = crush_hash32_3(bucket->h.hash, x, bucket->h.items[i], r);
		draw &= 0xffff;
		draw *= bucket->straws[i];
		if (i == 0 || draw > high_draw) {
			high = i;
			high_draw = draw;
		}
	}
	return bucket->h.items[high];
}

/* compute 2^44*log2(input+1) */
static __u64 crush_ln(unsigned int xin)
{
	unsigned int x = xin;
	int iexpon, index1, index2;
	__u64 RH, LH, LL, xl64, result;

	x++;

	/* normalize input */
	iexpon = 15;

	// figure out number of bits we need to shift and
	// do it in one step instead of iteratively
	if (!(x & 0x18000)) {
	  int bits = __builtin_clz(x & 0x1FFFF) - 16;
	  x <<= bits;
	  iexpon = 15 - bits;
	}

	index1 = (x >> 8) << 1;
	/* RH ~ 2^56/index1 */
	RH = __RH_LH_tbl[index1 - 256];
	/* LH ~ 2^48 * log2(index1/256) */
	LH = __RH_LH_tbl[index1 + 1 - 256];

	/* RH*x ~ 2^48 * (2^15 + xf), xf<2^8 */
	xl64 = (__s64)x * RH;
	xl64 >>= 48;

	result = iexpon;
	result <<= (12 + 32);

	index2 = xl64 & 0xff;
	/* LL ~ 2^48*log2(1.0+index2/2^15) */
	LL = __LL_tbl[index2];

	LH = LH + LL;

	LH >>= (48 - 12 - 32);
	result += LH;

	return result;
}


/*
 * straw2
 *
 * Suppose we have two osds: osd.0 and osd.1, with weight 8 and 4 respectively, It means:
 *   a). For osd.0, the time interval between each io request apply to exponential distribution 
 *       with lamba equals 8
 *   b). For osd.1, the time interval between each io request apply to exponential distribution 
 *       with lamba equals 4
 *   c). If we apply to each osd's exponential random variable, then the total pgs on each osd
 *       is proportional to its weight.
 *
 * for reference, see:
 *
 * http://en.wikipedia.org/wiki/Exponential_distribution#Distribution_of_the_minimum_of_exponential_random_variables
 */

static inline __u32 *get_choose_arg_weights(const struct crush_bucket_straw2 *bucket,
                                            const struct crush_choose_arg *arg,
                                            int position)
{
<<<<<<< HEAD
  if ((arg == NULL) ||
      (arg->weight_set == NULL))
    return bucket->item_weights;
  if (position >= arg->weight_set_positions)
    position = arg->weight_set_positions - 1;
  return arg->weight_set[position].weights;
=======
	if ((arg == NULL) || (arg->weight_set == NULL))
		return bucket->item_weights;
	if (position >= arg->weight_set_positions)
		position = arg->weight_set_positions - 1;
	return arg->weight_set[position].weights;
>>>>>>> f8781be9
}

static inline __s32 *get_choose_arg_ids(const struct crush_bucket_straw2 *bucket,
					const struct crush_choose_arg *arg)
{
	if ((arg == NULL) || (arg->ids == NULL))
		return bucket->h.items;
	return arg->ids;
}

/*
 * Compute exponential random variable using inversion method.
 *
 * for reference, see the exponential distribution example at:  
 * https://en.wikipedia.org/wiki/Inverse_transform_sampling#Examples
 */
static inline __s64 generate_exponential_distribution(int type, int x, int y, int z, 
                                                      int weight)
{
	unsigned int u = crush_hash32_3(type, x, y, z);
	u &= 0xffff;

	/*
	 * for some reason slightly less than 0x10000 produces
	 * a slightly more accurate distribution... probably a
	 * rounding effect.
	 *
	 * the natural log lookup table maps [0,0xffff]
	 * (corresponding to real numbers [1/0x10000, 1] to
	 * [0, 0xffffffffffff] (corresponding to real numbers
	 * [-11.090355,0]).
	 */
	__s64 ln = crush_ln(u) - 0x1000000000000ll;

	/*
	 * divide by 16.16 fixed-point weight.  note
	 * that the ln value is negative, so a larger
	 * weight means a larger (less negative) value
	 * for draw.
	 */
	return div64_s64(ln, weight);
}

static int bucket_straw2_choose(const struct crush_bucket_straw2 *bucket,
				int x, int r, const struct crush_choose_arg *arg,
                                int position)
{
	unsigned int i, high = 0;
	__s64 draw, high_draw = 0;
        __u32 *weights = get_choose_arg_weights(bucket, arg, position);
        __s32 *ids = get_choose_arg_ids(bucket, arg);
	for (i = 0; i < bucket->h.size; i++) {
                dprintk("weight 0x%x item %d\n", weights[i], ids[i]);
		if (weights[i]) {
			draw = generate_exponential_distribution(bucket->h.hash, x, ids[i], r, weights[i]);
		} else {
			draw = S64_MIN;
		}

		if (i == 0 || draw > high_draw) {
			high = i;
			high_draw = draw;
		}
	}

	return bucket->h.items[high];
}


static int crush_bucket_choose(const struct crush_bucket *in,
			       struct crush_work_bucket *work,
			       int x, int r,
                               const struct crush_choose_arg *arg,
                               int position)
{
	dprintk(" crush_bucket_choose %d x=%d r=%d\n", in->id, x, r);
	BUG_ON(in->size == 0);
	switch (in->alg) {
	case CRUSH_BUCKET_UNIFORM:
		return bucket_uniform_choose(
			(const struct crush_bucket_uniform *)in,
			work, x, r);
	case CRUSH_BUCKET_LIST:
		return bucket_list_choose((const struct crush_bucket_list *)in,
					  x, r);
	case CRUSH_BUCKET_TREE:
		return bucket_tree_choose((const struct crush_bucket_tree *)in,
					  x, r);
	case CRUSH_BUCKET_STRAW:
		return bucket_straw_choose(
			(const struct crush_bucket_straw *)in,
			x, r);
	case CRUSH_BUCKET_STRAW2:
		return bucket_straw2_choose(
			(const struct crush_bucket_straw2 *)in,
			x, r, arg, position);
	default:
		dprintk("unknown bucket %d alg %d\n", in->id, in->alg);
		return in->items[0];
	}
}

/*
 * true if device is marked "out" (failed, fully offloaded)
 * of the cluster
 */
static int is_out(const struct crush_map *map,
		  const __u32 *weight, int weight_max,
		  int item, int x)
{
	if (item >= weight_max)
		return 1;
	if (weight[item] >= 0x10000)
		return 0;
	if (weight[item] == 0)
		return 1;
	if ((crush_hash32_2(CRUSH_HASH_RJENKINS1, x, item) & 0xffff)
	    < weight[item])
		return 0;
	return 1;
}

/**
 * crush_choose_firstn - choose numrep distinct items of given type
 * @map: the crush_map
 * @bucket: the bucket we are choose an item from
 * @x: crush input value
 * @numrep: the number of items to choose
 * @type: the type of item to choose
 * @out: pointer to output vector
 * @outpos: our position in that vector
 * @out_size: size of the out vector
 * @tries: number of attempts to make
 * @recurse_tries: number of attempts to have recursive chooseleaf make
 * @local_retries: localized retries
 * @local_fallback_retries: localized fallback retries
 * @recurse_to_leaf: true if we want one device under each item of given type (chooseleaf instead of choose)
 * @stable: stable mode starts rep=0 in the recursive call for all replicas
 * @vary_r: pass r to recursive calls
 * @out2: second output vector for leaf items (if @recurse_to_leaf)
 * @parent_r: r value passed from the parent
 */
static int crush_choose_firstn(const struct crush_map *map,
			       struct crush_work *work,
			       const struct crush_bucket *bucket,
			       const __u32 *weight, int weight_max,
			       int x, int numrep, int type,
			       int *out, int outpos,
			       int out_size,
			       unsigned int tries,
			       unsigned int recurse_tries,
			       unsigned int local_retries,
			       unsigned int local_fallback_retries,
			       int recurse_to_leaf,
			       unsigned int vary_r,
			       unsigned int stable,
			       int *out2,
			       int parent_r,
                               const struct crush_choose_arg *choose_args)
{
	int rep;
	unsigned int ftotal, flocal;
	int retry_descent, retry_bucket, skip_rep;
	const struct crush_bucket *in = bucket;
	int r;
	int i;
	int item = 0;
	int itemtype;
	int collide, reject;
	int count = out_size;

	dprintk("CHOOSE%s bucket %d x %d outpos %d numrep %d tries %d \
recurse_tries %d local_retries %d local_fallback_retries %d \
parent_r %d stable %d\n",
		recurse_to_leaf ? "_LEAF" : "",
		bucket->id, x, outpos, numrep,
		tries, recurse_tries, local_retries, local_fallback_retries,
		parent_r, stable);

	for (rep = stable ? 0 : outpos; rep < numrep && count > 0 ; rep++) {
		/* keep trying until we get a non-out, non-colliding item */
		ftotal = 0;
		skip_rep = 0;
		do {
			retry_descent = 0;
			in = bucket;              /* initial bucket */

			/* choose through intervening buckets */
			flocal = 0;
			do {
				collide = 0;
				retry_bucket = 0;
				r = rep + parent_r;
				/* r' = r + f_total */
				r += ftotal;

				/* bucket choose */
				if (in->size == 0) {
					reject = 1;
					goto reject;
				}
				if (local_fallback_retries > 0 &&
				    flocal >= (in->size>>1) &&
				    flocal > local_fallback_retries)
					item = bucket_perm_choose(
						in, work->work[-1-in->id],
						x, r);
				else
					item = crush_bucket_choose(
						in, work->work[-1-in->id],
						x, r,
                                                (choose_args ? &choose_args[-1-in->id] : 0),
                                                outpos);
				if (item >= map->max_devices) {
					dprintk("   bad item %d\n", item);
					skip_rep = 1;
					break;
				}

				/* desired type? */
				if (item < 0)
					itemtype = map->buckets[-1-item]->type;
				else
					itemtype = 0;
				dprintk("  item %d type %d\n", item, itemtype);

				/* keep going? */
				if (itemtype != type) {
					if (item >= 0 ||
					    (-1-item) >= map->max_buckets) {
						dprintk("   bad item type %d\n", type);
						skip_rep = 1;
						break;
					}
					in = map->buckets[-1-item];
					retry_bucket = 1;
					continue;
				}

				/* collision? */
				for (i = 0; i < outpos; i++) {
					if (out[i] == item) {
						collide = 1;
						break;
					}
				}

				reject = 0;
				if (!collide && recurse_to_leaf) {
					if (item < 0) {
						int sub_r;
						if (vary_r)
							sub_r = r >> (vary_r-1);
						else
							sub_r = 0;
						if (crush_choose_firstn(
							    map,
							    work,
							    map->buckets[-1-item],
							    weight, weight_max,
							    x, stable ? 1 : outpos+1, 0,
							    out2, outpos, count,
							    recurse_tries, 0,
							    local_retries,
							    local_fallback_retries,
							    0,
							    vary_r,
							    stable,
							    NULL,
							    sub_r,
                                                            choose_args) <= outpos)
							/* didn't get leaf */
							reject = 1;
					} else {
						/* we already have a leaf! */
						out2[outpos] = item;
		                        }
				}

				if (!reject && !collide) {
					/* out? */
					if (itemtype == 0)
						reject = is_out(map, weight,
								weight_max,
								item, x);
				}

reject:
				if (reject || collide) {
					ftotal++;
					flocal++;

					if (collide && flocal <= local_retries)
						/* retry locally a few times */
						retry_bucket = 1;
					else if (local_fallback_retries > 0 &&
						 flocal <= in->size + local_fallback_retries)
						/* exhaustive bucket search */
						retry_bucket = 1;
					else if (ftotal < tries)
						/* then retry descent */
						retry_descent = 1;
					else
						/* else give up */
						skip_rep = 1;
					dprintk("  reject %d  collide %d  "
						"ftotal %u  flocal %u\n",
						reject, collide, ftotal,
						flocal);
				}
			} while (retry_bucket);
		} while (retry_descent);

		if (skip_rep) {
			dprintk("skip rep\n");
			continue;
		}

		dprintk("CHOOSE got %d\n", item);
		out[outpos] = item;
		outpos++;
		count--;
#ifndef __KERNEL__
		if (map->choose_tries && ftotal <= map->choose_total_tries)
			map->choose_tries[ftotal]++;
#endif
	}

	dprintk("CHOOSE returns %d\n", outpos);
	return outpos;
}


/**
 * crush_choose_indep: alternative breadth-first positionally stable mapping
 *
 */
static void crush_choose_indep(const struct crush_map *map,
			       struct crush_work *work,
			       const struct crush_bucket *bucket,
			       const __u32 *weight, int weight_max,
			       int x, int left, int numrep, int type,
			       int *out, int outpos,
			       unsigned int tries,
			       unsigned int recurse_tries,
			       int recurse_to_leaf,
			       int *out2,
			       int parent_r,
                               const struct crush_choose_arg *choose_args)
{
	const struct crush_bucket *in = bucket;
	int endpos = outpos + left;
	int rep;
	unsigned int ftotal;
	int r;
	int i;
	int item = 0;
	int itemtype;
	int collide;

	dprintk("CHOOSE%s INDEP bucket %d x %d outpos %d numrep %d\n", recurse_to_leaf ? "_LEAF" : "",
		bucket->id, x, outpos, numrep);

	/* initially my result is undefined */
	for (rep = outpos; rep < endpos; rep++) {
		out[rep] = CRUSH_ITEM_UNDEF;
		if (out2)
			out2[rep] = CRUSH_ITEM_UNDEF;
	}

	for (ftotal = 0; left > 0 && ftotal < tries; ftotal++) {
#ifdef DEBUG_INDEP
		if (out2 && ftotal) {
			dprintk("%u %d a: ", ftotal, left);
			for (rep = outpos; rep < endpos; rep++) {
				dprintk(" %d", out[rep]);
			}
			dprintk("\n");
			dprintk("%u %d b: ", ftotal, left);
			for (rep = outpos; rep < endpos; rep++) {
				dprintk(" %d", out2[rep]);
			}
			dprintk("\n");
		}
#endif
		for (rep = outpos; rep < endpos; rep++) {
			if (out[rep] != CRUSH_ITEM_UNDEF)
				continue;

			in = bucket;  /* initial bucket */

			/* choose through intervening buckets */
			for (;;) {
				/* note: we base the choice on the position
				 * even in the nested call.  that means that
				 * if the first layer chooses the same bucket
				 * in a different position, we will tend to
				 * choose a different item in that bucket.
				 * this will involve more devices in data
				 * movement and tend to distribute the load.
				 */
				r = rep + parent_r;

				/* be careful */
				if (in->alg == CRUSH_BUCKET_UNIFORM &&
				    in->size % numrep == 0)
					/* r'=r+(n+1)*f_total */
					r += (numrep+1) * ftotal;
				else
					/* r' = r + n*f_total */
					r += numrep * ftotal;

				/* bucket choose */
				if (in->size == 0) {
					dprintk("   empty bucket\n");
					break;
				}

				item = crush_bucket_choose(
					in, work->work[-1-in->id],
					x, r,
                                        (choose_args ? &choose_args[-1-in->id] : 0),
                                        outpos);
				if (item >= map->max_devices) {
					dprintk("   bad item %d\n", item);
					out[rep] = CRUSH_ITEM_NONE;
					if (out2)
						out2[rep] = CRUSH_ITEM_NONE;
					left--;
					break;
				}

				/* desired type? */
				if (item < 0)
					itemtype = map->buckets[-1-item]->type;
				else
					itemtype = 0;
				dprintk("  item %d type %d\n", item, itemtype);

				/* keep going? */
				if (itemtype != type) {
					if (item >= 0 ||
					    (-1-item) >= map->max_buckets) {
						dprintk("   bad item type %d\n", type);
						out[rep] = CRUSH_ITEM_NONE;
						if (out2)
							out2[rep] =
								CRUSH_ITEM_NONE;
						left--;
						break;
					}
					in = map->buckets[-1-item];
					continue;
				}

				/* collision? */
				collide = 0;
				for (i = outpos; i < endpos; i++) {
					if (out[i] == item) {
						collide = 1;
						break;
					}
				}
				if (collide)
					break;

				if (recurse_to_leaf) {
					if (item < 0) {
						crush_choose_indep(
							map,
							work,
							map->buckets[-1-item],
							weight, weight_max,
							x, 1, numrep, 0,
							out2, rep,
							recurse_tries, 0,
							0, NULL, r, choose_args);
						if (out2[rep] == CRUSH_ITEM_NONE) {
							/* placed nothing; no leaf */
							break;
						}
					} else {
						/* we already have a leaf! */
						out2[rep] = item;
					}
				}

				/* out? */
				if (itemtype == 0 &&
				    is_out(map, weight, weight_max, item, x))
					break;

				/* yay! */
				out[rep] = item;
				left--;
				break;
			}
		}
	}
	for (rep = outpos; rep < endpos; rep++) {
		if (out[rep] == CRUSH_ITEM_UNDEF) {
			out[rep] = CRUSH_ITEM_NONE;
		}
		if (out2 && out2[rep] == CRUSH_ITEM_UNDEF) {
			out2[rep] = CRUSH_ITEM_NONE;
		}
	}
#ifndef __KERNEL__
	if (map->choose_tries && ftotal <= map->choose_total_tries)
		map->choose_tries[ftotal]++;
#endif
#ifdef DEBUG_INDEP
	if (out2) {
		dprintk("%u %d a: ", ftotal, left);
		for (rep = outpos; rep < endpos; rep++) {
			dprintk(" %d", out[rep]);
		}
		dprintk("\n");
		dprintk("%u %d b: ", ftotal, left);
		for (rep = outpos; rep < endpos; rep++) {
			dprintk(" %d", out2[rep]);
		}
		dprintk("\n");
	}
#endif
}


/* This takes a chunk of memory and sets it up to be a shiny new
   working area for a CRUSH placement computation. It must be called
   on any newly allocated memory before passing it in to
   crush_do_rule. It may be used repeatedly after that, so long as the
   map has not changed. If the map /has/ changed, you must make sure
   the working size is no smaller than what was allocated and re-run
   crush_init_workspace.

   If you do retain the working space between calls to crush, make it
   thread-local. If you reinstitute the locking I've spent so much
   time getting rid of, I will be very unhappy with you. */

void crush_init_workspace(const struct crush_map *m, void *v) {
	/* We work by moving through the available space and setting
	   values and pointers as we go.

	   It's a bit like Forth's use of the 'allot' word since we
	   set the pointer first and then reserve the space for it to
	   point to by incrementing the point. */
	struct crush_work *w = (struct crush_work *)v;
	char *point = (char *)v;
	__s32 b;
	point += sizeof(struct crush_work);
	w->work = (struct crush_work_bucket **)point;
	point += m->max_buckets * sizeof(struct crush_work_bucket *);
	for (b = 0; b < m->max_buckets; ++b) {
		if (m->buckets[b] == 0)
			continue;

		w->work[b] = (struct crush_work_bucket *) point;
		switch (m->buckets[b]->alg) {
		default:
			point += sizeof(struct crush_work_bucket);
			break;
		}
		w->work[b]->perm_x = 0;
		w->work[b]->perm_n = 0;
		w->work[b]->perm = (__u32 *)point;
		point += m->buckets[b]->size * sizeof(__u32);
	}
	BUG_ON((char *)point - (char *)w != m->working_size);
}

/**
 * crush_do_rule - calculate a mapping with the given input and rule
 * @map: the crush_map
 * @ruleno: the rule id
 * @x: hash input
 * @result: pointer to result vector
 * @result_max: maximum result size
 * @weight: weight vector (for map leaves)
 * @weight_max: size of weight vector
 * @cwin: Pointer to at least map->working_size bytes of memory or NULL.
 */
int crush_do_rule(const struct crush_map *map,
		  int ruleno, int x, int *result, int result_max,
		  const __u32 *weight, int weight_max,
		  void *cwin, const struct crush_choose_arg *choose_args)
{
	int result_len;
	struct crush_work *cw = cwin;
	int *a = (int *)((char *)cw + map->working_size);
	int *b = a + result_max;
	int *c = b + result_max;
	int *w = a;
	int *o = b;
	int recurse_to_leaf;
	int wsize = 0;
	int osize;
	int *tmp;
	const struct crush_rule *rule;
	__u32 step;
	int i, j;
	int numrep;
	int out_size;
	/*
	 * the original choose_total_tries value was off by one (it
	 * counted "retries" and not "tries").  add one.
	 */
	int choose_tries = map->choose_total_tries + 1;
	int choose_leaf_tries = 0;
	/*
	 * the local tries values were counted as "retries", though,
	 * and need no adjustment
	 */
	int choose_local_retries = map->choose_local_tries;
	int choose_local_fallback_retries = map->choose_local_fallback_tries;

	int vary_r = map->chooseleaf_vary_r;
	int stable = map->chooseleaf_stable;

	if ((__u32)ruleno >= map->max_rules) {
		dprintk(" bad ruleno %d\n", ruleno);
		return 0;
	}

	rule = map->rules[ruleno];
	result_len = 0;

	for (step = 0; step < rule->len; step++) {
		int firstn = 0;
		const struct crush_rule_step *curstep = &rule->steps[step];

		switch (curstep->op) {
		case CRUSH_RULE_TAKE:
			if ((curstep->arg1 >= 0 &&
			     curstep->arg1 < map->max_devices) ||
			    (-1-curstep->arg1 >= 0 &&
			     -1-curstep->arg1 < map->max_buckets &&
			     map->buckets[-1-curstep->arg1])) {
				w[0] = curstep->arg1;
				wsize = 1;
			} else {
				dprintk(" bad take value %d\n", curstep->arg1);
			}
			break;

		case CRUSH_RULE_SET_CHOOSE_TRIES:
			if (curstep->arg1 > 0)
				choose_tries = curstep->arg1;
			break;

		case CRUSH_RULE_SET_CHOOSELEAF_TRIES:
			if (curstep->arg1 > 0)
				choose_leaf_tries = curstep->arg1;
			break;

		case CRUSH_RULE_SET_CHOOSE_LOCAL_TRIES:
			if (curstep->arg1 >= 0)
				choose_local_retries = curstep->arg1;
			break;

		case CRUSH_RULE_SET_CHOOSE_LOCAL_FALLBACK_TRIES:
			if (curstep->arg1 >= 0)
				choose_local_fallback_retries = curstep->arg1;
			break;

		case CRUSH_RULE_SET_CHOOSELEAF_VARY_R:
			if (curstep->arg1 >= 0)
				vary_r = curstep->arg1;
			break;

		case CRUSH_RULE_SET_CHOOSELEAF_STABLE:
			if (curstep->arg1 >= 0)
				stable = curstep->arg1;
			break;

		case CRUSH_RULE_CHOOSELEAF_FIRSTN:
		case CRUSH_RULE_CHOOSE_FIRSTN:
			firstn = 1;
			/* fall through */
		case CRUSH_RULE_CHOOSELEAF_INDEP:
		case CRUSH_RULE_CHOOSE_INDEP:
			if (wsize == 0)
				break;

			recurse_to_leaf =
				curstep->op ==
				 CRUSH_RULE_CHOOSELEAF_FIRSTN ||
				curstep->op ==
				CRUSH_RULE_CHOOSELEAF_INDEP;

			/* reset output */
			osize = 0;

			for (i = 0; i < wsize; i++) {
				int bno;
				numrep = curstep->arg1;
				if (numrep <= 0) {
					numrep += result_max;
					if (numrep <= 0)
						continue;
				}
				j = 0;
				/* make sure bucket id is valid */
				bno = -1 - w[i];
				if (bno < 0 || bno >= map->max_buckets) {
					// w[i] is probably CRUSH_ITEM_NONE
					dprintk("  bad w[i] %d\n", w[i]);
					continue;
				}
				if (firstn) {
					int recurse_tries;
					if (choose_leaf_tries)
						recurse_tries =
							choose_leaf_tries;
					else if (map->chooseleaf_descend_once)
						recurse_tries = 1;
					else
						recurse_tries = choose_tries;
					osize += crush_choose_firstn(
						map,
						cw,
						map->buckets[bno],
						weight, weight_max,
						x, numrep,
						curstep->arg2,
						o+osize, j,
						result_max-osize,
						choose_tries,
						recurse_tries,
						choose_local_retries,
						choose_local_fallback_retries,
						recurse_to_leaf,
						vary_r,
						stable,
						c+osize,
						0,
						choose_args);
				} else {
					out_size = ((numrep < (result_max-osize)) ?
						    numrep : (result_max-osize));
					crush_choose_indep(
						map,
						cw,
						map->buckets[bno],
						weight, weight_max,
						x, out_size, numrep,
						curstep->arg2,
						o+osize, j,
						choose_tries,
						choose_leaf_tries ?
						   choose_leaf_tries : 1,
						recurse_to_leaf,
						c+osize,
						0,
						choose_args);
					osize += out_size;
				}
			}

			if (recurse_to_leaf)
				/* copy final _leaf_ values to output set */
				memcpy(o, c, osize*sizeof(*o));

			/* swap o and w arrays */
			tmp = o;
			o = w;
			w = tmp;
			wsize = osize;
			break;


		case CRUSH_RULE_EMIT:
			for (i = 0; i < wsize && result_len < result_max; i++) {
				result[result_len] = w[i];
				result_len++;
			}
			wsize = 0;
			break;

		default:
			dprintk(" unknown op %d at step %d\n",
				curstep->op, step);
			break;
		}
	}

	return result_len;
}<|MERGE_RESOLUTION|>--- conflicted
+++ resolved
@@ -310,20 +310,11 @@
                                             const struct crush_choose_arg *arg,
                                             int position)
 {
-<<<<<<< HEAD
-  if ((arg == NULL) ||
-      (arg->weight_set == NULL))
-    return bucket->item_weights;
-  if (position >= arg->weight_set_positions)
-    position = arg->weight_set_positions - 1;
-  return arg->weight_set[position].weights;
-=======
 	if ((arg == NULL) || (arg->weight_set == NULL))
 		return bucket->item_weights;
 	if (position >= arg->weight_set_positions)
 		position = arg->weight_set_positions - 1;
 	return arg->weight_set[position].weights;
->>>>>>> f8781be9
 }
 
 static inline __s32 *get_choose_arg_ids(const struct crush_bucket_straw2 *bucket,
