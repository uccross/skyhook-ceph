--- conflicted
+++ resolved
@@ -741,17 +741,10 @@
   item_id[name] = id;
   item_weight[id] = bucketweight;
   
-<<<<<<< HEAD
-  assert(id != 0);
-  int idout;
-  int r = crush.add_bucket(id, alg, hash, type, size,
-                           &items[0], &weights[0], &idout);
-=======
   ceph_assert(id != 0);
   int idout;
   int r = crush.add_bucket(id, alg, hash, type, size,
                            items.data(), weights.data(), &idout);
->>>>>>> f8781be9
   if (r < 0) {
     if (r == -EEXIST)
       err << "Duplicate bucket id " << id << std::endl;
