#!/usr/bin/env bash

# abort on failure
set -e

if [ -n "$VSTART_DEST" ]; then
  SRC_PATH=`dirname $0`
  SRC_PATH=`(cd $SRC_PATH; pwd)`

  CEPH_DIR=$SRC_PATH
  CEPH_BIN=${PWD}/bin
  CEPH_LIB=${PWD}/lib

  CEPH_CONF_PATH=$VSTART_DEST
  CEPH_DEV_DIR=$VSTART_DEST/dev
  CEPH_OUT_DIR=$VSTART_DEST/out
  CEPH_ASOK_DIR=$VSTART_DEST/out
fi

get_cmake_variable() {
    local variable=$1
    grep "$variable" CMakeCache.txt | cut -d "=" -f 2
}

# for running out of the CMake build directory
if [ -e CMakeCache.txt ]; then
  # Out of tree build, learn source location from CMakeCache.txt
  CEPH_ROOT=$(get_cmake_variable ceph_SOURCE_DIR)
  CEPH_BUILD_DIR=`pwd`
  [ -z "$MGR_PYTHON_PATH" ] && MGR_PYTHON_PATH=$CEPH_ROOT/src/pybind/mgr
  CEPH_MGR_PY_VERSION_MAJOR=$(get_cmake_variable MGR_PYTHON_VERSION | cut -d '.' -f1)
  if [ -n "$CEPH_MGR_PY_VERSION_MAJOR" ]; then
      CEPH_PY_VERSION_MAJOR=${CEPH_MGR_PY_VERSION_MAJOR}
  else
      if [ $(get_cmake_variable WITH_PYTHON2) = ON ]; then
          CEPH_PY_VERSION_MAJOR=2
      else
          CEPH_PY_VERSION_MAJOR=3
      fi
  fi
fi

# use CEPH_BUILD_ROOT to vstart from a 'make install' 
if [ -n "$CEPH_BUILD_ROOT" ]; then
        [ -z "$CEPH_BIN" ] && CEPH_BIN=$CEPH_BUILD_ROOT/bin
        [ -z "$CEPH_LIB" ] && CEPH_LIB=$CEPH_BUILD_ROOT/lib
        [ -z "$EC_PATH" ] && EC_PATH=$CEPH_LIB/erasure-code
        [ -z "$OBJCLASS_PATH" ] && OBJCLASS_PATH=$CEPH_LIB/rados-classes
        # make install should install python extensions into PYTHONPATH
elif [ -n "$CEPH_ROOT" ]; then
        [ -z "$PYBIND" ] && PYBIND=$CEPH_ROOT/src/pybind
        [ -z "$CEPH_BIN" ] && CEPH_BIN=$CEPH_BUILD_DIR/bin
        [ -z "$CEPH_ADM" ] && CEPH_ADM=$CEPH_BIN/ceph
        [ -z "$INIT_CEPH" ] && INIT_CEPH=$CEPH_BUILD_DIR/bin/init-ceph
        [ -z "$CEPH_LIB" ] && CEPH_LIB=$CEPH_BUILD_DIR/lib
        [ -z "$OBJCLASS_PATH" ] && OBJCLASS_PATH=$CEPH_LIB
        [ -z "$EC_PATH" ] && EC_PATH=$CEPH_LIB
fi

if [ -z "${CEPH_VSTART_WRAPPER}" ]; then
    PATH=$(pwd):$PATH
fi

[ -z "$PYBIND" ] && PYBIND=./pybind

export PYTHONPATH=$PYBIND:$CEPH_LIB/cython_modules/lib.${CEPH_PY_VERSION_MAJOR}:$PYTHONPATH
export LD_LIBRARY_PATH=$CEPH_LIB:$LD_LIBRARY_PATH
export DYLD_LIBRARY_PATH=$CEPH_LIB:$DYLD_LIBRARY_PATH
# Suppress logging for regular use that indicated that we are using a
# development version. vstart.sh is only used during testing and 
# development
export CEPH_DEV=1

[ -z "$CEPH_NUM_MON" ] && CEPH_NUM_MON="$MON"
[ -z "$CEPH_NUM_OSD" ] && CEPH_NUM_OSD="$OSD"
[ -z "$CEPH_NUM_MDS" ] && CEPH_NUM_MDS="$MDS"
[ -z "$CEPH_NUM_MGR" ] && CEPH_NUM_MGR="$MGR"
[ -z "$CEPH_NUM_FS"  ] && CEPH_NUM_FS="$FS"
[ -z "$CEPH_NUM_RGW" ] && CEPH_NUM_RGW="$RGW"

# if none of the CEPH_NUM_* number is specified, kill the existing
# cluster.
if [ -z "$CEPH_NUM_MON" -a \
     -z "$CEPH_NUM_OSD" -a \
     -z "$CEPH_NUM_MDS" -a \
     -z "$CEPH_NUM_MGR" ]; then
    kill_all=1
else
    kill_all=0
fi

[ -z "$CEPH_NUM_MON" ] && CEPH_NUM_MON=3
[ -z "$CEPH_NUM_OSD" ] && CEPH_NUM_OSD=3
[ -z "$CEPH_NUM_MDS" ] && CEPH_NUM_MDS=3
[ -z "$CEPH_NUM_MGR" ] && CEPH_NUM_MGR=1
[ -z "$CEPH_NUM_FS"  ] && CEPH_NUM_FS=1
[ -z "$CEPH_MAX_MDS" ] && CEPH_MAX_MDS=1
[ -z "$CEPH_NUM_RGW" ] && CEPH_NUM_RGW=0

[ -z "$CEPH_DIR" ] && CEPH_DIR="$PWD"
[ -z "$CEPH_DEV_DIR" ] && CEPH_DEV_DIR="$CEPH_DIR/dev"
[ -z "$CEPH_OUT_DIR" ] && CEPH_OUT_DIR="$CEPH_DIR/out"
[ -z "$CEPH_RGW_PORT" ] && CEPH_RGW_PORT=8000
[ -z "$CEPH_CONF_PATH" ] && CEPH_CONF_PATH=$CEPH_DIR

if [ $CEPH_NUM_OSD -gt 3 ]; then
    OSD_POOL_DEFAULT_SIZE=3
else
    OSD_POOL_DEFAULT_SIZE=$CEPH_NUM_OSD
fi

extra_conf=""
new=0
standby=0
debug=0
ip=""
nodaemon=0
smallmds=0
short=0
ec=0
hitset=""
overwrite_conf=1
cephx=1 #turn cephx on by default
gssapi_authx=0
cache=""
if [ `uname` = FreeBSD ]; then
    objectstore="filestore"
else
    objectstore="bluestore"
fi
rgw_frontend="beast"
rgw_compression=""
lockdep=${LOCKDEP:-1}
spdk_enabled=0 #disable SPDK by default
pci_id=""

with_mgr_dashboard=true
if [[ "$(get_cmake_variable WITH_MGR_DASHBOARD_FRONTEND)" != "ON" ]] ||
   [[ "$(get_cmake_variable WITH_RBD)" != "ON" ]]; then
  echo "ceph-mgr dashboard not built - disabling."
  with_mgr_dashboard=false
fi

filestore_path=
kstore_path=

VSTART_SEC="client.vstart.sh"

MON_ADDR=""
DASH_URLS=""
RESTFUL_URLS=""

conf_fn="$CEPH_CONF_PATH/ceph.conf"
keyring_fn="$CEPH_CONF_PATH/keyring"
osdmap_fn="/tmp/ceph_osdmap.$$"
monmap_fn="/tmp/ceph_monmap.$$"

msgr="21"

usage="usage: $0 [option]... \nex: MON=3 OSD=1 MDS=1 MGR=1 RGW=1 $0 -n -d\n"
usage=$usage"options:\n"
usage=$usage"\t-d, --debug\n"
usage=$usage"\t-s, --standby_mds: Generate standby-replay MDS for each active\n"
usage=$usage"\t-l, --localhost: use localhost instead of hostname\n"
usage=$usage"\t-i <ip>: bind to specific ip\n"
usage=$usage"\t-n, --new\n"
usage=$usage"\t-N, --not-new: reuse existing cluster config (default)\n"
usage=$usage"\t--valgrind[_{osd,mds,mon,rgw}] 'toolname args...'\n"
usage=$usage"\t--nodaemon: use ceph-run as wrapper for mon/osd/mds\n"
usage=$usage"\t--smallmds: limit mds cache size\n"
usage=$usage"\t-m ip:port\t\tspecify monitor address\n"
usage=$usage"\t-k keep old configuration files\n"
usage=$usage"\t-x enable cephx (on by default)\n"
usage=$usage"\t-X disable cephx\n"
usage=$usage"\t-g --gssapi enable Kerberos/GSSApi authentication\n"
usage=$usage"\t-G disable Kerberos/GSSApi authentication\n"
usage=$usage"\t--hitset <pool> <hit_set_type>: enable hitset tracking\n"
usage=$usage"\t-e : create an erasure pool\n";
usage=$usage"\t-o config\t\t add extra config parameters to all sections\n"
usage=$usage"\t--rgw_port specify ceph rgw http listen port\n"
usage=$usage"\t--rgw_frontend specify the rgw frontend configuration\n"
usage=$usage"\t--rgw_compression specify the rgw compression plugin\n"
usage=$usage"\t-b, --bluestore use bluestore as the osd objectstore backend (default)\n"
usage=$usage"\t-f, --filestore use filestore as the osd objectstore backend\n"
usage=$usage"\t-K, --kstore use kstore as the osd objectstore backend\n"
usage=$usage"\t--memstore use memstore as the osd objectstore backend\n"
usage=$usage"\t--cache <pool>: enable cache tiering on pool\n"
usage=$usage"\t--short: short object names only; necessary for ext4 dev\n"
usage=$usage"\t--nolockdep disable lockdep\n"
usage=$usage"\t--multimds <count> allow multimds with maximum active count\n"
usage=$usage"\t--without-dashboard: do not run using mgr dashboard\n"
usage=$usage"\t--bluestore-spdk <vendor>:<device>: enable SPDK and specify the PCI-ID of the NVME device\n"
usage=$usage"\t--msgr1: use msgr1 only\n"
usage=$usage"\t--msgr2: use msgr2 only\n"
usage=$usage"\t--msgr21: use msgr2 and msgr1\n"

usage_exit() {
	printf "$usage"
	exit
}

while [ $# -ge 1 ]; do
case $1 in
    -d | --debug )
	    debug=1
	    ;;
    -s | --standby_mds)
	    standby=1
	    ;;
    -l | --localhost )
	    ip="127.0.0.1"
	    ;;
    -i )
	    [ -z "$2" ] && usage_exit
	    ip="$2"
	    shift
	    ;;
    -e )
	    ec=1
	    ;;
    --new | -n )
	    new=1
	    ;;
    --not-new | -N )
	new=0
	;;
    --short )
	    short=1
	    ;;
    --msgr1 )
	msgr="1"
	;;
    --msgr2 )
	msgr="2"
	;;
    --msgr21 )
	msgr="21"
	;;
    --valgrind )
	    [ -z "$2" ] && usage_exit
	    valgrind=$2
	    shift
	    ;;
    --valgrind_args )
	valgrind_args="$2"
	shift
	;;
    --valgrind_mds )
	    [ -z "$2" ] && usage_exit
	    valgrind_mds=$2
	    shift
	    ;;
    --valgrind_osd )
	    [ -z "$2" ] && usage_exit
	    valgrind_osd=$2
	    shift
	    ;;
    --valgrind_mon )
	    [ -z "$2" ] && usage_exit
	    valgrind_mon=$2
	    shift
	    ;;
    --valgrind_mgr )
	    [ -z "$2" ] && usage_exit
	    valgrind_mgr=$2
	    shift
	    ;;
    --valgrind_rgw )
	    [ -z "$2" ] && usage_exit
	    valgrind_rgw=$2
	    shift
	    ;;
    --nodaemon )
	    nodaemon=1
	    ;;
    --smallmds )
	    smallmds=1
	    ;;
    --rgw_port )
            CEPH_RGW_PORT=$2
            shift
            ;;
    --rgw_frontend )
            rgw_frontend=$2
            shift
            ;;
    --rgw_compression )
            rgw_compression=$2
            shift
            ;;
    --kstore_path )
	kstore_path=$2
	shift
	;;
    --filestore_path )
	filestore_path=$2
	shift
	;;
    -m )
	    [ -z "$2" ] && usage_exit
	    MON_ADDR=$2
	    shift
	    ;;
    -x )
	    cephx=1 # this is on be default, flag exists for historical consistency
	    ;;
    -X )
	    cephx=0
	    ;;
    
    -g | --gssapi)
	    gssapi_authx=1 
	    ;;
    -G)
	    gssapi_authx=0 
	    ;;

    -k )
	    if [ ! -r $conf_fn ]; then
	        echo "cannot use old configuration: $conf_fn not readable." >&2
	        exit
	    fi
	    overwrite_conf=0
	    ;;
    --memstore )
	    objectstore="memstore"
	    ;;
    -b | --bluestore )
	    objectstore="bluestore"
	    ;;
    -f | --filestore )
	    objectstore="filestore"
	    ;;
    -K | --kstore )
            objectstore="kstore"
            ;;
    --hitset )
	    hitset="$hitset $2 $3"
	    shift
	    shift
	    ;;
    -o )
	    extra_conf="$extra_conf	$2
"
	    shift
	    ;;
    --cache )
	    if [ -z "$cache" ]; then
		cache="$2"
	    else
		cache="$cache $2"
	    fi
	    shift
	    ;;
    --nolockdep )
            lockdep=0
            ;;
    --multimds)
        CEPH_MAX_MDS="$2"
        shift
        ;;
    --without-dashboard)
        with_mgr_dashboard=false
        ;;
    --bluestore-spdk )
        [ -z "$2" ] && usage_exit
        pci_id="$2"
        spdk_enabled=1
        shift
        ;;
    * )
	    usage_exit
esac
shift
done

if [ $kill_all -eq 1 ]; then
    $SUDO $INIT_CEPH stop
fi

if [ "$overwrite_conf" -eq 0 ]; then
<<<<<<< HEAD
    CEPH_ASOK_DIR=`dirname $($CEPH_BIN/ceph-conf --show-config-value admin_socket)`
=======
    CEPH_ASOK_DIR=`dirname $($CEPH_BIN/ceph-conf  -c $conf_fn --show-config-value admin_socket)`
>>>>>>> f8781be9
    mkdir -p $CEPH_ASOK_DIR
    MON=`$CEPH_BIN/ceph-conf -c $conf_fn --name $VSTART_SEC num_mon 2>/dev/null` && \
        CEPH_NUM_MON="$MON"
    OSD=`$CEPH_BIN/ceph-conf -c $conf_fn --name $VSTART_SEC num_osd 2>/dev/null` && \
        CEPH_NUM_OSD="$OSD"
    MDS=`$CEPH_BIN/ceph-conf -c $conf_fn --name $VSTART_SEC num_mds 2>/dev/null` && \
        CEPH_NUM_MDS="$MDS"
    MGR=`$CEPH_BIN/ceph-conf -c $conf_fn --name $VSTART_SEC num_mgr 2>/dev/null` && \
        CEPH_NUM_MGR="$MGR"
    RGW=`$CEPH_BIN/ceph-conf -c $conf_fn --name $VSTART_SEC num_rgw 2>/dev/null` && \
        CEPH_NUM_RGW="$RGW"
else
    if [ "$new" -ne 0 ]; then
        # only delete if -n
<<<<<<< HEAD
        asok_dir=`dirname $($CEPH_BIN/ceph-conf --show-config-value admin_socket)`
        if [ $asok_dir != /var/run/ceph ]; then
            [ -d $asok_dir ] && rm -f $asok_dir/* && rmdir $asok_dir
        fi
        if [ -z "$CEPH_ASOK_DIR" ]; then
            CEPH_ASOK_DIR=`mktemp -u -d "${TMPDIR:-/tmp}/ceph-asok.XXXXXX"`
        fi
        [ -e "$conf_fn" ] && rm -- "$conf_fn"
    else
        CEPH_ASOK_DIR=`dirname $($CEPH_BIN/ceph-conf --show-config-value admin_socket)`
=======
	if [ -e "$conf_fn" ]; then
	  asok_dir=`dirname $($CEPH_BIN/ceph-conf  -c $conf_fn --show-config-value admin_socket)`
	  rm -- "$conf_fn"
	  if [ $asok_dir != /var/run/ceph ]; then
            [ -d $asok_dir ] && rm -f $asok_dir/* && rmdir $asok_dir
	  fi
	fi
	if [ -z "$CEPH_ASOK_DIR" ]; then
            CEPH_ASOK_DIR=`mktemp -u -d "${TMPDIR:-/tmp}/ceph-asok.XXXXXX"`
        fi
    else
	if [ -z "$CEPH_ASOK_DIR" ]; then
            CEPH_ASOK_DIR=`dirname $($CEPH_BIN/ceph-conf -c $conf_fn --show-config-value admin_socket)`
        fi
>>>>>>> f8781be9
        # -k is implied... (doesn't make sense otherwise)
        overwrite_conf=0
    fi
fi

ARGS="-c $conf_fn"

quoted_print() {
    for s in "$@"; do
        if [[ "$s" =~ \  ]]; then
            printf -- "'%s' " "$s"
        else
            printf -- "$s "
        fi
    done
    printf '\n'
}

prunb() {
    quoted_print "$@" '&'
    "$@" &
}

prun() {
    quoted_print "$@"
    "$@"
}

run() {
    type=$1
    shift
    eval "valg=\$valgrind_$type"
    [ -z "$valg" ] && valg="$valgrind"

    if [ -n "$valg" ]; then
        prunb valgrind --tool="$valg" $valgrind_args "$@" -f
        sleep 1
    else
        if [ "$nodaemon" -eq 0 ]; then
            prun "$@"
        else
            prunb ./ceph-run "$@" -f
        fi
    fi
}

wconf() {
	if [ "$overwrite_conf" -eq 1 ]; then
		cat >> "$conf_fn"
	fi
}

get_pci_selector() {
    lspci -mm -n -D -d $pci_id | cut -d' ' -f1
}

prepare_conf() {
    local DAEMONOPTS="
        log file = $CEPH_OUT_DIR/\$name.log
        admin socket = $CEPH_ASOK_DIR/\$name.asok
        chdir = \"\"
        pid file = $CEPH_OUT_DIR/\$name.pid
        heartbeat file = $CEPH_OUT_DIR/\$name.heartbeat
"

    local mgr_modules="restful iostat"
    if $with_mgr_dashboard; then
      mgr_modules="dashboard $mgr_modules"
    fi

    local msgr_conf=''
    if [ $msgr -eq 21 ]; then
	msgr_conf="ms bind msgr2 = true
ms bind msgr1 = true
";
    fi
    if [ $msgr -eq 2 ]; then
	msgr_conf="ms bind msgr2 = true
ms bind msgr1 = false
";
    fi
    if [ $msgr -eq 1 ]; then
	msgr_conf="ms bind msgr2 = false
ms bind msgr1 = true
";
    fi

    wconf <<EOF
; generated by vstart.sh on `date`
[$VSTART_SEC]
        num mon = $CEPH_NUM_MON
        num osd = $CEPH_NUM_OSD
        num mds = $CEPH_NUM_MDS
        num mgr = $CEPH_NUM_MGR
        num rgw = $CEPH_NUM_RGW

[global]
        fsid = $(uuidgen)
        osd failsafe full ratio = .99
        mon osd full ratio = .99
        mon osd nearfull ratio = .99
        mon osd backfillfull ratio = .99
        erasure code dir = $EC_PATH
        plugin dir = $CEPH_LIB
        filestore fd cache size = 32
        run dir = $CEPH_OUT_DIR
	crash dir = $CEPH_OUT_DIR
        enable experimental unrecoverable data corrupting features = *
	osd_crush_chooseleaf_type = 0
	debug asok assert abort = true
$msgr_conf
$extra_conf
EOF
	if [ "$lockdep" -eq 1 ] ; then
		wconf <<EOF
        lockdep = true
EOF
	fi
	if [ "$cephx" -eq 1 ] ; then
		wconf <<EOF
	auth cluster required = cephx
	auth service required = cephx
	auth client required = cephx
EOF
	elif [ "$gssapi_authx" -eq 1 ] ; then
		wconf <<EOF
	auth cluster required = gss
	auth service required = gss
	auth client required = gss
	gss ktab client file = $CEPH_DEV_DIR/gss_\$name.keytab
EOF
	else 
		wconf <<EOF
	auth cluster required = none
	auth service required = none
	auth client required = none
EOF
	fi
	if [ "$short" -eq 1 ]; then
		COSDSHORT="        osd max object name len = 460
        osd max object namespace len = 64"
	fi
        if [ "$objectstore" == "bluestore" ]; then
            if [ "$spdk_enabled" -eq 1 ]; then
                if [ "$(get_pci_selector)" == "" ]; then
                    echo "Not find the specified NVME device, please check."
                    exit
                fi
                BLUESTORE_OPTS="        bluestore_block_db_path = \"\"
        bluestore_block_db_size = 0
        bluestore_block_db_create = false
        bluestore_block_wal_path = \"\"
        bluestore_block_wal_size = 0
        bluestore_block_wal_create = false
        bluestore_spdk_mem = 2048
        bluestore_block_path = spdk:$(get_pci_selector)"
            else
                BLUESTORE_OPTS="        bluestore block db path = $CEPH_DEV_DIR/osd\$id/block.db.file
        bluestore block db size = 1073741824
        bluestore block db create = true
        bluestore block wal path = $CEPH_DEV_DIR/osd\$id/block.wal.file
        bluestore block wal size = 1048576000
        bluestore block wal create = true"
            fi
        fi
	wconf <<EOF
[client]
        keyring = $keyring_fn
        log file = $CEPH_OUT_DIR/\$name.\$pid.log
        admin socket = $CEPH_ASOK_DIR/\$name.\$pid.asok
<<<<<<< HEAD

=======
$extra_conf
>>>>>>> f8781be9
[client.rgw]
        rgw frontends = $rgw_frontend port=$CEPH_RGW_PORT
        admin socket = ${CEPH_OUT_DIR}/radosgw.${CEPH_RGW_PORT}.asok
        ; needed for s3tests
        rgw crypt s3 kms encryption keys = testkey-1=YmluCmJvb3N0CmJvb3N0LWJ1aWxkCmNlcGguY29uZgo= testkey-2=aWIKTWFrZWZpbGUKbWFuCm91dApzcmMKVGVzdGluZwo=
        rgw crypt require ssl = false
        ; uncomment the following to set LC days as the value in seconds;
        ; needed for passing lc time based s3-tests (can be verbose)
        ; rgw lc debug interval = 10
[mds]
$DAEMONOPTS
        mds data = $CEPH_DEV_DIR/mds.\$id
        mds root ino uid = `id -u`
        mds root ino gid = `id -g`
$extra_conf
[mgr]
        mgr data = $CEPH_DEV_DIR/mgr.\$id
        mgr module path = $MGR_PYTHON_PATH
$DAEMONOPTS
$extra_conf
[osd]
$DAEMONOPTS
        osd_check_max_object_name_len_on_startup = false
        osd data = $CEPH_DEV_DIR/osd\$id
        osd journal = $CEPH_DEV_DIR/osd\$id/journal
        osd journal size = 100
        osd class tmp = out
        osd class dir = $OBJCLASS_PATH
        osd class load list = *
        osd class default list = *
        osd fast shutdown = false

        filestore wbthrottle xfs ios start flusher = 10
        filestore wbthrottle xfs ios hard limit = 20
        filestore wbthrottle xfs inodes hard limit = 30
        filestore wbthrottle btrfs ios start flusher = 10
        filestore wbthrottle btrfs ios hard limit = 20
        filestore wbthrottle btrfs inodes hard limit = 30
        bluestore fsck on mount = true
        bluestore block create = true
<<<<<<< HEAD
	bluestore block db path = $CEPH_DEV_DIR/osd\$id/block.db.file
        bluestore block db size = 67108864
        bluestore block db create = true
	bluestore block wal path = $CEPH_DEV_DIR/osd\$id/block.wal.file
        bluestore block wal size = 1048576000
        bluestore block wal create = true
$COSDDEBUG
$COSDMEMSTORE
$COSDSHORT
$extra_conf
[mon]
        mgr initial modules = restful status dashboard balancer
        mon pg warn min per osd = 3
        mon osd allow primary affinity = true
        mon reweight min pgs per osd = 4
        mon osd prime pg temp = true
        crushtool = $CEPH_BIN/crushtool
        mon allow pool delete = true
=======
$BLUESTORE_OPTS

        ; kstore
        kstore fsck on mount = true
        osd objectstore = $objectstore
$COSDSHORT
$extra_conf
[mon]
        mgr initial modules = $mgr_modules
>>>>>>> f8781be9
$DAEMONOPTS
$CMONDEBUG
$extra_conf
        mon cluster log file = $CEPH_OUT_DIR/cluster.mon.\$id.log
        osd pool default erasure code profile = plugin=jerasure technique=reed_sol_van k=2 m=1 crush-failure-domain=osd
EOF
}

start_mon() {
    local MONS=""
    local count=0
    for f in a b c d e f g h i j k l m n o p q r s t u v w x y z
    do
        [ $count -eq $CEPH_NUM_MON ] && break;
        count=$(($count + 1))
        if [ -z "$MONS" ];
        then
	        MONS="$f"
        else
	        MONS="$MONS $f"
        fi
    done

    if [ "$new" -eq 1 ]; then
		if [ `echo $IP | grep '^127\\.'` ]
		then
			echo
			echo "NOTE: hostname resolves to loopback; remote hosts will not be able to"
			echo "  connect.  either adjust /etc/hosts, or edit this script to use your"
			echo "  machine's real IP."
			echo
		fi

		prun $SUDO "$CEPH_BIN/ceph-authtool" --create-keyring --gen-key --name=mon. "$keyring_fn" --cap mon 'allow *'
		prun $SUDO "$CEPH_BIN/ceph-authtool" --gen-key --name=client.admin \
			--cap mon 'allow *' \
			--cap osd 'allow *' \
			--cap mds 'allow *' \
			--cap mgr 'allow *' \
			"$keyring_fn"

		prun $SUDO "$CEPH_BIN/ceph-authtool" --gen-key --name=client.fs\
		   --cap mon 'allow r' \
			--cap osd 'allow rw tag cephfs data=*' \
			--cap mds 'allow rwp' \
			"$keyring_fn"

		prun $SUDO "$CEPH_BIN/ceph-authtool" --gen-key --name=client.rgw \
		    --cap mon 'allow rw' \
		    --cap osd 'allow rwx' \
		    --cap mgr 'allow rw' \
		    "$keyring_fn"

		# build a fresh fs monmap, mon fs
		local params=()
		local count=0
		local mon_host=""
		for f in $MONS
		do
		    if [ $msgr -eq 1 ]; then
			A="v1:$IP:$(($CEPH_PORT+$count+1))"
		    fi
		    if [ $msgr -eq 2 ]; then
			A="v2:$IP:$(($CEPH_PORT+$count+1))"
		    fi
		    if [ $msgr -eq 21 ]; then
			A="[v2:$IP:$(($CEPH_PORT+$count)),v1:$IP:$(($CEPH_PORT+$count+1))]"
		    fi
		    params+=("--addv" "$f" "$A")
		    mon_host="$mon_host $A"
		    wconf <<EOF
[mon.$f]
        host = $HOSTNAME
        mon data = $CEPH_DEV_DIR/mon.$f
EOF
		    count=$(($count + 2))
		done
		wconf <<EOF
[global]
        mon host = $mon_host
EOF
		prun "$CEPH_BIN/monmaptool" --create --clobber "${params[@]}" --print "$monmap_fn"

		for f in $MONS
		do
			prun rm -rf -- "$CEPH_DEV_DIR/mon.$f"
			prun mkdir -p "$CEPH_DEV_DIR/mon.$f"
			prun "$CEPH_BIN/ceph-mon" --mkfs -c "$conf_fn" -i "$f" --monmap="$monmap_fn" --keyring="$keyring_fn"
		done

		prun rm -- "$monmap_fn"
	fi

	# start monitors
	for f in $MONS
	do
		run 'mon' $CEPH_BIN/ceph-mon -i $f $ARGS $CMON_ARGS
	done
}

start_osd() {
    for osd in `seq 0 $((CEPH_NUM_OSD-1))`
    do
	    if [ "$new" -eq 1 ]; then
		    wconf <<EOF
[osd.$osd]
        host = $HOSTNAME
EOF

            rm -rf $CEPH_DEV_DIR/osd$osd || true
            if command -v btrfs > /dev/null; then
                for f in $CEPH_DEV_DIR/osd$osd/*; do btrfs sub delete $f &> /dev/null || true; done
            fi
	    if [ -n "$filestore_path" ]; then
		ln -s $filestore_path $CEPH_DEV_DIR/osd$osd
	    elif [ -n "$kstore_path" ]; then
		ln -s $kstore_path $CEPH_DEV_DIR/osd$osd
	    else
		mkdir -p $CEPH_DEV_DIR/osd$osd
	    fi

            local uuid=`uuidgen`
            echo "add osd$osd $uuid"
<<<<<<< HEAD
            ceph_adm osd create $uuid
            ceph_adm osd crush add osd.$osd 1.0 host=$HOSTNAME root=default
	    OSD_SECRET=$($CEPH_BIN/ceph-authtool --gen-print-key)
=======
	    OSD_SECRET=$($CEPH_BIN/ceph-authtool --gen-print-key)
	    echo "{\"cephx_secret\": \"$OSD_SECRET\"}" > $CEPH_DEV_DIR/osd$osd/new.json
            ceph_adm osd new $uuid -i $CEPH_DEV_DIR/osd$osd/new.json
	    rm $CEPH_DEV_DIR/osd$osd/new.json
>>>>>>> f8781be9
            $SUDO $CEPH_BIN/ceph-osd -i $osd $ARGS --mkfs --key $OSD_SECRET --osd-uuid $uuid

            local key_fn=$CEPH_DEV_DIR/osd$osd/keyring
	    cat > $key_fn<<EOF
[osd.$osd]
	key = $OSD_SECRET
EOF
            echo adding osd$osd key to auth repository
            ceph_adm -i "$key_fn" auth add osd.$osd osd "allow *" mon "allow profile osd" mgr "allow profile osd"
        fi
        echo start osd.$osd
        run 'osd' $SUDO $CEPH_BIN/ceph-osd -i $osd $ARGS $COSD_ARGS
    done
}

start_mgr() {
    local mgr=0
    local ssl=${DASHBOARD_SSL:-1}
    # avoid monitors on nearby ports (which test/*.sh use extensively)
    MGR_PORT=$(($CEPH_PORT + 1000))
    PROMETHEUS_PORT=9283
    for name in x y z a b c d e f g h i j k l m n o p
    do
        [ $mgr -eq $CEPH_NUM_MGR ] && break
        mgr=$(($mgr + 1))
        if [ "$new" -eq 1 ]; then
            mkdir -p $CEPH_DEV_DIR/mgr.$name
            key_fn=$CEPH_DEV_DIR/mgr.$name/keyring
            $SUDO $CEPH_BIN/ceph-authtool --create-keyring --gen-key --name=mgr.$name $key_fn
            ceph_adm -i $key_fn auth add mgr.$name mon 'allow profile mgr' mds 'allow *' osd 'allow *'

            wconf <<EOF
[mgr.$name]
        host = $HOSTNAME
EOF

<<<<<<< HEAD
	ceph_adm config-key set mgr/dashboard/$name/server_port $MGR_PORT
	DASH_URLS+="http://$IP:$MGR_PORT/"
	MGR_PORT=$(($MGR_PORT + 1000))

	ceph_adm config-key set mgr/restful/$name/server_port $MGR_PORT

	RESTFUL_URLS+="https://$IP:$MGR_PORT"
	MGR_PORT=$(($MGR_PORT + 1000))
=======
            if $with_mgr_dashboard ; then
                local port_option="ssl_server_port"
                local http_proto="https"
                if [ "$ssl" == "0" ]; then
                    port_option="server_port"
                    http_proto="http"
                    ceph_adm config set mgr mgr/dashboard/ssl false --force
                fi
                ceph_adm config set mgr mgr/dashboard/$name/$port_option $MGR_PORT --force
                if [ $mgr -eq 1 ]; then
                    DASH_URLS="$http_proto://$IP:$MGR_PORT"
                else
                    DASH_URLS+=", $http_proto://$IP:$MGR_PORT"
                fi
            fi
	    MGR_PORT=$(($MGR_PORT + 1000))
	    ceph_adm config set mgr mgr/prometheus/$name/server_port $PROMETHEUS_PORT --force
	    PROMETHEUS_PORT=$(($PROMETHEUS_PORT + 1000))

	    ceph_adm config set mgr mgr/restful/$name/server_port $MGR_PORT --force
            if [ $mgr -eq 1 ]; then
                RESTFUL_URLS="https://$IP:$MGR_PORT"
            else
                RESTFUL_URLS+=", https://$IP:$MGR_PORT"
            fi
	    MGR_PORT=$(($MGR_PORT + 1000))
        fi
>>>>>>> f8781be9

        echo "Starting mgr.${name}"
        run 'mgr' $CEPH_BIN/ceph-mgr -i $name $ARGS
    done

    # use tell mgr here because the first mgr might not have activated yet
    # to register the python module commands.
<<<<<<< HEAD
    if ceph_adm tell mgr restful create-self-signed-cert; then
        SF=`mktemp`
        ceph_adm restful create-key admin -o $SF
        RESTFUL_SECRET=`cat $SF`
        rm $SF
    else 
        echo MGR Restful is not working, perhaps the package is not installed?
    fi
}

start_mds() {
    if [ $new -eq 1 ]; then
        if [ "$CEPH_NUM_FS" -gt "0" ] ; then
            if [ "$CEPH_NUM_FS" -gt "1" ] ; then
                ceph_adm fs flag set enable_multiple true --yes-i-really-mean-it
=======
    if [ "$new" -eq 1 ]; then
        # setting login credentials for dashboard
        if $with_mgr_dashboard; then
            ceph_adm tell mgr dashboard ac-user-create admin admin administrator
            if [ "$ssl" != "0" ]; then
                if ! ceph_adm tell mgr dashboard create-self-signed-cert;  then
                    echo dashboard module not working correctly!
                fi
>>>>>>> f8781be9
            fi
        fi

        if ceph_adm tell mgr restful create-self-signed-cert; then
            SF=`mktemp`
            ceph_adm restful create-key admin -o $SF
            RESTFUL_SECRET=`cat $SF`
            rm $SF
        else
            echo MGR Restful is not working, perhaps the package is not installed?
        fi
    fi
}

start_mds() {
    local mds=0
    for name in a b c d e f g h i j k l m n o p
    do
	    [ $mds -eq $CEPH_NUM_MDS ] && break
	    mds=$(($mds + 1))

	    if [ "$new" -eq 1 ]; then
	        prun mkdir -p "$CEPH_DEV_DIR/mds.$name"
	        key_fn=$CEPH_DEV_DIR/mds.$name/keyring
	        wconf <<EOF
[mds.$name]
        host = $HOSTNAME
EOF
		    if [ "$standby" -eq 1 ]; then
		        mkdir -p $CEPH_DEV_DIR/mds.${name}s
			    wconf <<EOF
       mds standby for rank = $mds
[mds.${name}s]
        mds standby replay = true
        mds standby for name = ${name}
EOF
	        fi
	        prun $SUDO "$CEPH_BIN/ceph-authtool" --create-keyring --gen-key --name="mds.$name" "$key_fn"
	        ceph_adm -i "$key_fn" auth add "mds.$name" mon 'allow profile mds' osd 'allow rw tag cephfs *=*' mds 'allow' mgr 'allow profile mds'
	        if [ "$standby" -eq 1 ]; then
			    prun $SUDO "$CEPH_BIN/ceph-authtool" --create-keyring --gen-key --name="mds.${name}s" \
				     "$CEPH_DEV_DIR/mds.${name}s/keyring"
			    ceph_adm -i "$CEPH_DEV_DIR/mds.${name}s/keyring" auth add "mds.${name}s" \
				         mon 'allow profile mds' osd 'allow *' mds 'allow' mgr 'allow profile mds'
	        fi
	    fi

	    run 'mds' $CEPH_BIN/ceph-mds -i $name $ARGS $CMDS_ARGS
	    if [ "$standby" -eq 1 ]; then
	        run 'mds' $CEPH_BIN/ceph-mds -i ${name}s $ARGS $CMDS_ARGS
	    fi

        #valgrind --tool=massif $CEPH_BIN/ceph-mds $ARGS --mds_log_max_segments 2 --mds_thrash_fragments 0 --mds_thrash_exports 0 > m  #--debug_ms 20
        #$CEPH_BIN/ceph-mds -d $ARGS --mds_thrash_fragments 0 --mds_thrash_exports 0 #--debug_ms 20
        #ceph_adm mds set max_mds 2
    done

    if [ $new -eq 1 ]; then
        if [ "$CEPH_NUM_FS" -gt "0" ] ; then
            sleep 5 # time for MDS to come up as standby to avoid health warnings on fs creation
            if [ "$CEPH_NUM_FS" -gt "1" ] ; then
                ceph_adm fs flag set enable_multiple true --yes-i-really-mean-it
            fi

            local fs=0
            for name in a b c d e f g h i j k l m n o p
            do
		ceph_adm fs volume create ${name}
		ceph_adm fs authorize ${name} "client.fs_${name}" / rwp
                fs=$(($fs + 1))
                [ $fs -eq $CEPH_NUM_FS ] && break
            done
        fi
    fi

}

if [ "$debug" -eq 0 ]; then
    CMONDEBUG='
        debug mon = 10
        debug ms = 1'
else
    echo "** going verbose **"
    CMONDEBUG='
        debug mon = 20
        debug paxos = 20
        debug auth = 20
	debug mgrc = 20
        debug ms = 1'
<<<<<<< HEAD
    COSDDEBUG='
        debug ms = 1
        debug osd = 25
        debug objecter = 20
        debug monc = 20
        debug mgrc = 20
        debug journal = 20
        debug filestore = 20
        debug bluestore = 30
        debug bluefs = 20
        debug rocksdb = 10
        debug bdev = 20
        debug rgw = 20
	debug reserver = 10
        debug objclass = 20'
    CMDSDEBUG='
        debug ms = 1
        debug mds = 20
        debug auth = 20
        debug monc = 20
        debug mgrc = 20
        mds debug scatterstat = true
        mds verify scatter = true
        mds log max segments = 2'
    CMGRDEBUG='
        debug ms = 1
        debug monc = 20
	debug mon = 20
        debug mgr = 20'
=======
>>>>>>> f8781be9
fi

if [ -n "$MON_ADDR" ]; then
	CMON_ARGS=" -m "$MON_ADDR
	COSD_ARGS=" -m "$MON_ADDR
	CMDS_ARGS=" -m "$MON_ADDR
fi

if [ -z "$CEPH_PORT" ]
then
  while [ true ]
  do
    CEPH_PORT="$(echo $(( RANDOM % 1000 + 40000 )))"
    ss -a -n | egrep ":${CEPH_PORT} .+LISTEN" 1>/dev/null 2>&1 || break
  done
fi

[ -z "$INIT_CEPH" ] && INIT_CEPH=$CEPH_BIN/init-ceph

# sudo if btrfs
test -d $CEPH_DEV_DIR/osd0/. && test -e $CEPH_DEV_DIR/sudo && SUDO="sudo"

prun $SUDO rm -f core*

test -d $CEPH_ASOK_DIR || mkdir $CEPH_ASOK_DIR
test -d $CEPH_OUT_DIR || mkdir $CEPH_OUT_DIR
test -d $CEPH_DEV_DIR || mkdir $CEPH_DEV_DIR
$SUDO rm -rf $CEPH_OUT_DIR/*
test -d gmon && $SUDO rm -rf gmon/*

[ "$cephx" -eq 1 ] && [ "$new" -eq 1 ] && test -e $keyring_fn && rm $keyring_fn


# figure machine's ip
HOSTNAME=`hostname -s`
if [ -n "$ip" ]; then
    IP="$ip"
else
    echo hostname $HOSTNAME
    if [ -x "$(which ip 2>/dev/null)" ]; then
	IP_CMD="ip addr"
    else
	IP_CMD="ifconfig"
    fi
    # filter out IPv6 and localhost addresses
    IP="$($IP_CMD | sed -En 's/127.0.0.1//;s/.*inet (addr:)?(([0-9]*\.){3}[0-9]*).*/\2/p' | head -n1)"
    # if nothing left, try using localhost address, it might work
    if [ -z "$IP" ]; then IP="127.0.0.1"; fi
fi
echo "ip $IP"
echo "port $CEPH_PORT"


[ -z $CEPH_ADM ] && CEPH_ADM=$CEPH_BIN/ceph

ceph_adm() {
    if [ "$cephx" -eq 1 ]; then
        prun $SUDO "$CEPH_ADM" -c "$conf_fn" -k "$keyring_fn" "$@"
    else
        prun $SUDO "$CEPH_ADM" -c "$conf_fn" "$@"
    fi
}

if [ "$new" -eq 1 ]; then
    prepare_conf
fi

if [ $CEPH_NUM_MON -gt 0 ]; then
    start_mon

    echo Populating config ...
    cat <<EOF | $CEPH_BIN/ceph -c $conf_fn config assimilate-conf -i -
[global]
osd_pool_default_size = $OSD_POOL_DEFAULT_SIZE
osd_pool_default_min_size = 1

[mon]
mon_osd_reporter_subtree_level = osd
mon_data_avail_warn = 2
mon_data_avail_crit = 1
mon_allow_pool_delete = true

[osd]
osd_scrub_load_threshold = 2000
osd_debug_op_order = true
osd_debug_misdirected_ops = true
osd_copyfrom_max_chunk = 524288

[mds]
mds_debug_frag = true
mds_debug_auth_pins = true
mds_debug_subtrees = true

EOF

    if [ "$debug" -ne 0 ]; then
	echo Setting debug configs ...
	cat <<EOF | $CEPH_BIN/ceph -c $conf_fn config assimilate-conf -i -
[mgr]
debug_ms = 1
debug_mgr = 20
debug_monc = 20
debug_mon = 20

[osd]
debug_ms = 1
debug_osd = 25
debug_objecter = 20
debug_monc = 20
debug_mgrc = 20
debug_journal = 20
debug_filestore = 20
debug_bluestore = 20
debug_bluefs = 20
debug_rocksdb = 20
debug_bdev = 20
debug_reserver = 10
debug_objclass = 20

[mds]
debug_ms = 1
debug_mds = 20
debug_monc = 20
debug_mgrc = 20
mds_debug_scatterstat = true
mds_verify_scatter = true
EOF
    fi
fi

if [ $CEPH_NUM_MGR -gt 0 ]; then
    start_mgr
fi

if [ $CEPH_NUM_MGR -gt 0 ]; then
    start_mgr
fi

# osd
if [ $CEPH_NUM_OSD -gt 0 ]; then
    start_osd
fi

# mds
if [ "$smallmds" -eq 1 ]; then
    wconf <<EOF
[mds]
	mds log max segments = 2
	mds cache size = 10000
EOF
fi

if [ $CEPH_NUM_MDS -gt 0 ]; then
    start_mds
fi

# Don't set max_mds until all the daemons are started, otherwise
# the intended standbys might end up in active roles.
if [ "$CEPH_MAX_MDS" -gt 1 ]; then
    sleep 5  # wait for daemons to make it into FSMap before increasing max_mds
fi
fs=0
for name in a b c d e f g h i j k l m n o p
do
    [ $fs -eq $CEPH_NUM_FS ] && break
    fs=$(($fs + 1))
    if [ "$CEPH_MAX_MDS" -gt 1 ]; then
        ceph_adm fs set "cephfs_${name}" max_mds "$CEPH_MAX_MDS"
    fi
done

# mgr

if [ "$ec" -eq 1 ]; then
    ceph_adm <<EOF
osd erasure-code-profile set ec-profile m=2 k=2
osd pool create ec 8 8 erasure ec-profile
EOF
fi

do_cache() {
    while [ -n "$*" ]; do
	p="$1"
	shift
	echo "creating cache for pool $p ..."
	ceph_adm <<EOF
osd pool create ${p}-cache 8
osd tier add $p ${p}-cache
osd tier cache-mode ${p}-cache writeback
osd tier set-overlay $p ${p}-cache
EOF
    done
}
do_cache $cache

do_hitsets() {
    while [ -n "$*" ]; do
	pool="$1"
	type="$2"
	shift
	shift
	echo "setting hit_set on pool $pool type $type ..."
	ceph_adm <<EOF
osd pool set $pool hit_set_type $type
osd pool set $pool hit_set_count 8
osd pool set $pool hit_set_period 30
EOF
    done
}
do_hitsets $hitset

do_rgw_create_users()
{
    # Create S3 user
    local akey='0555b35654ad1656d804'
    local skey='h7GhxuBLTrlhVUyxSPUKUV8r/2EI4ngqJxD7iBdBYLhwluN30JaT3Q=='
    echo "setting up user testid"
    $CEPH_BIN/radosgw-admin user create --uid testid --access-key $akey --secret $skey --display-name 'M. Tester' --email tester@ceph.com -c $conf_fn > /dev/null

    # Create S3-test users
    # See: https://github.com/ceph/s3-tests
    echo "setting up s3-test users"
    $CEPH_BIN/radosgw-admin user create \
        --uid 0123456789abcdef0123456789abcdef0123456789abcdef0123456789abcdef \
        --access-key ABCDEFGHIJKLMNOPQRST \
        --secret abcdefghijklmnopqrstuvwxyzabcdefghijklmn \
        --display-name youruseridhere \
        --email s3@example.com -c $conf_fn > /dev/null
    $CEPH_BIN/radosgw-admin user create \
        --uid 56789abcdef0123456789abcdef0123456789abcdef0123456789abcdef01234 \
        --access-key NOPQRSTUVWXYZABCDEFG \
        --secret nopqrstuvwxyzabcdefghijklmnabcdefghijklm \
        --display-name john.doe \
        --email john.doe@example.com -c $conf_fn > /dev/null
    $CEPH_BIN/radosgw-admin user create \
	--tenant testx \
        --uid 9876543210abcdef0123456789abcdef0123456789abcdef0123456789abcdef \
        --access-key HIJKLMNOPQRSTUVWXYZA \
        --secret opqrstuvwxyzabcdefghijklmnopqrstuvwxyzab \
        --display-name tenanteduser \
        --email tenanteduser@example.com -c $conf_fn > /dev/null

    # Create Swift user
    echo "setting up user tester"
    $CEPH_BIN/radosgw-admin user create -c $conf_fn --subuser=test:tester --display-name=Tester-Subuser --key-type=swift --secret=testing --access=full > /dev/null

    echo ""
    echo "S3 User Info:"
    echo "  access key:  $akey"
    echo "  secret key:  $skey"
    echo ""
    echo "Swift User Info:"
    echo "  account   : test"
    echo "  user      : tester"
    echo "  password  : testing"
    echo ""
}

do_rgw()
{
    if [ "$new" -eq 1 ]; then
	do_rgw_create_users
        if [ -n "$rgw_compression" ]; then
            echo "setting compression type=$rgw_compression"
            $CEPH_BIN/radosgw-admin zone placement modify -c $conf_fn --rgw-zone=default --placement-id=default-placement --compression=$rgw_compression > /dev/null
        fi
    fi
    # Start server
    RGWDEBUG=""
    if [ "$debug" -ne 0 ]; then
        RGWDEBUG="--debug-rgw=20"
    fi

    local CEPH_RGW_PORT_NUM="${CEPH_RGW_PORT}"
    local CEPH_RGW_HTTPS="${CEPH_RGW_PORT: -1}"
    if [[ "${CEPH_RGW_HTTPS}" = "s" ]]; then
        CEPH_RGW_PORT_NUM="${CEPH_RGW_PORT::-1}"
    else
        CEPH_RGW_HTTPS=""
    fi
    RGWSUDO=
    [ $CEPH_RGW_PORT_NUM -lt 1024 ] && RGWSUDO=sudo
    n=$(($CEPH_NUM_RGW - 1))
    i=0
    for rgw in j k l m n o p q r s t u v; do
        current_port=$((CEPH_RGW_PORT_NUM + i))
        echo start rgw on http${CEPH_RGW_HTTPS}://localhost:${current_port}
        run 'rgw' $RGWSUDO $CEPH_BIN/radosgw -c $conf_fn --log-file=${CEPH_OUT_DIR}/radosgw.${current_port}.log --admin-socket=${CEPH_OUT_DIR}/radosgw.${current_port}.asok --pid-file=${CEPH_OUT_DIR}/radosgw.${current_port}.pid ${RGWDEBUG} --debug-ms=1 -n client.rgw "--rgw_frontends=${rgw_frontend} port=${current_port}${CEPH_RGW_HTTPS}"
        i=$(($i + 1))
        [ $i -eq $CEPH_NUM_RGW ] && break
    done
}
if [ "$CEPH_NUM_RGW" -gt 0 ]; then
    do_rgw
fi

echo "started.  stop.sh to stop.  see out/* (e.g. 'tail -f out/????') for debug output."

echo ""
if [ "$new" -eq 1 ]; then
    if $with_mgr_dashboard; then
        echo "dashboard urls: $DASH_URLS"
        echo "  w/ user/pass: admin / admin"
    fi
    echo "restful urls: $RESTFUL_URLS"
    echo "  w/ user/pass: admin / $RESTFUL_SECRET"
    echo ""
fi
echo ""
echo "export PYTHONPATH=./pybind:$PYTHONPATH"
echo "export LD_LIBRARY_PATH=$CEPH_LIB"

if [ "$CEPH_DIR" != "$PWD" ]; then
    echo "export CEPH_CONF=$conf_fn"
    echo "export CEPH_KEYRING=$keyring_fn"
fi

echo "CEPH_DEV=1"
<|MERGE_RESOLUTION|>--- conflicted
+++ resolved
@@ -379,11 +379,7 @@
 fi
 
 if [ "$overwrite_conf" -eq 0 ]; then
-<<<<<<< HEAD
-    CEPH_ASOK_DIR=`dirname $($CEPH_BIN/ceph-conf --show-config-value admin_socket)`
-=======
     CEPH_ASOK_DIR=`dirname $($CEPH_BIN/ceph-conf  -c $conf_fn --show-config-value admin_socket)`
->>>>>>> f8781be9
     mkdir -p $CEPH_ASOK_DIR
     MON=`$CEPH_BIN/ceph-conf -c $conf_fn --name $VSTART_SEC num_mon 2>/dev/null` && \
         CEPH_NUM_MON="$MON"
@@ -398,18 +394,6 @@
 else
     if [ "$new" -ne 0 ]; then
         # only delete if -n
-<<<<<<< HEAD
-        asok_dir=`dirname $($CEPH_BIN/ceph-conf --show-config-value admin_socket)`
-        if [ $asok_dir != /var/run/ceph ]; then
-            [ -d $asok_dir ] && rm -f $asok_dir/* && rmdir $asok_dir
-        fi
-        if [ -z "$CEPH_ASOK_DIR" ]; then
-            CEPH_ASOK_DIR=`mktemp -u -d "${TMPDIR:-/tmp}/ceph-asok.XXXXXX"`
-        fi
-        [ -e "$conf_fn" ] && rm -- "$conf_fn"
-    else
-        CEPH_ASOK_DIR=`dirname $($CEPH_BIN/ceph-conf --show-config-value admin_socket)`
-=======
 	if [ -e "$conf_fn" ]; then
 	  asok_dir=`dirname $($CEPH_BIN/ceph-conf  -c $conf_fn --show-config-value admin_socket)`
 	  rm -- "$conf_fn"
@@ -424,7 +408,6 @@
 	if [ -z "$CEPH_ASOK_DIR" ]; then
             CEPH_ASOK_DIR=`dirname $($CEPH_BIN/ceph-conf -c $conf_fn --show-config-value admin_socket)`
         fi
->>>>>>> f8781be9
         # -k is implied... (doesn't make sense otherwise)
         overwrite_conf=0
     fi
@@ -595,11 +578,7 @@
         keyring = $keyring_fn
         log file = $CEPH_OUT_DIR/\$name.\$pid.log
         admin socket = $CEPH_ASOK_DIR/\$name.\$pid.asok
-<<<<<<< HEAD
-
-=======
 $extra_conf
->>>>>>> f8781be9
 [client.rgw]
         rgw frontends = $rgw_frontend port=$CEPH_RGW_PORT
         admin socket = ${CEPH_OUT_DIR}/radosgw.${CEPH_RGW_PORT}.asok
@@ -640,26 +619,6 @@
         filestore wbthrottle btrfs inodes hard limit = 30
         bluestore fsck on mount = true
         bluestore block create = true
-<<<<<<< HEAD
-	bluestore block db path = $CEPH_DEV_DIR/osd\$id/block.db.file
-        bluestore block db size = 67108864
-        bluestore block db create = true
-	bluestore block wal path = $CEPH_DEV_DIR/osd\$id/block.wal.file
-        bluestore block wal size = 1048576000
-        bluestore block wal create = true
-$COSDDEBUG
-$COSDMEMSTORE
-$COSDSHORT
-$extra_conf
-[mon]
-        mgr initial modules = restful status dashboard balancer
-        mon pg warn min per osd = 3
-        mon osd allow primary affinity = true
-        mon reweight min pgs per osd = 4
-        mon osd prime pg temp = true
-        crushtool = $CEPH_BIN/crushtool
-        mon allow pool delete = true
-=======
 $BLUESTORE_OPTS
 
         ; kstore
@@ -669,7 +628,6 @@
 $extra_conf
 [mon]
         mgr initial modules = $mgr_modules
->>>>>>> f8781be9
 $DAEMONOPTS
 $CMONDEBUG
 $extra_conf
@@ -793,16 +751,10 @@
 
             local uuid=`uuidgen`
             echo "add osd$osd $uuid"
-<<<<<<< HEAD
-            ceph_adm osd create $uuid
-            ceph_adm osd crush add osd.$osd 1.0 host=$HOSTNAME root=default
-	    OSD_SECRET=$($CEPH_BIN/ceph-authtool --gen-print-key)
-=======
 	    OSD_SECRET=$($CEPH_BIN/ceph-authtool --gen-print-key)
 	    echo "{\"cephx_secret\": \"$OSD_SECRET\"}" > $CEPH_DEV_DIR/osd$osd/new.json
             ceph_adm osd new $uuid -i $CEPH_DEV_DIR/osd$osd/new.json
 	    rm $CEPH_DEV_DIR/osd$osd/new.json
->>>>>>> f8781be9
             $SUDO $CEPH_BIN/ceph-osd -i $osd $ARGS --mkfs --key $OSD_SECRET --osd-uuid $uuid
 
             local key_fn=$CEPH_DEV_DIR/osd$osd/keyring
@@ -839,16 +791,6 @@
         host = $HOSTNAME
 EOF
 
-<<<<<<< HEAD
-	ceph_adm config-key set mgr/dashboard/$name/server_port $MGR_PORT
-	DASH_URLS+="http://$IP:$MGR_PORT/"
-	MGR_PORT=$(($MGR_PORT + 1000))
-
-	ceph_adm config-key set mgr/restful/$name/server_port $MGR_PORT
-
-	RESTFUL_URLS+="https://$IP:$MGR_PORT"
-	MGR_PORT=$(($MGR_PORT + 1000))
-=======
             if $with_mgr_dashboard ; then
                 local port_option="ssl_server_port"
                 local http_proto="https"
@@ -876,7 +818,6 @@
             fi
 	    MGR_PORT=$(($MGR_PORT + 1000))
         fi
->>>>>>> f8781be9
 
         echo "Starting mgr.${name}"
         run 'mgr' $CEPH_BIN/ceph-mgr -i $name $ARGS
@@ -884,23 +825,6 @@
 
     # use tell mgr here because the first mgr might not have activated yet
     # to register the python module commands.
-<<<<<<< HEAD
-    if ceph_adm tell mgr restful create-self-signed-cert; then
-        SF=`mktemp`
-        ceph_adm restful create-key admin -o $SF
-        RESTFUL_SECRET=`cat $SF`
-        rm $SF
-    else 
-        echo MGR Restful is not working, perhaps the package is not installed?
-    fi
-}
-
-start_mds() {
-    if [ $new -eq 1 ]; then
-        if [ "$CEPH_NUM_FS" -gt "0" ] ; then
-            if [ "$CEPH_NUM_FS" -gt "1" ] ; then
-                ceph_adm fs flag set enable_multiple true --yes-i-really-mean-it
-=======
     if [ "$new" -eq 1 ]; then
         # setting login credentials for dashboard
         if $with_mgr_dashboard; then
@@ -909,7 +833,6 @@
                 if ! ceph_adm tell mgr dashboard create-self-signed-cert;  then
                     echo dashboard module not working correctly!
                 fi
->>>>>>> f8781be9
             fi
         fi
 
@@ -999,38 +922,6 @@
         debug auth = 20
 	debug mgrc = 20
         debug ms = 1'
-<<<<<<< HEAD
-    COSDDEBUG='
-        debug ms = 1
-        debug osd = 25
-        debug objecter = 20
-        debug monc = 20
-        debug mgrc = 20
-        debug journal = 20
-        debug filestore = 20
-        debug bluestore = 30
-        debug bluefs = 20
-        debug rocksdb = 10
-        debug bdev = 20
-        debug rgw = 20
-	debug reserver = 10
-        debug objclass = 20'
-    CMDSDEBUG='
-        debug ms = 1
-        debug mds = 20
-        debug auth = 20
-        debug monc = 20
-        debug mgrc = 20
-        mds debug scatterstat = true
-        mds verify scatter = true
-        mds log max segments = 2'
-    CMGRDEBUG='
-        debug ms = 1
-        debug monc = 20
-	debug mon = 20
-        debug mgr = 20'
-=======
->>>>>>> f8781be9
 fi
 
 if [ -n "$MON_ADDR" ]; then
@@ -1159,10 +1050,6 @@
 mds_verify_scatter = true
 EOF
     fi
-fi
-
-if [ $CEPH_NUM_MGR -gt 0 ]; then
-    start_mgr
 fi
 
 if [ $CEPH_NUM_MGR -gt 0 ]; then
