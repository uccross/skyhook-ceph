--- conflicted
+++ resolved
@@ -29,11 +29,7 @@
 #include "include/str_list.h"
 #include "messages/MMonMap.h"
 #include "msg/Messenger.h"
-<<<<<<< HEAD
-#include "include/assert.h"
-=======
 #include "include/ceph_assert.h"
->>>>>>> f8781be9
 #include "mds/MDSMap.h"
 
 #include "include/cephfs/libcephfs.h"
@@ -1698,15 +1694,12 @@
   return (cmount->get_client()->ll_sync_inode(in, syncdataonly));
 }
 
-<<<<<<< HEAD
-=======
 extern "C" int ceph_ll_fallocate(class ceph_mount_info *cmount, Fh *fh,
 				 int mode, int64_t offset, int64_t length)
 {
   return cmount->get_client()->ll_fallocate(fh, mode, offset, length);
 }
 
->>>>>>> f8781be9
 extern "C" off_t ceph_ll_lseek(class ceph_mount_info *cmount,
 				Fh *fh, off_t offset, int whence)
 {
@@ -1892,15 +1885,12 @@
   return (cmount->get_client()->ll_setlk(fh, fl, owner, sleep));
 }
 
-<<<<<<< HEAD
-=======
 extern "C" int ceph_ll_lazyio(class ceph_mount_info *cmount,
 			      Fh *fh, int enable)
 {
   return (cmount->get_client()->ll_lazyio(fh, enable));
 }
 
->>>>>>> f8781be9
 extern "C" int ceph_ll_delegation(struct ceph_mount_info *cmount, Fh *fh,
 				  unsigned cmd, ceph_deleg_cb_t cb, void *priv)
 {
@@ -1975,8 +1965,6 @@
   if (!cmount->is_mounted())
     return -ENOTCONN;
   return cmount->get_client()->set_deleg_timeout(timeout);
-<<<<<<< HEAD
-=======
 }
 
 extern "C" void ceph_set_session_timeout(class ceph_mount_info *cmount, unsigned timeout)
@@ -2004,5 +1992,4 @@
 extern "C" void ceph_finish_reclaim(class ceph_mount_info *cmount)
 {
   cmount->get_client()->finish_reclaim();
->>>>>>> f8781be9
 }