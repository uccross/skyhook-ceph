// -*- mode:C++; tab-width:8; c-basic-offset:2; indent-tabs-mode:t -*- 
// vim: ts=8 sw=2 smarttab
/*
 * Ceph - scalable distributed file system
 *
 * Copyright (C) 2004-2006 Sage Weil <sage@newdream.net>
 *
 * This is free software; you can redistribute it and/or
 * modify it under the terms of the GNU Lesser General Public
 * License version 2.1, as published by the Free Software
 * Foundation.  See file COPYING.
 *
 */


#ifndef CEPH_CLIENT_H
#define CEPH_CLIENT_H

#include "include/types.h"

// stl
#include <string>
#include <memory>
#include <set>
#include <map>
#include <fstream>
using std::set;
using std::map;
using std::fstream;

#include "include/unordered_set.h"
#include "include/unordered_map.h"
#include "include/filepath.h"
#include "include/interval_set.h"
#include "include/lru.h"
#include "mds/mdstypes.h"
#include "msg/Dispatcher.h"
#include "msg/Messenger.h"

#include "common/Mutex.h"
#include "common/Timer.h"
#include "common/Finisher.h"
#include "common/compiler_extensions.h"
#include "common/cmdparse.h"

#include "osdc/ObjectCacher.h"

#include "InodeRef.h"
#include "UserPerm.h"

class FSMap;
class FSMapUser;
class MonClient;

class CephContext;
class MClientReply;
class MClientRequest;
class MClientSession;
class MClientRequest;
class MClientRequestForward;
struct MClientLease;
class MClientCaps;
class MClientCapRelease;

struct DirStat;
struct LeaseStat;
struct InodeStat;

class Filer;
class Objecter;
class WritebackHandler;

class PerfCounters;
class MDSMap;
class Message;

enum {
  l_c_first = 20000,
  l_c_reply,
  l_c_lat,
  l_c_wrlat,
  l_c_last,
};


struct CommandOp
{
  ConnectionRef con;
  mds_gid_t     mds_gid;
  ceph_tid_t    tid;
  Context      *on_finish;
  bufferlist   *outbl;
  std::string  *outs;
};

/* error code for ceph_fuse */
#define CEPH_FUSE_NO_MDS_UP    -(1<<2) /* no mds up deteced in ceph_fuse */

// ============================================
// types for my local metadata cache
/* basic structure:
   
 - Dentries live in an LRU loop.  they get expired based on last access.
      see include/lru.h.  items can be bumped to "mid" or "top" of list, etc.
 - Inode has ref count for each Fh, Dir, or Dentry that points to it.
 - when Inode ref goes to 0, it's expired.
 - when Dir is empty, it's removed (and it's Inode ref--)
 
*/

/* getdir result */
struct DirEntry {
  string d_name;
  struct stat st;
  int stmask;
  explicit DirEntry(const string &s) : d_name(s), stmask(0) {}
  DirEntry(const string &n, struct stat& s, int stm) : d_name(n), st(s), stmask(stm) {}
};

struct Cap;
class Dir;
class Dentry;
struct SnapRealm;
struct Fh;
struct CapSnap;

struct MetaSession;
struct MetaRequest;
class ceph_lock_state_t;


typedef void (*client_ino_callback_t)(void *handle, vinodeno_t ino, int64_t off, int64_t len);

typedef void (*client_dentry_callback_t)(void *handle, vinodeno_t dirino,
					 vinodeno_t ino, string& name);
typedef int (*client_remount_callback_t)(void *handle);

typedef int (*client_getgroups_callback_t)(void *handle, gid_t **sgids);
typedef void(*client_switch_interrupt_callback_t)(void *handle, void *data);
typedef mode_t (*client_umask_callback_t)(void *handle);

struct client_callback_args {
  void *handle;
  client_ino_callback_t ino_cb;
  client_dentry_callback_t dentry_cb;
  client_switch_interrupt_callback_t switch_intr_cb;
  client_remount_callback_t remount_cb;
  client_getgroups_callback_t getgroups_cb;
  client_umask_callback_t umask_cb;
};

// ========================================================
// client interface

struct dir_result_t {
  static const int SHIFT = 28;
  static const int64_t MASK = (1 << SHIFT) - 1;
  static const int64_t HASH = 0xFFULL << (SHIFT + 24); // impossible frag bits
  static const loff_t END = 1ULL << (SHIFT + 32);

  static uint64_t make_fpos(unsigned h, unsigned l, bool hash) {
    uint64_t v =  ((uint64_t)h<< SHIFT) | (uint64_t)l;
    if (hash)
      v |= HASH;
    else
      assert((v & HASH) != HASH);
    return v;
  }
  static unsigned fpos_high(uint64_t p) {
    unsigned v = (p & (END-1)) >> SHIFT;
    if ((p & HASH) == HASH)
      return ceph_frag_value(v);
    return v;
  }
  static unsigned fpos_low(uint64_t p) {
    return p & MASK;
  }
  static int fpos_cmp(uint64_t l, uint64_t r) {
    int c = ceph_frag_compare(fpos_high(l), fpos_high(r));
    if (c)
      return c;
    if (fpos_low(l) == fpos_low(r))
      return 0;
    return fpos_low(l) < fpos_low(r) ? -1 : 1;
  }

  InodeRef inode;
  int64_t offset;        // hash order:
			 //   (0xff << 52) | ((24 bits hash) << 28) |
			 //   (the nth entry has hash collision);
			 // frag+name order;
			 //   ((frag value) << 28) | (the nth entry in frag);

  unsigned next_offset;  // offset of next chunk (last_name's + 1)
  string last_name;      // last entry in previous chunk

  uint64_t release_count;
  uint64_t ordered_count;
  unsigned cache_index;
  int start_shared_gen;  // dir shared_gen at start of readdir
  UserPerm perms;

  frag_t buffer_frag;

  struct dentry {
    int64_t offset;
    string name;
    InodeRef inode;
    dentry(int64_t o) : offset(o) {}
    dentry(int64_t o, const string& n, const InodeRef& in) :
      offset(o), name(n), inode(in) {}
  };
  struct dentry_off_lt {
    bool operator()(const dentry& d, int64_t off) const {
      return dir_result_t::fpos_cmp(d.offset, off) < 0;
    }
  };
  vector<dentry> buffer;

  explicit dir_result_t(Inode *in, const UserPerm& perms);

  unsigned offset_high() { return fpos_high(offset); }
  unsigned offset_low() { return fpos_low(offset); }

  void set_end() { offset |= END; }
  bool at_end() { return (offset & END); }

  void set_hash_order() { offset |= HASH; }
  bool hash_order() { return (offset & HASH) == HASH; }

  bool is_cached() {
    if (buffer.empty())
      return false;
    if (hash_order()) {
      return buffer_frag.contains(offset_high());
    } else {
      return buffer_frag == frag_t(offset_high());
    }
  }

  void reset() {
    last_name.clear();
    next_offset = 2;
    offset = 0;
    ordered_count = 0;
    cache_index = 0;
    buffer.clear();
  }
};

class Client : public Dispatcher, public md_config_obs_t {
 public:
  using Dispatcher::cct;

  PerfCounters *logger;

  class CommandHook : public AdminSocketHook {
    Client *m_client;
  public:
    explicit CommandHook(Client *client);
    bool call(std::string command, cmdmap_t &cmdmap, std::string format,
	      bufferlist& out);
  };
  CommandHook m_command_hook;

  // cluster descriptors
  MDSMap *mdsmap;

  SafeTimer timer;

  void *callback_handle;
  client_switch_interrupt_callback_t switch_interrupt_cb;
  client_remount_callback_t remount_cb;
  client_ino_callback_t ino_invalidate_cb;
  client_dentry_callback_t dentry_invalidate_cb;
  client_getgroups_callback_t getgroups_cb;
  client_umask_callback_t umask_cb;
  bool can_invalidate_dentries;
  bool require_remount;

  Finisher async_ino_invalidator;
  Finisher async_dentry_invalidator;
  Finisher interrupt_finisher;
  Finisher remount_finisher;
  Finisher objecter_finisher;

  Context *tick_event;
  utime_t last_cap_renew;
  void renew_caps();
  void renew_caps(MetaSession *session);
  void flush_cap_releases();
public:
  void tick();

  UserPerm pick_my_perms() {
    uid_t uid = user_id >= 0 ? user_id : ::geteuid();
    gid_t gid = group_id >= 0 ? group_id : ::getegid();
    return UserPerm(uid, gid);
  }

  static UserPerm pick_my_perms(CephContext *c) {
    uid_t uid = c->_conf->client_mount_uid >= 0 ? c->_conf->client_mount_uid : ::geteuid();
    gid_t gid = c->_conf->client_mount_gid >= 0 ? c->_conf->client_mount_gid : ::getegid();
    return UserPerm(uid, gid);
  }
protected:
  MonClient *monclient;
  Messenger *messenger;  
  client_t whoami;

  int user_id, group_id;
  int acl_type;

  void set_cap_epoch_barrier(epoch_t e);
  epoch_t cap_epoch_barrier;

  // mds sessions
  map<mds_rank_t, MetaSession*> mds_sessions;  // mds -> push seq
  list<Cond*> waiting_for_mdsmap;

  // FSMap, for when using mds_command
  list<Cond*> waiting_for_fsmap;
  FSMap *fsmap;
  FSMapUser *fsmap_user;

  // MDS command state
  std::map<ceph_tid_t, CommandOp> commands;
  void handle_command_reply(MCommandReply *m);
  int fetch_fsmap(bool user);
  int resolve_mds(
      const std::string &mds_spec,
      std::vector<mds_gid_t> *targets);

  void get_session_metadata(std::map<std::string, std::string> *meta) const;
  bool have_open_session(mds_rank_t mds);
  void got_mds_push(MetaSession *s);
  MetaSession *_get_mds_session(mds_rank_t mds, Connection *con);  ///< return session for mds *and* con; null otherwise
  MetaSession *_get_or_open_mds_session(mds_rank_t mds);
  MetaSession *_open_mds_session(mds_rank_t mds);
  void _close_mds_session(MetaSession *s);
  void _closed_mds_session(MetaSession *s);
  void _kick_stale_sessions();
  void handle_client_session(MClientSession *m);
  void send_reconnect(MetaSession *s);
  void resend_unsafe_requests(MetaSession *s);
  void wait_unsafe_requests();

  // mds requests
  ceph_tid_t last_tid;
  ceph_tid_t oldest_tid; // oldest incomplete mds request, excluding setfilelock requests
  map<ceph_tid_t, MetaRequest*> mds_requests;

  // cap flushing
  ceph_tid_t last_flush_tid;

  void dump_mds_requests(Formatter *f);
  void dump_mds_sessions(Formatter *f);

  int make_request(MetaRequest *req, const UserPerm& perms,
		   InodeRef *ptarget = 0, bool *pcreated = 0,
		   int use_mds=-1, bufferlist *pdirbl=0);
  void put_request(MetaRequest *request);
  void unregister_request(MetaRequest *request);

  int verify_reply_trace(int r, MetaRequest *request, MClientReply *reply,
			 InodeRef *ptarget, bool *pcreated,
			 const UserPerm& perms);
  void encode_cap_releases(MetaRequest *request, mds_rank_t mds);
  int encode_inode_release(Inode *in, MetaRequest *req,
			   mds_rank_t mds, int drop,
			   int unless,int force=0);
  void encode_dentry_release(Dentry *dn, MetaRequest *req,
			     mds_rank_t mds, int drop, int unless);
  mds_rank_t choose_target_mds(MetaRequest *req);
  void connect_mds_targets(mds_rank_t mds);
  void send_request(MetaRequest *request, MetaSession *session,
		    bool drop_cap_releases=false);
  MClientRequest *build_client_request(MetaRequest *request);
  void kick_requests(MetaSession *session);
  void kick_requests_closed(MetaSession *session);
  void handle_client_request_forward(MClientRequestForward *reply);
  void handle_client_reply(MClientReply *reply);
  bool is_dir_operation(MetaRequest *request);

  bool   initialized;
  bool   authenticated;
  bool   mounted;
  bool   unmounting;

  // When an MDS has sent us a REJECT, remember that and don't
  // contact it again.  Remember which inst rejected us, so that
  // when we talk to another inst with the same rank we can
  // try again.
  std::map<mds_rank_t, entity_inst_t> rejected_by_mds;

  int local_osd;
  epoch_t local_osd_epoch;

  int unsafe_sync_write;

public:
  entity_name_t get_myname() { return messenger->get_myname(); } 
  void sync_write_commit(InodeRef& in);

protected:
  Filer                 *filer;     
  ObjectCacher          *objectcacher;
  Objecter              *objecter;     // (non-blocking) osd interface
  WritebackHandler      *writeback_handler;

  // cache
  ceph::unordered_map<vinodeno_t, Inode*> inode_map;

  // fake inode number for 32-bits ino_t
  ceph::unordered_map<ino_t, vinodeno_t> faked_ino_map;
  interval_set<ino_t> free_faked_inos;
  ino_t last_used_faked_ino;
  void _assign_faked_ino(Inode *in);
  void _release_faked_ino(Inode *in);
  bool _use_faked_inos;
  void _reset_faked_inos();
  vinodeno_t _map_faked_ino(ino_t ino);

  Inode*                 root;
  map<Inode*, InodeRef>  root_parents;
  Inode*                 root_ancestor;
  LRU                    lru;    // lru list of Dentry's in our local metadata cache.

  // all inodes with caps sit on either cap_list or delayed_caps.
  xlist<Inode*> delayed_caps, cap_list;
  int num_flushing_caps;
  ceph::unordered_map<inodeno_t,SnapRealm*> snap_realms;

  // Optional extra metadata about me to send to the MDS
  std::map<std::string, std::string> metadata;
  void populate_metadata();


  /* async block write barrier support */
  //map<uint64_t, BarrierContext* > barriers;

  SnapRealm *get_snap_realm(inodeno_t r);
  SnapRealm *get_snap_realm_maybe(inodeno_t r);
  void put_snap_realm(SnapRealm *realm);
  bool adjust_realm_parent(SnapRealm *realm, inodeno_t parent);
  inodeno_t update_snap_trace(bufferlist& bl, bool must_flush=true);
  inodeno_t _update_snap_trace(vector<SnapRealmInfo>& trace);
  void invalidate_snaprealm_and_children(SnapRealm *realm);

  Inode *open_snapdir(Inode *diri);


  // file handles, etc.
  interval_set<int> free_fd_set;  // unused fds
  ceph::unordered_map<int, Fh*> fd_map;
  set<Fh*> ll_unclosed_fh_set;
  ceph::unordered_set<dir_result_t*> opened_dirs;
  
  int get_fd() {
    int fd = free_fd_set.range_start();
    free_fd_set.erase(fd, 1);
    return fd;
  }
  void put_fd(int fd) {
    free_fd_set.insert(fd, 1);
  }

  /*
   * Resolve file descriptor, or return NULL.
   */
  Fh *get_filehandle(int fd) {
    ceph::unordered_map<int, Fh*>::iterator p = fd_map.find(fd);
    if (p == fd_map.end())
      return NULL;
    return p->second;
  }

  // global client lock
  //  - protects Client and buffer cache both!
  Mutex                  client_lock;

  // helpers
  void wake_inode_waiters(MetaSession *s);
  void wait_on_list(list<Cond*>& ls);
  void signal_cond_list(list<Cond*>& ls);

  void wait_on_context_list(list<Context*>& ls);
  void signal_context_list(list<Context*>& ls);

  // -- metadata cache stuff

  // decrease inode ref.  delete if dangling.
  void put_inode(Inode *in, int n=1);
  void close_dir(Dir *dir);

  friend class C_Client_FlushComplete; // calls put_inode()
  friend class C_Client_CacheInvalidate;  // calls ino_invalidate_cb
  friend class C_Client_DentryInvalidate;  // calls dentry_invalidate_cb
  friend class C_Block_Sync; // Calls block map and protected helpers
  friend class C_C_Tick; // Asserts on client_lock
  friend class C_Client_SyncCommit; // Asserts on client_lock
  friend class C_Client_RequestInterrupt;
  friend class C_Client_Remount;
  friend void intrusive_ptr_release(Inode *in);

  //int get_cache_size() { return lru.lru_get_size(); }
  //void set_cache_size(int m) { lru.lru_set_max(m); }

  /**
   * Don't call this with in==NULL, use get_or_create for that
   * leave dn set to default NULL unless you're trying to add
   * a new inode to a pre-created Dentry
   */
  Dentry* link(Dir *dir, const string& name, Inode *in, Dentry *dn);
  void unlink(Dentry *dn, bool keepdir, bool keepdentry);

  // path traversal for high-level interface
  InodeRef cwd;
<<<<<<< HEAD
  int path_walk(const filepath& fp, InodeRef *end, const UserPerm& perms,
		bool followsym=true);
=======
  int path_walk(const filepath& fp, InodeRef *end, bool followsym=true,
		int mask=0, int uid=-1, int gid=-1);
>>>>>>> 31b9ff0f
  int fill_stat(Inode *in, struct stat *st, frag_info_t *dirstat=0, nest_info_t *rstat=0);
  int fill_stat(InodeRef& in, struct stat *st, frag_info_t *dirstat=0, nest_info_t *rstat=0) {
    return fill_stat(in.get(), st, dirstat, rstat);
  }

  void fill_statx(Inode *in, unsigned int mask, struct ceph_statx *stx);
  void fill_statx(InodeRef& in, unsigned int mask, struct ceph_statx *stx) {
    return fill_statx(in.get(), mask, stx);
  }

  void touch_dn(Dentry *dn);

  // trim cache.
  void trim_cache(bool trim_kernel_dcache=false);
  void trim_cache_for_reconnect(MetaSession *s);
  void trim_dentry(Dentry *dn);
  void trim_caps(MetaSession *s, int max);
  void _invalidate_kernel_dcache();
  
  void dump_inode(Formatter *f, Inode *in, set<Inode*>& did, bool disconnected);
  void dump_cache(Formatter *f);  // debug

  // force read-only
  void force_session_readonly(MetaSession *s);

  void dump_status(Formatter *f);  // debug
  
  // trace generation
  ofstream traceout;


  Cond mount_cond, sync_cond;


  // friends
  friend class SyntheticClient;
  bool ms_dispatch(Message *m);

  void ms_handle_connect(Connection *con);
  bool ms_handle_reset(Connection *con);
  void ms_handle_remote_reset(Connection *con);
  bool ms_handle_refused(Connection *con);
  bool ms_get_authorizer(int dest_type, AuthAuthorizer **authorizer, bool force_new);

  int authenticate();

  Inode* get_quota_root(Inode *in, const UserPerm& perms);
  bool check_quota_condition(Inode *in, const UserPerm& perms,
			     std::function<bool (const Inode &)> test);
  bool is_quota_files_exceeded(Inode *in, const UserPerm& perms);
  bool is_quota_bytes_exceeded(Inode *in, int64_t new_bytes,
			       const UserPerm& perms);
  bool is_quota_bytes_approaching(Inode *in, const UserPerm& perms);

  std::map<std::pair<int64_t,std::string>, int> pool_perms;
  list<Cond*> waiting_for_pool_perm;
  int check_pool_perm(Inode *in, int need);

  /**
   * Call this when an OSDMap is seen with a full flag (global or per pool)
   * set.
   *
   * @param pool the pool ID affected, or -1 if all.
   */
  void _handle_full_flag(int64_t pool);

  void _close_sessions();

 public:
  void set_filer_flags(int flags);
  void clear_filer_flags(int flags);

  Client(Messenger *m, MonClient *mc);
  ~Client();
  void tear_down_cache();

  void update_metadata(std::string const &k, std::string const &v);

  client_t get_nodeid() { return whoami; }

  inodeno_t get_root_ino();
  Inode *get_root();

  int init()  WARN_UNUSED_RESULT;
  void shutdown();

  // messaging
  void handle_mds_map(class MMDSMap *m);
  void handle_fs_map(class MFSMap *m);
  void handle_fs_map_user(class MFSMapUser *m);
  void handle_osd_map(class MOSDMap *m);

  void handle_lease(MClientLease *m);

  // inline data
  int uninline_data(Inode *in, Context *onfinish);

  // file caps
  void check_cap_issue(Inode *in, Cap *cap, unsigned issued);
  void add_update_cap(Inode *in, MetaSession *session, uint64_t cap_id,
		      unsigned issued, unsigned seq, unsigned mseq, inodeno_t realm,
		      int flags, const UserPerm& perms);
  void remove_cap(Cap *cap, bool queue_release);
  void remove_all_caps(Inode *in);
  void remove_session_caps(MetaSession *session);
  void mark_caps_dirty(Inode *in, int caps);
  int mark_caps_flushing(Inode *in, ceph_tid_t *ptid);
  void adjust_session_flushing_caps(Inode *in, MetaSession *old_s, MetaSession *new_s);
  void flush_caps();
  void flush_caps(Inode *in, MetaSession *session);
  void kick_flushing_caps(MetaSession *session);
  void early_kick_flushing_caps(MetaSession *session);
  void kick_maxsize_requests(MetaSession *session);
  int get_caps(Inode *in, int need, int want, int *have, loff_t endoff);
  int get_caps_used(Inode *in);

  void maybe_update_snaprealm(SnapRealm *realm, snapid_t snap_created, snapid_t snap_highwater, 
			      vector<snapid_t>& snaps);

  void handle_quota(struct MClientQuota *m);
  void handle_snap(struct MClientSnap *m);
  void handle_caps(class MClientCaps *m);
  void handle_cap_import(MetaSession *session, Inode *in, class MClientCaps *m);
  void handle_cap_export(MetaSession *session, Inode *in, class MClientCaps *m);
  void handle_cap_trunc(MetaSession *session, Inode *in, class MClientCaps *m);
  void handle_cap_flush_ack(MetaSession *session, Inode *in, Cap *cap, class MClientCaps *m);
  void handle_cap_flushsnap_ack(MetaSession *session, Inode *in, class MClientCaps *m);
  void handle_cap_grant(MetaSession *session, Inode *in, Cap *cap, class MClientCaps *m);
  void cap_delay_requeue(Inode *in);
  void send_cap(Inode *in, MetaSession *session, Cap *cap,
		int used, int want, int retain, int flush,
		ceph_tid_t flush_tid);
  void check_caps(Inode *in, bool is_delayed);
  void get_cap_ref(Inode *in, int cap);
  void put_cap_ref(Inode *in, int cap);
  void flush_snaps(Inode *in, bool all_again=false);
  void wait_sync_caps(Inode *in, ceph_tid_t want);
  void wait_sync_caps(ceph_tid_t want);
  void queue_cap_snap(Inode *in, SnapContext &old_snapc);
  void finish_cap_snap(Inode *in, CapSnap *capsnap, int used);
  void _flushed_cap_snap(Inode *in, snapid_t seq);

  void _schedule_invalidate_dentry_callback(Dentry *dn, bool del);
  void _async_dentry_invalidate(vinodeno_t dirino, vinodeno_t ino, string& name);
  void _try_to_trim_inode(Inode *in, bool sched_inval);

  void _schedule_invalidate_callback(Inode *in, int64_t off, int64_t len);
  void _invalidate_inode_cache(Inode *in);
  void _invalidate_inode_cache(Inode *in, int64_t off, int64_t len);
  void _async_invalidate(vinodeno_t ino, int64_t off, int64_t len);
  bool _release(Inode *in);
  
  /**
   * Initiate a flush of the data associated with the given inode.
   * If you specify a Context, you are responsible for holding an inode
   * reference for the duration of the flush. If not, _flush() will
   * take the reference for you.
   * @param in The Inode whose data you wish to flush.
   * @param c The Context you wish us to complete once the data is
   * flushed. If already flushed, this will be called in-line.
   * 
   * @returns true if the data was already flushed, false otherwise.
   */
  bool _flush(Inode *in, Context *c);
  void _flush_range(Inode *in, int64_t off, uint64_t size);
  void _flushed(Inode *in);
  void flush_set_callback(ObjectCacher::ObjectSet *oset);

  void close_release(Inode *in);
  void close_safe(Inode *in);

  void lock_fh_pos(Fh *f);
  void unlock_fh_pos(Fh *f);
  
  // metadata cache
  void update_dir_dist(Inode *in, DirStat *st);

  void clear_dir_complete_and_ordered(Inode *diri, bool complete);
  void insert_readdir_results(MetaRequest *request, MetaSession *session, Inode *diri);
  Inode* insert_trace(MetaRequest *request, MetaSession *session);
<<<<<<< HEAD
  void update_inode_file_bits(Inode *in,
			      uint64_t truncate_seq, uint64_t truncate_size, uint64_t size,
			      uint64_t time_warp_seq, utime_t ctime, utime_t mtime, utime_t atime,
			      version_t inline_version, bufferlist& inline_data,
			      int issued);
  Inode *add_update_inode(InodeStat *st, utime_t ttl, MetaSession *session,
			  const UserPerm& request_perms);
=======
  void update_inode_file_bits(Inode *in, uint64_t truncate_seq, uint64_t truncate_size, uint64_t size,
			      uint64_t change_attr, uint64_t time_warp_seq, utime_t ctime,
			      utime_t mtime, utime_t atime, version_t inline_version,
			      bufferlist& inline_data, int issued);
  Inode *add_update_inode(InodeStat *st, utime_t ttl, MetaSession *session);
>>>>>>> 31b9ff0f
  Dentry *insert_dentry_inode(Dir *dir, const string& dname, LeaseStat *dlease, 
			      Inode *in, utime_t from, MetaSession *session,
			      Dentry *old_dentry = NULL);
  void update_dentry_lease(Dentry *dn, LeaseStat *dlease, utime_t from, MetaSession *session);

  bool use_faked_inos() { return _use_faked_inos; }
  vinodeno_t map_faked_ino(ino_t ino);

  // ----------------------
  // fs ops.
private:

  void fill_dirent(struct dirent *de, const char *name, int type, uint64_t ino, loff_t next_off);

  // some readdir helpers
  typedef int (*add_dirent_cb_t)(void *p, struct dirent *de, struct stat *st, int stmask, off_t off);

  int _opendir(Inode *in, dir_result_t **dirpp, const UserPerm& perms);
  void _readdir_drop_dirp_buffer(dir_result_t *dirp);
  bool _readdir_have_frag(dir_result_t *dirp);
  void _readdir_next_frag(dir_result_t *dirp);
  void _readdir_rechoose_frag(dir_result_t *dirp);
  int _readdir_get_frag(dir_result_t *dirp);
  int _readdir_cache_cb(dir_result_t *dirp, add_dirent_cb_t cb, void *p);
  void _closedir(dir_result_t *dirp);

  // other helpers
  void _fragmap_remove_non_leaves(Inode *in);

  void _ll_get(Inode *in);
  int _ll_put(Inode *in, int num);
  void _ll_drop_pins();

  Fh *_create_fh(Inode *in, int flags, int cmode, const UserPerm& perms);
  int _release_fh(Fh *fh);
  void _put_fh(Fh *fh);


  struct C_Readahead : public Context {
    Client *client;
    Fh *f;
    C_Readahead(Client *c, Fh *f);
    ~C_Readahead();
    void finish(int r);
  };

  int _read_sync(Fh *f, uint64_t off, uint64_t len, bufferlist *bl, bool *checkeof);
  int _read_async(Fh *f, uint64_t off, uint64_t len, bufferlist *bl);

  // internal interface
  //   call these with client_lock held!
<<<<<<< HEAD
  int _do_lookup(Inode *dir, const string& name, int mask, InodeRef *target,
		 const UserPerm& perms);

  int _lookup(Inode *dir, const string& dname, int mask, InodeRef *target,
	      const UserPerm& perm);

  int _link(Inode *in, Inode *dir, const char *name, const UserPerm& perm,
	    InodeRef *inp = 0);
  int _unlink(Inode *dir, const char *name, const UserPerm& perm);
  int _rename(Inode *olddir, const char *oname, Inode *ndir, const char *nname, const UserPerm& perm);
  int _mkdir(Inode *dir, const char *name, mode_t mode, const UserPerm& perm,
	     InodeRef *inp = 0);
  int _rmdir(Inode *dir, const char *name, const UserPerm& perms);
  int _symlink(Inode *dir, const char *name, const char *target,
	       const UserPerm& perms, InodeRef *inp = 0);
  int _mknod(Inode *dir, const char *name, mode_t mode, dev_t rdev,
	     const UserPerm& perms, InodeRef *inp = 0);
  int _do_setattr(Inode *in, struct stat *attr, int mask, const UserPerm& perms,
		  InodeRef *inp);
  int _setattr(Inode *in, struct stat *attr, int mask, const UserPerm& perms,
	       InodeRef *inp = 0);
  int _setattr(InodeRef &in, struct stat *attr, int mask,
	       const UserPerm& perms);
  int _getattr(Inode *in, int mask, const UserPerm& perms, bool force=false);
  int _getattr(InodeRef &in, int mask, const UserPerm& perms, bool force=false) {
    return _getattr(in.get(), mask, perms, force);
=======
  int _do_lookup(Inode *dir, const string& name, int mask, InodeRef *target, int uid, int gid);
  int _lookup(Inode *dir, const string& dname, int mask, InodeRef *target, int uid, int gid);

  int _link(Inode *in, Inode *dir, const char *name, int uid=-1, int gid=-1, InodeRef *inp = 0);
  int _unlink(Inode *dir, const char *name, int uid=-1, int gid=-1);
  int _rename(Inode *olddir, const char *oname, Inode *ndir, const char *nname, int uid=-1, int gid=-1);
  int _mkdir(Inode *dir, const char *name, mode_t mode, int uid=-1, int gid=-1, InodeRef *inp = 0);
  int _rmdir(Inode *dir, const char *name, int uid=-1, int gid=-1);
  int _symlink(Inode *dir, const char *name, const char *target, int uid=-1, int gid=-1, InodeRef *inp = 0);
  int _mknod(Inode *dir, const char *name, mode_t mode, dev_t rdev, int uid=-1, int gid=-1, InodeRef *inp = 0);
  int _do_setattr(Inode *in, struct ceph_statx *stx, int mask, int uid, int gid, InodeRef *inp);
  void stat_to_statx(struct stat *st, struct ceph_statx *stx);
  int __setattrx(Inode *in, struct ceph_statx *stx, int mask, int uid=-1, int gid=-1, InodeRef *inp = 0);
  int _setattrx(InodeRef &in, struct ceph_statx *stx, int mask);
  int _setattr(InodeRef &in, struct stat *attr, int mask);
  int _ll_setattrx(Inode *in, struct ceph_statx *stx, int mask, int uid = -1,
		 int gid = -1, InodeRef *inp = 0);
  int _getattr(Inode *in, int mask, int uid=-1, int gid=-1, bool force=false);
  int _getattr(InodeRef &in, int mask, int uid=-1, int gid=-1, bool force=false) {
    return _getattr(in.get(), mask, uid, gid, force);
>>>>>>> 31b9ff0f
  }
  int _readlink(Inode *in, char *buf, size_t size);
  int _getxattr(Inode *in, const char *name, void *value, size_t len,
		const UserPerm& perms);
  int _getxattr(InodeRef &in, const char *name, void *value, size_t len,
		const UserPerm& perms);
  int _listxattr(Inode *in, char *names, size_t len, const UserPerm& perms);
  int _do_setxattr(Inode *in, const char *name, const void *value, size_t len,
		   int flags, const UserPerm& perms);
  int _setxattr(Inode *in, const char *name, const void *value, size_t len,
		int flags, const UserPerm& perms);
  int _setxattr(InodeRef &in, const char *name, const void *value, size_t len,
		int flags, const UserPerm& perms);
  int _removexattr(Inode *in, const char *nm, const UserPerm& perms);
  int _removexattr(InodeRef &in, const char *nm, const UserPerm& perms);
  int _open(Inode *in, int flags, mode_t mode, Fh **fhp,
	    const UserPerm& perms);
  int _renew_caps(Inode *in);
  int _create(Inode *in, const char *name, int flags, mode_t mode, InodeRef *inp,
	      Fh **fhp, int stripe_unit, int stripe_count, int object_size,
	      const char *data_pool, bool *created, const UserPerm &perms);

  loff_t _lseek(Fh *fh, loff_t offset, int whence);
  loff_t _lseek(Fh *fh, loff_t offset, int whence, const UserPerm& perms);
  int _read(Fh *fh, int64_t offset, uint64_t size, bufferlist *bl);
  int _write(Fh *fh, int64_t offset, uint64_t size, const char *buf,
          const struct iovec *iov, int iovcnt);
  int _preadv_pwritev(int fd, const struct iovec *iov, unsigned iovcnt, int64_t offset, bool write);
  int _flush(Fh *fh);
  int _fsync(Fh *fh, bool syncdataonly);
  int _fsync(Inode *in, bool syncdataonly);
  int _sync_fs();
  int _fallocate(Fh *fh, int mode, int64_t offset, int64_t length);
  int _getlk(Fh *fh, struct flock *fl, uint64_t owner);
  int _setlk(Fh *fh, struct flock *fl, uint64_t owner, int sleep);
  int _flock(Fh *fh, int cmd, uint64_t owner);

  int get_or_create(Inode *dir, const char* name,
		    Dentry **pdn, bool expect_null=false);

  enum {
    NO_ACL = 0,
    POSIX_ACL,
  };

  enum {
    MAY_EXEC = 1,
    MAY_WRITE = 2,
    MAY_READ = 4,
  };

  void init_groups(UserPerm *groups);

  int inode_permission(Inode *in, const UserPerm& perms, unsigned want);
  int xattr_permission(Inode *in, const char *name, unsigned want,
		       const UserPerm& perms);
  int may_setattr(Inode *in, struct stat *st, int mask, const UserPerm& perms);
  int may_open(Inode *in, int flags, const UserPerm& perms);
  int may_lookup(Inode *dir, const UserPerm& perms);
  int may_create(Inode *dir, const UserPerm& perms);
  int may_delete(Inode *dir, const char *name, const UserPerm& perms);
  int may_hardlink(Inode *in, const UserPerm& perms);

<<<<<<< HEAD
  int _getattr_for_perm(Inode *in, const UserPerm& perms);
  int _getgrouplist(gid_t **sgids, uid_t uid, gid_t gid);
=======
  int inode_permission(Inode *in, uid_t uid, UserGroups& groups, unsigned want);
  int xattr_permission(Inode *in, const char *name, unsigned want, int uid=-1, int gid=-1);
  int may_setattr(Inode *in, struct ceph_statx *stx, int mask, int uid=-1, int gid=-1);
  int may_open(Inode *in, int flags, int uid=-1, int gid=-1);
  int may_lookup(Inode *dir, int uid=-1, int gid=-1);
  int may_create(Inode *dir, int uid=-1, int gid=-1);
  int may_delete(Inode *dir, const char *name, int uid=-1, int gid=-1);
  int may_hardlink(Inode *in, int uid=-1, int gid=-1);
  int _getattr_for_perm(Inode *in, int uid, int gid);
  int _getgrouplist(gid_t **sgids, int uid, int gid);
>>>>>>> 31b9ff0f

  int check_data_pool_exist(string name, string value, const OSDMap *osdmap);

  vinodeno_t _get_vino(Inode *in);
  inodeno_t _get_inodeno(Inode *in);

  /*
   * These define virtual xattrs exposing the recursive directory
   * statistics and layout metadata.
   */
  struct VXattr {
	  const string name;
	  size_t (Client::*getxattr_cb)(Inode *in, char *val, size_t size);
	  bool readonly, hidden;
	  bool (Client::*exists_cb)(Inode *in);
  };

  bool _vxattrcb_quota_exists(Inode *in);
  size_t _vxattrcb_quota(Inode *in, char *val, size_t size);
  size_t _vxattrcb_quota_max_bytes(Inode *in, char *val, size_t size);
  size_t _vxattrcb_quota_max_files(Inode *in, char *val, size_t size);

  bool _vxattrcb_layout_exists(Inode *in);
  size_t _vxattrcb_layout(Inode *in, char *val, size_t size);
  size_t _vxattrcb_layout_stripe_unit(Inode *in, char *val, size_t size);
  size_t _vxattrcb_layout_stripe_count(Inode *in, char *val, size_t size);
  size_t _vxattrcb_layout_object_size(Inode *in, char *val, size_t size);
  size_t _vxattrcb_layout_pool(Inode *in, char *val, size_t size);
  size_t _vxattrcb_layout_pool_namespace(Inode *in, char *val, size_t size);
  size_t _vxattrcb_dir_entries(Inode *in, char *val, size_t size);
  size_t _vxattrcb_dir_files(Inode *in, char *val, size_t size);
  size_t _vxattrcb_dir_subdirs(Inode *in, char *val, size_t size);
  size_t _vxattrcb_dir_rentries(Inode *in, char *val, size_t size);
  size_t _vxattrcb_dir_rfiles(Inode *in, char *val, size_t size);
  size_t _vxattrcb_dir_rsubdirs(Inode *in, char *val, size_t size);
  size_t _vxattrcb_dir_rbytes(Inode *in, char *val, size_t size);
  size_t _vxattrcb_dir_rctime(Inode *in, char *val, size_t size);
  size_t _vxattrs_calcu_name_size(const VXattr *vxattrs);

  static const VXattr _dir_vxattrs[];
  static const VXattr _file_vxattrs[];

  static const VXattr *_get_vxattrs(Inode *in);
  static const VXattr *_match_vxattr(Inode *in, const char *name);

  size_t _file_vxattrs_name_size;
  size_t _dir_vxattrs_name_size;
  size_t _vxattrs_name_size(const VXattr *vxattrs) {
	  if (vxattrs == _dir_vxattrs)
		  return _dir_vxattrs_name_size;
	  else if (vxattrs == _file_vxattrs)
		  return _file_vxattrs_name_size;
	  return 0;
  }

  int _do_filelock(Inode *in, Fh *fh, int lock_type, int op, int sleep,
		   struct flock *fl, uint64_t owner, bool removing=false);
  int _interrupt_filelock(MetaRequest *req);
  void _encode_filelocks(Inode *in, bufferlist& bl);
  void _release_filelocks(Fh *fh);
  void _update_lock_state(struct flock *fl, uint64_t owner, ceph_lock_state_t *lock_state);

  int _posix_acl_create(Inode *dir, mode_t *mode, bufferlist& xattrs_bl,
			const UserPerm& perms);
  int _posix_acl_chmod(Inode *in, mode_t mode, const UserPerm& perms);
  int _posix_acl_permission(Inode *in, const UserPerm& perms, unsigned want);

  mds_rank_t _get_random_up_mds() const;

  int _ll_getattr(Inode *in, int uid, int gid);

public:
  int mount(const std::string &mount_root, const UserPerm& perms,
	    bool require_mds=false);
  void unmount();

  int mds_command(
    const std::string &mds_spec,
    const std::vector<std::string>& cmd,
    const bufferlist& inbl,
    bufferlist *poutbl, std::string *prs, Context *onfinish);

  // these shoud (more or less) mirror the actual system calls.
  int statfs(const char *path, struct statvfs *stbuf, const UserPerm& perms);

  // crap
  int chdir(const char *s, std::string &new_cwd, const UserPerm& perms);
  void getcwd(std::string& cwd, const UserPerm& perms);

  // namespace ops
  int opendir(const char *name, dir_result_t **dirpp, const UserPerm& perms);
  int closedir(dir_result_t *dirp);

  /**
   * Fill a directory listing from dirp, invoking cb for each entry
   * with the given pointer, the dirent, the struct stat, the stmask,
   * and the offset.
   *
   * Returns 0 if it reached the end of the directory.
   * If @a cb returns a negative error code, stop and return that.
   */
  int readdir_r_cb(dir_result_t *dirp, add_dirent_cb_t cb, void *p);

  struct dirent * readdir(dir_result_t *d);
  int readdir_r(dir_result_t *dirp, struct dirent *de);
  int readdirplus_r(dir_result_t *dirp, struct dirent *de, struct stat *st, int *stmask);

  int getdir(const char *relpath, list<string>& names,
	     const UserPerm& perms);  // get the whole dir at once.

  /**
   * Returns the length of the buffer that got filled in, or -errno.
   * If it returns -ERANGE you just need to increase the size of the
   * buffer and try again.
   */
  int _getdents(dir_result_t *dirp, char *buf, int buflen, bool ful);  // get a bunch of dentries at once
  int getdents(dir_result_t *dirp, char *buf, int buflen) {
    return _getdents(dirp, buf, buflen, true);
  }
  int getdnames(dir_result_t *dirp, char *buf, int buflen) {
    return _getdents(dirp, buf, buflen, false);
  }

  void rewinddir(dir_result_t *dirp);
  loff_t telldir(dir_result_t *dirp);
  void seekdir(dir_result_t *dirp, loff_t offset);

  int link(const char *existing, const char *newname, const UserPerm& perm);
  int unlink(const char *path, const UserPerm& perm);
  int rename(const char *from, const char *to, const UserPerm& perm);

  // dirs
  int mkdir(const char *path, mode_t mode, const UserPerm& perm);
  int mkdirs(const char *path, mode_t mode, const UserPerm& perms);
  int rmdir(const char *path, const UserPerm& perms);

  // symlinks
  int readlink(const char *path, char *buf, loff_t size, const UserPerm& perms);

  int symlink(const char *existing, const char *newname, const UserPerm& perms);

  // inode stuff
<<<<<<< HEAD
  int stat(const char *path, struct stat *stbuf, const UserPerm& perms,
	   frag_info_t *dirstat=0, int mask=CEPH_STAT_CAP_INODE_ALL);
  int lstat(const char *path, struct stat *stbuf, const UserPerm& perms,
	    frag_info_t *dirstat=0, int mask=CEPH_STAT_CAP_INODE_ALL);

  int setattr(const char *relpath, struct stat *attr, int mask, const UserPerm& perms);
  int fsetattr(int fd, struct stat *attr, int mask, const UserPerm& perms);
  int chmod(const char *path, mode_t mode, const UserPerm& perms);
  int fchmod(int fd, mode_t mode, const UserPerm& perms);
  int lchmod(const char *path, mode_t mode, const UserPerm& perms);
  int chown(const char *path, uid_t new_uid, gid_t new_gid,
	    const UserPerm& perms);
  int fchown(int fd, uid_t new_uid, gid_t new_gid, const UserPerm& perms);
  int lchown(const char *path, uid_t new_uid, gid_t new_gid,
	     const UserPerm& perms);
  int utime(const char *path, struct utimbuf *buf, const UserPerm& perms);
  int lutime(const char *path, struct utimbuf *buf, const UserPerm& perms);
=======
  unsigned statx_to_mask(unsigned int flags, unsigned int want);
  int stat(const char *path, struct stat *stbuf, frag_info_t *dirstat=0, int mask=CEPH_STAT_CAP_INODE_ALL);
  int statx(const char *path, struct ceph_statx *stx, unsigned int want, unsigned int flags);
  int lstat(const char *path, struct stat *stbuf, frag_info_t *dirstat=0, int mask=CEPH_STAT_CAP_INODE_ALL);
  int lstatlite(const char *path, struct statlite *buf);

  int setattr(const char *relpath, struct stat *attr, int mask);
  int setattrx(const char *relpath, struct ceph_statx *stx, int mask, int flags=0);
  int fsetattr(int fd, struct stat *attr, int mask);
  int chmod(const char *path, mode_t mode);
  int fchmod(int fd, mode_t mode);
  int lchmod(const char *path, mode_t mode);
  int chown(const char *path, int uid, int gid);
  int fchown(int fd, int uid, int gid);
  int lchown(const char *path, int uid, int gid);
  int utime(const char *path, struct utimbuf *buf);
  int lutime(const char *path, struct utimbuf *buf);
>>>>>>> 31b9ff0f
  int flock(int fd, int operation, uint64_t owner);
  int truncate(const char *path, loff_t size, const UserPerm& perms);

  // file ops
  int mknod(const char *path, mode_t mode, const UserPerm& perms, dev_t rdev=0);
  int open(const char *path, int flags, const UserPerm& perms, mode_t mode=0);
  int open(const char *path, int flags, const UserPerm& perms,
	   mode_t mode, int stripe_unit, int stripe_count, int object_size,
	   const char *data_pool);
  int lookup_hash(inodeno_t ino, inodeno_t dirino, const char *name,
		  const UserPerm& perms);
  int lookup_ino(inodeno_t ino, const UserPerm& perms, Inode **inode=NULL);
  int lookup_parent(Inode *in, const UserPerm& perms, Inode **parent=NULL);
  int lookup_name(Inode *in, Inode *parent, const UserPerm& perms);
  int close(int fd);
  loff_t lseek(int fd, loff_t offset, int whence, const UserPerm& perms);
  int read(int fd, char *buf, loff_t size, loff_t offset=-1);
  int preadv(int fd, const struct iovec *iov, int iovcnt, loff_t offset=-1);
  int write(int fd, const char *buf, loff_t size, loff_t offset=-1);
  int pwritev(int fd, const struct iovec *iov, int iovcnt, loff_t offset=-1);
  int fake_write_size(int fd, loff_t size);
  int ftruncate(int fd, loff_t size, const UserPerm& perms);
  int fsync(int fd, bool syncdataonly);
<<<<<<< HEAD
  int fstat(int fd, struct stat *stbuf, const UserPerm& perms,
	    int mask=CEPH_STAT_CAP_INODE_ALL);
=======
  int fstat(int fd, struct stat *stbuf, int mask=CEPH_STAT_CAP_INODE_ALL);
  int fstatx(int fd, struct ceph_statx *stx, unsigned int want, unsigned int flags);
>>>>>>> 31b9ff0f
  int fallocate(int fd, int mode, loff_t offset, loff_t length);

  // full path xattr ops
  int getxattr(const char *path, const char *name, void *value, size_t size,
	       const UserPerm& perms);
  int lgetxattr(const char *path, const char *name, void *value, size_t size,
		const UserPerm& perms);
  int fgetxattr(int fd, const char *name, void *value, size_t size,
		const UserPerm& perms);
  int listxattr(const char *path, char *list, size_t size, const UserPerm& perms);
  int llistxattr(const char *path, char *list, size_t size, const UserPerm& perms);
  int flistxattr(int fd, char *list, size_t size, const UserPerm& perms);
  int removexattr(const char *path, const char *name, const UserPerm& perms);
  int lremovexattr(const char *path, const char *name, const UserPerm& perms);
  int fremovexattr(int fd, const char *name, const UserPerm& perms);
  int setxattr(const char *path, const char *name, const void *value,
	       size_t size, int flags, const UserPerm& perms);
  int lsetxattr(const char *path, const char *name, const void *value,
		size_t size, int flags, const UserPerm& perms);
  int fsetxattr(int fd, const char *name, const void *value, size_t size,
		int flags, const UserPerm& perms);

  int sync_fs();
  int64_t drop_caches();

  // hpc lazyio
  int lazyio_propogate(int fd, loff_t offset, size_t count);
  int lazyio_synchronize(int fd, loff_t offset, size_t count);

  // expose file layout
  int describe_layout(const char *path, file_layout_t* layout,
		      const UserPerm& perms);
  int fdescribe_layout(int fd, file_layout_t* layout);
  int get_file_stripe_address(int fd, loff_t offset, vector<entity_addr_t>& address);
  int get_file_extent_osds(int fd, loff_t off, loff_t *len, vector<int>& osds);
  int get_osd_addr(int osd, entity_addr_t& addr);

  // expose osdmap
  int get_local_osd();
  int get_pool_replication(int64_t pool);
  int64_t get_pool_id(const char *pool_name);
  string get_pool_name(int64_t pool);
  int get_osd_crush_location(int id, vector<pair<string, string> >& path);

  int enumerate_layout(int fd, vector<ObjectExtent>& result,
		       loff_t length, loff_t offset);

  int mksnap(const char *path, const char *name, const UserPerm& perm);
  int rmsnap(const char *path, const char *name, const UserPerm& perm);

  // expose caps
  int get_caps_issued(int fd);
  int get_caps_issued(const char *path, const UserPerm& perms);

  // low-level interface v2
  inodeno_t ll_get_inodeno(Inode *in) {
    Mutex::Locker lock(client_lock);
    return _get_inodeno(in);
  }
  snapid_t ll_get_snapid(Inode *in);
  vinodeno_t ll_get_vino(Inode *in) {
    Mutex::Locker lock(client_lock);
    return _get_vino(in);
  }
  // get inode from faked ino
  Inode *ll_get_inode(ino_t ino);
  Inode *ll_get_inode(vinodeno_t vino);
  int ll_lookup(Inode *parent, const char *name, struct stat *attr,
		Inode **out, const UserPerm& perms);
  bool ll_forget(Inode *in, int count);
  bool ll_put(Inode *in);
<<<<<<< HEAD
  int ll_getattr(Inode *in, struct stat *st, const UserPerm& perms);
  int ll_setattr(Inode *in, struct stat *st, int mask, const UserPerm& perms);
=======
  int ll_getattr(Inode *in, struct stat *st, int uid = -1, int gid = -1);
  int ll_getattrx(Inode *in, struct ceph_statx *stx, unsigned int want,
		  unsigned int flags, int uid = -1, int gid = -1);
  int ll_setattrx(Inode *in, struct ceph_statx *stx, int mask, int uid = -1,
		 int gid = -1);
  int ll_setattr(Inode *in, struct stat *st, int mask, int uid = -1,
		 int gid = -1);
>>>>>>> 31b9ff0f
  int ll_getxattr(Inode *in, const char *name, void *value, size_t size,
		  const UserPerm& perms);
  int ll_setxattr(Inode *in, const char *name, const void *value, size_t size,
		  int flags, const UserPerm& perms);
  int ll_removexattr(Inode *in, const char *name, const UserPerm& perms);
  int ll_listxattr(Inode *in, char *list, size_t size, const UserPerm& perms);
  int ll_opendir(Inode *in, int flags, dir_result_t **dirpp,
		 const UserPerm& perms);
  int ll_releasedir(dir_result_t* dirp);
  int ll_fsyncdir(dir_result_t* dirp);
  int ll_readlink(Inode *in, char *buf, size_t bufsize, const UserPerm& perms);
  int ll_mknod(Inode *in, const char *name, mode_t mode, dev_t rdev,
	       struct stat *attr, Inode **out, const UserPerm& perms);
  int ll_mkdir(Inode *in, const char *name, mode_t mode, struct stat *attr,
	       Inode **out, const UserPerm& perm);
  int ll_symlink(Inode *in, const char *name, const char *value,
		 struct stat *attr, Inode **out, const UserPerm& perms);
  int ll_unlink(Inode *in, const char *name, const UserPerm& perm);
  int ll_rmdir(Inode *in, const char *name, const UserPerm& perms);
  int ll_rename(Inode *parent, const char *name, Inode *newparent,
		const char *newname, const UserPerm& perm);
  int ll_link(Inode *in, Inode *newparent, const char *newname,
	      struct stat *attr, const UserPerm& perm);
  int ll_open(Inode *in, int flags, Fh **fh, const UserPerm& perms);
  int ll_create(Inode *parent, const char *name, mode_t mode, int flags,
		struct stat *attr, Inode **out, Fh **fhp,
		const UserPerm& perms);
  int ll_read_block(Inode *in, uint64_t blockid, char *buf,  uint64_t offset,
		    uint64_t length, file_layout_t* layout);

  int ll_write_block(Inode *in, uint64_t blockid,
		     char* buf, uint64_t offset,
		     uint64_t length, file_layout_t* layout,
		     uint64_t snapseq, uint32_t sync);
  int ll_commit_blocks(Inode *in, uint64_t offset, uint64_t length);

  int ll_statfs(Inode *in, struct statvfs *stbuf, const UserPerm& perms);
  int ll_walk(const char* name, Inode **i, struct stat *attr,
	      const UserPerm& perms); // XXX in?
  uint32_t ll_stripe_unit(Inode *in);
  int ll_file_layout(Inode *in, file_layout_t *layout);
  uint64_t ll_snap_seq(Inode *in);

  int ll_read(Fh *fh, loff_t off, loff_t len, bufferlist *bl);
  int ll_write(Fh *fh, loff_t off, loff_t len, const char *data);
  loff_t ll_lseek(Fh *fh, loff_t offset, int whence, const UserPerm& perms);
  int ll_flush(Fh *fh);
  int ll_fsync(Fh *fh, bool syncdataonly);
  int ll_fallocate(Fh *fh, int mode, loff_t offset, loff_t length);
  int ll_release(Fh *fh);
  int ll_getlk(Fh *fh, struct flock *fl, uint64_t owner);
  int ll_setlk(Fh *fh, struct flock *fl, uint64_t owner, int sleep);
  int ll_flock(Fh *fh, int cmd, uint64_t owner);
  int ll_file_layout(Fh *fh, file_layout_t *layout);
  void ll_interrupt(void *d);
  bool ll_handle_umask() {
    return acl_type != NO_ACL;
  }

  int ll_get_stripe_osd(struct Inode *in, uint64_t blockno,
			file_layout_t* layout);
  uint64_t ll_get_internal_offset(struct Inode *in, uint64_t blockno);

  int ll_num_osds(void);
  int ll_osdaddr(int osd, uint32_t *addr);
  int ll_osdaddr(int osd, char* buf, size_t size);

  void ll_register_callbacks(struct client_callback_args *args);
  int test_dentry_handling(bool can_invalidate);

  virtual const char** get_tracked_conf_keys() const;
  virtual void handle_conf_change(const struct md_config_t *conf,
	                          const std::set <std::string> &changed);
};

#endif<|MERGE_RESOLUTION|>--- conflicted
+++ resolved
@@ -516,13 +516,9 @@
 
   // path traversal for high-level interface
   InodeRef cwd;
-<<<<<<< HEAD
   int path_walk(const filepath& fp, InodeRef *end, const UserPerm& perms,
-		bool followsym=true);
-=======
-  int path_walk(const filepath& fp, InodeRef *end, bool followsym=true,
-		int mask=0, int uid=-1, int gid=-1);
->>>>>>> 31b9ff0f
+		bool followsym=true, int mask=0, int uid=-1, int gid=-1);
+		
   int fill_stat(Inode *in, struct stat *st, frag_info_t *dirstat=0, nest_info_t *rstat=0);
   int fill_stat(InodeRef& in, struct stat *st, frag_info_t *dirstat=0, nest_info_t *rstat=0) {
     return fill_stat(in.get(), st, dirstat, rstat);
@@ -703,21 +699,12 @@
   void clear_dir_complete_and_ordered(Inode *diri, bool complete);
   void insert_readdir_results(MetaRequest *request, MetaSession *session, Inode *diri);
   Inode* insert_trace(MetaRequest *request, MetaSession *session);
-<<<<<<< HEAD
-  void update_inode_file_bits(Inode *in,
-			      uint64_t truncate_seq, uint64_t truncate_size, uint64_t size,
-			      uint64_t time_warp_seq, utime_t ctime, utime_t mtime, utime_t atime,
-			      version_t inline_version, bufferlist& inline_data,
-			      int issued);
-  Inode *add_update_inode(InodeStat *st, utime_t ttl, MetaSession *session,
-			  const UserPerm& request_perms);
-=======
   void update_inode_file_bits(Inode *in, uint64_t truncate_seq, uint64_t truncate_size, uint64_t size,
 			      uint64_t change_attr, uint64_t time_warp_seq, utime_t ctime,
 			      utime_t mtime, utime_t atime, version_t inline_version,
 			      bufferlist& inline_data, int issued);
-  Inode *add_update_inode(InodeStat *st, utime_t ttl, MetaSession *session);
->>>>>>> 31b9ff0f
+  Inode *add_update_inode(InodeStat *st, utime_t ttl, MetaSession *session,
+			  const UserPerm& request_perms);
   Dentry *insert_dentry_inode(Dir *dir, const string& dname, LeaseStat *dlease, 
 			      Inode *in, utime_t from, MetaSession *session,
 			      Dentry *old_dentry = NULL);
@@ -769,7 +756,6 @@
 
   // internal interface
   //   call these with client_lock held!
-<<<<<<< HEAD
   int _do_lookup(Inode *dir, const string& name, int mask, InodeRef *target,
 		 const UserPerm& perms);
 
@@ -787,37 +773,20 @@
 	       const UserPerm& perms, InodeRef *inp = 0);
   int _mknod(Inode *dir, const char *name, mode_t mode, dev_t rdev,
 	     const UserPerm& perms, InodeRef *inp = 0);
-  int _do_setattr(Inode *in, struct stat *attr, int mask, const UserPerm& perms,
-		  InodeRef *inp);
-  int _setattr(Inode *in, struct stat *attr, int mask, const UserPerm& perms,
-	       InodeRef *inp = 0);
+  int _do_setattr(Inode *in, struct ceph_statx *stx, int mask,
+		  const UserPerm& perms, InodeRef *inp);
+  void stat_to_statx(struct stat *st, struct ceph_statx *stx);
+  int __setattrx(Inode *in, struct ceph_statx *stx, int mask,
+		 const UserPerm& perms, InodeRef *inp = 0);
+  int _setattrx(InodeRef &in, struct ceph_statx *stx, int mask,
+		const UserPerm& perms);
   int _setattr(InodeRef &in, struct stat *attr, int mask,
 	       const UserPerm& perms);
+  int _ll_setattrx(Inode *in, struct ceph_statx *stx, int mask,
+		   const UserPerm& perms, InodeRef *inp = 0);
   int _getattr(Inode *in, int mask, const UserPerm& perms, bool force=false);
   int _getattr(InodeRef &in, int mask, const UserPerm& perms, bool force=false) {
     return _getattr(in.get(), mask, perms, force);
-=======
-  int _do_lookup(Inode *dir, const string& name, int mask, InodeRef *target, int uid, int gid);
-  int _lookup(Inode *dir, const string& dname, int mask, InodeRef *target, int uid, int gid);
-
-  int _link(Inode *in, Inode *dir, const char *name, int uid=-1, int gid=-1, InodeRef *inp = 0);
-  int _unlink(Inode *dir, const char *name, int uid=-1, int gid=-1);
-  int _rename(Inode *olddir, const char *oname, Inode *ndir, const char *nname, int uid=-1, int gid=-1);
-  int _mkdir(Inode *dir, const char *name, mode_t mode, int uid=-1, int gid=-1, InodeRef *inp = 0);
-  int _rmdir(Inode *dir, const char *name, int uid=-1, int gid=-1);
-  int _symlink(Inode *dir, const char *name, const char *target, int uid=-1, int gid=-1, InodeRef *inp = 0);
-  int _mknod(Inode *dir, const char *name, mode_t mode, dev_t rdev, int uid=-1, int gid=-1, InodeRef *inp = 0);
-  int _do_setattr(Inode *in, struct ceph_statx *stx, int mask, int uid, int gid, InodeRef *inp);
-  void stat_to_statx(struct stat *st, struct ceph_statx *stx);
-  int __setattrx(Inode *in, struct ceph_statx *stx, int mask, int uid=-1, int gid=-1, InodeRef *inp = 0);
-  int _setattrx(InodeRef &in, struct ceph_statx *stx, int mask);
-  int _setattr(InodeRef &in, struct stat *attr, int mask);
-  int _ll_setattrx(Inode *in, struct ceph_statx *stx, int mask, int uid = -1,
-		 int gid = -1, InodeRef *inp = 0);
-  int _getattr(Inode *in, int mask, int uid=-1, int gid=-1, bool force=false);
-  int _getattr(InodeRef &in, int mask, int uid=-1, int gid=-1, bool force=false) {
-    return _getattr(in.get(), mask, uid, gid, force);
->>>>>>> 31b9ff0f
   }
   int _readlink(Inode *in, char *buf, size_t size);
   int _getxattr(Inode *in, const char *name, void *value, size_t len,
@@ -874,28 +843,16 @@
   int inode_permission(Inode *in, const UserPerm& perms, unsigned want);
   int xattr_permission(Inode *in, const char *name, unsigned want,
 		       const UserPerm& perms);
-  int may_setattr(Inode *in, struct stat *st, int mask, const UserPerm& perms);
+  int may_setattr(Inode *in, struct ceph_statx *stx, int mask,
+		  const UserPerm& perms);
   int may_open(Inode *in, int flags, const UserPerm& perms);
   int may_lookup(Inode *dir, const UserPerm& perms);
   int may_create(Inode *dir, const UserPerm& perms);
   int may_delete(Inode *dir, const char *name, const UserPerm& perms);
   int may_hardlink(Inode *in, const UserPerm& perms);
 
-<<<<<<< HEAD
   int _getattr_for_perm(Inode *in, const UserPerm& perms);
   int _getgrouplist(gid_t **sgids, uid_t uid, gid_t gid);
-=======
-  int inode_permission(Inode *in, uid_t uid, UserGroups& groups, unsigned want);
-  int xattr_permission(Inode *in, const char *name, unsigned want, int uid=-1, int gid=-1);
-  int may_setattr(Inode *in, struct ceph_statx *stx, int mask, int uid=-1, int gid=-1);
-  int may_open(Inode *in, int flags, int uid=-1, int gid=-1);
-  int may_lookup(Inode *dir, int uid=-1, int gid=-1);
-  int may_create(Inode *dir, int uid=-1, int gid=-1);
-  int may_delete(Inode *dir, const char *name, int uid=-1, int gid=-1);
-  int may_hardlink(Inode *in, int uid=-1, int gid=-1);
-  int _getattr_for_perm(Inode *in, int uid, int gid);
-  int _getgrouplist(gid_t **sgids, int uid, int gid);
->>>>>>> 31b9ff0f
 
   int check_data_pool_exist(string name, string value, const OSDMap *osdmap);
 
@@ -965,7 +922,7 @@
 
   mds_rank_t _get_random_up_mds() const;
 
-  int _ll_getattr(Inode *in, int uid, int gid);
+  int _ll_getattr(Inode *in, const UserPerm& perms);
 
 public:
   int mount(const std::string &mount_root, const UserPerm& perms,
@@ -1038,13 +995,19 @@
   int symlink(const char *existing, const char *newname, const UserPerm& perms);
 
   // inode stuff
-<<<<<<< HEAD
+  unsigned statx_to_mask(unsigned int flags, unsigned int want);
   int stat(const char *path, struct stat *stbuf, const UserPerm& perms,
 	   frag_info_t *dirstat=0, int mask=CEPH_STAT_CAP_INODE_ALL);
+  int statx(const char *path, struct ceph_statx *stx,
+	    const UserPerm& perms,
+	    unsigned int want, unsigned int flags);
   int lstat(const char *path, struct stat *stbuf, const UserPerm& perms,
 	    frag_info_t *dirstat=0, int mask=CEPH_STAT_CAP_INODE_ALL);
 
-  int setattr(const char *relpath, struct stat *attr, int mask, const UserPerm& perms);
+  int setattr(const char *relpath, struct stat *attr, int mask,
+	      const UserPerm& perms);
+  int setattrx(const char *relpath, struct ceph_statx *stx, int mask,
+	       const UserPerm& perms, int flags=0);
   int fsetattr(int fd, struct stat *attr, int mask, const UserPerm& perms);
   int chmod(const char *path, mode_t mode, const UserPerm& perms);
   int fchmod(int fd, mode_t mode, const UserPerm& perms);
@@ -1056,25 +1019,6 @@
 	     const UserPerm& perms);
   int utime(const char *path, struct utimbuf *buf, const UserPerm& perms);
   int lutime(const char *path, struct utimbuf *buf, const UserPerm& perms);
-=======
-  unsigned statx_to_mask(unsigned int flags, unsigned int want);
-  int stat(const char *path, struct stat *stbuf, frag_info_t *dirstat=0, int mask=CEPH_STAT_CAP_INODE_ALL);
-  int statx(const char *path, struct ceph_statx *stx, unsigned int want, unsigned int flags);
-  int lstat(const char *path, struct stat *stbuf, frag_info_t *dirstat=0, int mask=CEPH_STAT_CAP_INODE_ALL);
-  int lstatlite(const char *path, struct statlite *buf);
-
-  int setattr(const char *relpath, struct stat *attr, int mask);
-  int setattrx(const char *relpath, struct ceph_statx *stx, int mask, int flags=0);
-  int fsetattr(int fd, struct stat *attr, int mask);
-  int chmod(const char *path, mode_t mode);
-  int fchmod(int fd, mode_t mode);
-  int lchmod(const char *path, mode_t mode);
-  int chown(const char *path, int uid, int gid);
-  int fchown(int fd, int uid, int gid);
-  int lchown(const char *path, int uid, int gid);
-  int utime(const char *path, struct utimbuf *buf);
-  int lutime(const char *path, struct utimbuf *buf);
->>>>>>> 31b9ff0f
   int flock(int fd, int operation, uint64_t owner);
   int truncate(const char *path, loff_t size, const UserPerm& perms);
 
@@ -1098,13 +1042,10 @@
   int fake_write_size(int fd, loff_t size);
   int ftruncate(int fd, loff_t size, const UserPerm& perms);
   int fsync(int fd, bool syncdataonly);
-<<<<<<< HEAD
   int fstat(int fd, struct stat *stbuf, const UserPerm& perms,
 	    int mask=CEPH_STAT_CAP_INODE_ALL);
-=======
-  int fstat(int fd, struct stat *stbuf, int mask=CEPH_STAT_CAP_INODE_ALL);
-  int fstatx(int fd, struct ceph_statx *stx, unsigned int want, unsigned int flags);
->>>>>>> 31b9ff0f
+  int fstatx(int fd, struct ceph_statx *stx, const UserPerm& perms,
+	     unsigned int want, unsigned int flags);
   int fallocate(int fd, int mode, loff_t offset, loff_t length);
 
   // full path xattr ops
@@ -1176,18 +1117,13 @@
 		Inode **out, const UserPerm& perms);
   bool ll_forget(Inode *in, int count);
   bool ll_put(Inode *in);
-<<<<<<< HEAD
   int ll_getattr(Inode *in, struct stat *st, const UserPerm& perms);
-  int ll_setattr(Inode *in, struct stat *st, int mask, const UserPerm& perms);
-=======
-  int ll_getattr(Inode *in, struct stat *st, int uid = -1, int gid = -1);
   int ll_getattrx(Inode *in, struct ceph_statx *stx, unsigned int want,
-		  unsigned int flags, int uid = -1, int gid = -1);
-  int ll_setattrx(Inode *in, struct ceph_statx *stx, int mask, int uid = -1,
-		 int gid = -1);
-  int ll_setattr(Inode *in, struct stat *st, int mask, int uid = -1,
-		 int gid = -1);
->>>>>>> 31b9ff0f
+		  unsigned int flags, const UserPerm& perms);
+  int ll_setattrx(Inode *in, struct ceph_statx *stx, int mask,
+		  const UserPerm& perms);
+  int ll_setattr(Inode *in, struct stat *st, int mask,
+		 const UserPerm& perms);
   int ll_getxattr(Inode *in, const char *name, void *value, size_t size,
 		  const UserPerm& perms);
   int ll_setxattr(Inode *in, const char *name, const void *value, size_t size,
