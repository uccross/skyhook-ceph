--- conflicted
+++ resolved
@@ -32,16 +32,8 @@
   if (!delegations.empty()) {
     lsubdout(client->cct, client, 0) << __func__ << ": leftover delegations on inode 0x"
       << std::hex << ino << std::dec << dendl;
-<<<<<<< HEAD
-    assert(delegations.empty());
-  }
-
-  delete fcntl_locks;
-  delete flock_locks;
-=======
     ceph_assert(delegations.empty());
   }
->>>>>>> f8781be9
 }
 
 ostream& operator<<(ostream &out, const Inode &in)
@@ -55,10 +47,7 @@
       << " mode=" << oct << in.mode << dec
       << " size=" << in.size << "/" << in.max_size
       << " nlink=" << in.nlink
-<<<<<<< HEAD
-=======
       << " btime=" << in.btime
->>>>>>> f8781be9
       << " mtime=" << in.mtime
       << " ctime=" << in.ctime
       << " caps=" << ccap_string(in.caps_issued());
@@ -168,6 +157,9 @@
 
 int Inode::put_cap_ref(int cap)
 {
+  // if cap is always a single bit (which it seems to be)
+  // all this logic is equivalent to:
+  // if (--cap_refs[c]) return false; else return true;
   int last = 0;
   int n = 0;
   while (cap) {
@@ -215,11 +207,7 @@
       c |= cap.issued;
       i |= cap.implemented;
     }
-<<<<<<< HEAD
-
-=======
-  }
->>>>>>> f8781be9
+  }
   // exclude caps issued by non-auth MDS, but are been revoking by
   // the auth MDS. The non-auth MDS should be revoking/exporting
   // these caps, but the message is delayed.
@@ -229,6 +217,12 @@
   if (implemented)
     *implemented = i;
   return c;
+}
+
+void Inode::touch_cap(Cap *cap)
+{
+  // move to back of LRU
+  cap->session->caps.push_back(&cap->cap_item);
 }
 
 void Inode::try_touch_cap(mds_rank_t mds)
@@ -277,13 +271,8 @@
         cap.touch();
 	return true;
       }
-<<<<<<< HEAD
-      c |= it->second->issued;
-      i |= it->second->implemented;
-=======
       c |= cap.issued;
       i |= cap.implemented;
->>>>>>> f8781be9
     }
   }
 
@@ -463,6 +452,12 @@
   f->dump_unsigned("flags", flags);
 
   if (is_dir()) {
+    if (!dir_contacts.empty()) {
+      f->open_object_section("dir_contants");
+      for (set<int>::iterator p = dir_contacts.begin(); p != dir_contacts.end(); ++p)
+	f->dump_int("mds", *p);
+      f->close_section();
+    }
     f->dump_int("dir_hashed", (int)dir_hashed);
     f->dump_int("dir_replicated", (int)dir_replicated);
   }
