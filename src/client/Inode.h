// -*- mode:C++; tab-width:8; c-basic-offset:2; indent-tabs-mode:t -*-
// vim: ts=8 sw=2 smarttab

#ifndef CEPH_CLIENT_INODE_H
#define CEPH_CLIENT_INODE_H

#include <numeric>

<<<<<<< HEAD
=======
#include "include/ceph_assert.h"
>>>>>>> 3ad2dfa4
#include "include/types.h"
#include "include/xlist.h"

#include "mds/flock.h"
#include "mds/mdstypes.h" // hrm

#include "osdc/ObjectCacher.h"

#include "InodeRef.h"
#include "MetaSession.h"
#include "UserPerm.h"
#include "Delegation.h"

class Client;
class Dentry;
class Dir;
struct SnapRealm;
struct Inode;
class MetaRequest;
class filepath;
class Fh;

class Cap {
public:
  Cap() = delete;
  Cap(Inode &i, MetaSession *s) : inode(i),
                                  session(s),
                                  gen(s->cap_gen),
                                  cap_item(this)
  {
    s->caps.push_back(&cap_item);
  }
  ~Cap() {
    cap_item.remove_myself();
  }

  void touch(void) {
    // move to back of LRU
    session->caps.push_back(&cap_item);
  }

  void dump(Formatter *f) const;

  Inode &inode;
  MetaSession *session;
  uint64_t cap_id = 0;
  unsigned issued = 0;
  unsigned implemented = 0;
  unsigned wanted = 0;   // as known to mds.
  uint64_t seq = 0;
  uint64_t issue_seq = 0;
  __u32 mseq = 0;  // migration seq
  __u32 gen;
  UserPerm latest_perms;

private:
  /* Note that this Cap will not move (see Inode::caps):
   *
   * Section 23.1.2#8
   * The insert members shall not affect the validity of iterators and
   * references to the container, and the erase members shall invalidate only
   * iterators and references to the erased elements.
   */
  xlist<Cap *>::item cap_item;
};

struct CapSnap {
  //snapid_t follows;  // map key
  InodeRef in;
  SnapContext context;
  int issued, dirty;

  uint64_t size;
  utime_t ctime, btime, mtime, atime;
  version_t time_warp_seq;
  uint64_t change_attr;
  uint32_t   mode;
  uid_t      uid;
  gid_t      gid;
  map<string,bufferptr> xattrs;
  version_t xattr_version;

  bufferlist inline_data;
  version_t inline_version;

  bool writing, dirty_data;
  uint64_t flush_tid;

  int64_t cap_dirtier_uid;
  int64_t cap_dirtier_gid;

  explicit CapSnap(Inode *i)
    : in(i), issued(0), dirty(0), size(0), time_warp_seq(0), change_attr(0),
      mode(0), uid(0), gid(0), xattr_version(0), inline_version(0),
      writing(false), dirty_data(false), flush_tid(0), cap_dirtier_uid(-1),
      cap_dirtier_gid(-1)
  {}

  void dump(Formatter *f) const;
};

// inode flags
#define I_COMPLETE	1
#define I_DIR_ORDERED	2
#define I_CAP_DROPPED	4
#define I_SNAPDIR_OPEN	8
#define I_KICK_FLUSH	16

struct Inode {
  Client *client;

  // -- the actual inode --
  inodeno_t ino; // ORDER DEPENDENCY: oset
  snapid_t  snapid;
  ino_t faked_ino;

  uint32_t   rdev;    // if special file

  // affected by any inode change...
  utime_t    ctime;   // inode change time
  utime_t    btime;   // birth time

  // perm (namespace permissions)
  uint32_t   mode;
  uid_t      uid;
  gid_t      gid;

  // nlink
  int32_t    nlink;

  // file (data access)
  ceph_dir_layout dir_layout;
  file_layout_t layout;
  uint64_t   size;        // on directory, # dentries
  uint32_t   truncate_seq;
  uint64_t   truncate_size;
  utime_t    mtime;   // file data modify time.
  utime_t    atime;   // file data access time.
  uint32_t   time_warp_seq;  // count of (potential) mtime/atime timewarps (i.e., utimes())
  uint64_t   change_attr;

  uint64_t max_size;  // max size we can write to

  // dirfrag, recursive accountin
  frag_info_t dirstat;
  nest_info_t rstat;

  // special stuff
  version_t version;           // auth only
  version_t xattr_version;
  utime_t   snap_btime;        // snapshot creation (birth) time

  // inline data
  version_t  inline_version;
  bufferlist inline_data;

  bool is_root()    const { return ino == MDS_INO_ROOT; }
  bool is_symlink() const { return (mode & S_IFMT) == S_IFLNK; }
  bool is_dir()     const { return (mode & S_IFMT) == S_IFDIR; }
  bool is_file()    const { return (mode & S_IFMT) == S_IFREG; }

  bool has_dir_layout() const {
    return layout != file_layout_t();
  }

  __u32 hash_dentry_name(const string &dn) {
    int which = dir_layout.dl_dir_hash;
    if (!which)
      which = CEPH_STR_HASH_LINUX;
    ceph_assert(ceph_str_hash_valid(which));
    return ceph_str_hash(which, dn.data(), dn.length());
  }

  unsigned flags;

  quota_info_t quota;

  bool is_complete_and_ordered() {
    static const unsigned wants = I_COMPLETE | I_DIR_ORDERED;
    return (flags & wants) == wants;
  }

  // about the dir (if this is one!)
  Dir       *dir;     // if i'm a dir.
  fragtree_t dirfragtree;
  uint64_t dir_release_count, dir_ordered_count;
  bool dir_hashed, dir_replicated;

  // per-mds caps
  std::map<mds_rank_t, Cap> caps;            // mds -> Cap
  Cap *auth_cap;
  int64_t cap_dirtier_uid;
  int64_t cap_dirtier_gid;
  unsigned dirty_caps, flushing_caps;
  std::map<ceph_tid_t, int> flushing_cap_tids;
  int shared_gen, cache_gen;
  int snap_caps, snap_cap_refs;
  utime_t hold_caps_until;
  xlist<Inode*>::item delay_cap_item, dirty_cap_item, flushing_cap_item;

  SnapRealm *snaprealm;
  xlist<Inode*>::item snaprealm_item;
  InodeRef snapdir_parent;  // only if we are a snapdir inode
  map<snapid_t,CapSnap> cap_snaps;   // pending flush to mds

  //int open_by_mode[CEPH_FILE_MODE_NUM];
  map<int,int> open_by_mode;
  map<int,int> cap_refs;

  ObjectCacher::ObjectSet oset; // ORDER DEPENDENCY: ino

  uint64_t     reported_size, wanted_max_size, requested_max_size;

  int       _ref;      // ref count. 1 for each dentry, fh that links to me.
  uint64_t  ll_ref;   // separate ref count for ll client
  xlist<Dentry *> dentries; // if i'm linked to a dentry.
  string    symlink;  // symlink content, if it's a symlink
  map<string,bufferptr> xattrs;
  map<frag_t,int> fragmap;  // known frag -> mds mappings

  list<Cond*>       waitfor_caps;
  list<Cond*>       waitfor_commit;
  list<Cond*>	    waitfor_deleg;

  Dentry *get_first_parent() {
    ceph_assert(!dentries.empty());
    return *dentries.begin();
  }

  void make_long_path(filepath& p);
  void make_nosnap_relative_path(filepath& p);

  void get();
  int _put(int n=1);

  int get_num_ref() {
    return _ref;
  }

  void ll_get() {
    ll_ref++;
  }
  void ll_put(uint64_t n=1) {
    ceph_assert(ll_ref >= n);
    ll_ref -= n;
  }

  // file locks
  std::unique_ptr<ceph_lock_state_t> fcntl_locks;
  std::unique_ptr<ceph_lock_state_t> flock_locks;

  list<Delegation> delegations;

  list<Delegation> delegations;

  xlist<MetaRequest*> unsafe_ops;

  std::set<Fh*> fhs;

  mds_rank_t dir_pin;

  Inode(Client *c, vinodeno_t vino, file_layout_t *newlayout)
    : client(c), ino(vino.ino), snapid(vino.snapid), faked_ino(0),
      rdev(0), mode(0), uid(0), gid(0), nlink(0),
      size(0), truncate_seq(1), truncate_size(-1),
      time_warp_seq(0), change_attr(0), max_size(0), version(0),
      xattr_version(0), inline_version(0), flags(0),
      dir(0), dir_release_count(1), dir_ordered_count(1),
      dir_hashed(false), dir_replicated(false), auth_cap(NULL),
      cap_dirtier_uid(-1), cap_dirtier_gid(-1),
      dirty_caps(0), flushing_caps(0), shared_gen(0), cache_gen(0),
      snap_caps(0), snap_cap_refs(0),
      delay_cap_item(this), dirty_cap_item(this), flushing_cap_item(this),
      snaprealm(0), snaprealm_item(this),
      oset((void *)this, newlayout->pool_id, this->ino),
      reported_size(0), wanted_max_size(0), requested_max_size(0),
      _ref(0), ll_ref(0), dir_pin(MDS_RANK_NONE)
  {
    memset(&dir_layout, 0, sizeof(dir_layout));
  }
  ~Inode();

  vinodeno_t vino() const { return vinodeno_t(ino, snapid); }

  struct Compare {
    bool operator() (Inode* const & left, Inode* const & right) {
      if (left->ino.val < right->ino.val) {
	return (left->snapid.val < right->snapid.val);
      }
      return false;
    }
  };

  bool check_mode(const UserPerm& perms, unsigned want);

  // CAPS --------
  void get_open_ref(int mode);
  bool put_open_ref(int mode);

  void get_cap_ref(int cap);
  int put_cap_ref(int cap);
  bool is_any_caps();
  bool cap_is_valid(const Cap &cap) const;
  int caps_issued(int *implemented = 0) const;
  void try_touch_cap(mds_rank_t mds);
  bool caps_issued_mask(unsigned mask, bool allow_impl=false);
  int caps_used();
  int caps_file_wanted();
  int caps_wanted();
  int caps_mds_wanted();
  int caps_dirty();
  const UserPerm *get_best_perms();

  bool have_valid_size();
  Dir *open_dir();

  void add_fh(Fh *f) {fhs.insert(f);}
  void rm_fh(Fh *f) {fhs.erase(f);}
  void set_async_err(int r);
  void dump(Formatter *f) const;

  void break_all_delegs() { break_deleg(false); };

  void recall_deleg(bool skip_read);
  bool has_recalled_deleg();
  int set_deleg(Fh *fh, unsigned type, ceph_deleg_cb_t cb, void *priv);
  void unset_deleg(Fh *fh);

  void mark_caps_dirty(int caps);
  void mark_caps_clean();
private:
  // how many opens for write on this Inode?
  long open_count_for_write()
  {
    return (long)(open_by_mode[CEPH_FILE_MODE_RDWR] +
		  open_by_mode[CEPH_FILE_MODE_WR]);
  };

  // how many opens of any sort on this inode?
  long open_count()
  {
    return (long) std::accumulate(open_by_mode.begin(), open_by_mode.end(), 0,
				  [] (int value, const std::map<int, int>::value_type& p)
                   { return value + p.second; });
  };

  void break_deleg(bool skip_read);
  bool delegations_broken(bool skip_read);

};

ostream& operator<<(ostream &out, const Inode &in);

#endif<|MERGE_RESOLUTION|>--- conflicted
+++ resolved
@@ -6,10 +6,7 @@
 
 #include <numeric>
 
-<<<<<<< HEAD
-=======
 #include "include/ceph_assert.h"
->>>>>>> 3ad2dfa4
 #include "include/types.h"
 #include "include/xlist.h"
 
@@ -260,8 +257,6 @@
   // file locks
   std::unique_ptr<ceph_lock_state_t> fcntl_locks;
   std::unique_ptr<ceph_lock_state_t> flock_locks;
-
-  list<Delegation> delegations;
 
   list<Delegation> delegations;
 
