// -*- mode:C++; tab-width:8; c-basic-offset:2; indent-tabs-mode:t -*-
// vim: ts=8 sw=2 smarttab

#ifndef CEPH_CLIENT_INODE_H
#define CEPH_CLIENT_INODE_H

#include <numeric>

<<<<<<< HEAD
=======
#include "include/ceph_assert.h"
>>>>>>> f8781be9
#include "include/types.h"
#include "include/xlist.h"

#include "mds/flock.h"
#include "mds/mdstypes.h" // hrm

#include "osdc/ObjectCacher.h"

#include "InodeRef.h"
#include "MetaSession.h"
#include "UserPerm.h"
#include "Delegation.h"

class Client;
class Dentry;
class Dir;
struct SnapRealm;
struct Inode;
class MetaRequest;
class filepath;
class Fh;

class Cap {
public:
  Cap() = delete;
  Cap(Inode &i, MetaSession *s) : inode(i),
                                  session(s),
                                  gen(s->cap_gen),
                                  cap_item(this)
  {
    s->caps.push_back(&cap_item);
  }
  ~Cap() {
    cap_item.remove_myself();
  }

  void touch(void) {
    // move to back of LRU
    session->caps.push_back(&cap_item);
  }

  void dump(Formatter *f) const;

  Inode &inode;
  MetaSession *session;
  uint64_t cap_id = 0;
  unsigned issued = 0;
  unsigned implemented = 0;
  unsigned wanted = 0;   // as known to mds.
  uint64_t seq = 0;
  uint64_t issue_seq = 0;
  __u32 mseq = 0;  // migration seq
  __u32 gen;
  UserPerm latest_perms;

private:
  /* Note that this Cap will not move (see Inode::caps):
   *
   * Section 23.1.2#8
   * The insert members shall not affect the validity of iterators and
   * references to the container, and the erase members shall invalidate only
   * iterators and references to the erased elements.
   */
  xlist<Cap *>::item cap_item;
};

struct CapSnap {
  //snapid_t follows;  // map key
  InodeRef in;
  SnapContext context;
  int issued, dirty;

  uint64_t size;
  utime_t ctime, btime, mtime, atime;
  version_t time_warp_seq;
  uint64_t change_attr;
  uint32_t   mode;
  uid_t      uid;
  gid_t      gid;
  map<string,bufferptr> xattrs;
  version_t xattr_version;

  bufferlist inline_data;
  version_t inline_version;

  bool writing, dirty_data;
  uint64_t flush_tid;

  int64_t cap_dirtier_uid;
  int64_t cap_dirtier_gid;

  explicit CapSnap(Inode *i)
    : in(i), issued(0), dirty(0), size(0), time_warp_seq(0), change_attr(0),
      mode(0), uid(0), gid(0), xattr_version(0), inline_version(0),
      writing(false), dirty_data(false), flush_tid(0), cap_dirtier_uid(-1),
      cap_dirtier_gid(-1)
  {}

  void dump(Formatter *f) const;
};

// inode flags
#define I_COMPLETE	1
#define I_DIR_ORDERED	2
#define I_CAP_DROPPED	4
#define I_SNAPDIR_OPEN	8
#define I_KICK_FLUSH	16

struct Inode {
  Client *client;

  // -- the actual inode --
  inodeno_t ino; // ORDER DEPENDENCY: oset
  snapid_t  snapid;
  ino_t faked_ino;

  uint32_t   rdev;    // if special file

  // affected by any inode change...
  utime_t    ctime;   // inode change time
  utime_t    btime;   // birth time

  // perm (namespace permissions)
  uint32_t   mode;
  uid_t      uid;
  gid_t      gid;

  // nlink
  int32_t    nlink;

  // file (data access)
  ceph_dir_layout dir_layout;
  file_layout_t layout;
  uint64_t   size;        // on directory, # dentries
  uint32_t   truncate_seq;
  uint64_t   truncate_size;
  utime_t    mtime;   // file data modify time.
  utime_t    atime;   // file data access time.
  uint32_t   time_warp_seq;  // count of (potential) mtime/atime timewarps (i.e., utimes())
  uint64_t   change_attr;

  uint64_t max_size;  // max size we can write to

  // dirfrag, recursive accountin
  frag_info_t dirstat;
  nest_info_t rstat;

  // special stuff
  version_t version;           // auth only
  version_t xattr_version;
  utime_t   snap_btime;        // snapshot creation (birth) time

  // inline data
  version_t  inline_version;
  bufferlist inline_data;

  bool is_root()    const { return ino == MDS_INO_ROOT; }
  bool is_symlink() const { return (mode & S_IFMT) == S_IFLNK; }
  bool is_dir()     const { return (mode & S_IFMT) == S_IFDIR; }
  bool is_file()    const { return (mode & S_IFMT) == S_IFREG; }

  bool has_dir_layout() const {
    return layout != file_layout_t();
  }

  __u32 hash_dentry_name(const string &dn) {
    int which = dir_layout.dl_dir_hash;
    if (!which)
      which = CEPH_STR_HASH_LINUX;
    ceph_assert(ceph_str_hash_valid(which));
    return ceph_str_hash(which, dn.data(), dn.length());
  }

  unsigned flags;

  quota_info_t quota;

  bool is_complete_and_ordered() {
    static const unsigned wants = I_COMPLETE | I_DIR_ORDERED;
    return (flags & wants) == wants;
  }

  // about the dir (if this is one!)
  Dir       *dir;     // if i'm a dir.
  fragtree_t dirfragtree;
  uint64_t dir_release_count, dir_ordered_count;
  bool dir_hashed, dir_replicated;

  // per-mds caps
  std::map<mds_rank_t, Cap> caps;            // mds -> Cap
  Cap *auth_cap;
  int64_t cap_dirtier_uid;
  int64_t cap_dirtier_gid;
  unsigned dirty_caps, flushing_caps;
  std::map<ceph_tid_t, int> flushing_cap_tids;
  int shared_gen, cache_gen;
  int snap_caps, snap_cap_refs;
  utime_t hold_caps_until;
  xlist<Inode*>::item delay_cap_item, dirty_cap_item, flushing_cap_item;

  SnapRealm *snaprealm;
  xlist<Inode*>::item snaprealm_item;
  InodeRef snapdir_parent;  // only if we are a snapdir inode
  map<snapid_t,CapSnap> cap_snaps;   // pending flush to mds

  //int open_by_mode[CEPH_FILE_MODE_NUM];
  map<int,int> open_by_mode;
  map<int,int> cap_refs;

  ObjectCacher::ObjectSet oset; // ORDER DEPENDENCY: ino

  uint64_t     reported_size, wanted_max_size, requested_max_size;

  int       _ref;      // ref count. 1 for each dentry, fh that links to me.
  uint64_t  ll_ref;   // separate ref count for ll client
  xlist<Dentry *> dentries; // if i'm linked to a dentry.
  string    symlink;  // symlink content, if it's a symlink
  map<string,bufferptr> xattrs;
  map<frag_t,int> fragmap;  // known frag -> mds mappings

  list<Cond*>       waitfor_caps;
  list<Cond*>       waitfor_commit;
  list<Cond*>	    waitfor_deleg;

  Dentry *get_first_parent() {
    ceph_assert(!dentries.empty());
    return *dentries.begin();
  }

  void make_long_path(filepath& p);
  void make_nosnap_relative_path(filepath& p);

  void get();
  int _put(int n=1);

  int get_num_ref() {
    return _ref;
  }

  void ll_get() {
    ll_ref++;
  }
  void ll_put(uint64_t n=1) {
    ceph_assert(ll_ref >= n);
    ll_ref -= n;
  }

  // file locks
  std::unique_ptr<ceph_lock_state_t> fcntl_locks;
  std::unique_ptr<ceph_lock_state_t> flock_locks;

  list<Delegation> delegations;

  list<Delegation> delegations;

  xlist<MetaRequest*> unsafe_ops;

  std::set<Fh*> fhs;

  mds_rank_t dir_pin;

  Inode(Client *c, vinodeno_t vino, file_layout_t *newlayout)
    : client(c), ino(vino.ino), snapid(vino.snapid), faked_ino(0),
      rdev(0), mode(0), uid(0), gid(0), nlink(0),
      size(0), truncate_seq(1), truncate_size(-1),
      time_warp_seq(0), change_attr(0), max_size(0), version(0),
      xattr_version(0), inline_version(0), flags(0),
      dir(0), dir_release_count(1), dir_ordered_count(1),
      dir_hashed(false), dir_replicated(false), auth_cap(NULL),
      cap_dirtier_uid(-1), cap_dirtier_gid(-1),
      dirty_caps(0), flushing_caps(0), shared_gen(0), cache_gen(0),
      snap_caps(0), snap_cap_refs(0),
      delay_cap_item(this), dirty_cap_item(this), flushing_cap_item(this),
      snaprealm(0), snaprealm_item(this),
      oset((void *)this, newlayout->pool_id, this->ino),
      reported_size(0), wanted_max_size(0), requested_max_size(0),
      _ref(0), ll_ref(0), dir_pin(MDS_RANK_NONE)
  {
    memset(&dir_layout, 0, sizeof(dir_layout));
  }
  ~Inode();

  vinodeno_t vino() const { return vinodeno_t(ino, snapid); }

  struct Compare {
    bool operator() (Inode* const & left, Inode* const & right) {
      if (left->ino.val < right->ino.val) {
	return (left->snapid.val < right->snapid.val);
      }
      return false;
    }
  };

  bool check_mode(const UserPerm& perms, unsigned want);

  // CAPS --------
  void get_open_ref(int mode);
  bool put_open_ref(int mode);

  void get_cap_ref(int cap);
  int put_cap_ref(int cap);
  bool is_any_caps();
  bool cap_is_valid(const Cap &cap) const;
  int caps_issued(int *implemented = 0) const;
  void try_touch_cap(mds_rank_t mds);
  bool caps_issued_mask(unsigned mask, bool allow_impl=false);
  int caps_used();
  int caps_file_wanted();
  int caps_wanted();
  int caps_mds_wanted();
  int caps_dirty();
  const UserPerm *get_best_perms();

  bool have_valid_size();
  Dir *open_dir();

  void add_fh(Fh *f) {fhs.insert(f);}
  void rm_fh(Fh *f) {fhs.erase(f);}
  void set_async_err(int r);
  void dump(Formatter *f) const;

  void break_all_delegs() { break_deleg(false); };

  void recall_deleg(bool skip_read);
  bool has_recalled_deleg();
  int set_deleg(Fh *fh, unsigned type, ceph_deleg_cb_t cb, void *priv);
  void unset_deleg(Fh *fh);

  void mark_caps_dirty(int caps);
  void mark_caps_clean();
private:
  // how many opens for write on this Inode?
  long open_count_for_write()
  {
    return (long)(open_by_mode[CEPH_FILE_MODE_RDWR] +
		  open_by_mode[CEPH_FILE_MODE_WR]);
  };

  // how many opens of any sort on this inode?
  long open_count()
  {
    return (long) std::accumulate(open_by_mode.begin(), open_by_mode.end(), 0,
				  [] (int value, const std::map<int, int>::value_type& p)
                   { return value + p.second; });
  };

  void break_deleg(bool skip_read);
  bool delegations_broken(bool skip_read);

};

ostream& operator<<(ostream &out, const Inode &in);

#endif<|MERGE_RESOLUTION|>--- conflicted
+++ resolved
@@ -6,10 +6,7 @@
 
 #include <numeric>
 
-<<<<<<< HEAD
-=======
 #include "include/ceph_assert.h"
->>>>>>> f8781be9
 #include "include/types.h"
 #include "include/xlist.h"
 
@@ -17,6 +14,7 @@
 #include "mds/mdstypes.h" // hrm
 
 #include "osdc/ObjectCacher.h"
+#include "include/assert.h"
 
 #include "InodeRef.h"
 #include "MetaSession.h"
@@ -24,10 +22,12 @@
 #include "Delegation.h"
 
 class Client;
+struct MetaSession;
 class Dentry;
 class Dir;
 struct SnapRealm;
 struct Inode;
+class ceph_lock_state_t;
 class MetaRequest;
 class filepath;
 class Fh;
@@ -195,6 +195,7 @@
   // about the dir (if this is one!)
   Dir       *dir;     // if i'm a dir.
   fragtree_t dirfragtree;
+  set<int>  dir_contacts;
   uint64_t dir_release_count, dir_ordered_count;
   bool dir_hashed, dir_replicated;
 
@@ -260,8 +261,6 @@
   // file locks
   std::unique_ptr<ceph_lock_state_t> fcntl_locks;
   std::unique_ptr<ceph_lock_state_t> flock_locks;
-
-  list<Delegation> delegations;
 
   list<Delegation> delegations;
 
@@ -289,6 +288,7 @@
       _ref(0), ll_ref(0), dir_pin(MDS_RANK_NONE)
   {
     memset(&dir_layout, 0, sizeof(dir_layout));
+    memset(&quota, 0, sizeof(quota));
   }
   ~Inode();
 
@@ -314,6 +314,7 @@
   bool is_any_caps();
   bool cap_is_valid(const Cap &cap) const;
   int caps_issued(int *implemented = 0) const;
+  void touch_cap(Cap *cap);
   void try_touch_cap(mds_rank_t mds);
   bool caps_issued_mask(unsigned mask, bool allow_impl=false);
   int caps_used();
