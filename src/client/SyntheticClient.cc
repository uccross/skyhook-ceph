--- conflicted
+++ resolved
@@ -16,6 +16,7 @@
 
 #include <iostream>
 #include <sstream>
+using namespace std;
 
 
 #include "common/config.h"
@@ -1595,6 +1596,7 @@
   list<frag_info_t> statq;
   dirq.push_back(basedir);
   frag_info_t empty;
+  memset(&empty, 0, sizeof(empty));
   statq.push_back(empty);
 
   ceph::unordered_map<inodeno_t, int> nlink;
@@ -3356,12 +3358,7 @@
   uint64_t size = st.st_size;
   dout(0) << "file " << filename << " size is " << size << dendl;
 
-<<<<<<< HEAD
-  inode_t<> inode;
-  memset(&inode, 0, sizeof(inode));
-=======
   inode_t inode{};
->>>>>>> f8781be9
   inode.ino = st.st_ino;
   ret = client->fdescribe_layout(fd, &inode.layout);
   ceph_assert(ret == 0); // otherwise fstat did a bad thing
