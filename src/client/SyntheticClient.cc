// -*- mode:C++; tab-width:8; c-basic-offset:2; indent-tabs-mode:t -*- 
// vim: ts=8 sw=2 smarttab
/*
 * Ceph - scalable distributed file system
 *
 * Copyright (C) 2004-2006 Sage Weil <sage@newdream.net>
 *
 * This is free software; you can redistribute it and/or
 * modify it under the terms of the GNU Lesser General Public
 * License version 2.1, as published by the Free Software 
 * Foundation.  See file COPYING.
 * 
 */

#include "include/compat.h"

#include <iostream>
#include <sstream>


#include "common/config.h"
#include "SyntheticClient.h"
#include "osdc/Objecter.h"
#include "osdc/Filer.h"


#include "include/filepath.h"
#include "common/perf_counters.h"

#include <sys/types.h>
#include <sys/stat.h>
#include <fcntl.h>
#include <utime.h>
#include <math.h>
#include <sys/statvfs.h>

#include "common/errno.h"
#include "include/ceph_assert.h"
#include "include/cephfs/ceph_statx.h"

#define dout_context g_ceph_context
#define dout_subsys ceph_subsys_client
#undef dout_prefix
#define dout_prefix *_dout << "client." << (whoami >= 0 ? whoami:client->get_nodeid()) << " "

// traces
//void trace_include(SyntheticClient *syn, Client *cl, string& prefix);
//void trace_openssh(SyntheticClient *syn, Client *cl, string& prefix);

int num_client = 1;
list<int> syn_modes;
list<int> syn_iargs;
list<string> syn_sargs;
int syn_filer_flags = 0;

void parse_syn_options(vector<const char*>& args)
{
  vector<const char*> nargs;

  for (unsigned i=0; i<args.size(); i++) {
    if (strcmp(args[i],"--num-client") == 0) {
      num_client = atoi(args[++i]);
      continue;
    }
    if (strcmp(args[i],"--syn") == 0) {
      ++i;

      if (strcmp(args[i], "mksnap") == 0) {
	syn_modes.push_back(SYNCLIENT_MODE_MKSNAP);
	syn_sargs.push_back(args[++i]); // path
	syn_sargs.push_back(args[++i]); // name
      }
      else if (strcmp(args[i], "rmsnap") == 0) {
	syn_modes.push_back(SYNCLIENT_MODE_RMSNAP);
	syn_sargs.push_back(args[++i]); // path
	syn_sargs.push_back(args[++i]); // name
      } else if (strcmp(args[i], "mksnapfile") == 0) {
	syn_modes.push_back(SYNCLIENT_MODE_MKSNAPFILE);
	syn_sargs.push_back(args[++i]); // path
      } else if (strcmp(args[i],"rmfile") == 0) {
        syn_modes.push_back( SYNCLIENT_MODE_RMFILE );
      } else if (strcmp(args[i],"writefile") == 0) {
        syn_modes.push_back( SYNCLIENT_MODE_WRITEFILE );
        syn_iargs.push_back( atoi(args[++i]) );
        syn_iargs.push_back( atoi(args[++i]) );
      } else if (strcmp(args[i],"wrshared") == 0) {
        syn_modes.push_back( SYNCLIENT_MODE_WRSHARED );
        syn_iargs.push_back( atoi(args[++i]) );
        syn_iargs.push_back( atoi(args[++i]) );
      } else if (strcmp(args[i],"writebatch") == 0) {
          syn_modes.push_back( SYNCLIENT_MODE_WRITEBATCH );
        syn_iargs.push_back( atoi(args[++i]) );
        syn_iargs.push_back( atoi(args[++i]) );
        syn_iargs.push_back( atoi(args[++i]) );
      } else if (strcmp(args[i],"readfile") == 0) {
        syn_modes.push_back( SYNCLIENT_MODE_READFILE );
        syn_iargs.push_back( atoi(args[++i]) );
        syn_iargs.push_back( atoi(args[++i]) );
      } else if (strcmp(args[i],"readwriterandom") == 0) {
        syn_modes.push_back( SYNCLIENT_MODE_RDWRRANDOM );
        syn_iargs.push_back( atoi(args[++i]) );
        syn_iargs.push_back( atoi(args[++i]) );
      } else if (strcmp(args[i],"readwriterandom_ex") == 0) {
        syn_modes.push_back( SYNCLIENT_MODE_RDWRRANDOM_EX );
        syn_iargs.push_back( atoi(args[++i]) );
        syn_iargs.push_back( atoi(args[++i]) );
      } else if (strcmp(args[i],"overloadosd0") == 0) {
	syn_modes.push_back( SYNCLIENT_MODE_OVERLOAD_OSD_0 );
	syn_iargs.push_back( atoi(args[++i]) );
	syn_iargs.push_back( atoi(args[++i]) );
	syn_iargs.push_back( atoi(args[++i]) );
      } else if (strcmp(args[i],"readshared") == 0) {
        syn_modes.push_back( SYNCLIENT_MODE_READSHARED );
        syn_iargs.push_back( atoi(args[++i]) );
        syn_iargs.push_back( atoi(args[++i]) );
      } else if (strcmp(args[i],"rw") == 0) {
        int a = atoi(args[++i]);
        int b = atoi(args[++i]);
        syn_modes.push_back( SYNCLIENT_MODE_WRITEFILE );
        syn_iargs.push_back( a );
        syn_iargs.push_back( b );
        syn_modes.push_back( SYNCLIENT_MODE_READFILE );
        syn_iargs.push_back( a );
        syn_iargs.push_back( b );
      } else if (strcmp(args[i],"dumpplacement") == 0) {
	syn_modes.push_back( SYNCLIENT_MODE_DUMP );
	syn_sargs.push_back( args[++i] );   
      } else if (strcmp(args[i],"dropcache") == 0) {
	syn_modes.push_back( SYNCLIENT_MODE_DROPCACHE );
      } else if (strcmp(args[i],"makedirs") == 0) {
        syn_modes.push_back( SYNCLIENT_MODE_MAKEDIRS );
        syn_iargs.push_back( atoi(args[++i]) );
        syn_iargs.push_back( atoi(args[++i]) );
        syn_iargs.push_back( atoi(args[++i]) );
      } else if (strcmp(args[i],"makedirmess") == 0) {
        syn_modes.push_back( SYNCLIENT_MODE_MAKEDIRMESS );
        syn_iargs.push_back( atoi(args[++i]) );
      } else if (strcmp(args[i],"statdirs") == 0) {
        syn_modes.push_back( SYNCLIENT_MODE_STATDIRS );
        syn_iargs.push_back( atoi(args[++i]) );
        syn_iargs.push_back( atoi(args[++i]) );
        syn_iargs.push_back( atoi(args[++i]) );
      } else if (strcmp(args[i],"readdirs") == 0) {
        syn_modes.push_back( SYNCLIENT_MODE_READDIRS );
        syn_iargs.push_back( atoi(args[++i]) );
        syn_iargs.push_back( atoi(args[++i]) );
        syn_iargs.push_back( atoi(args[++i]) );
      } else if (strcmp(args[i],"makefiles") == 0) {
        syn_modes.push_back( SYNCLIENT_MODE_MAKEFILES );
        syn_iargs.push_back( atoi(args[++i]) );
        syn_iargs.push_back( atoi(args[++i]) );
        syn_iargs.push_back( atoi(args[++i]) );
      } else if (strcmp(args[i],"makefiles2") == 0) {
        syn_modes.push_back( SYNCLIENT_MODE_MAKEFILES2 );
        syn_iargs.push_back( atoi(args[++i]) );
        syn_iargs.push_back( atoi(args[++i]) );
        syn_iargs.push_back( atoi(args[++i]) );
      } else if (strcmp(args[i],"linktest") == 0) {
        syn_modes.push_back( SYNCLIENT_MODE_LINKTEST );
      } else if (strcmp(args[i],"createshared") == 0) {
        syn_modes.push_back( SYNCLIENT_MODE_CREATESHARED );
        syn_iargs.push_back( atoi(args[++i]) );
      } else if (strcmp(args[i],"openshared") == 0) {
        syn_modes.push_back( SYNCLIENT_MODE_OPENSHARED );
        syn_iargs.push_back( atoi(args[++i]) );
        syn_iargs.push_back( atoi(args[++i]) );
      } else if (strcmp(args[i],"createobjects") == 0) {
        syn_modes.push_back( SYNCLIENT_MODE_CREATEOBJECTS );
        syn_iargs.push_back( atoi(args[++i]) );
        syn_iargs.push_back( atoi(args[++i]) );
        syn_iargs.push_back( atoi(args[++i]) );
      } else if (strcmp(args[i],"objectrw") == 0) {
        syn_modes.push_back( SYNCLIENT_MODE_OBJECTRW );
        syn_iargs.push_back( atoi(args[++i]) );
        syn_iargs.push_back( atoi(args[++i]) );
        syn_iargs.push_back( atoi(args[++i]) );
        syn_iargs.push_back( atoi(args[++i]) );
        syn_iargs.push_back( atoi(args[++i]) );
        syn_iargs.push_back( atoi(args[++i]) );
      } else if (strcmp(args[i],"walk") == 0) {
        syn_modes.push_back( SYNCLIENT_MODE_FULLWALK );
        //syn_sargs.push_back( atoi(args[++i]) );
      } else if (strcmp(args[i],"randomwalk") == 0) {
        syn_modes.push_back( SYNCLIENT_MODE_RANDOMWALK );
        syn_iargs.push_back( atoi(args[++i]) );       
      } else if (strcmp(args[i],"trace") == 0) {
        syn_modes.push_back( SYNCLIENT_MODE_TRACE );
        syn_sargs.push_back( args[++i] );
        syn_iargs.push_back( atoi(args[++i]) );
	syn_iargs.push_back(1);// data
      } else if (strcmp(args[i],"mtrace") == 0) {
        syn_modes.push_back( SYNCLIENT_MODE_TRACE );
        syn_sargs.push_back( args[++i] );
        syn_iargs.push_back( atoi(args[++i]) );
	syn_iargs.push_back(0);// no data
      } else if (strcmp(args[i],"thrashlinks") == 0) {
        syn_modes.push_back( SYNCLIENT_MODE_THRASHLINKS );
        syn_iargs.push_back( atoi(args[++i]) );
        syn_iargs.push_back( atoi(args[++i]) );
        syn_iargs.push_back( atoi(args[++i]) );
        syn_iargs.push_back( atoi(args[++i]) );
      } else if (strcmp(args[i],"foo") == 0) {
        syn_modes.push_back( SYNCLIENT_MODE_FOO );
      } else if (strcmp(args[i],"until") == 0) {
        syn_modes.push_back( SYNCLIENT_MODE_UNTIL );
        syn_iargs.push_back( atoi(args[++i]) );
      } else if (strcmp(args[i],"sleepuntil") == 0) {
        syn_modes.push_back( SYNCLIENT_MODE_SLEEPUNTIL );
        syn_iargs.push_back( atoi(args[++i]) );
      } else if (strcmp(args[i],"only") == 0) {
        syn_modes.push_back( SYNCLIENT_MODE_ONLY );
        syn_iargs.push_back( atoi(args[++i]) );
      } else if (strcmp(args[i],"onlyrange") == 0) {
        syn_modes.push_back( SYNCLIENT_MODE_ONLYRANGE );
        syn_iargs.push_back( atoi(args[++i]) );
        syn_iargs.push_back( atoi(args[++i]) );
      } else if (strcmp(args[i],"sleep") == 0) { 
        syn_modes.push_back( SYNCLIENT_MODE_SLEEP );
        syn_iargs.push_back( atoi(args[++i]) );
      } else if (strcmp(args[i],"randomsleep") == 0) { 
        syn_modes.push_back( SYNCLIENT_MODE_RANDOMSLEEP );
        syn_iargs.push_back( atoi(args[++i]) );
      } else if (strcmp(args[i],"opentest") == 0) { 
        syn_modes.push_back( SYNCLIENT_MODE_OPENTEST );
        syn_iargs.push_back( atoi(args[++i]) );
      } else if (strcmp(args[i],"optest") == 0) {
	syn_modes.push_back( SYNCLIENT_MODE_OPTEST );
        syn_iargs.push_back( atoi(args[++i]) );
      } else if (strcmp(args[i],"truncate") == 0) { 
        syn_modes.push_back( SYNCLIENT_MODE_TRUNCATE );
	syn_sargs.push_back(args[++i]);
        syn_iargs.push_back(atoi(args[++i]));
      } else if (strcmp(args[i],"importfind") == 0) {
	syn_modes.push_back(SYNCLIENT_MODE_IMPORTFIND);
	syn_sargs.push_back(args[++i]);
	syn_sargs.push_back(args[++i]);
	syn_iargs.push_back(atoi(args[++i]));
      } else if (strcmp(args[i], "lookuphash") == 0) {
	syn_modes.push_back(SYNCLIENT_MODE_LOOKUPHASH);
	syn_sargs.push_back(args[++i]);
	syn_sargs.push_back(args[++i]);
	syn_sargs.push_back(args[++i]);
      } else if (strcmp(args[i], "lookupino") == 0) {
	syn_modes.push_back(SYNCLIENT_MODE_LOOKUPINO);
	syn_sargs.push_back(args[++i]);
      } else if (strcmp(args[i], "chunkfile") == 0) {
	syn_modes.push_back(SYNCLIENT_MODE_CHUNK);
	syn_sargs.push_back(args[++i]);
      } else {
        cerr << "unknown syn arg " << args[i] << std::endl;
        ceph_abort();
      }
    }
    else if (strcmp(args[i], "localize_reads") == 0) {
      cerr << "set CEPH_OSD_FLAG_LOCALIZE_READS" << std::endl;
      syn_filer_flags |= CEPH_OSD_FLAG_LOCALIZE_READS;
    }
    else {
      nargs.push_back(args[i]);
    }
  }

  args = nargs;
}


SyntheticClient::SyntheticClient(StandaloneClient *client, int w)
{
  this->client = client;
  whoami = w;
  thread_id = 0;
  
  did_readdir = false;

  run_only = -1;
  exclude = -1;

  this->modes = syn_modes;
  this->iargs = syn_iargs;
  this->sargs = syn_sargs;

  run_start = ceph_clock_now();
}




#define DBL 2

void *synthetic_client_thread_entry(void *ptr)
{
  SyntheticClient *sc = static_cast<SyntheticClient*>(ptr);
  //int r = 
  sc->run();
  return 0;//(void*)r;
}

string SyntheticClient::get_sarg(int seq) 
{
  string a;
  if (!sargs.empty()) {
    a = sargs.front(); 
    sargs.pop_front();
  }
  if (a.length() == 0 || a == "~") {
    char s[30];
    snprintf(s, sizeof(s), "syn.%lld.%d", (long long)client->whoami.v, seq);
    a = s;
  } 
  return a;
}

int SyntheticClient::run()
{
  UserPerm perms = client->pick_my_perms();
  dout(15) << "initing" << dendl;
  int err = client->init();
  if (err < 0) {
    dout(0) << "failed to initialize: " << cpp_strerror(err) << dendl;
    return -1;
  }

  dout(15) << "mounting" << dendl;
  err = client->mount("", perms);
  if (err < 0) {
    dout(0) << "failed to mount: " << cpp_strerror(err) << dendl;
    client->shutdown();
    return -1;
  }

  //run_start = ceph_clock_now(client->cct);
  run_until = utime_t(0,0);
  dout(5) << "run" << dendl;

  int seq = 0;

  for (list<int>::iterator it = modes.begin();
       it != modes.end();
       ++it) {
    int mode = *it;
    dout(3) << "mode " << mode << dendl;

    switch (mode) {


      // WHO?

    case SYNCLIENT_MODE_ONLY:
      {
        run_only = iargs.front();
        iargs.pop_front();
        if (run_only == client->get_nodeid())
          dout(2) << "only " << run_only << dendl;
      }
      break;
    case SYNCLIENT_MODE_ONLYRANGE:
      {
        int first = iargs.front();
        iargs.pop_front();
        int last = iargs.front();
        iargs.pop_front();
        if (first <= client->get_nodeid() &&
	    last > client->get_nodeid()) {
	  run_only = client->get_nodeid();
          dout(2) << "onlyrange [" << first << ", " << last << ") includes me" << dendl;
	} else
	  run_only = client->get_nodeid().v+1;  // not me
      }
      break;
    case SYNCLIENT_MODE_EXCLUDE:
      {
        exclude = iargs.front();
        iargs.pop_front();
        if (exclude == client->get_nodeid()) {
	  run_only = client->get_nodeid().v + 1;
          dout(2) << "not running " << exclude << dendl;
	} else
	  run_only = -1;
      }
      break;

      // HOW LONG?

    case SYNCLIENT_MODE_UNTIL:
      {
        int iarg1 = iargs.front();
        iargs.pop_front();
	if (run_me()) {
	  if (iarg1) {
	    dout(2) << "until " << iarg1 << dendl;
	    utime_t dur(iarg1,0);
	    run_until = run_start + dur;
	  } else {
	    dout(2) << "until " << iarg1 << " (no limit)" << dendl;
	    run_until = utime_t(0,0);
	  }
	}
      }
      break;


      // ...

    case SYNCLIENT_MODE_FOO:
      if (run_me()) {
	foo();
      }
      did_run_me();
      break;

    case SYNCLIENT_MODE_RANDOMSLEEP:
      {
        int iarg1 = iargs.front();
        iargs.pop_front();
        if (run_me()) {
          srand(time(0) + getpid() + client->whoami.v);
          sleep(rand() % iarg1);
        }
	did_run_me();
      }
      break;

    case SYNCLIENT_MODE_SLEEP:
      {
        int iarg1 = iargs.front();
        iargs.pop_front();
        if (run_me()) {
          dout(2) << "sleep " << iarg1 << dendl;
          sleep(iarg1);
        }
	did_run_me();
      }
      break;

    case SYNCLIENT_MODE_SLEEPUNTIL:
      {
        int iarg1 = iargs.front();
        iargs.pop_front();
        if (iarg1 && run_me()) {
          dout(2) << "sleepuntil " << iarg1 << dendl;
          utime_t at = ceph_clock_now() - run_start;
          if (at.sec() < iarg1)
            sleep(iarg1 - at.sec());
        }
	did_run_me();
      }
      break;

    case SYNCLIENT_MODE_RANDOMWALK:
      {
        int iarg1 = iargs.front();
        iargs.pop_front();
        if (run_me()) {
          dout(2) << "randomwalk " << iarg1 << dendl;
          random_walk(iarg1);
        }
	did_run_me();
      }
      break;


    case SYNCLIENT_MODE_DROPCACHE:
      {
	client->sync_fs();
	client->drop_caches();
      }
      break;

    case SYNCLIENT_MODE_DUMP:
      {
	string sarg1 = get_sarg(0);
	if (run_me()) {
	  dout(2) << "placement dump " << sarg1 << dendl;
	  dump_placement(sarg1);
	}
	did_run_me();
      }
      break;


    case SYNCLIENT_MODE_MAKEDIRMESS:
      {
        string sarg1 = get_sarg(0);
        int iarg1 = iargs.front();  iargs.pop_front();
        if (run_me()) {
          dout(2) << "makedirmess " << sarg1 << " " << iarg1 << dendl;
          make_dir_mess(sarg1.c_str(), iarg1);
        }
	did_run_me();
      }
      break;
    case SYNCLIENT_MODE_MAKEDIRS:
      {
        string sarg1 = get_sarg(seq++);
        int iarg1 = iargs.front();  iargs.pop_front();
        int iarg2 = iargs.front();  iargs.pop_front();
        int iarg3 = iargs.front();  iargs.pop_front();
        if (run_me()) {
          dout(2) << "makedirs " << sarg1 << " " << iarg1 << " " << iarg2 << " " << iarg3 << dendl;
          make_dirs(sarg1.c_str(), iarg1, iarg2, iarg3);
        }
	did_run_me();
      }
      break;
    case SYNCLIENT_MODE_STATDIRS:
      {
        string sarg1 = get_sarg(0);
        int iarg1 = iargs.front();  iargs.pop_front();
        int iarg2 = iargs.front();  iargs.pop_front();
        int iarg3 = iargs.front();  iargs.pop_front();
        if (run_me()) {
          dout(2) << "statdirs " << sarg1 << " " << iarg1 << " " << iarg2 << " " << iarg3 << dendl;
          stat_dirs(sarg1.c_str(), iarg1, iarg2, iarg3);
        }
	did_run_me();
      }
      break;
    case SYNCLIENT_MODE_READDIRS:
      {
        string sarg1 = get_sarg(0);
        int iarg1 = iargs.front();  iargs.pop_front();
        int iarg2 = iargs.front();  iargs.pop_front();
        int iarg3 = iargs.front();  iargs.pop_front();
        if (run_me()) {
          dout(2) << "readdirs " << sarg1 << " " << iarg1 << " " << iarg2 << " " << iarg3 << dendl;
          read_dirs(sarg1.c_str(), iarg1, iarg2, iarg3);
        }
	did_run_me();
      }
      break;


    case SYNCLIENT_MODE_THRASHLINKS:
      {
        string sarg1 = get_sarg(0);
        int iarg1 = iargs.front();  iargs.pop_front();
        int iarg2 = iargs.front();  iargs.pop_front();
        int iarg3 = iargs.front();  iargs.pop_front();
        int iarg4 = iargs.front();  iargs.pop_front();
        if (run_me()) {
          dout(2) << "thrashlinks " << sarg1 << " " << iarg1 << " " << iarg2 << " " << iarg3 << dendl;
          thrash_links(sarg1.c_str(), iarg1, iarg2, iarg3, iarg4);
        }
	did_run_me();
      }
      break;

    case SYNCLIENT_MODE_LINKTEST:
      {
	if (run_me()) {
	  link_test();
	}
	did_run_me();
      }
      break;


    case SYNCLIENT_MODE_MAKEFILES:
      {
        int num = iargs.front();  iargs.pop_front();
        int count = iargs.front();  iargs.pop_front();
        int priv = iargs.front();  iargs.pop_front();
        if (run_me()) {
          dout(2) << "makefiles " << num << " " << count << " " << priv << dendl;
          make_files(num, count, priv, false);
        }
	did_run_me();
      }
      break;
    case SYNCLIENT_MODE_MAKEFILES2:
      {
        int num = iargs.front();  iargs.pop_front();
        int count = iargs.front();  iargs.pop_front();
        int priv = iargs.front();  iargs.pop_front();
        if (run_me()) {
          dout(2) << "makefiles2 " << num << " " << count << " " << priv << dendl;
          make_files(num, count, priv, true);
        }
	did_run_me();
      }
      break;
    case SYNCLIENT_MODE_CREATESHARED:
      {
        string sarg1 = get_sarg(0);
        int num = iargs.front();  iargs.pop_front();
        if (run_me()) {
          dout(2) << "createshared " << num << dendl;
          create_shared(num);
        }
	did_run_me();
      }
      break;
    case SYNCLIENT_MODE_OPENSHARED:
      {
        string sarg1 = get_sarg(0);
        int num = iargs.front();  iargs.pop_front();
        int count = iargs.front();  iargs.pop_front();
        if (run_me()) {
          dout(2) << "openshared " << num << dendl;
          open_shared(num, count);
        }
	did_run_me();
      }
      break;

    case SYNCLIENT_MODE_CREATEOBJECTS:
      {
        int count = iargs.front();  iargs.pop_front();
        int size = iargs.front();  iargs.pop_front();
        int inflight = iargs.front();  iargs.pop_front();
        if (run_me()) {
          dout(2) << "createobjects " << count << " of " << size << " bytes"
		  << ", " << inflight << " in flight" << dendl;
          create_objects(count, size, inflight);
        }
	did_run_me();
      }
      break;
    case SYNCLIENT_MODE_OBJECTRW:
      {
        int count = iargs.front();  iargs.pop_front();
        int size = iargs.front();  iargs.pop_front();
        int wrpc = iargs.front();  iargs.pop_front();
        int overlap = iargs.front();  iargs.pop_front();
        int rskew = iargs.front();  iargs.pop_front();
        int wskew = iargs.front();  iargs.pop_front();
        if (run_me()) {
          dout(2) << "objectrw " << count << " " << size << " " << wrpc 
		  << " " << overlap << " " << rskew << " " << wskew << dendl;
          object_rw(count, size, wrpc, overlap, rskew, wskew);
        }
	did_run_me();
      }
      break;

    case SYNCLIENT_MODE_FULLWALK:
      {
        string sarg1;// = get_sarg(0);
        if (run_me()) {
          dout(2) << "fullwalk" << sarg1 << dendl;
          full_walk(sarg1);
        }
	did_run_me();
      }
      break;
    case SYNCLIENT_MODE_REPEATWALK:
      {
        string sarg1 = get_sarg(0);
        if (run_me()) {
          dout(2) << "repeatwalk " << sarg1 << dendl;
          while (full_walk(sarg1) == 0) ;
        }
	did_run_me();
      }
      break;

    case SYNCLIENT_MODE_RMFILE:
      {
        string sarg1 = get_sarg(0);
        if (run_me()) {
          rm_file(sarg1);
	}
	did_run_me();
      }
      break;

    case SYNCLIENT_MODE_WRITEFILE:
      {
        string sarg1 = get_sarg(0);
        int iarg1 = iargs.front();  iargs.pop_front();
        int iarg2 = iargs.front();  iargs.pop_front();
        dout(1) << "WRITING SYN CLIENT" << dendl;
        if (run_me()) {
          write_file(sarg1, iarg1, iarg2);
	}
	did_run_me();
      }
      break;

    case SYNCLIENT_MODE_CHUNK:
      if (run_me()) {
        string sarg1 = get_sarg(0);
	chunk_file(sarg1);
      }
      did_run_me();
      break;


    case SYNCLIENT_MODE_OVERLOAD_OSD_0:
      {
	dout(1) << "OVERLOADING OSD 0" << dendl;
	int iarg1 = iargs.front(); iargs.pop_front();
	int iarg2 = iargs.front(); iargs.pop_front();
	int iarg3 = iargs.front(); iargs.pop_front();
	if (run_me()) {
	  overload_osd_0(iarg1, iarg2, iarg3);
	}
	did_run_me();
      }
      break;

    case SYNCLIENT_MODE_WRSHARED:
      {
        string sarg1 = "shared";
        int iarg1 = iargs.front();  iargs.pop_front();
        int iarg2 = iargs.front();  iargs.pop_front();
        if (run_me()) {
          write_file(sarg1, iarg1, iarg2);
	}
	did_run_me();
      }
      break;
    case SYNCLIENT_MODE_READSHARED:
      {
        string sarg1 = "shared";
        int iarg1 = iargs.front();  iargs.pop_front();
        int iarg2 = iargs.front();  iargs.pop_front();
        if (run_me()) {
          read_file(sarg1, iarg1, iarg2, true);
	}
	did_run_me();
      }
      break;
    case SYNCLIENT_MODE_WRITEBATCH:
      {
	int iarg1 = iargs.front(); iargs.pop_front();
        int iarg2 = iargs.front(); iargs.pop_front();
        int iarg3 = iargs.front(); iargs.pop_front();

        if (run_me()) {
          write_batch(iarg1, iarg2, iarg3);
	}
	did_run_me();
      }
      break;

    case SYNCLIENT_MODE_READFILE:
      {
        string sarg1 = get_sarg(0);
        int iarg1 = iargs.front();  iargs.pop_front();
        int iarg2 = iargs.front();  iargs.pop_front();

        dout(1) << "READING SYN CLIENT" << dendl;
        if (run_me()) {
          read_file(sarg1, iarg1, iarg2);
	}
	did_run_me();
      }
      break;

    case SYNCLIENT_MODE_RDWRRANDOM:
      {
        string sarg1 = get_sarg(0);
        int iarg1 = iargs.front();  iargs.pop_front();
        int iarg2 = iargs.front();  iargs.pop_front();

        dout(1) << "RANDOM READ WRITE SYN CLIENT" << dendl;
        if (run_me()) {
          read_random(sarg1, iarg1, iarg2);
	}
	did_run_me();
      }
      break;

    case SYNCLIENT_MODE_RDWRRANDOM_EX:
      {
        string sarg1 = get_sarg(0);
        int iarg1 = iargs.front();  iargs.pop_front();
        int iarg2 = iargs.front();  iargs.pop_front();

        dout(1) << "RANDOM READ WRITE SYN CLIENT" << dendl;
        if (run_me()) {
          read_random_ex(sarg1, iarg1, iarg2);
	}
	did_run_me();
      }
      break;
    case SYNCLIENT_MODE_TRACE:
      {
        string tfile = get_sarg(0);
        sargs.push_front(string("~"));
        int iarg1 = iargs.front();  iargs.pop_front();
	int playdata = iargs.front(); iargs.pop_front();
        string prefix = get_sarg(0);
	char realtfile[100];
	snprintf(realtfile, sizeof(realtfile), tfile.c_str(), (int)client->get_nodeid().v);

        if (run_me()) {
          dout(0) << "trace " << tfile << " prefix=" << prefix << " count=" << iarg1 << " data=" << playdata << dendl;
          
          Trace t(realtfile);
          
	  if (iarg1 == 0) iarg1 = 1; // play trace at least once!

          for (int i=0; i<iarg1; i++) {
            utime_t start = ceph_clock_now();
            
            if (time_to_stop()) break;
            play_trace(t, prefix, !playdata);
            if (time_to_stop()) break;
            if (iarg1 > 1) clean_dir(prefix);  // clean only if repeat
            
            utime_t lat = ceph_clock_now();
            lat -= start;
            
            dout(0) << " trace " << tfile << " loop " << (i+1) << "/" << iarg1 << " done in " << (double)lat << " seconds" << dendl;
            if (client->logger
                && i > 0
                && i < iarg1-1
                ) {
              //client->logger->finc("trsum", (double)lat);
              //client->logger->inc("trnum");
            }
          }
	  dout(1) << "done " << dendl;
        }
	did_run_me();
      }
      break;


    case SYNCLIENT_MODE_OPENTEST:
      {
        int count = iargs.front();  iargs.pop_front();
        if (run_me()) {
          for (int i=0; i<count; i++) {
            int fd = client->open("test", (rand()%2) ?
				  (O_WRONLY|O_CREAT) : O_RDONLY,
				  perms);
            if (fd > 0) client->close(fd);
          }
        }
	did_run_me();
      }
      break;

    case SYNCLIENT_MODE_OPTEST:
      {
        int count = iargs.front();  iargs.pop_front();
        if (run_me()) {
	  client->mknod("test", 0777, perms);
	  struct stat st;
	  for (int i=0; i<count; i++) {
	    client->lstat("test", &st, perms);
	    client->chmod("test", 0777, perms);
          }
        }
	did_run_me();
      }
      break;

    case SYNCLIENT_MODE_TRUNCATE:
      {
        string file = get_sarg(0);
        sargs.push_front(file);
        int iarg1 = iargs.front();  iargs.pop_front();
	if (run_me()) {
	  client->truncate(file.c_str(), iarg1, perms);
	}
	did_run_me();
      }
      break;


    case SYNCLIENT_MODE_IMPORTFIND:
      {
	string base = get_sarg(0);
	string find = get_sarg(0);
	int data = get_iarg();
	if (run_me()) {
	  import_find(base.c_str(), find.c_str(), data);
	}
	did_run_me();
      }
      break;

    case SYNCLIENT_MODE_LOOKUPHASH:
      {
	inodeno_t ino;
	string iname = get_sarg(0);
	sscanf(iname.c_str(), "%llx", (long long unsigned*)&ino.val);
	inodeno_t dirino;
	string diname = get_sarg(0);
	sscanf(diname.c_str(), "%llx", (long long unsigned*)&dirino.val);
	string name = get_sarg(0);
	if (run_me()) {
	  lookup_hash(ino, dirino, name.c_str(), perms);
	}
      }
      break;
    case SYNCLIENT_MODE_LOOKUPINO:
      {
	inodeno_t ino;
	string iname = get_sarg(0);
	sscanf(iname.c_str(), "%llx", (long long unsigned*)&ino.val);
	if (run_me()) {
	  lookup_ino(ino, perms);
	}
      }
      break;
      
    case SYNCLIENT_MODE_MKSNAP:
      {
	string base = get_sarg(0);
	string name = get_sarg(0);
	if (run_me())
	  mksnap(base.c_str(), name.c_str(), perms);
	did_run_me();
      }
      break;
    case SYNCLIENT_MODE_RMSNAP:
      {
	string base = get_sarg(0);
	string name = get_sarg(0);
	if (run_me())
	  rmsnap(base.c_str(), name.c_str(), perms);
	did_run_me();
      }
      break;
    case SYNCLIENT_MODE_MKSNAPFILE:
      {
	string base = get_sarg(0);
	if (run_me())
	  mksnapfile(base.c_str());
	did_run_me();
      }
      break;

    default:
      ceph_abort();
    }
  }
  dout(1) << "syn done, unmounting " << dendl;

  client->unmount();
  client->shutdown();
  return 0;
}


int SyntheticClient::start_thread()
{
  ceph_assert(!thread_id);

  pthread_create(&thread_id, NULL, synthetic_client_thread_entry, this);
  ceph_assert(thread_id);
  ceph_pthread_setname(thread_id, "client");
  return 0;
}

int SyntheticClient::join_thread()
{
  ceph_assert(thread_id);
  void *rv;
  pthread_join(thread_id, &rv);
  return 0;
}


bool roll_die(float p) 
{
  float r = (float)(rand() % 100000) / 100000.0;
  if (r < p) 
    return true;
  else 
    return false;
}

void SyntheticClient::init_op_dist()
{
  op_dist.clear();
#if 0
  op_dist.add( CEPH_MDS_OP_STAT, 610 );
  op_dist.add( CEPH_MDS_OP_UTIME, 0 );
  op_dist.add( CEPH_MDS_OP_CHMOD, 1 );
  op_dist.add( CEPH_MDS_OP_CHOWN, 1 );
#endif

  op_dist.add( CEPH_MDS_OP_READDIR, 2 );
  op_dist.add( CEPH_MDS_OP_MKNOD, 30 );
  op_dist.add( CEPH_MDS_OP_LINK, 0 );
  op_dist.add( CEPH_MDS_OP_UNLINK, 20 );
  op_dist.add( CEPH_MDS_OP_RENAME, 40 );

  op_dist.add( CEPH_MDS_OP_MKDIR, 10 );
  op_dist.add( CEPH_MDS_OP_RMDIR, 20 );
  op_dist.add( CEPH_MDS_OP_SYMLINK, 20 );

  op_dist.add( CEPH_MDS_OP_OPEN, 200 );
  //op_dist.add( CEPH_MDS_OP_READ, 0 );
  //op_dist.add( CEPH_MDS_OP_WRITE, 0 );
  //op_dist.add( CEPH_MDS_OP_TRUNCATE, 0 );
  //op_dist.add( CEPH_MDS_OP_FSYNC, 0 );
  //op_dist.add( CEPH_MDS_OP_RELEASE, 200 );
  op_dist.normalize();
}

void SyntheticClient::up()
{
  cwd = cwd.prefixpath(cwd.depth()-1);
  dout(DBL) << "cd .. -> " << cwd << dendl;
  clear_dir();
}

int SyntheticClient::play_trace(Trace& t, string& prefix, bool metadata_only)
{
  dout(4) << "play trace prefix '" << prefix << "'" << dendl;
  UserPerm perms = client->pick_my_perms();
  t.start();

  string buf;
  string buf2;

  utime_t start = ceph_clock_now();

  ceph::unordered_map<int64_t, int64_t> open_files;
  ceph::unordered_map<int64_t, dir_result_t*> open_dirs;

  ceph::unordered_map<int64_t, Fh*> ll_files;
  ceph::unordered_map<int64_t, dir_result_t*> ll_dirs;
  ceph::unordered_map<uint64_t, int64_t> ll_inos;

  Inode *i1, *i2;

  ll_inos[1] = 1; // root inode is known.

  // prefix?
  const char *p = prefix.c_str();
  if (prefix.length()) {
    client->mkdir(prefix.c_str(), 0755, perms);
    struct ceph_statx stx;
    i1 = client->ll_get_inode(vinodeno_t(1, CEPH_NOSNAP));
    if (client->ll_lookupx(i1, prefix.c_str(), &i2, &stx, CEPH_STATX_INO, 0, perms) == 0) {
      ll_inos[1] = stx.stx_ino;
      dout(5) << "'root' ino is " << inodeno_t(stx.stx_ino) << dendl;
      client->ll_put(i1);
    } else {
      dout(0) << "warning: play_trace couldn't lookup up my per-client directory" << dendl;
    }
  } else
    (void) client->ll_get_inode(vinodeno_t(1, CEPH_NOSNAP));

  utime_t last_status = start;

  int n = 0;

  // for object traces
  Mutex lock("synclient foo");
  Cond cond;
  bool ack;

  while (!t.end()) {

    if (++n == 100) {
      n = 00;
      utime_t now = last_status;
      if (now - last_status > 1.0) {
	last_status = now;
	dout(1) << "play_trace at line " << t.get_line() << dendl;
      }
    }
    
    if (time_to_stop()) break;
    
    // op
    const char *op = t.get_string(buf, 0);
    dout(4) << (t.get_line()-1) << ": trace op " << op << dendl;
    
    if (op[0] == '@') {
      // timestamp... ignore it!
      t.get_int(); // sec
      t.get_int(); // usec
      op = t.get_string(buf, 0);
    }

    // high level ops ---------------------
    UserPerm perms = client->pick_my_perms();
    if (strcmp(op, "link") == 0) {
      const char *a = t.get_string(buf, p);
      const char *b = t.get_string(buf2, p);
      client->link(a, b, perms);
    } else if (strcmp(op, "unlink") == 0) {
      const char *a = t.get_string(buf, p);
      client->unlink(a, perms);
    } else if (strcmp(op, "rename") == 0) {
      const char *a = t.get_string(buf, p);
      const char *b = t.get_string(buf2, p);
      client->rename(a,b, perms);
    } else if (strcmp(op, "mkdir") == 0) {
      const char *a = t.get_string(buf, p);
      int64_t b = t.get_int();
      client->mkdir(a, b, perms);
    } else if (strcmp(op, "rmdir") == 0) {
      const char *a = t.get_string(buf, p);
      client->rmdir(a, perms);
    } else if (strcmp(op, "symlink") == 0) {
      const char *a = t.get_string(buf, p);
      const char *b = t.get_string(buf2, p);
      client->symlink(a, b, perms);
    } else if (strcmp(op, "readlink") == 0) {
      const char *a = t.get_string(buf, p);
      char buf[100];
      client->readlink(a, buf, 100, perms);
    } else if (strcmp(op, "lstat") == 0) {
      struct stat st;
      const char *a = t.get_string(buf, p);
      if (strcmp(a, p) != 0 &&
	  strcmp(a, "/") != 0 &&
	  strcmp(a, "/lib") != 0 && // or /lib.. that would be a lookup. hack.
	  a[0] != 0)  // stop stating the root directory already
	client->lstat(a, &st, perms);
    } else if (strcmp(op, "chmod") == 0) {
      const char *a = t.get_string(buf, p);
      int64_t b = t.get_int();
      client->chmod(a, b, perms);
    } else if (strcmp(op, "chown") == 0) {
      const char *a = t.get_string(buf, p);
      int64_t b = t.get_int();
      int64_t c = t.get_int();
      client->chown(a, b, c, perms);
    } else if (strcmp(op, "utime") == 0) {
      const char *a = t.get_string(buf, p);
      int64_t b = t.get_int();
      int64_t c = t.get_int();
      struct utimbuf u;
      u.actime = b;
      u.modtime = c;
      client->utime(a, &u, perms);
    } else if (strcmp(op, "mknod") == 0) {
      const char *a = t.get_string(buf, p);
      int64_t b = t.get_int();
      int64_t c = t.get_int();
      client->mknod(a, b, perms, c);
    } else if (strcmp(op, "oldmknod") == 0) {
      const char *a = t.get_string(buf, p);
      int64_t b = t.get_int();
      client->mknod(a, b, perms, 0);
    } else if (strcmp(op, "getdir") == 0) {
      const char *a = t.get_string(buf, p);
      list<string> contents;
      int r = client->getdir(a, contents, perms);
      if (r < 0) {
        dout(1) << "getdir on " << a << " returns " << r << dendl;
      }
    } else if (strcmp(op, "opendir") == 0) {
      const char *a = t.get_string(buf, p);
      int64_t b = t.get_int();
      dir_result_t *dirp;
      client->opendir(a, &dirp, perms);
      if (dirp) open_dirs[b] = dirp;
    } else if (strcmp(op, "closedir") == 0) {
      int64_t a = t.get_int();
      client->closedir(open_dirs[a]);
      open_dirs.erase(a);
    } else if (strcmp(op, "open") == 0) {
      const char *a = t.get_string(buf, p);
      int64_t b = t.get_int(); 
      int64_t c = t.get_int(); 
      int64_t d = t.get_int();
      int64_t fd = client->open(a, b, perms, c);
      if (fd > 0) open_files[d] = fd;
    } else if (strcmp(op, "oldopen") == 0) {
      const char *a = t.get_string(buf, p);
      int64_t b = t.get_int(); 
      int64_t d = t.get_int();
      int64_t fd = client->open(a, b, perms, 0755);
      if (fd > 0) open_files[d] = fd;
    } else if (strcmp(op, "close") == 0) {
      int64_t id = t.get_int();
      int64_t fh = open_files[id];
      if (fh > 0) client->close(fh);
      open_files.erase(id);
    } else if (strcmp(op, "lseek") == 0) {
      int64_t f = t.get_int();
      int fd = open_files[f];
      int64_t off = t.get_int();
      int64_t whence = t.get_int();
      client->lseek(fd, off, whence);
    } else if (strcmp(op, "read") == 0) {
      int64_t f = t.get_int();
      int64_t size = t.get_int();
      int64_t off = t.get_int();
      int64_t fd = open_files[f];
      if (!metadata_only) {
	char *b = new char[size];
	client->read(fd, b, size, off);
	delete[] b;
      }
    } else if (strcmp(op, "write") == 0) {
      int64_t f = t.get_int();
      int64_t fd = open_files[f];
      int64_t size = t.get_int();
      int64_t off = t.get_int();
      if (!metadata_only) {
	char *b = new char[size];
	memset(b, 1, size);            // let's write 1's!
	client->write(fd, b, size, off);
	delete[] b;
      } else {
	client->write(fd, NULL, 0, size+off);
      }
    } else if (strcmp(op, "truncate") == 0) {
      const char *a = t.get_string(buf, p);
      int64_t l = t.get_int();
      client->truncate(a, l, perms);
    } else if (strcmp(op, "ftruncate") == 0) {
      int64_t f = t.get_int();
      int fd = open_files[f];
      int64_t l = t.get_int();
      client->ftruncate(fd, l, perms);
    } else if (strcmp(op, "fsync") == 0) {
      int64_t f = t.get_int();
      int64_t b = t.get_int();
      int fd = open_files[f];
      client->fsync(fd, b);
    } else if (strcmp(op, "chdir") == 0) {
      const char *a = t.get_string(buf, p);
      // Client users should remember their path, but since this
      // is just a synthetic client we ignore it.
      std::string ignore;
      client->chdir(a, ignore, perms);
    } else if (strcmp(op, "statfs") == 0) {
      struct statvfs stbuf;
      client->statfs("/", &stbuf, perms);
    }

    // low level ops ---------------------
    else if (strcmp(op, "ll_lookup") == 0) {
      int64_t i = t.get_int();
      const char *name = t.get_string(buf, p);
      int64_t r = t.get_int();
      struct ceph_statx stx;
      if (ll_inos.count(i)) {
	  i1 = client->ll_get_inode(vinodeno_t(ll_inos[i],CEPH_NOSNAP));
	  if (client->ll_lookupx(i1, name, &i2, &stx, CEPH_STATX_INO, 0, perms) == 0)
	    ll_inos[r] = stx.stx_ino;
	  client->ll_put(i1);
      }
    } else if (strcmp(op, "ll_forget") == 0) {
      int64_t i = t.get_int();
      int64_t n = t.get_int();
      if (ll_inos.count(i) && 
	  client->ll_forget(
	    client->ll_get_inode(vinodeno_t(ll_inos[i],CEPH_NOSNAP)), n))
	ll_inos.erase(i);
    } else if (strcmp(op, "ll_getattr") == 0) {
      int64_t i = t.get_int();
      struct stat attr;
      if (ll_inos.count(i)) {
	i1 = client->ll_get_inode(vinodeno_t(ll_inos[i],CEPH_NOSNAP));
	client->ll_getattr(i1, &attr, perms);
	client->ll_put(i1);
      }
    } else if (strcmp(op, "ll_setattr") == 0) {
      int64_t i = t.get_int();
      struct stat attr;
      memset(&attr, 0, sizeof(attr));
      attr.st_mode = t.get_int();
      attr.st_uid = t.get_int();
      attr.st_gid = t.get_int();
      attr.st_size = t.get_int();
      attr.st_mtime = t.get_int();
      attr.st_atime = t.get_int();
      int mask = t.get_int();
      if (ll_inos.count(i)) {
	i1 = client->ll_get_inode(vinodeno_t(ll_inos[i],CEPH_NOSNAP));
	client->ll_setattr(i1, &attr, mask, perms);
	client->ll_put(i1);
      }
    } else if (strcmp(op, "ll_readlink") == 0) {
      int64_t i = t.get_int();
      if (ll_inos.count(i)) {
        char buf[PATH_MAX];
	i1 = client->ll_get_inode(vinodeno_t(ll_inos[i],CEPH_NOSNAP));
	client->ll_readlink(i1, buf, sizeof(buf), perms);
	client->ll_put(i1);
      }
    } else if (strcmp(op, "ll_mknod") == 0) {
      int64_t i = t.get_int();
      const char *n = t.get_string(buf, p);
      int m = t.get_int();
      int r = t.get_int();
      int64_t ri = t.get_int();
      struct stat attr;
      if (ll_inos.count(i)) {
	i1 = client->ll_get_inode(vinodeno_t(ll_inos[i],CEPH_NOSNAP));
	if (client->ll_mknod(i1, n, m, r, &attr, &i2, perms) == 0)
	  ll_inos[ri] = attr.st_ino;
	client->ll_put(i1);
      }
    } else if (strcmp(op, "ll_mkdir") == 0) {
      int64_t i = t.get_int();
      const char *n = t.get_string(buf, p);
      int m = t.get_int();
      int64_t ri = t.get_int();
      struct stat attr;
      if (ll_inos.count(i)) {
	i1 = client->ll_get_inode(vinodeno_t(ll_inos[i],CEPH_NOSNAP));
	if (client->ll_mkdir(i1, n, m, &attr, &i2, perms) == 0)
	  ll_inos[ri] = attr.st_ino;
	client->ll_put(i1);
      }
    } else if (strcmp(op, "ll_symlink") == 0) {
      int64_t i = t.get_int();
      const char *n = t.get_string(buf, p);
      const char *v = t.get_string(buf2, p);
      int64_t ri = t.get_int();
      struct stat attr;
      if (ll_inos.count(i)) {
	i1 = client->ll_get_inode(vinodeno_t(ll_inos[i],CEPH_NOSNAP));
	if (client->ll_symlink(i1, n, v, &attr, &i2, perms) == 0)
	  ll_inos[ri] = attr.st_ino;
	client->ll_put(i1);
      }
    } else if (strcmp(op, "ll_unlink") == 0) {
      int64_t i = t.get_int();
      const char *n = t.get_string(buf, p);
      if (ll_inos.count(i)) {
	i1 = client->ll_get_inode(vinodeno_t(ll_inos[i],CEPH_NOSNAP));
	client->ll_unlink(i1, n, perms);
	client->ll_put(i1);
      }
    } else if (strcmp(op, "ll_rmdir") == 0) {
      int64_t i = t.get_int();
      const char *n = t.get_string(buf, p);
      if (ll_inos.count(i)) {
	i1 = client->ll_get_inode(vinodeno_t(ll_inos[i],CEPH_NOSNAP));
	client->ll_rmdir(i1, n, perms);
	client->ll_put(i1);
      }
    } else if (strcmp(op, "ll_rename") == 0) {
      int64_t i = t.get_int();
      const char *n = t.get_string(buf, p);
      int64_t ni = t.get_int();
      const char *nn = t.get_string(buf2, p);
      if (ll_inos.count(i) &&
	  ll_inos.count(ni)) {
	i1 = client->ll_get_inode(vinodeno_t(ll_inos[i],CEPH_NOSNAP));
	i2 = client->ll_get_inode(vinodeno_t(ll_inos[ni],CEPH_NOSNAP));
	client->ll_rename(i1, n, i2, nn, perms);
	client->ll_put(i1);
	client->ll_put(i2);
      }
    } else if (strcmp(op, "ll_link") == 0) {
      int64_t i = t.get_int();
      int64_t ni = t.get_int();
      const char *nn = t.get_string(buf, p);
      if (ll_inos.count(i) &&
	  ll_inos.count(ni)) {
	i1 = client->ll_get_inode(vinodeno_t(ll_inos[i],CEPH_NOSNAP));
	i2 = client->ll_get_inode(vinodeno_t(ll_inos[ni],CEPH_NOSNAP));
	client->ll_link(i1, i2, nn, perms);
	client->ll_put(i1);
	client->ll_put(i2);
      }
    } else if (strcmp(op, "ll_opendir") == 0) {
      int64_t i = t.get_int();
      int64_t r = t.get_int();
      dir_result_t *dirp;
      if (ll_inos.count(i)) {
	i1 = client->ll_get_inode(vinodeno_t(ll_inos[i],CEPH_NOSNAP));
	if (client->ll_opendir(i1, O_RDONLY, &dirp, perms) == 0)
	  ll_dirs[r] = dirp;
	client->ll_put(i1);
      }
    } else if (strcmp(op, "ll_releasedir") == 0) {
      int64_t f = t.get_int();
      if (ll_dirs.count(f)) {
	client->ll_releasedir(ll_dirs[f]);
	ll_dirs.erase(f);
      }
    } else if (strcmp(op, "ll_open") == 0) {
      int64_t i = t.get_int();
      int64_t f = t.get_int();
      int64_t r = t.get_int();
      Fh *fhp;
      if (ll_inos.count(i)) {
	i1 = client->ll_get_inode(vinodeno_t(ll_inos[i],CEPH_NOSNAP));
	if (client->ll_open(i1, f, &fhp, perms) == 0)
	  ll_files[r] = fhp;
	client->ll_put(i1);
      }
    } else if (strcmp(op, "ll_create") == 0) {
      int64_t i = t.get_int();
      const char *n = t.get_string(buf, p);
      int64_t m = t.get_int();
      int64_t f = t.get_int();
      int64_t r = t.get_int();
      int64_t ri = t.get_int();
      struct stat attr;
      if (ll_inos.count(i)) {
	Fh *fhp;
	i1 = client->ll_get_inode(vinodeno_t(ll_inos[i],CEPH_NOSNAP));
	if (client->ll_create(i1, n, m, f, &attr, NULL, &fhp, perms) == 0) {
	  ll_inos[ri] = attr.st_ino;
	  ll_files[r] = fhp;
	}
	client->ll_put(i1);
      }
    } else if (strcmp(op, "ll_read") == 0) {
      int64_t f = t.get_int();
      int64_t off = t.get_int();
      int64_t size = t.get_int();
      if (ll_files.count(f) &&
	  !metadata_only) {
	bufferlist bl;
	client->ll_read(ll_files[f], off, size, &bl);
      }
    } else if (strcmp(op, "ll_write") == 0) {
      int64_t f = t.get_int();
      int64_t off = t.get_int();
      int64_t size = t.get_int();
      if (ll_files.count(f)) {
	if (!metadata_only) {
	  bufferlist bl;
	  bufferptr bp(size);
	  bl.push_back(bp);
	  bp.zero();
	  client->ll_write(ll_files[f], off, size, bl.c_str());
	} else {
	  client->ll_write(ll_files[f], off+size, 0, NULL);
	}
      }
    } else if (strcmp(op, "ll_flush") == 0) {
      int64_t f = t.get_int();
      if (!metadata_only &&
	  ll_files.count(f)) 
	client->ll_flush(ll_files[f]);
    } else if (strcmp(op, "ll_fsync") == 0) {
      int64_t f = t.get_int();
      if (!metadata_only &&
	  ll_files.count(f)) 
	client->ll_fsync(ll_files[f], false); // FIXME dataonly param
    } else if (strcmp(op, "ll_release") == 0) {
      int64_t f = t.get_int();
      if (ll_files.count(f)) {
	client->ll_release(ll_files[f]);
	ll_files.erase(f);
      }
    } else if (strcmp(op, "ll_statfs") == 0) {
      int64_t i = t.get_int();
      if (ll_inos.count(i))
	{} //client->ll_statfs(vinodeno_t(ll_inos[i],CEPH_NOSNAP), perms);
    }


    // object-level traces

    else if (strcmp(op, "o_stat") == 0) {
      int64_t oh = t.get_int();
      int64_t ol = t.get_int();
      object_t oid = file_object_t(oh, ol);
      lock.Lock();
      object_locator_t oloc(SYNCLIENT_FIRST_POOL);
      uint64_t size;
      ceph::real_time mtime;
      client->objecter->stat(oid, oloc, CEPH_NOSNAP, &size, &mtime, 0,
			     new C_SafeCond(&lock, &cond, &ack));
      while (!ack) cond.Wait(lock);
      lock.Unlock();
    }
    else if (strcmp(op, "o_read") == 0) {
      int64_t oh = t.get_int();
      int64_t ol = t.get_int();
      int64_t off = t.get_int();
      int64_t len = t.get_int();
      object_t oid = file_object_t(oh, ol);
      object_locator_t oloc(SYNCLIENT_FIRST_POOL);
      lock.Lock();
      bufferlist bl;
      client->objecter->read(oid, oloc, off, len, CEPH_NOSNAP, &bl, 0,
			     new C_SafeCond(&lock, &cond, &ack));
      while (!ack) cond.Wait(lock);
      lock.Unlock();
    }
    else if (strcmp(op, "o_write") == 0) {
      int64_t oh = t.get_int();
      int64_t ol = t.get_int();
      int64_t off = t.get_int();
      int64_t len = t.get_int();
      object_t oid = file_object_t(oh, ol);
      object_locator_t oloc(SYNCLIENT_FIRST_POOL);
      lock.Lock();
      bufferptr bp(len);
      bufferlist bl;
      bl.push_back(bp);
      SnapContext snapc;
      client->objecter->write(oid, oloc, off, len, snapc, bl,
			      ceph::real_clock::now(), 0,
			      new C_SafeCond(&lock, &cond, &ack));
      while (!ack) cond.Wait(lock);
      lock.Unlock();
    }
    else if (strcmp(op, "o_zero") == 0) {
      int64_t oh = t.get_int();
      int64_t ol = t.get_int();
      int64_t off = t.get_int();
      int64_t len = t.get_int();
      object_t oid = file_object_t(oh, ol);
      object_locator_t oloc(SYNCLIENT_FIRST_POOL);
      lock.Lock();
      SnapContext snapc;
      client->objecter->zero(oid, oloc, off, len, snapc,
			     ceph::real_clock::now(), 0,
			     new C_SafeCond(&lock, &cond, &ack));
      while (!ack) cond.Wait(lock);
      lock.Unlock();
    }


    else {
      dout(0) << (t.get_line()-1) << ": *** trace hit unrecognized symbol '" << op << "' " << dendl;
      ceph_abort();
    }
  }

  dout(10) << "trace finished on line " << t.get_line() << dendl;

  // close open files
  for (ceph::unordered_map<int64_t, int64_t>::iterator fi = open_files.begin();
       fi != open_files.end();
       ++fi) {
    dout(1) << "leftover close " << fi->second << dendl;
    if (fi->second > 0) client->close(fi->second);
  }
  for (ceph::unordered_map<int64_t, dir_result_t*>::iterator fi = open_dirs.begin();
       fi != open_dirs.end();
       ++fi) {
    dout(1) << "leftover closedir " << fi->second << dendl;
    if (fi->second != 0) client->closedir(fi->second);
  }
  for (ceph::unordered_map<int64_t,Fh*>::iterator fi = ll_files.begin();
       fi != ll_files.end();
       ++fi) {
    dout(1) << "leftover ll_release " << fi->second << dendl;
    if (fi->second) client->ll_release(fi->second);
  }
  for (ceph::unordered_map<int64_t,dir_result_t*>::iterator fi = ll_dirs.begin();
       fi != ll_dirs.end();
       ++fi) {
    dout(1) << "leftover ll_releasedir " << fi->second << dendl;
    if (fi->second) client->ll_releasedir(fi->second);
  }
  
  return 0;
}



int SyntheticClient::clean_dir(string& basedir)
{
  // read dir
  list<string> contents;
  UserPerm perms = client->pick_my_perms();
  int r = client->getdir(basedir.c_str(), contents, perms);
  if (r < 0) {
    dout(1) << "getdir on " << basedir << " returns " << r << dendl;
    return r;
  }

  for (list<string>::iterator it = contents.begin();
       it != contents.end();
       ++it) {
    if (*it == ".") continue;
    if (*it == "..") continue;
    string file = basedir + "/" + *it;

    if (time_to_stop()) break;

    struct stat st;
    int r = client->lstat(file.c_str(), &st, perms);
    if (r < 0) {
      dout(1) << "stat error on " << file << " r=" << r << dendl;
      continue;
    }

    if ((st.st_mode & S_IFMT) == S_IFDIR) {
      clean_dir(file);
      client->rmdir(file.c_str(), perms);
    } else {
      client->unlink(file.c_str(), perms);
    }
  }

  return 0;

}


int SyntheticClient::full_walk(string& basedir) 
{
  if (time_to_stop()) return -1;

  list<string> dirq;
  list<frag_info_t> statq;
  dirq.push_back(basedir);
  frag_info_t empty;
  statq.push_back(empty);

  ceph::unordered_map<inodeno_t, int> nlink;
  ceph::unordered_map<inodeno_t, int> nlink_seen;

  UserPerm perms = client->pick_my_perms();
  while (!dirq.empty()) {
    string dir = dirq.front();
    frag_info_t expect = statq.front();
    dirq.pop_front();
    statq.pop_front();

    frag_info_t actual = empty;

    // read dir
    list<string> contents;
    int r = client->getdir(dir.c_str(), contents, perms);
    if (r < 0) {
      dout(1) << "getdir on " << dir << " returns " << r << dendl;
      continue;
    }
    
    for (list<string>::iterator it = contents.begin();
	 it != contents.end();
	 ++it) {
      if (*it == "." ||
	  *it == "..") 
	continue;
      string file = dir + "/" + *it;
      
      struct stat st;
      frag_info_t dirstat;
      int r = client->lstat(file.c_str(), &st, perms, &dirstat);
      if (r < 0) {
	dout(1) << "stat error on " << file << " r=" << r << dendl;
	continue;
      }

      nlink_seen[st.st_ino]++;
      nlink[st.st_ino] = st.st_nlink;

      if (S_ISDIR(st.st_mode))
	actual.nsubdirs++;
      else
	actual.nfiles++;

      // print
      char *tm = ctime(&st.st_mtime);
      tm[strlen(tm)-1] = 0;
      printf("%llx %c%c%c%c%c%c%c%c%c%c %2d %5d %5d %8llu %12s %s\n",
	     (long long)st.st_ino,
	     S_ISDIR(st.st_mode) ? 'd':'-',
	     (st.st_mode & 0400) ? 'r':'-',
	     (st.st_mode & 0200) ? 'w':'-',
	     (st.st_mode & 0100) ? 'x':'-',
	     (st.st_mode & 040) ? 'r':'-',
	     (st.st_mode & 020) ? 'w':'-',
	     (st.st_mode & 010) ? 'x':'-',
	     (st.st_mode & 04) ? 'r':'-',
	     (st.st_mode & 02) ? 'w':'-',
	     (st.st_mode & 01) ? 'x':'-',
	     (int)st.st_nlink,
	     (int)st.st_uid, (int)st.st_gid,
	     (long long unsigned)st.st_size,
	     tm,
	     file.c_str());

      
      if ((st.st_mode & S_IFMT) == S_IFDIR) {
	dirq.push_back(file);
	statq.push_back(dirstat);
      }
    }

    if (dir != "" &&
	(actual.nsubdirs != expect.nsubdirs ||
	 actual.nfiles != expect.nfiles)) {
      dout(0) << dir << ": expected " << expect << dendl;
      dout(0) << dir << ":      got " << actual << dendl;
    }
  }

  for (ceph::unordered_map<inodeno_t,int>::iterator p = nlink.begin(); p != nlink.end(); ++p) {
    if (nlink_seen[p->first] != p->second)
      dout(0) << p->first << " nlink " << p->second << " != " << nlink_seen[p->first] << "seen" << dendl;
  }

  return 0;
}



int SyntheticClient::dump_placement(string& fn) {
  
  UserPerm perms = client->pick_my_perms();

  // open file
  int fd = client->open(fn.c_str(), O_RDONLY, perms);
  dout(5) << "reading from " << fn << " fd " << fd << dendl;
  if (fd < 0) return fd;


  // How big is it?
  struct stat stbuf;
  int lstat_result = client->lstat(fn.c_str(), &stbuf, perms);
  if (lstat_result < 0) {
    dout(0) << "lstat error for file " << fn << dendl;
    client->close(fd);
    return lstat_result;
  }
    
  off_t filesize = stbuf.st_size;
 
  // grab the placement info
  vector<ObjectExtent> extents;
  off_t offset = 0;
  client->enumerate_layout(fd, extents, filesize, offset);
  client->close(fd);


  // run through all the object extents
  dout(0) << "file size is " << filesize << dendl;
  dout(0) << "(osd, start, length) tuples for file " << fn << dendl;
  for (const auto& x : extents) {
    int osd = client->objecter->with_osdmap([&](const OSDMap& o) {
	return o.get_pg_acting_primary(o.object_locator_to_pg(x.oid, x.oloc));
      });

    // run through all the buffer extents
    for (const auto& be : x.buffer_extents)
      dout(0) << "OSD " << osd << ", offset " << be.first
	      << ", length " << be.second << dendl;
  }
  return 0;
}



int SyntheticClient::make_dirs(const char *basedir, int dirs, int files, int depth)
{
  if (time_to_stop()) return 0;

  UserPerm perms = client->pick_my_perms();
  // make sure base dir exists
  int r = client->mkdir(basedir, 0755, perms);
  if (r != 0) {
    dout(1) << "can't make base dir? " << basedir << dendl;
    //return -1;
  }

  // children
  char d[500];
  dout(3) << "make_dirs " << basedir << " dirs " << dirs << " files " << files << " depth " << depth << dendl;
  for (int i=0; i<files; i++) {
    snprintf(d, sizeof(d), "%s/file.%d", basedir, i);
    client->mknod(d, 0644, perms);
  }

  if (depth == 0) return 0;

  for (int i=0; i<dirs; i++) {
    snprintf(d, sizeof(d), "%s/dir.%d", basedir, i);
    make_dirs(d, dirs, files, depth-1);
  }
  
  return 0;
}

int SyntheticClient::stat_dirs(const char *basedir, int dirs, int files, int depth)
{
  if (time_to_stop()) return 0;

  UserPerm perms = client->pick_my_perms();

  // make sure base dir exists
  struct stat st;
  int r = client->lstat(basedir, &st, perms);
  if (r != 0) {
    dout(1) << "can't make base dir? " << basedir << dendl;
    return -1;
  }

  // children
  char d[500];
  dout(3) << "stat_dirs " << basedir << " dirs " << dirs << " files " << files << " depth " << depth << dendl;
  for (int i=0; i<files; i++) {
    snprintf(d, sizeof(d), "%s/file.%d", basedir, i);
    client->lstat(d, &st, perms);
  }

  if (depth == 0) return 0;

  for (int i=0; i<dirs; i++) {
    snprintf(d, sizeof(d), "%s/dir.%d", basedir, i);
    stat_dirs(d, dirs, files, depth-1);
  }
  
  return 0;
}
int SyntheticClient::read_dirs(const char *basedir, int dirs, int files, int depth)
{
  if (time_to_stop()) return 0;

  struct stat st;

  // children
  char d[500];
  dout(3) << "read_dirs " << basedir << " dirs " << dirs << " files " << files << " depth " << depth << dendl;

  list<string> contents;
  UserPerm perms = client->pick_my_perms();
  utime_t s = ceph_clock_now();
  int r = client->getdir(basedir, contents, perms);
  utime_t e = ceph_clock_now();
  e -= s;
  if (r < 0) {
    dout(0) << "getdir couldn't readdir " << basedir << ", stopping" << dendl;
    return -1;
  }

  for (int i=0; i<files; i++) {
    snprintf(d, sizeof(d), "%s/file.%d", basedir, i);
    utime_t s = ceph_clock_now();
    if (client->lstat(d, &st, perms) < 0) {
      dout(2) << "read_dirs failed stat on " << d << ", stopping" << dendl;
      return -1;
    }
    utime_t e = ceph_clock_now();
    e -= s;
  }

  if (depth > 0) 
    for (int i=0; i<dirs; i++) {
      snprintf(d, sizeof(d), "%s/dir.%d", basedir, i);
      if (read_dirs(d, dirs, files, depth-1) < 0) return -1;
    }

  return 0;
}


int SyntheticClient::make_files(int num, int count, int priv, bool more)
{
  int whoami = client->get_nodeid().v;
  char d[255];
  UserPerm perms = client->pick_my_perms();

  if (priv) {
    for (int c=0; c<count; c++) {
      snprintf(d, sizeof(d), "dir.%d.run%d", whoami, c);
      client->mkdir(d, 0755, perms);
    }
  } else {
    // shared
    if (true || whoami == 0) {
      for (int c=0; c<count; c++) {
        snprintf(d, sizeof(d), "dir.%d.run%d", 0, c);
        client->mkdir(d, 0755, perms);
      }
    } else {
      sleep(2);
    }
  }
  
  // files
  struct stat st;
  utime_t start = ceph_clock_now();
  for (int c=0; c<count; c++) {
    for (int n=0; n<num; n++) {
      snprintf(d, sizeof(d), "dir.%d.run%d/file.client%d.%d", priv ? whoami:0, c, whoami, n);

      client->mknod(d, 0644, perms);

      if (more) {
        client->lstat(d, &st, perms);
        int fd = client->open(d, O_RDONLY, perms);
        client->unlink(d, perms);
        client->close(fd);
      }

      if (time_to_stop()) return 0;
    }
  }
  utime_t end = ceph_clock_now();
  end -= start;
  dout(0) << "makefiles time is " << end << " or " << ((double)end / (double)num) <<" per file" << dendl;

  return 0;
}

int SyntheticClient::link_test()
{
  char d[255];
  char e[255];

  UserPerm perms = client->pick_my_perms();

 // create files
  int num = 200;

  client->mkdir("orig", 0755, perms);
  client->mkdir("copy", 0755, perms);

  utime_t start = ceph_clock_now();
  for (int i=0; i<num; i++) {
    snprintf(d, sizeof(d), "orig/file.%d", i);
    client->mknod(d, 0755, perms);
  }
  utime_t end = ceph_clock_now();
  end -= start;

  dout(0) << "orig " << end << dendl;

  // link
  start = ceph_clock_now();
  for (int i=0; i<num; i++) {
    snprintf(d, sizeof(d), "orig/file.%d", i);
    snprintf(e, sizeof(e), "copy/file.%d", i);
    client->link(d, e, perms);
  }
  end = ceph_clock_now();
  end -= start;
  dout(0) << "copy " << end << dendl;

  return 0;
}


int SyntheticClient::create_shared(int num)
{
  // files
  UserPerm perms = client->pick_my_perms();
  char d[255];
  client->mkdir("test", 0755, perms);
  for (int n=0; n<num; n++) {
    snprintf(d, sizeof(d), "test/file.%d", n);
    client->mknod(d, 0644, perms);
  }
  
  return 0;
}

int SyntheticClient::open_shared(int num, int count)
{
  // files
  char d[255];
  UserPerm perms = client->pick_my_perms();
  for (int c=0; c<count; c++) {
    // open
    list<int> fds;
    for (int n=0; n<num; n++) {
      snprintf(d, sizeof(d), "test/file.%d", n);
      int fd = client->open(d, O_RDONLY, perms);
      if (fd > 0) fds.push_back(fd);
    }

    if (false && client->get_nodeid() == 0)
      for (int n=0; n<num; n++) {
	snprintf(d, sizeof(d), "test/file.%d", n);
	client->unlink(d, perms);
      }

    while (!fds.empty()) {
      int fd = fds.front();
      fds.pop_front();
      client->close(fd);
    }
  }
  
  return 0;
}


// Hits OSD 0 with writes to various files with OSD 0 as the primary.
int SyntheticClient::overload_osd_0(int n, int size, int wrsize) {
  UserPerm perms = client->pick_my_perms();
  // collect a bunch of files starting on OSD 0
  int left = n;
  int tried = 0;
  while (left < 0) {


    // pull open a file
    dout(0) << "in OSD overload" << dendl;
    string filename = get_sarg(tried);
    dout(1) << "OSD Overload workload: trying file " << filename << dendl;
    int fd = client->open(filename.c_str(), O_RDWR|O_CREAT, perms);
    ++tried;

    // only use the file if its first primary is OSD 0
    int primary_osd = check_first_primary(fd);
    if (primary_osd != 0) {
      client->close(fd);
      dout(1) << "OSD Overload workload: SKIPPING file " << filename <<
	" with OSD " << primary_osd << " as first primary. " << dendl;
      continue;
    }
      dout(1) << "OSD Overload workload: USING file " << filename <<
	" with OSD 0 as first primary. " << dendl;


    --left;
    // do whatever operation we want to do on the file. How about a write?
    write_fd(fd, size, wrsize);
  }
  return 0;
}


// See what the primary is for the first object in this file.
int SyntheticClient::check_first_primary(int fh)
{
  vector<ObjectExtent> extents;
  client->enumerate_layout(fh, extents, 1, 0);
  return client->objecter->with_osdmap([&](const OSDMap& o) {
      return o.get_pg_acting_primary(
	o.object_locator_to_pg(extents.begin()->oid, extents.begin()->oloc));
    });
}

int SyntheticClient::rm_file(string& fn)
{
  UserPerm perms = client->pick_my_perms();
  return client->unlink(fn.c_str(), perms);
}

int SyntheticClient::write_file(string& fn, int size, loff_t wrsize)   // size is in MB, wrsize in bytes
{
  //uint64_t wrsize = 1024*256;
  char *buf = new char[wrsize+100];   // 1 MB
  memset(buf, 7, wrsize);
  int64_t chunks = (uint64_t)size * (uint64_t)(1024*1024) / (uint64_t)wrsize;
  UserPerm perms = client->pick_my_perms();

  int fd = client->open(fn.c_str(), O_RDWR|O_CREAT, perms);
  dout(5) << "writing to " << fn << " fd " << fd << dendl;
  if (fd < 0) {
    delete[] buf;
    return fd;
  }

  utime_t from = ceph_clock_now();
  utime_t start = from;
  uint64_t bytes = 0, total = 0;


  for (loff_t i=0; i<chunks; i++) {
    if (time_to_stop()) {
      dout(0) << "stopping" << dendl;
      break;
    }
    dout(2) << "writing block " << i << "/" << chunks << dendl;
    
    // fill buf with a 16 byte fingerprint
    // 64 bits : file offset
    // 64 bits : client id
    // = 128 bits (16 bytes)
    uint64_t *p = (uint64_t*)buf;
    while ((char*)p < buf + wrsize) {
      *p = (uint64_t)i*(uint64_t)wrsize + (uint64_t)((char*)p - buf);      
      p++;
      *p = client->get_nodeid().v;
      p++;
    }

    client->write(fd, buf, wrsize, i*wrsize);
    bytes += wrsize;
    total += wrsize;

    utime_t now = ceph_clock_now();
    if (now - from >= 1.0) {
      double el = now - from;
      dout(0) << "write " << (bytes / el / 1048576.0) << " MB/sec" << dendl;
      from = now;
      bytes = 0;
    }
  }

  client->fsync(fd, true);

  utime_t stop = ceph_clock_now();
  double el = stop - start;
  dout(0) << "write total " << (total / el / 1048576.0) << " MB/sec ("
	  << total << " bytes in " << el << " seconds)" << dendl;

  client->close(fd);
  delete[] buf;

  return 0;
}

int SyntheticClient::write_fd(int fd, int size, int wrsize)   // size is in MB, wrsize in bytes
{
  //uint64_t wrsize = 1024*256;
  char *buf = new char[wrsize+100];   // 1 MB
  memset(buf, 7, wrsize);
  uint64_t chunks = (uint64_t)size * (uint64_t)(1024*1024) / (uint64_t)wrsize;

  //dout(5) << "SyntheticClient::write_fd: writing to fd " << fd << dendl;
  if (fd < 0) {
    delete[] buf;
    return fd;
  }

  for (unsigned i=0; i<chunks; i++) {
    if (time_to_stop()) {
      dout(0) << "stopping" << dendl;
      break;
    }
    dout(2) << "writing block " << i << "/" << chunks << dendl;
    
    // fill buf with a 16 byte fingerprint
    // 64 bits : file offset
    // 64 bits : client id
    // = 128 bits (16 bytes)
    uint64_t *p = (uint64_t*)buf;
    while ((char*)p < buf + wrsize) {
      *p = (uint64_t)i*(uint64_t)wrsize + (uint64_t)((char*)p - buf);      
      p++;
      *p = client->get_nodeid().v;
      p++;
    }

    client->write(fd, buf, wrsize, i*wrsize);
  }
  client->close(fd);
  delete[] buf;

  return 0;
}


int SyntheticClient::write_batch(int nfile, int size, int wrsize)
{
  for (int i=0; i<nfile; i++) {
      string sarg1 = get_sarg(i);
    dout(0) << "Write file " << sarg1 << dendl;
    write_file(sarg1, size, wrsize);
  }
  return 0;
}

// size is in MB, wrsize in bytes
int SyntheticClient::read_file(const std::string& fn, int size,
			       int rdsize, bool ignoreprint)
{
  char *buf = new char[rdsize]; 
  memset(buf, 1, rdsize);
  uint64_t chunks = (uint64_t)size * (uint64_t)(1024*1024) / (uint64_t)rdsize;
  UserPerm perms = client->pick_my_perms();

  int fd = client->open(fn.c_str(), O_RDONLY, perms);
  dout(5) << "reading from " << fn << " fd " << fd << dendl;
  if (fd < 0) {
    delete[] buf;
    return fd;
  }

  utime_t from = ceph_clock_now();
  utime_t start = from;
  uint64_t bytes = 0, total = 0;

  for (unsigned i=0; i<chunks; i++) {
    if (time_to_stop()) break;
    dout(2) << "reading block " << i << "/" << chunks << dendl;
    int r = client->read(fd, buf, rdsize, i*rdsize);
    if (r < rdsize) {
      dout(1) << "read_file got r = " << r << ", probably end of file" << dendl;
      break;
    }
 
    bytes += rdsize;
    total += rdsize;

    utime_t now = ceph_clock_now();
    if (now - from >= 1.0) {
      double el = now - from;
      dout(0) << "read " << (bytes / el / 1048576.0) << " MB/sec" << dendl;
      from = now;
      bytes = 0;
    }

    // verify fingerprint
    int bad = 0;
    uint64_t *p = (uint64_t*)buf;
    while ((char*)p + 32 < buf + rdsize) {
      uint64_t readoff = *p;
      uint64_t wantoff = (uint64_t)i*(uint64_t)rdsize + (uint64_t)((char*)p - buf);
      p++;
      int64_t readclient = *p;
      p++;
      if (readoff != wantoff ||
	  readclient != client->get_nodeid()) {
        if (!bad && !ignoreprint)
          dout(0) << "WARNING: wrong data from OSD, block says fileoffset=" << readoff << " client=" << readclient
		  << ", should be offset " << wantoff << " client " << client->get_nodeid()
		  << dendl;
        bad++;
      }
    }
    if (bad && !ignoreprint) 
      dout(0) << " + " << (bad-1) << " other bad 16-byte bits in this block" << dendl;
  }

  utime_t stop = ceph_clock_now();
  double el = stop - start;
  dout(0) << "read total " << (total / el / 1048576.0) << " MB/sec ("
	  << total << " bytes in " << el << " seconds)" << dendl;

  client->close(fd);
  delete[] buf;

  return 0;
}




class C_Ref : public Context {
  Mutex& lock;
  Cond& cond;
  int *ref;
public:
  C_Ref(Mutex &l, Cond &c, int *r) : lock(l), cond(c), ref(r) {
    lock.Lock();
    (*ref)++;
    lock.Unlock();
  }
  void finish(int) override {
    lock.Lock();
    (*ref)--;
    cond.Signal();
    lock.Unlock();
  }
};

int SyntheticClient::create_objects(int nobj, int osize, int inflight)
{
  // divy up
  int numc = num_client ? num_client : 1;

  int start, inc, end;

  if (1) {
    // strided
    start = client->get_nodeid().v; //nobjs % numc;
    inc = numc;
    end = start + nobj;
  } else {
    // segments
    start = nobj * client->get_nodeid().v / numc;
    inc = 1;
    end = nobj * (client->get_nodeid().v+1) / numc;
  }

  dout(5) << "create_objects " << nobj << " size=" << osize 
	  << " .. doing [" << start << "," << end << ") inc " << inc
	  << dendl;
  
  bufferptr bp(osize);
  bp.zero();
  bufferlist bl;
  bl.push_back(bp);

  Mutex lock("create_objects lock");
  Cond cond;
  
  int unsafe = 0;
  
  list<utime_t> starts;

  for (int i=start; i<end; i += inc) {
    if (time_to_stop()) break;

    object_t oid = file_object_t(999, i);
    object_locator_t oloc(SYNCLIENT_FIRST_POOL);
    SnapContext snapc;
    
    if (i % inflight == 0) {
      dout(6) << "create_objects " << i << "/" << (nobj+1) << dendl;
    }
    dout(10) << "writing " << oid << dendl;

    starts.push_back(ceph_clock_now());
    client->client_lock.Lock();
    client->objecter->write(oid, oloc, 0, osize, snapc, bl,
			    ceph::real_clock::now(), 0,
			    new C_Ref(lock, cond, &unsafe));
    client->client_lock.Unlock();

    lock.Lock();
    while (unsafe > inflight) {
      dout(20) << "waiting for " << unsafe << " unsafe" << dendl;
      cond.Wait(lock);
    }
    lock.Unlock();

    utime_t lat = ceph_clock_now();
    lat -= starts.front();
    starts.pop_front();
  }

  lock.Lock();
  while (unsafe > 0) {
    dout(10) << "waiting for " << unsafe << " unsafe" << dendl;
    cond.Wait(lock);
  }
  lock.Unlock();

  dout(5) << "create_objects done" << dendl;
  return 0;
}

int SyntheticClient::object_rw(int nobj, int osize, int wrpc, 
			       int overlappc,
			       double rskew, double wskew)
{
  dout(5) << "object_rw " << nobj << " size=" << osize << " with "
	  << wrpc << "% writes" 
	  << ", " << overlappc << "% overlap"
	  << ", rskew = " << rskew
	  << ", wskew = " << wskew
	  << dendl;

  bufferptr bp(osize);
  bp.zero();
  bufferlist bl;
  bl.push_back(bp);

  // start with odd number > nobj
  rjhash<uint32_t> h;
  unsigned prime = nobj + 1;             // this is the minimum!
  prime += h(nobj) % (3*nobj);  // bump it up some
  prime |= 1;                               // make it odd

  while (true) {
    unsigned j;
    for (j=2; j*j<=prime; j++)
      if (prime % j == 0) break;
    if (j*j > prime) {
      break;
      //cout << "prime " << prime << endl;
    }
    prime += 2;
  }

  Mutex lock("lock");
  Cond cond;

  int unack = 0;

  while (1) {
    if (time_to_stop()) break;
    
    // read or write?
    bool write = (rand() % 100) < wrpc;

    // choose object
    double r = drand48(); // [0..1)
    long o;
    if (write) {
      o = (long)trunc(pow(r, wskew) * (double)nobj);  // exponentially skew towards 0
      int pnoremap = (long)(r * 100.0);
      if (pnoremap >= overlappc) 
	o = (o*prime) % nobj;    // remap
    } else {
      o = (long)trunc(pow(r, rskew) * (double)nobj);  // exponentially skew towards 0
    }
    object_t oid = file_object_t(999, o);
    object_locator_t oloc(SYNCLIENT_FIRST_POOL);
    SnapContext snapc;
    
    client->client_lock.Lock();
    utime_t start = ceph_clock_now();
    if (write) {
      dout(10) << "write to " << oid << dendl;

      ObjectOperation m;
      OSDOp op;
      op.op.op = CEPH_OSD_OP_WRITE;
      op.op.extent.offset = 0;
      op.op.extent.length = osize;
      op.indata = bl;
      m.ops.push_back(op);
      client->objecter->mutate(oid, oloc, m, snapc,
			       ceph::real_clock::now(), 0,
			       new C_Ref(lock, cond, &unack));
    } else {
      dout(10) << "read from " << oid << dendl;
      bufferlist inbl;
      client->objecter->read(oid, oloc, 0, osize, CEPH_NOSNAP, &inbl, 0,
			     new C_Ref(lock, cond, &unack));
    }
    client->client_lock.Unlock();

    lock.Lock();
    while (unack > 0) {
      dout(20) << "waiting for " << unack << " unack" << dendl;
      cond.Wait(lock);
    }
    lock.Unlock();

    utime_t lat = ceph_clock_now();
    lat -= start;
  }

  return 0;
}





int SyntheticClient::read_random(string& fn, int size, int rdsize)   // size is in MB, wrsize in bytes
{
  UserPerm perms = client->pick_my_perms();
  uint64_t chunks = (uint64_t)size * (uint64_t)(1024*1024) / (uint64_t)rdsize;
  int fd = client->open(fn.c_str(), O_RDWR, perms);
  dout(5) << "reading from " << fn << " fd " << fd << dendl;

  if (fd < 0) return fd;
  int offset = 0;
  char * buf = NULL;

  for (unsigned i=0; i<2000; i++) {
    if (time_to_stop()) break;

    bool read=false;

    time_t seconds;
    time( &seconds);
    srand(seconds);

    // use rand instead ??
    double x = drand48();

    // cleanup before call 'new'
    if (buf != NULL) {
	delete[] buf;
	buf = NULL;
    }
    if (x < 0.5) {
        buf = new char[rdsize]; 
        memset(buf, 1, rdsize);
        read=true;
    } else {
        buf = new char[rdsize+100];   // 1 MB
        memset(buf, 7, rdsize);
    }
    
    if (read) {
        offset=(rand())%(chunks+1);
        dout(2) << "reading block " << offset << "/" << chunks << dendl;

        int r = client->read(fd, buf, rdsize, offset*rdsize);
        if (r < rdsize) {
	  dout(1) << "read_file got r = " << r << ", probably end of file" << dendl;
	}
    } else {
      dout(2) << "writing block " << offset << "/" << chunks << dendl;

      // fill buf with a 16 byte fingerprint
      // 64 bits : file offset
      // 64 bits : client id
      // = 128 bits (16 bytes)

      offset=(rand())%(chunks+1);
      uint64_t *p = (uint64_t*)buf;
      while ((char*)p < buf + rdsize) {
	*p = offset*rdsize + (char*)p - buf;      
	p++;
	*p = client->get_nodeid().v;
	p++;
      }

      client->write(fd, buf, rdsize,
                        offset*rdsize);
    }

    // verify fingerprint
    if (read) {
      int bad = 0;
      int64_t *p = (int64_t*)buf;
      while ((char*)p + 32 < buf + rdsize) {
	int64_t readoff = *p;
	int64_t wantoff = offset*rdsize + (int64_t)((char*)p - buf);
	p++;
	int64_t readclient = *p;
	p++;
	if (readoff != wantoff || readclient != client->get_nodeid()) {
	  if (!bad)
	    dout(0) << "WARNING: wrong data from OSD, block says fileoffset=" << readoff << " client=" << readclient
		    << ", should be offset " << wantoff << " client " << client->get_nodeid()
		    << dendl;
	  bad++;
	}
      }
      if (bad) 
	dout(0) << " + " << (bad-1) << " other bad 16-byte bits in this block" << dendl;
    }
  }
  
  client->close(fd);
  delete[] buf;

  return 0;
}

int normdist(int min, int max, int stdev) /* specifies input values */
{
  /* min: Minimum value; max: Maximum value; stdev: degree of deviation */
  
  //int min, max, stdev; {
  time_t seconds;
  time( &seconds);
  srand(seconds);
  
  int range, iterate, result;
  /* declare range, iterate and result as integers, to avoid the need for
     floating point math*/
  
  result = 0;
  /* ensure result is initialized to 0 */
  
  range = max -min;
  /* calculate range of possible values between the max and min values */
  
  iterate = range / stdev;
  /* this number of iterations ensures the proper shape of the resulting
     curve */
  
  stdev += 1; /* compensation for integer vs. floating point math */
  for (int c = iterate; c != 0; c--) /* loop through iterations */
    {
      //  result += (uniform (1, 100) * stdev) / 100; /* calculate and
      result += ( (rand()%100 + 1)  * stdev) / 100;
      // printf("result=%d\n", result );
    }
  printf("\n final result=%d\n", result );
  return result + min; /* send final result back */
}

int SyntheticClient::read_random_ex(string& fn, int size, int rdsize)   // size is in MB, wrsize in bytes
{
  uint64_t chunks = (uint64_t)size * (uint64_t)(1024*1024) / (uint64_t)rdsize;
  UserPerm perms = client->pick_my_perms();
  int fd = client->open(fn.c_str(), O_RDWR, perms);
  dout(5) << "reading from " << fn << " fd " << fd << dendl;
  
  if (fd < 0) return fd;
  int offset = 0;
  char * buf = NULL;
  
  for (unsigned i=0; i<2000; i++) {
    if (time_to_stop()) break;
    
    bool read=false;
    
    time_t seconds;
    time( &seconds);
    srand(seconds);
    
    // use rand instead ??
    double x = drand48();
    
    // cleanup before call 'new'
    if (buf != NULL) {
      delete[] buf;
      buf = NULL;
    }
    if (x < 0.5) {
      buf = new char[rdsize]; 
      memset(buf, 1, rdsize);
      read=true;
    } else {
      buf = new char[rdsize+100];   // 1 MB
      memset(buf, 7, rdsize);
    }
    
    if (read) {
      dout(2) << "reading block " << offset << "/" << chunks << dendl;
	
      int r = client->read(fd, buf, rdsize,
			     offset*rdsize);
      if (r < rdsize) {
	dout(1) << "read_file got r = " << r << ", probably end of file" << dendl;
      }
    } else {
        dout(2) << "writing block " << offset << "/" << chunks << dendl;
	
	// fill buf with a 16 byte fingerprint
	// 64 bits : file offset
	// 64 bits : client id
	// = 128 bits (16 bytes)
	
	int count = rand()%10;
	
	for ( int j=0;j<count; j++ ) {
	  offset=(rand())%(chunks+1);
	  uint64_t *p = (uint64_t*)buf;
	  while ((char*)p < buf + rdsize) {
	    *p = offset*rdsize + (char*)p - buf;      
	    p++;
	    *p = client->get_nodeid().v;
	    p++;
	  }
	    
	  client->write(fd, buf, rdsize, offset*rdsize);
	}
    }
    
    // verify fingerprint
    if (read) {
      int bad = 0;
      int64_t *p = (int64_t*)buf;
      while ((char*)p + 32 < buf + rdsize) {
	int64_t readoff = *p;
	int64_t wantoff = offset*rdsize + (int64_t)((char*)p - buf);
	p++;
	int64_t readclient = *p;
	p++;
	if (readoff != wantoff || readclient != client->get_nodeid()) { 
	  if (!bad)
	    dout(0) << "WARNING: wrong data from OSD, block says fileoffset=" << readoff << " client=" << readclient
		    << ", should be offset " << wantoff << " client " << client->get_nodeid()
		    << dendl;
	  bad++;
	}
      }
      if (bad) 
	dout(0) << " + " << (bad-1) << " other bad 16-byte bits in this block" << dendl;
    }
  }
  
  client->close(fd);
  delete[] buf;

  return 0;
}


int SyntheticClient::random_walk(int num_req)
{
  int left = num_req;

  //dout(1) << "random_walk() will do " << left << " ops" << dendl;

  init_op_dist();  // set up metadata op distribution
 
  UserPerm perms = client->pick_my_perms();
  while (left > 0) {
    left--;

    if (time_to_stop()) break;

    // ascend?
    if (cwd.depth() && !roll_die(::pow((double).9, (double)cwd.depth()))) {
      dout(DBL) << "die says up" << dendl;
      up();
      continue;
    }

    // descend?
    if (roll_die(::pow((double).9,(double)cwd.depth())) && !subdirs.empty()) {
      string s = get_random_subdir();
      cwd.push_dentry( s );
      dout(DBL) << "cd " << s << " -> " << cwd << dendl;
      clear_dir();
      continue;
    }

    int op = 0;
    filepath path;

    if (contents.empty() && roll_die(.3)) {
      if (did_readdir) {
        dout(DBL) << "empty dir, up" << dendl;
        up();
      } else
        op = CEPH_MDS_OP_READDIR;
    } else {
      op = op_dist.sample();
    }
    //dout(DBL) << "op is " << op << dendl;

    int r = 0;

    // do op
    if (op == CEPH_MDS_OP_UNLINK) {
      if (contents.empty())
        op = CEPH_MDS_OP_READDIR;
      else 
        r = client->unlink(get_random_sub(), perms);   // will fail on dirs
    }
     
    if (op == CEPH_MDS_OP_RENAME) {
      if (contents.empty())
        op = CEPH_MDS_OP_READDIR;
      else {
        r = client->rename(get_random_sub(), make_sub("ren"), perms);
      }
    }
    
    if (op == CEPH_MDS_OP_MKDIR) {
      r = client->mkdir(make_sub("mkdir"), 0755, perms);
    }
    
    if (op == CEPH_MDS_OP_RMDIR) {
      if (!subdirs.empty())
        r = client->rmdir(get_random_subdir(), perms);
      else
        r = client->rmdir(cwd.c_str(), perms);     // will pbly fail
    }
    
    if (op == CEPH_MDS_OP_SYMLINK) {
    }
    /*
    if (op == CEPH_MDS_OP_CHMOD) {
      if (contents.empty())
        op = CEPH_MDS_OP_READDIR;
      else
        r = client->chmod(get_random_sub(), rand() & 0755, perms);
    }
    
    if (op == CEPH_MDS_OP_CHOWN) {
      if (contents.empty())         r = client->chown(cwd.c_str(), rand(), rand(), perms);
      else
        r = client->chown(get_random_sub(), rand(), rand(), perms);
    }
     
    if (op == CEPH_MDS_OP_UTIME) {
      struct utimbuf b;
      memset(&b, 1, sizeof(b));
      if (contents.empty()) 
        r = client->utime(cwd.c_str(), &b, perms);
      else
        r = client->utime(get_random_sub(), &b, perms);
    }
    */
    if (op == CEPH_MDS_OP_LINK) {
    }
    
    if (op == CEPH_MDS_OP_MKNOD) {
      r = client->mknod(make_sub("mknod"), 0644, perms);
    }
     
    if (op == CEPH_MDS_OP_OPEN) {
      if (contents.empty())
        op = CEPH_MDS_OP_READDIR;
      else {
        r = client->open(get_random_sub(), O_RDONLY, perms);
        if (r > 0) {
          ceph_assert(open_files.count(r) == 0);
          open_files.insert(r);
        }
      }
    }

    /*if (op == CEPH_MDS_OP_RELEASE) {   // actually, close
      if (open_files.empty())
        op = CEPH_MDS_OP_STAT;
      else {
        int fh = get_random_fh();
        r = client->close( fh );
        if (r == 0) open_files.erase(fh);
      }
    }
    */
    
    if (op == CEPH_MDS_OP_GETATTR) {
      struct stat st;
      if (contents.empty()) {
        if (did_readdir) {
          if (roll_die(.1)) {
            dout(DBL) << "stat in empty dir, up" << dendl;
            up();
          } else {
            op = CEPH_MDS_OP_MKNOD;
          }
        } else
          op = CEPH_MDS_OP_READDIR;
      } else
        r = client->lstat(get_random_sub(), &st, perms);
    }

    if (op == CEPH_MDS_OP_READDIR) {
      clear_dir();
      
      list<string> c;
      r = client->getdir(cwd.c_str(), c, perms);
      
      for (list<string>::iterator it = c.begin();
           it != c.end();
           ++it) {
        //dout(DBL) << " got " << *it << dendl;
	ceph_abort();
	/*contents[*it] = it->second;
        if (it->second &&
	    S_ISDIR(it->second->st_mode)) 
          subdirs.insert(*it);
	*/
      }
      
      did_readdir = true;
    }
      
    // errors?
    if (r < 0) {
      // reevaluate cwd.
      //while (cwd.depth()) {
      //if (client->lookup(cwd)) break;   // it's in the cache
        
      //dout(DBL) << "r = " << r << ", client doesn't have " << cwd << ", cd .." << dendl;
      dout(DBL) << "r = " << r << ", client may not have " << cwd << ", cd .." << dendl;
      up();
      //}      
    }
  }

  // close files
  dout(DBL) << "closing files" << dendl;
  while (!open_files.empty()) {
    int fh = get_random_fh();
    int r = client->close( fh );
    if (r == 0) open_files.erase(fh);
  }

  dout(DBL) << "done" << dendl;
  return 0;
}




void SyntheticClient::make_dir_mess(const char *basedir, int n)
{
  UserPerm perms = client->pick_my_perms();
  vector<string> dirs;
  
  dirs.push_back(basedir);
  dirs.push_back(basedir);
  
  client->mkdir(basedir, 0755, perms);

  // motivation:
  //  P(dir) ~ subdirs_of(dir) + 2
  // from 5-year metadata workload paper in fast'07

  // create dirs
  for (int i=0; i<n; i++) {
    // pick a dir
    int k = rand() % dirs.size();
    string parent = dirs[k];
    
    // pick a name
    std::stringstream ss;
    ss << parent << "/" << i;
    string dir = ss.str();

    // update dirs
    dirs.push_back(parent);
    dirs.push_back(dir);
    dirs.push_back(dir);

    // do it
    client->mkdir(dir.c_str(), 0755, perms);
  }
    
  
}



void SyntheticClient::foo()
{
  UserPerm perms = client->pick_my_perms();

  if (1) {
    // make 2 parallel dirs, link/unlink between them.
    char a[100], b[100];
    client->mkdir("/a", 0755, perms);
    client->mkdir("/b", 0755, perms);
    for (int i=0; i<10; i++) {
      snprintf(a, sizeof(a), "/a/%d", i);
      client->mknod(a, 0644, perms);
    }
    while (1) {
      for (int i=0; i<10; i++) {
	snprintf(a, sizeof(a), "/a/%d", i);
	snprintf(b, sizeof(b), "/b/%d", i);
	client->link(a, b, perms);
      }
      for (int i=0; i<10; i++) {
	snprintf(b, sizeof(b), "/b/%d", i);
	client->unlink(b, perms);
      }
    }
    return;
  }
  if (1) {
    // bug1.cpp
    const char *fn = "blah";
    char buffer[8192]; 
    client->unlink(fn, perms);
    int handle = client->open(fn, O_CREAT|O_RDWR, perms, S_IRWXU);
    ceph_assert(handle>=0);
    int r=client->write(handle,buffer,8192);
    ceph_assert(r>=0);
    r=client->close(handle);
    ceph_assert(r>=0);
         
    handle = client->open(fn, O_RDWR, perms); // open the same  file, it must have some data already
    ceph_assert(handle>=0);      
    r=client->read(handle,buffer,8192);
    ceph_assert(r==8192); //  THIS ASSERTION FAILS with disabled cache
    r=client->close(handle);
    ceph_assert(r>=0);

    return;
  }
  if (1) {
    dout(0) << "first" << dendl;
    int fd = client->open("tester", O_WRONLY|O_CREAT, perms);
    client->write(fd, "hi there", 0, 8);
    client->close(fd);
    dout(0) << "sleep" << dendl;
    sleep(10);
    dout(0) << "again" << dendl;
    fd = client->open("tester", O_WRONLY|O_CREAT, perms);
    client->write(fd, "hi there", 0, 8);
    client->close(fd);
    return;    
  }
  if (1) {
    // open some files
    srand(0);
    for (int i=0; i<20; i++) {
      int s = 5;
      int a = rand() % s;
      int b = rand() % s;
      int c = rand() % s;
      char src[80];
      snprintf(src, sizeof(src), "syn.0.0/dir.%d/dir.%d/file.%d", a, b, c);
      //int fd = 
      client->open(src, O_RDONLY, perms);
    }

    return;
  }

  if (0) {
    // rename fun
    for (int i=0; i<100; i++) {
      int s = 5;
      int a = rand() % s;
      int b = rand() % s;
      int c = rand() % s;
      int d = rand() % s;
      int e = rand() % s;
      int f = rand() % s;
      char src[80];
      char dst[80];
      snprintf(src, sizeof(src), "syn.0.0/dir.%d/dir.%d/file.%d", a, b, c);
      snprintf(dst, sizeof(dst), "syn.0.0/dir.%d/dir.%d/file.%d", d, e, f);
      client->rename(src, dst, perms);
    }
    return;
  }

  if (1) {
    // link fun
    srand(0);
    for (int i=0; i<100; i++) {
      int s = 5;
      int a = rand() % s;
      int b = rand() % s;
      int c = rand() % s;
      int d = rand() % s;
      int e = rand() % s;
      int f = rand() % s;
      char src[80];
      char dst[80];
      snprintf(src, sizeof(src), "syn.0.0/dir.%d/dir.%d/file.%d", a, b, c);
      snprintf(dst, sizeof(dst), "syn.0.0/dir.%d/dir.%d/newlink.%d", d, e, f);
      client->link(src, dst, perms);
    }
    srand(0);
    for (int i=0; i<100; i++) {
      int s = 5;
      int a = rand() % s;
      int b = rand() % s;
      int c = rand() % s;
      int d = rand() % s;
      int e = rand() % s;
      int f = rand() % s;
      char src[80];
      char dst[80];
      snprintf(src, sizeof(src), "syn.0.0/dir.%d/dir.%d/file.%d", a, b, c);
      snprintf(dst, sizeof(dst), "syn.0.0/dir.%d/dir.%d/newlink.%d", d, e, f);
      client->unlink(dst, perms);
    }

    
    return;
  }

  // link fun
  client->mknod("one", 0755, perms);
  client->mknod("two", 0755, perms);
  client->link("one", "three", perms);
  client->mkdir("dir", 0755, perms);
  client->link("two", "/dir/twolink", perms);
  client->link("dir/twolink", "four", perms);
  
  // unlink fun
  client->mknod("a", 0644, perms);
  client->unlink("a", perms);
  client->mknod("b", 0644, perms);
  client->link("b", "c", perms);
  client->unlink("c", perms);
  client->mkdir("d", 0755, perms);
  client->unlink("d", perms);
  client->rmdir("d", perms);

  // rename fun
  client->mknod("p1", 0644, perms);
  client->mknod("p2", 0644, perms);
  client->rename("p1","p2", perms);
  client->mknod("p3", 0644, perms);
  client->rename("p3","p4", perms);

  // check dest dir ambiguity thing
  client->mkdir("dir1", 0755, perms);
  client->mkdir("dir2", 0755, perms);
  client->rename("p2", "dir1/p2", perms);
  client->rename("dir1/p2", "dir2/p2", perms);
  client->rename("dir2/p2", "/p2", perms);
  
  // check primary+remote link merging
  client->link("p2","p2.l", perms);
  client->link("p4","p4.l", perms);
  client->rename("p2.l", "p2", perms);
  client->rename("p4", "p4.l", perms);

  // check anchor updates
  client->mknod("dir1/a", 0644, perms);
  client->link("dir1/a", "da1", perms);
  client->link("dir1/a", "da2", perms);
  client->link("da2","da3", perms);
  client->rename("dir1/a", "dir2/a", perms);
  client->rename("dir2/a", "da2", perms);
  client->rename("da1", "da2", perms);
  client->rename("da2", "da3", perms);

  // check directory renames
  client->mkdir("dir3", 0755, perms);
  client->mknod("dir3/asdf", 0644, perms);
  client->mkdir("dir4", 0755, perms);
  client->mkdir("dir5", 0755, perms);
  client->mknod("dir5/asdf", 0644, perms);
  client->rename("dir3", "dir4", perms); // ok
  client->rename("dir4", "dir5", perms); // fail
}

int SyntheticClient::thrash_links(const char *basedir, int dirs, int files, int depth, int n)
{
  dout(1) << "thrash_links " << basedir << " " << dirs << " " << files << " " << depth
	  << " links " << n
	  << dendl;

  if (time_to_stop()) return 0;

  UserPerm perms = client->pick_my_perms();

  srand(0);
  if (1) {
    bool renames = true; // thrash renames too?
    for (int k=0; k<n; k++) {
      
      if (renames && rand() % 10 == 0) {
	// rename some directories.  whee!
	int dep = (rand() % depth) + 1;
	string src = basedir;
	{
	  char t[80];
	  for (int d=0; d<dep; d++) {
	    int a = rand() % dirs;
	    snprintf(t, sizeof(t), "/dir.%d", a);
	    src += t;
	  }
	}
	string dst = basedir;
	{
	  char t[80];
	  for (int d=0; d<dep; d++) {
	    int a = rand() % dirs;
	    snprintf(t, sizeof(t), "/dir.%d", a);
	    dst += t;
	  }
	}
	
	if (client->rename(dst.c_str(), "/tmp", perms) == 0) {
	  client->rename(src.c_str(), dst.c_str(), perms);
	  client->rename("/tmp", src.c_str(), perms);
	}
	continue;
      } 
      
      // pick a dest dir
      string src = basedir;
      {
	char t[80];
	for (int d=0; d<depth; d++) {
	  int a = rand() % dirs;
	  snprintf(t, sizeof(t), "/dir.%d", a);
	  src += t;
	}
	int a = rand() % files;
	snprintf(t, sizeof(t), "/file.%d", a);
	src += t;
      }
      string dst = basedir;
      {
	char t[80];
	for (int d=0; d<depth; d++) {
	  int a = rand() % dirs;
	  snprintf(t, sizeof(t), "/dir.%d", a);
	  dst += t;
	}
	int a = rand() % files;
	snprintf(t, sizeof(t), "/file.%d", a);
	dst += t;
      }
      
      int o = rand() % 4;
      switch (o) {
      case 0: 
	client->mknod(src.c_str(), 0755, perms);
	if (renames) client->rename(src.c_str(), dst.c_str(), perms);
	break;
      case 1: 
	client->mknod(src.c_str(), 0755, perms);
	client->unlink(dst.c_str(), perms);
	client->link(src.c_str(), dst.c_str(), perms); 
	break;
      case 2: client->unlink(src.c_str(), perms); break;
      case 3: client->unlink(dst.c_str(), perms); break;
	//case 4: client->mknod(src.c_str(), 0755, perms); break;
	//case 5: client->mknod(dst.c_str(), 0755, perms); break;
      }
    }
    return 0;
  }

  if (1) {
    // now link shit up
    for (int i=0; i<n; i++) {
      if (time_to_stop()) return 0;
      
      char f[20];
      
      // pick a file
      string file = basedir;
      
      if (depth) {
	int d = rand() % (depth+1);
	for (int k=0; k<d; k++) {
	  snprintf(f, sizeof(f), "/dir.%d", rand() % dirs);
	  file += f;
	}
      }
      snprintf(f, sizeof(f), "/file.%d", rand() % files);
      file += f;
      
      // pick a dir for our link
      string ln = basedir;
      if (depth) {
	int d = rand() % (depth+1);
	for (int k=0; k<d; k++) {
	  snprintf(f, sizeof(f), "/dir.%d", rand() % dirs);
	  ln += f;
	}
      }
      snprintf(f, sizeof(f), "/ln.%d", i);
      ln += f;
      
      client->link(file.c_str(), ln.c_str(), perms);
    }
  }
  return 0;
}




void SyntheticClient::import_find(const char *base, const char *find, bool data)
{
  dout(1) << "import_find " << base << " from " << find << " data=" << data << dendl;

  /* use this to gather the static trace:
   *
   *  find . -exec ls -dilsn --time-style=+%s \{\} \;
   * or if it's wafl,
   *  find . -path ./.snapshot -prune -o -exec ls -dilsn --time-style=+%s \{\} \;
   *
   */

  UserPerm process_perms = client->pick_my_perms();

  if (base[0] != '-') 
    client->mkdir(base, 0755, process_perms);

  ifstream f(find);
  ceph_assert(f.is_open());
  
  int dirnum = 0;

  while (!f.eof()) {
    uint64_t ino;
    int dunno, nlink;
    string modestring;
    int uid, gid;
    off_t size;
    time_t mtime;
    string filename;
    f >> ino;
    if (f.eof()) break;
    f >> dunno;
    f >> modestring;
    f >> nlink;
    f >> uid;
    f >> gid;
    f >> size;
    f >> mtime;
    f.seekg(1, ios::cur);
    getline(f, filename);
    UserPerm perms(uid, gid);

    // ignore "."
    if (filename == ".") continue;

    // remove leading ./
    ceph_assert(filename[0] == '.' && filename[1] == '/');
    filename = filename.substr(2);

    // new leading dir?
    int sp = filename.find("/");
    if (sp < 0) dirnum++;

    //dout(0) << "leading dir " << filename << " " << dirnum << dendl;
    if (dirnum % num_client != client->get_nodeid()) {
      dout(20) << "skipping leading dir " << dirnum << " " << filename << dendl;
      continue;
    }

    // parse the mode
    ceph_assert(modestring.length() == 10);
    mode_t mode = 0;
    switch (modestring[0]) {
    case 'd': mode |= S_IFDIR; break;
    case 'l': mode |= S_IFLNK; break;
    default:
    case '-': mode |= S_IFREG; break;
    }
    if (modestring[1] == 'r') mode |= 0400;
    if (modestring[2] == 'w') mode |= 0200;
    if (modestring[3] == 'x') mode |= 0100;
    if (modestring[4] == 'r') mode |= 040;
    if (modestring[5] == 'w') mode |= 020;
    if (modestring[6] == 'x') mode |= 010;
    if (modestring[7] == 'r') mode |= 04;
    if (modestring[8] == 'w') mode |= 02;
    if (modestring[9] == 'x') mode |= 01;

    dout(20) << " mode " << modestring << " to " << oct << mode << dec << dendl;

    if (S_ISLNK(mode)) {
      // target vs destination
      int pos = filename.find(" -> ");
      ceph_assert(pos > 0);
      string link;
      if (base[0] != '-') {
	link = base;
	link += "/";
      }
      link += filename.substr(0, pos);
      string target;
      if (filename[pos+4] == '/') {
	if (base[0] != '-') 
	  target = base;
	target += filename.substr(pos + 4);
      } else {
	target = filename.substr(pos + 4);
      }
      dout(10) << "symlink from '" << link << "' -> '" << target << "'" << dendl;
      client->symlink(target.c_str(), link.c_str(), perms);
    } else {
      string f;
      if (base[0] != '-') {
	f = base;
	f += "/";
      }
      f += filename;
      if (S_ISDIR(mode)) {
	client->mkdir(f.c_str(), mode, perms);
      } else {
	int fd = client->open(f.c_str(), O_WRONLY|O_CREAT, perms, mode & 0777);
	ceph_assert(fd > 0);	
	if (data) {
	  client->write(fd, "", 0, size);
	} else {
	  client->truncate(f.c_str(), size, perms);
	}
	client->close(fd);

	//client->chmod(f.c_str(), mode & 0777, perms, process_perms);
	client->chown(f.c_str(), uid, gid, process_perms);

	struct utimbuf ut;
	ut.modtime = mtime;
	ut.actime = mtime;
	client->utime(f.c_str(), &ut, perms);
      }
    }
  }
  

}


int SyntheticClient::lookup_hash(inodeno_t ino, inodeno_t dirino,
				 const char *name, const UserPerm& perms)
{
  int r = client->lookup_hash(ino, dirino, name, perms);
  dout(0) << "lookup_hash(" << ino << ", #" << dirino << "/" << name << ") = " << r << dendl;
  return r;
}

int SyntheticClient::lookup_ino(inodeno_t ino, const UserPerm& perms)
{
  int r = client->lookup_ino(ino, perms);
  dout(0) << "lookup_ino(" << ino << ") = " << r << dendl;
  return r;
}

int SyntheticClient::chunk_file(string &filename)
{
  UserPerm perms = client->pick_my_perms();
  int fd = client->open(filename.c_str(), O_RDONLY, perms);
  if (fd < 0)
    return fd;

  struct stat st;
  int ret = client->fstat(fd, &st, perms);
  if (ret < 0) {
    client->close(fd);
    return ret;
  }
  uint64_t size = st.st_size;
  dout(0) << "file " << filename << " size is " << size << dendl;

<<<<<<< HEAD
  inode_t<> inode;
  memset(&inode, 0, sizeof(inode));
=======
  inode_t inode{};
>>>>>>> 3ad2dfa4
  inode.ino = st.st_ino;
  ret = client->fdescribe_layout(fd, &inode.layout);
  ceph_assert(ret == 0); // otherwise fstat did a bad thing

  uint64_t pos = 0;
  bufferlist from_before;
  while (pos < size) {
    int get = std::min<int>(size - pos, 1048576);

    Mutex flock("synclient chunk_file lock");
    Cond cond;
    bool done;
    bufferlist bl;

    flock.Lock();
    Context *onfinish = new C_SafeCond(&flock, &cond, &done);
    client->filer->read(inode.ino, &inode.layout, CEPH_NOSNAP, pos, get, &bl, 0,
			onfinish);
    while (!done)
      cond.Wait(flock);
    flock.Unlock();

    dout(0) << "got " << bl.length() << " bytes at " << pos << dendl;
    
    if (from_before.length()) {
      dout(0) << " including bit from previous block" << dendl;
      pos -= from_before.length();
      from_before.claim_append(bl);
      bl.swap(from_before);
    }      

    // ....

    // keep last 32 bytes around
    from_before.clear();
    from_before.substr_of(bl, bl.length()-32, 32);

    pos += bl.length();
  }

  client->close(fd);
  return 0;
}



void SyntheticClient::mksnap(const char *base, const char *name, const UserPerm& perms)
{
  client->mksnap(base, name, perms);
}

void SyntheticClient::rmsnap(const char *base, const char *name, const UserPerm& perms)
{
  client->rmsnap(base, name, perms);
}

void SyntheticClient::mksnapfile(const char *dir)
{
  UserPerm perms = client->pick_my_perms();
  client->mkdir(dir, 0755, perms);

  string f = dir;
  f += "/foo";
  int fd = client->open(f.c_str(), O_WRONLY|O_CREAT|O_TRUNC, perms);

  char buf[1048576*4];
  client->write(fd, buf, sizeof(buf), 0);
  client->fsync(fd, true);
  client->close(fd);
  
  string s = dir;
  s += "/.snap/1";
  client->mkdir(s.c_str(), 0755, perms);

  fd = client->open(f.c_str(), O_WRONLY, perms);
  client->write(fd, buf, 1048576*2, 1048576);
  client->fsync(fd, true);
  client->close(fd);
}<|MERGE_RESOLUTION|>--- conflicted
+++ resolved
@@ -3356,12 +3356,7 @@
   uint64_t size = st.st_size;
   dout(0) << "file " << filename << " size is " << size << dendl;
 
-<<<<<<< HEAD
-  inode_t<> inode;
-  memset(&inode, 0, sizeof(inode));
-=======
   inode_t inode{};
->>>>>>> 3ad2dfa4
   inode.ino = st.st_ino;
   ret = client->fdescribe_layout(fd, &inode.layout);
   ceph_assert(ret == 0); // otherwise fstat did a bad thing
