// -*- mode:C++; tab-width:8; c-basic-offset:2; indent-tabs-mode:t -*-
// vim: ts=8 sw=2 smarttab

#ifndef CEPH_CLIENT_METAREQUEST_H
#define CEPH_CLIENT_METAREQUEST_H


#include "include/types.h"
#include "include/xlist.h"
#include "include/filepath.h"
#include "mds/mdstypes.h"
#include "InodeRef.h"
#include "UserPerm.h"

#include "messages/MClientRequest.h"
#include "messages/MClientReply.h"

class Dentry;
class dir_result_t;

struct MetaRequest {
private:
  InodeRef _inode, _old_inode, _other_inode;
  Dentry *_dentry; //associated with path
  Dentry *_old_dentry; //associated with path2
  int abort_rc;
public:
  uint64_t tid;
  utime_t  op_stamp;
  ceph_mds_request_head head;
  filepath path, path2;
  bufferlist data;
  int inode_drop; //the inode caps this operation will drop
  int inode_unless; //unless we have these caps already
  int old_inode_drop, old_inode_unless;
  int dentry_drop, dentry_unless;
  int old_dentry_drop, old_dentry_unless;
  int other_inode_drop, other_inode_unless;
  vector<MClientRequest::Release> cap_releases;

  int regetattr_mask;          // getattr mask if i need to re-stat after a traceless reply
 
  utime_t  sent_stamp;
  mds_rank_t mds;                // who i am asking
  mds_rank_t resend_mds;         // someone wants you to (re)send the request here
  bool     send_to_auth;       // must send to auth mds
  __u32    sent_on_mseq;       // mseq at last submission of this request
  int      num_fwd;            // # of times i've been forwarded
  int      retry_attempt;
  std::atomic<uint64_t> ref = { 1 };
  
  MClientReply::const_ref reply;         // the reply
  bool kick;
  bool success;
  
  // readdir result
  dir_result_t *dirp;

  //possible responses
  bool got_unsafe;

  xlist<MetaRequest*>::item item;
  xlist<MetaRequest*>::item unsafe_item;
  xlist<MetaRequest*>::item unsafe_dir_item;
  xlist<MetaRequest*>::item unsafe_target_item;

  Cond  *caller_cond;          // who to take up
  Cond  *dispatch_cond;        // who to kick back
  list<Cond*> waitfor_safe;

  InodeRef target;
  UserPerm perms;

  explicit MetaRequest(int op) :
    _dentry(NULL), _old_dentry(NULL), abort_rc(0),
    tid(0),
    inode_drop(0), inode_unless(0),
    old_inode_drop(0), old_inode_unless(0),
    dentry_drop(0), dentry_unless(0),
    old_dentry_drop(0), old_dentry_unless(0),
    other_inode_drop(0), other_inode_unless(0),
    regetattr_mask(0),
    mds(-1), resend_mds(-1), send_to_auth(false), sent_on_mseq(0),
    num_fwd(0), retry_attempt(0),
    reply(0),
    kick(false), success(false), dirp(NULL),
    got_unsafe(false), item(this), unsafe_item(this),
    unsafe_dir_item(this), unsafe_target_item(this),
    caller_cond(0), dispatch_cond(0) {
    memset(&head, 0, sizeof(head));
    head.op = op;
  }
  ~MetaRequest();

  /**
   * Prematurely terminate the request, such that callers
   * to make_request will receive `rc` as their result.
   */
  void abort(int rc)
  {
    ceph_assert(rc != 0);
    abort_rc = rc;
  }

  /**
   * Whether abort() has been called for this request
   */
  inline bool aborted() const
  {
    return abort_rc != 0;
  }

  /**
   * Given that abort() has been called for this request, what `rc` was
   * passed into it?
   */
  int get_abort_code() const
  {
    return abort_rc;
  }

  void set_inode(Inode *in) {
    _inode = in;
  }
  Inode *inode() {
    return _inode.get();
  }
  void take_inode(InodeRef *out) {
    out->swap(_inode);
  }
  void set_old_inode(Inode *in) {
    _old_inode = in;
  }
  Inode *old_inode() {
    return _old_inode.get();
  }
  void take_old_inode(InodeRef *out) {
    out->swap(_old_inode);
  }
  void set_other_inode(Inode *in) {
    _other_inode = in;
  }
  Inode *other_inode() {
    return _other_inode.get();
  }
  void take_other_inode(InodeRef *out) {
    out->swap(_other_inode);
  }
  void set_dentry(Dentry *d);
  Dentry *dentry();
  void set_old_dentry(Dentry *d);
  Dentry *old_dentry();

  MetaRequest* get() {
    ref++;
    return this;
  }

  /// psuedo-private put method; use Client::put_request()
  bool _put() {
    int v = --ref;
    return v == 0;
  }

  // normal fields
  void set_tid(ceph_tid_t t) { tid = t; }
  void set_oldest_client_tid(ceph_tid_t t) { head.oldest_client_tid = t; }
  void inc_num_fwd() { head.num_fwd = head.num_fwd + 1; }
  void set_retry_attempt(int a) { head.num_retry = a; }
  void set_filepath(const filepath& fp) { path = fp; }
  void set_filepath2(const filepath& fp) { path2 = fp; }
<<<<<<< HEAD
  void set_string2(const char *s) { path2.set_path(boost::string_view(s), 0); }
=======
  void set_string2(const char *s) { path2.set_path(std::string_view(s), 0); }
>>>>>>> f8781be9
  void set_caller_perms(const UserPerm& _perms) {
    perms.shallow_copy(_perms);
    head.caller_uid = perms.uid();
    head.caller_gid = perms.gid();
  }
  uid_t get_uid() { return perms.uid(); }
  uid_t get_gid() { return perms.gid(); }
  void set_data(const bufferlist &d) { data = d; }
  void set_dentry_wanted() {
    head.flags = head.flags | CEPH_MDS_FLAG_WANT_DENTRY;
  }
  int get_op() { return head.op; }
  ceph_tid_t get_tid() { return tid; }
  filepath& get_filepath() { return path; }
  filepath& get_filepath2() { return path2; }

  bool is_write() {
    return
      (head.op & CEPH_MDS_OP_WRITE) || 
      (head.op == CEPH_MDS_OP_OPEN && (head.args.open.flags & (O_CREAT|O_TRUNC)));
  }
  bool can_forward() {
    if ((head.op & CEPH_MDS_OP_WRITE) ||
	head.op == CEPH_MDS_OP_OPEN)   // do not forward _any_ open request.
      return false;
    return true;
  }
  bool auth_is_best() {
    if ((head.op & CEPH_MDS_OP_WRITE) || head.op == CEPH_MDS_OP_OPEN ||
	head.op == CEPH_MDS_OP_READDIR || send_to_auth) 
      return true;
    return false;    
  }

  void dump(Formatter *f) const;

};

#endif<|MERGE_RESOLUTION|>--- conflicted
+++ resolved
@@ -15,6 +15,7 @@
 #include "messages/MClientRequest.h"
 #include "messages/MClientReply.h"
 
+class MClientReply;
 class Dentry;
 class dir_result_t;
 
@@ -169,11 +170,7 @@
   void set_retry_attempt(int a) { head.num_retry = a; }
   void set_filepath(const filepath& fp) { path = fp; }
   void set_filepath2(const filepath& fp) { path2 = fp; }
-<<<<<<< HEAD
-  void set_string2(const char *s) { path2.set_path(boost::string_view(s), 0); }
-=======
   void set_string2(const char *s) { path2.set_path(std::string_view(s), 0); }
->>>>>>> f8781be9
   void set_caller_perms(const UserPerm& _perms) {
     perms.shallow_copy(_perms);
     head.caller_uid = perms.uid();
