// -*- mode:C++; tab-width:8; c-basic-offset:2; indent-tabs-mode:t -*-
// vim: ts=8 sw=2 smarttab
/*
 * Ceph - scalable distributed file system
 *
 * Copyright (C) 2015 Red Hat Inc
 *
 * Author: John Spray <john.spray@redhat.com>
 *
 * This is free software; you can redistribute it and/or
 * modify it under the terms of the GNU Lesser General Public
 * License version 2.1, as published by the Free Software
 * Foundation.  See file COPYING.
 *
 */

#include <Python.h>

#include <pthread.h>

#include "include/types.h"
#include "include/compat.h"
#include "common/config.h"
#include "common/ceph_argparse.h"
#include "common/errno.h"
#include "common/pick_address.h"
#include "global/global_init.h"

#include "mgr/MgrStandby.h"

static void usage()
{
  cout << "usage: ceph-mgr -i <ID> [flags]\n"
       << std::endl;
  generic_server_usage();
}

/**
 * A short main() which just instantiates a MgrStandby and
 * hands over control to that.
 */
int main(int argc, const char **argv)
{
  ceph_pthread_setname(pthread_self(), "ceph-mgr");

  vector<const char*> args;
  argv_to_vec(argc, argv, args);
  if (args.empty()) {
    cerr << argv[0] << ": -h or --help for usage" << std::endl;
    exit(1);
  }
  if (ceph_argparse_need_usage(args)) {
    usage();
    exit(0);
  }

  map<string,string> defaults = {
    { "keyring", "$mgr_data/keyring" }
  };
  auto cct = global_init(&defaults, args, CEPH_ENTITY_TYPE_MGR,
			 CODE_ENVIRONMENT_DAEMON, 0,
			 "mgr_data");
<<<<<<< HEAD
  // For consumption by KeyRing::from_ceph_context in MonClient
  g_conf->set_val_or_die("keyring", "$mgr_data/keyring");
=======
>>>>>>> f8781be9

  pick_addresses(g_ceph_context, CEPH_PICK_ADDRESS_PUBLIC);

  pick_addresses(g_ceph_context, CEPH_PICK_ADDRESS_PUBLIC);

  global_init_daemonize(g_ceph_context);
  global_init_chdir(g_ceph_context);
  common_init_finish(g_ceph_context);

  MgrStandby mgr(argc, argv);
  int rc = mgr.init();
  if (rc != 0) {
      std::cerr << "Error in initialization: " << cpp_strerror(rc) << std::endl;
      return rc;
  }

  return mgr.main(args);
}
<|MERGE_RESOLUTION|>--- conflicted
+++ resolved
@@ -60,11 +60,6 @@
   auto cct = global_init(&defaults, args, CEPH_ENTITY_TYPE_MGR,
 			 CODE_ENVIRONMENT_DAEMON, 0,
 			 "mgr_data");
-<<<<<<< HEAD
-  // For consumption by KeyRing::from_ceph_context in MonClient
-  g_conf->set_val_or_die("keyring", "$mgr_data/keyring");
-=======
->>>>>>> f8781be9
 
   pick_addresses(g_ceph_context, CEPH_PICK_ADDRESS_PUBLIC);
 
