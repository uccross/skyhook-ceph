// -*- mode:C++; tab-width:8; c-basic-offset:2; indent-tabs-mode:t -*-
// vim: ts=8 sw=2 smarttab

#include "librbd/operation/SnapshotRemoveRequest.h"
#include "common/dout.h"
#include "common/errno.h"
#include "cls/rbd/cls_rbd_client.h"
#include "librbd/ExclusiveLock.h"
#include "librbd/ImageCtx.h"
#include "librbd/ObjectMap.h"
#include "librbd/Utils.h"
#include "librbd/image/DetachChildRequest.h"

#define dout_subsys ceph_subsys_rbd
#undef dout_prefix
#define dout_prefix *_dout << "librbd::SnapshotRemoveRequest: " << this << " " \
                           << __func__ << ": "

namespace librbd {
namespace operation {

using util::create_context_callback;
using util::create_rados_callback;

template <typename I>
SnapshotRemoveRequest<I>::SnapshotRemoveRequest(
    I &image_ctx, Context *on_finish,
    const cls::rbd::SnapshotNamespace &snap_namespace,
    const std::string &snap_name, uint64_t snap_id)
  : Request<I>(image_ctx, on_finish), m_snap_namespace(snap_namespace),
    m_snap_name(snap_name), m_snap_id(snap_id) {
}

template <typename I>
void SnapshotRemoveRequest<I>::send_op() {
  I &image_ctx = this->m_image_ctx;
  CephContext *cct = image_ctx.cct;

  ceph_assert(image_ctx.owner_lock.is_locked());
  {
    RWLock::RLocker snap_locker(image_ctx.snap_lock);
    RWLock::RLocker object_map_locker(image_ctx.object_map_lock);
    if (image_ctx.snap_info.find(m_snap_id) == image_ctx.snap_info.end()) {
      lderr(cct) << "snapshot doesn't exist" << dendl;
      this->async_complete(-ENOENT);
      return;
    }
  }

  trash_snap();
}

template <typename I>
bool SnapshotRemoveRequest<I>::should_complete(int r) {
  I &image_ctx = this->m_image_ctx;
  CephContext *cct = image_ctx.cct;
  ldout(cct, 5) << "r=" << r << dendl;
  if (r < 0) {
    lderr(cct) << "encountered error: " << cpp_strerror(r) << dendl;
  }
  return true;
}

template <typename I>
void SnapshotRemoveRequest<I>::trash_snap() {
  I &image_ctx = this->m_image_ctx;
  if (image_ctx.old_format) {
    release_snap_id();
    return;
  } else if (cls::rbd::get_snap_namespace_type(m_snap_namespace) ==
               cls::rbd::SNAPSHOT_NAMESPACE_TYPE_TRASH) {
    get_snap();
    return;
  }

  CephContext *cct = image_ctx.cct;
  ldout(cct, 5) << dendl;

  librados::ObjectWriteOperation op;
  cls_client::snapshot_trash_add(&op, m_snap_id);

  auto aio_comp = create_rados_callback<
    SnapshotRemoveRequest<I>,
    &SnapshotRemoveRequest<I>::handle_trash_snap>(this);
  int r = image_ctx.md_ctx.aio_operate(image_ctx.header_oid, aio_comp, &op);
  ceph_assert(r == 0);
  aio_comp->release();
}

template <typename I>
void SnapshotRemoveRequest<I>::handle_trash_snap(int r) {
  I &image_ctx = this->m_image_ctx;
  CephContext *cct = image_ctx.cct;
  ldout(cct, 5) << "r=" << r << dendl;

  if (r == -EOPNOTSUPP) {
    // trash / clone v2 not supported
    detach_child();
    return;
  } else if (r < 0 && r != -EEXIST) {
    lderr(cct) << "failed to move snapshot to trash: " << cpp_strerror(r)
               << dendl;
    this->complete(r);
    return;
  }

  m_trashed_snapshot = true;
  get_snap();
}

template <typename I>
void SnapshotRemoveRequest<I>::get_snap() {
  I &image_ctx = this->m_image_ctx;
  CephContext *cct = image_ctx.cct;
  ldout(cct, 5) << dendl;

  librados::ObjectReadOperation op;
  cls_client::snapshot_get_start(&op, m_snap_id);

  auto aio_comp = create_rados_callback<
    SnapshotRemoveRequest<I>,
    &SnapshotRemoveRequest<I>::handle_get_snap>(this);
  m_out_bl.clear();
  int r = image_ctx.md_ctx.aio_operate(image_ctx.header_oid, aio_comp, &op,
                                       &m_out_bl);
  ceph_assert(r == 0);
  aio_comp->release();
}

template <typename I>
void SnapshotRemoveRequest<I>::handle_get_snap(int r) {
  I &image_ctx = this->m_image_ctx;
  CephContext *cct = image_ctx.cct;
  ldout(cct, 5) << "r=" << r << dendl;

  if (r == 0) {
    cls::rbd::SnapshotInfo snap_info;

    auto it = m_out_bl.cbegin();
    r = cls_client::snapshot_get_finish(&it, &snap_info);
    m_child_attached = (snap_info.child_count > 0);
    if (r == 0 && m_child_attached) {
      list_children();
      return;
    }
  }

  if (r < 0) {
    lderr(cct) << "failed to retrieve snapshot: " << cpp_strerror(r)
               << dendl;
    this->complete(r);
    return;
  }

  detach_child();
}

template <typename I>
void SnapshotRemoveRequest<I>::list_children() {
  I &image_ctx = this->m_image_ctx;
  CephContext *cct = image_ctx.cct;
  ldout(cct, 5) << dendl;

  librados::ObjectReadOperation op;
  cls_client::children_list_start(&op, m_snap_id);

  m_out_bl.clear();
  m_child_images.clear();
  auto aio_comp = create_rados_callback<
    SnapshotRemoveRequest<I>,
    &SnapshotRemoveRequest<I>::handle_list_children>(this);
  int r = image_ctx.md_ctx.aio_operate(image_ctx.header_oid, aio_comp, &op,
                                       &m_out_bl);
  ceph_assert(r == 0);
  aio_comp->release();
}

template <typename I>
void SnapshotRemoveRequest<I>::handle_list_children(int r) {
  I &image_ctx = this->m_image_ctx;
  CephContext *cct = image_ctx.cct;
  ldout(cct, 5) << "r=" << r << dendl;

  if (r == 0) {
    auto it = m_out_bl.cbegin();
    r = cls_client::children_list_finish(&it, &m_child_images);
  }

  if (r < 0 && r != -ENOENT) {
    lderr(cct) << "failed to retrieve child: " << cpp_strerror(r)
               << dendl;
    this->complete(r);
    return;
  }

  detach_stale_child();
}

template <typename I>
void SnapshotRemoveRequest<I>::detach_stale_child() {
  I &image_ctx = this->m_image_ctx;
  CephContext *cct = image_ctx.cct;
  ldout(cct, 5) << dendl;

  for (auto& child_image : m_child_images) {
    m_child_attached = true;
    IoCtx ioctx;
    int r = util::create_ioctx(image_ctx.md_ctx, "child image",
                               child_image.pool_id,
                               child_image.pool_namespace, &ioctx);
    if (r == -ENOENT) {
      librados::ObjectWriteOperation op;
      cls_client::child_detach(&op, m_snap_id,
                               {child_image.pool_id,
                                child_image.pool_namespace,
                                child_image.image_id});
      auto aio_comp = create_rados_callback<
        SnapshotRemoveRequest<I>,
        &SnapshotRemoveRequest<I>::handle_detach_stale_child>(this);
      r = image_ctx.md_ctx.aio_operate(image_ctx.header_oid, aio_comp, &op);
      ceph_assert(r == 0);
      aio_comp->release();
      return;
    } else if (r < 0) {
      this->async_complete(r);
      return;
    }
  }

  detach_child();
}

template <typename I>
void SnapshotRemoveRequest<I>::handle_detach_stale_child(int r) {
  I &image_ctx = this->m_image_ctx;
  CephContext *cct = image_ctx.cct;
  ldout(cct, 5) << "r=" << r << dendl;

  if (r < 0 && r != -ENOENT) {
    lderr(cct) << "failed to detach stale child: " << cpp_strerror(r)
               << dendl;
    this->complete(r);
    return;
  }

  m_child_attached = false;
  list_children();
}

template <typename I>
void SnapshotRemoveRequest<I>::detach_child() {
  I &image_ctx = this->m_image_ctx;
  CephContext *cct = image_ctx.cct;

  bool detach_child = false;
  {
    RWLock::RLocker snap_locker(image_ctx.snap_lock);
    RWLock::RLocker parent_locker(image_ctx.parent_lock);

    cls::rbd::ParentImageSpec our_pspec;
    int r = image_ctx.get_parent_spec(m_snap_id, &our_pspec);
    if (r < 0) {
      if (r == -ENOENT) {
        ldout(cct, 1) << "No such snapshot" << dendl;
      } else {
        lderr(cct) << "failed to retrieve parent spec" << dendl;
      }

      this->async_complete(r);
      return;
    }

    if (image_ctx.parent_md.spec != our_pspec &&
        (scan_for_parents(our_pspec) == -ENOENT)) {
      // no other references to the parent image
      detach_child = true;
    }
  }

  if (!detach_child) {
    // HEAD image or other snapshots still associated with parent
    remove_object_map();
    return;
  }

  ldout(cct, 5) << dendl;
  auto ctx = create_context_callback<
    SnapshotRemoveRequest<I>,
    &SnapshotRemoveRequest<I>::handle_detach_child>(this);
  auto req = image::DetachChildRequest<I>::create(image_ctx, ctx);
  req->send();
}

template <typename I>
void SnapshotRemoveRequest<I>::handle_detach_child(int r) {
  I &image_ctx = this->m_image_ctx;
  CephContext *cct = image_ctx.cct;
  ldout(cct, 5) << "r=" << r << dendl;

  if (r < 0 && r != -ENOENT) {
    lderr(cct) << "failed to detach child from parent: " << cpp_strerror(r)
               << dendl;
    this->complete(r);
    return;
  }

  remove_object_map();
}

template <typename I>
void SnapshotRemoveRequest<I>::remove_object_map() {
  I &image_ctx = this->m_image_ctx;
  if (m_child_attached) {
    // if a clone v2 child is attached to this snapshot, we cannot
    // proceed. It's only an error if the snap was already in the trash
    this->complete(m_trashed_snapshot ? 0 : -EBUSY);
    return;
  }

  CephContext *cct = image_ctx.cct;

  {
    RWLock::RLocker owner_lock(image_ctx.owner_lock);
    RWLock::WLocker snap_locker(image_ctx.snap_lock);
    RWLock::RLocker object_map_locker(image_ctx.object_map_lock);
    if (image_ctx.object_map != nullptr) {
      ldout(cct, 5) << dendl;

      auto ctx = create_context_callback<
        SnapshotRemoveRequest<I>,
        &SnapshotRemoveRequest<I>::handle_remove_object_map>(this);
      image_ctx.object_map->snapshot_remove(m_snap_id, ctx);
      return;
    }
  }

  // object map disabled
  release_snap_id();
}

template <typename I>
void SnapshotRemoveRequest<I>::handle_remove_object_map(int r) {
  I &image_ctx = this->m_image_ctx;
  CephContext *cct = image_ctx.cct;
  ldout(cct, 5) << "r=" << r << dendl;

  if (r < 0) {
    lderr(cct) << "failed to remove snapshot object map: " << cpp_strerror(r)
               << dendl;
    this->complete(r);
    return;
  }

  release_snap_id();
}

template <typename I>
void SnapshotRemoveRequest<I>::release_snap_id() {
  I &image_ctx = this->m_image_ctx;

  if (!image_ctx.data_ctx.is_valid()) {
    remove_snap();
    return;
  }

  CephContext *cct = image_ctx.cct;
  ldout(cct, 5) << "snap_name=" << m_snap_name << ", "
                << "snap_id=" << m_snap_id << dendl;

  auto aio_comp = create_rados_callback<
    SnapshotRemoveRequest<I>,
    &SnapshotRemoveRequest<I>::handle_release_snap_id>(this);
  image_ctx.data_ctx.aio_selfmanaged_snap_remove(m_snap_id, aio_comp);
  aio_comp->release();
}

template <typename I>
void SnapshotRemoveRequest<I>::handle_release_snap_id(int r) {
  I &image_ctx = this->m_image_ctx;
  CephContext *cct = image_ctx.cct;
  ldout(cct, 5) << "r=" << r << dendl;

  if (r < 0 && r != -ENOENT) {
    lderr(cct) << "failed to release snap id: " << cpp_strerror(r) << dendl;
    this->complete(r);
    return;
  }

  remove_snap();
}

template <typename I>
void SnapshotRemoveRequest<I>::remove_snap() {
  I &image_ctx = this->m_image_ctx;

  CephContext *cct = image_ctx.cct;
  ldout(cct, 5) << dendl;

  librados::ObjectWriteOperation op;
  if (image_ctx.old_format) {
    cls_client::old_snapshot_remove(&op, m_snap_name);
  } else {
    cls_client::snapshot_remove(&op, m_snap_id);
  }

  auto aio_comp = create_rados_callback<
    SnapshotRemoveRequest<I>,
    &SnapshotRemoveRequest<I>::handle_remove_snap>(this);
  int r = image_ctx.md_ctx.aio_operate(image_ctx.header_oid, aio_comp, &op);
  ceph_assert(r == 0);
  aio_comp->release();
}

template <typename I>
void SnapshotRemoveRequest<I>::handle_remove_snap(int r) {
  I &image_ctx = this->m_image_ctx;
  CephContext *cct = image_ctx.cct;
  ldout(cct, 5) << "r=" << r << dendl;

  if (r < 0) {
    lderr(cct) << "failed to remove snapshot: " << cpp_strerror(r) << dendl;
    this->complete(r);
    return;
  }

<<<<<<< HEAD
  librados::AioCompletion *rados_completion =
    this->create_callback_completion();
  image_ctx.data_ctx.aio_selfmanaged_snap_remove(m_snap_id, rados_completion);
  rados_completion->release();
=======
  remove_snap_context();
  this->complete(0);
>>>>>>> f8781be9
}

template <typename I>
void SnapshotRemoveRequest<I>::remove_snap_context() {
  I &image_ctx = this->m_image_ctx;
  CephContext *cct = image_ctx.cct;
  ldout(cct, 5) << dendl;

  RWLock::WLocker snap_locker(image_ctx.snap_lock);
  image_ctx.rm_snap(m_snap_namespace, m_snap_name, m_snap_id);
}

template <typename I>
int SnapshotRemoveRequest<I>::scan_for_parents(
    cls::rbd::ParentImageSpec &pspec) {
  I &image_ctx = this->m_image_ctx;
  ceph_assert(image_ctx.snap_lock.is_locked());
  ceph_assert(image_ctx.parent_lock.is_locked());

  if (pspec.pool_id != -1) {
    map<uint64_t, SnapInfo>::iterator it;
    for (it = image_ctx.snap_info.begin();
         it != image_ctx.snap_info.end(); ++it) {
      // skip our snap id (if checking base image, CEPH_NOSNAP won't match)
      if (it->first == m_snap_id) {
        continue;
      }
      if (it->second.parent.spec == pspec) {
        break;
      }
    }
    if (it == image_ctx.snap_info.end()) {
      return -ENOENT;
    }
  }
  return 0;
}

} // namespace operation
} // namespace librbd

template class librbd::operation::SnapshotRemoveRequest<librbd::ImageCtx>;<|MERGE_RESOLUTION|>--- conflicted
+++ resolved
@@ -423,15 +423,8 @@
     return;
   }
 
-<<<<<<< HEAD
-  librados::AioCompletion *rados_completion =
-    this->create_callback_completion();
-  image_ctx.data_ctx.aio_selfmanaged_snap_remove(m_snap_id, rados_completion);
-  rados_completion->release();
-=======
   remove_snap_context();
   this->complete(0);
->>>>>>> f8781be9
 }
 
 template <typename I>
