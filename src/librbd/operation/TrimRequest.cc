--- conflicted
+++ resolved
@@ -46,18 +46,11 @@
     string oid = image_ctx.get_object_name(m_object_no);
     ldout(image_ctx.cct, 10) << "removing (with copyup) " << oid << dendl;
 
-<<<<<<< HEAD
-    auto req = io::ObjectRequest<I>::create_discard(
-      &image_ctx, oid, m_object_no, 0, image_ctx.layout.object_size, m_snapc,
-      false, false, {}, this);
-    req->send();
-=======
     auto object_dispatch_spec = io::ObjectDispatchSpec::create_discard(
       &image_ctx, io::OBJECT_DISPATCH_LAYER_NONE, oid, m_object_no, 0,
       image_ctx.layout.object_size, m_snapc,
       io::OBJECT_DISCARD_FLAG_DISABLE_OBJECT_MAP_UPDATE, 0, {}, this);
     object_dispatch_spec->send();
->>>>>>> 3ad2dfa4
     return 0;
   }
 private:
@@ -181,45 +174,6 @@
 
 template <typename I>
 void TrimRequest<I>::send() {
-<<<<<<< HEAD
-  send_pre_trim();
-}
-
-template<typename I>
-void TrimRequest<I>::send_pre_trim() {
-  I &image_ctx = this->m_image_ctx;
-  assert(image_ctx.owner_lock.is_locked());
-
-  if (m_delete_start >= m_num_objects) {
-    send_clean_boundary();
-    return;
-  }
-
-  {
-    RWLock::RLocker snap_locker(image_ctx.snap_lock);
-    if (image_ctx.object_map != nullptr) {
-      ldout(image_ctx.cct, 5) << this << " send_pre_trim: "
-                              << " delete_start_min=" << m_delete_start_min
-                              << " num_objects=" << m_num_objects << dendl;
-      m_state = STATE_PRE_TRIM;
-
-      assert(image_ctx.exclusive_lock->is_lock_owner());
-
-      RWLock::WLocker object_map_locker(image_ctx.object_map_lock);
-      if (image_ctx.object_map->template aio_update<AsyncRequest<I> >(
-            CEPH_NOSNAP, m_delete_start_min, m_num_objects, OBJECT_PENDING,
-            OBJECT_EXISTS, {}, this)) {
-        return;
-      }
-    }
-  }
-
-  send_copyup_objects();
-}
-
-template<typename I>
-void TrimRequest<I>::send_copyup_objects() {
-=======
   I &image_ctx = this->m_image_ctx;
   CephContext *cct = image_ctx.cct;
 
@@ -234,43 +188,9 @@
 
 template<typename I>
 void TrimRequest<I>::send_pre_trim() {
->>>>>>> 3ad2dfa4
-  I &image_ctx = this->m_image_ctx;
-  ceph_assert(image_ctx.owner_lock.is_locked());
-
-<<<<<<< HEAD
-  ::SnapContext snapc;
-  bool has_snapshots;
-  uint64_t parent_overlap;
-  {
-    RWLock::RLocker snap_locker(image_ctx.snap_lock);
-    RWLock::RLocker parent_locker(image_ctx.parent_lock);
-
-    snapc = image_ctx.snapc;
-    has_snapshots = !image_ctx.snaps.empty();
-    int r = image_ctx.get_parent_overlap(CEPH_NOSNAP, &parent_overlap);
-    assert(r == 0);
-  }
-
-  // copyup is only required for portion of image that overlaps parent
-  uint64_t copyup_end = Striper::get_num_objects(image_ctx.layout,
-                                                 parent_overlap);
-
-  // TODO: protect against concurrent shrink and snap create?
-  // skip to remove if no copyup is required.
-  if (copyup_end <= m_delete_start || !has_snapshots) {
-    send_remove_objects();
-    return;
-  }
-
-  uint64_t copyup_start = m_delete_start;
-  m_delete_start = copyup_end;
-
-  ldout(image_ctx.cct, 5) << this << " send_copyup_objects: "
-                          << " start object=" << copyup_start << ", "
-                          << " end object=" << copyup_end << dendl;
-  m_state = STATE_COPYUP_OBJECTS;
-=======
+  I &image_ctx = this->m_image_ctx;
+  ceph_assert(image_ctx.owner_lock.is_locked());
+
   if (m_delete_start >= m_num_objects) {
     send_clean_boundary();
     return;
@@ -294,40 +214,10 @@
       }
     }
   }
->>>>>>> 3ad2dfa4
-
-  Context *ctx = this->create_callback_context();
-  typename AsyncObjectThrottle<I>::ContextFactory context_factory(
-    boost::lambda::bind(boost::lambda::new_ptr<C_CopyupObject<I> >(),
-      boost::lambda::_1, &image_ctx, snapc, boost::lambda::_2));
-  AsyncObjectThrottle<I> *throttle = new AsyncObjectThrottle<I>(
-    this, image_ctx, context_factory, ctx, &m_prog_ctx, copyup_start,
-    copyup_end);
-  throttle->start_ops(image_ctx.concurrent_management_ops);
-}
-
-<<<<<<< HEAD
-template <typename I>
-void TrimRequest<I>::send_remove_objects() {
-  I &image_ctx = this->m_image_ctx;
-  assert(image_ctx.owner_lock.is_locked());
-
-  ldout(image_ctx.cct, 5) << this << " send_remove_objects: "
-			    << " delete_start=" << m_delete_start
-			    << " num_objects=" << m_num_objects << dendl;
-  m_state = STATE_REMOVE_OBJECTS;
-
-  Context *ctx = this->create_callback_context();
-  typename AsyncObjectThrottle<I>::ContextFactory context_factory(
-    boost::lambda::bind(boost::lambda::new_ptr<C_RemoveObject<I> >(),
-      boost::lambda::_1, &image_ctx, boost::lambda::_2));
-  AsyncObjectThrottle<I> *throttle = new AsyncObjectThrottle<I>(
-    this, image_ctx, context_factory, ctx, &m_prog_ctx, m_delete_start,
-    m_num_objects);
-  throttle->start_ops(image_ctx.concurrent_management_ops);
-}
-
-=======
+
+  send_copyup_objects();
+}
+
 template<typename I>
 void TrimRequest<I>::send_copyup_objects() {
   I &image_ctx = this->m_image_ctx;
@@ -397,7 +287,6 @@
     image_ctx.config.template get_val<uint64_t>("rbd_concurrent_management_ops"));
 }
 
->>>>>>> 3ad2dfa4
 template<typename I>
 void TrimRequest<I>::send_post_trim() {
   I &image_ctx = this->m_image_ctx;
@@ -416,11 +305,7 @@
       RWLock::WLocker object_map_locker(image_ctx.object_map_lock);
       if (image_ctx.object_map->template aio_update<AsyncRequest<I> >(
             CEPH_NOSNAP, m_delete_start_min, m_num_objects, OBJECT_NONEXISTENT,
-<<<<<<< HEAD
-            OBJECT_PENDING, {}, this)) {
-=======
             OBJECT_PENDING, {}, false, this)) {
->>>>>>> 3ad2dfa4
         return;
       }
     }
@@ -471,19 +356,11 @@
       // treat as a full object delete on the boundary
       p->length = image_ctx.layout.object_size;
     }
-<<<<<<< HEAD
-    auto req = io::ObjectRequest<I>::create_discard(&image_ctx, p->oid.name,
-                                                    p->objectno, p->offset,
-                                                    p->length, snapc, false,
-                                                    true, {}, req_comp);
-    req->send();
-=======
 
     auto object_dispatch_spec = io::ObjectDispatchSpec::create_discard(
       &image_ctx, io::OBJECT_DISPATCH_LAYER_NONE, p->oid.name, p->objectno,
       p->offset, p->length, snapc, 0, 0, {}, req_comp);
     object_dispatch_spec->send();
->>>>>>> 3ad2dfa4
   }
   completion->finish_adding_requests();
 }
