--- conflicted
+++ resolved
@@ -458,11 +458,7 @@
     schedule_request_lock(true);
   } else {
     // lock owner acked -- but resend if we don't see them release the lock
-<<<<<<< HEAD
-    int retry_timeout = m_image_ctx.cct->_conf->template get_val<int64_t>(
-=======
     int retry_timeout = m_image_ctx.cct->_conf.template get_val<int64_t>(
->>>>>>> f8781be9
       "client_notify_timeout");
     ldout(m_image_ctx.cct, 15) << this << " will retry in " << retry_timeout
                                << " seconds" << dendl;
