--- conflicted
+++ resolved
@@ -340,11 +340,7 @@
     &cct->lookup_or_create_singleton_object<ThreadPoolSingleton>(
       "librbd::journal::thread_pool", false, cct);
   m_work_queue = new ContextWQ("librbd::journal::work_queue",
-<<<<<<< HEAD
-                               cct->_conf->get_val<int64_t>("rbd_op_thread_timeout"),
-=======
                                cct->_conf.get_val<uint64_t>("rbd_op_thread_timeout"),
->>>>>>> 3ad2dfa4
                                thread_pool_singleton);
   ImageCtx::get_timer_instance(cct, &m_timer, &m_timer_lock);
 }
@@ -766,13 +762,8 @@
     bytes_remaining -= event_length;
   } while (bytes_remaining > 0);
 
-<<<<<<< HEAD
-  return append_io_events(journal::EVENT_TYPE_AIO_WRITE, bufferlists, requests,
-                          offset, length, flush_entry, 0);
-=======
   return append_io_events(journal::EVENT_TYPE_AIO_WRITE, bufferlists, offset,
                           length, flush_entry, 0);
->>>>>>> 3ad2dfa4
 }
 
 template <typename I>
@@ -781,15 +772,9 @@
                                      bool flush_entry, int filter_ret_val) {
   bufferlist bl;
   event_entry.timestamp = ceph_clock_now();
-<<<<<<< HEAD
-  ::encode(event_entry, bl);
-  return append_io_events(event_entry.get_event_type(), {bl}, requests, offset,
-                          length, flush_entry, filter_ret_val);
-=======
   encode(event_entry, bl);
   return append_io_events(event_entry.get_event_type(), {bl}, offset, length,
                           flush_entry, filter_ret_val);
->>>>>>> 3ad2dfa4
 }
 
 template <typename I>
@@ -797,11 +782,7 @@
                                       const Bufferlists &bufferlists,
                                       uint64_t offset, size_t length,
                                       bool flush_entry, int filter_ret_val) {
-<<<<<<< HEAD
-  assert(!bufferlists.empty());
-=======
   ceph_assert(!bufferlists.empty());
->>>>>>> 3ad2dfa4
 
   uint64_t tid;
   {
@@ -820,11 +801,7 @@
 
   {
     Mutex::Locker event_locker(m_event_lock);
-<<<<<<< HEAD
-    m_events[tid] = Event(futures, requests, offset, length, filter_ret_val);
-=======
     m_events[tid] = Event(futures, offset, length, filter_ret_val);
->>>>>>> 3ad2dfa4
   }
 
   CephContext *cct = m_image_ctx.cct;
@@ -1526,19 +1503,6 @@
 
   ldout(cct, 20) << this << " " << __func__ << ": "
                  << "completing tid=" << tid << dendl;
-<<<<<<< HEAD
-  for (IOObjectRequests::iterator it = aio_object_requests.begin();
-       it != aio_object_requests.end(); ++it) {
-    if (r < 0) {
-      // don't send aio requests if the journal fails -- bubble error up
-      (*it)->fail(r);
-    } else {
-      // send any waiting aio requests now that journal entry is safe
-      (*it)->send();
-    }
-  }
-=======
->>>>>>> 3ad2dfa4
 
   // alert the cache about the journal event status
   for (Contexts::iterator it = on_safe_contexts.begin();
