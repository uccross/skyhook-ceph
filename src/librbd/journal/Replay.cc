// -*- mode:C++; tab-width:8; c-basic-offset:2; indent-tabs-mode:t -*-
// vim: ts=8 sw=2 smarttab

#include "librbd/journal/Replay.h"
#include "common/dout.h"
#include "common/errno.h"
#include "common/WorkQueue.h"
#include "librbd/ExclusiveLock.h"
#include "librbd/ImageCtx.h"
#include "librbd/ImageState.h"
#include "librbd/internal.h"
#include "librbd/Operations.h"
#include "librbd/Utils.h"
#include "librbd/io/AioCompletion.h"
#include "librbd/io/ImageRequest.h"

#define dout_subsys ceph_subsys_rbd
#undef dout_prefix
#define dout_prefix *_dout << "librbd::journal::Replay: " << this << " "

namespace librbd {
namespace journal {

namespace {

static const uint64_t IN_FLIGHT_IO_LOW_WATER_MARK(32);
static const uint64_t IN_FLIGHT_IO_HIGH_WATER_MARK(64);

static NoOpProgressContext no_op_progress_callback;

template <typename I, typename E>
struct ExecuteOp : public Context {
  I &image_ctx;
  E event;
  Context *on_op_complete;

  ExecuteOp(I &image_ctx, const E &event, Context *on_op_complete)
    : image_ctx(image_ctx), event(event), on_op_complete(on_op_complete) {
  }

  void execute(const journal::SnapCreateEvent &_) {
    image_ctx.operations->execute_snap_create(event.snap_namespace,
					      event.snap_name,
                                              on_op_complete,
                                              event.op_tid, false);
  }

  void execute(const journal::SnapRemoveEvent &_) {
    image_ctx.operations->execute_snap_remove(event.snap_namespace,
					      event.snap_name,
                                              on_op_complete);
  }

  void execute(const journal::SnapRenameEvent &_) {
    image_ctx.operations->execute_snap_rename(event.snap_id,
                                              event.dst_snap_name,
                                              on_op_complete);
  }

  void execute(const journal::SnapProtectEvent &_) {
    image_ctx.operations->execute_snap_protect(event.snap_namespace,
					       event.snap_name,
                                               on_op_complete);
  }

  void execute(const journal::SnapUnprotectEvent &_) {
    image_ctx.operations->execute_snap_unprotect(event.snap_namespace,
						 event.snap_name,
                                                 on_op_complete);
  }

  void execute(const journal::SnapRollbackEvent &_) {
    image_ctx.operations->execute_snap_rollback(event.snap_namespace,
						event.snap_name,
                                                no_op_progress_callback,
                                                on_op_complete);
  }

  void execute(const journal::RenameEvent &_) {
    image_ctx.operations->execute_rename(event.image_name,
                                         on_op_complete);
  }

  void execute(const journal::ResizeEvent &_) {
    image_ctx.operations->execute_resize(event.size, true, no_op_progress_callback,
                                         on_op_complete, event.op_tid);
  }

  void execute(const journal::FlattenEvent &_) {
    image_ctx.operations->execute_flatten(no_op_progress_callback,
                                          on_op_complete);
  }

  void execute(const journal::SnapLimitEvent &_) {
    image_ctx.operations->execute_snap_set_limit(event.limit, on_op_complete);
  }

  void execute(const journal::UpdateFeaturesEvent &_) {
    image_ctx.operations->execute_update_features(event.features, event.enabled,
						  on_op_complete, event.op_tid);
  }

  void execute(const journal::MetadataSetEvent &_) {
    image_ctx.operations->execute_metadata_set(event.key, event.value,
                                               on_op_complete);
  }

  void execute(const journal::MetadataRemoveEvent &_) {
    image_ctx.operations->execute_metadata_remove(event.key, on_op_complete);
  }

  void finish(int r) override {
    CephContext *cct = image_ctx.cct;
    if (r < 0) {
      lderr(cct) << ": ExecuteOp::" << __func__ << ": r=" << r << dendl;
      on_op_complete->complete(r);
      return;
    }

    ldout(cct, 20) << ": ExecuteOp::" << __func__ << dendl;
    RWLock::RLocker owner_locker(image_ctx.owner_lock);

    if (image_ctx.exclusive_lock == nullptr ||
        !image_ctx.exclusive_lock->accept_ops()) {
      ldout(cct, 5) << ": lost exclusive lock -- skipping op" << dendl;
      on_op_complete->complete(-ECANCELED);
      return;
    }

    execute(event);
  }
};

template <typename I>
struct C_RefreshIfRequired : public Context {
  I &image_ctx;
  Context *on_finish;

  C_RefreshIfRequired(I &image_ctx, Context *on_finish)
    : image_ctx(image_ctx), on_finish(on_finish) {
  }
  ~C_RefreshIfRequired() override {
    delete on_finish;
  }

  void finish(int r) override {
    CephContext *cct = image_ctx.cct;
    Context *ctx = on_finish;
    on_finish = nullptr;

    if (r < 0) {
      lderr(cct) << ": C_RefreshIfRequired::" << __func__ << ": r=" << r << dendl;
      image_ctx.op_work_queue->queue(ctx, r);
      return;
    }

    if (image_ctx.state->is_refresh_required()) {
      ldout(cct, 20) << ": C_RefreshIfRequired::" << __func__ << ": "
                     << "refresh required" << dendl;
      image_ctx.state->refresh(ctx);
      return;
    }

    image_ctx.op_work_queue->queue(ctx, 0);
  }
};

} // anonymous namespace

#undef dout_prefix
#define dout_prefix *_dout << "librbd::journal::Replay: " << this << " " \
                           << __func__

template <typename I>
Replay<I>::Replay(I &image_ctx)
  : m_image_ctx(image_ctx), m_lock("Replay<I>::m_lock") {
}

template <typename I>
Replay<I>::~Replay() {
  ceph_assert(m_in_flight_aio_flush == 0);
  ceph_assert(m_in_flight_aio_modify == 0);
  ceph_assert(m_aio_modify_unsafe_contexts.empty());
  ceph_assert(m_aio_modify_safe_contexts.empty());
  ceph_assert(m_op_events.empty());
  ceph_assert(m_in_flight_op_events == 0);
}

template <typename I>
int Replay<I>::decode(bufferlist::const_iterator *it, EventEntry *event_entry) {
  try {
    using ceph::decode;
    decode(*event_entry, *it);
  } catch (const buffer::error &err) {
    return -EBADMSG;
  }
  return 0;
}

template <typename I>
void Replay<I>::process(const EventEntry &event_entry,
                        Context *on_ready, Context *on_safe) {
  CephContext *cct = m_image_ctx.cct;
  ldout(cct, 20) << ": on_ready=" << on_ready << ", on_safe=" << on_safe
                 << dendl;

  on_ready = util::create_async_context_callback(m_image_ctx, on_ready);

  RWLock::RLocker owner_lock(m_image_ctx.owner_lock);
  if (m_image_ctx.exclusive_lock == nullptr ||
      !m_image_ctx.exclusive_lock->accept_ops()) {
    ldout(cct, 5) << ": lost exclusive lock -- skipping event" << dendl;
    m_image_ctx.op_work_queue->queue(on_safe, -ECANCELED);
    on_ready->complete(0);
    return;
  }

  boost::apply_visitor(EventVisitor(this, on_ready, on_safe),
                       event_entry.event);
}

template <typename I>
void Replay<I>::shut_down(bool cancel_ops, Context *on_finish) {
  CephContext *cct = m_image_ctx.cct;
  ldout(cct, 20) << dendl;

  io::AioCompletion *flush_comp = nullptr;
  on_finish = util::create_async_context_callback(
    m_image_ctx, on_finish);

  {
    Mutex::Locker locker(m_lock);

    // safely commit any remaining AIO modify operations
    if ((m_in_flight_aio_flush + m_in_flight_aio_modify) != 0) {
      flush_comp = create_aio_flush_completion(nullptr);
      ceph_assert(flush_comp != nullptr);
    }

    for (auto &op_event_pair : m_op_events) {
      OpEvent &op_event = op_event_pair.second;
      if (cancel_ops) {
        // cancel ops that are waiting to start (waiting for
        // OpFinishEvent or waiting for ready)
        if (op_event.on_start_ready == nullptr &&
            op_event.on_op_finish_event != nullptr) {
          Context *on_op_finish_event = nullptr;
          std::swap(on_op_finish_event, op_event.on_op_finish_event);
          m_image_ctx.op_work_queue->queue(on_op_finish_event, -ERESTART);
        }
      } else if (op_event.on_op_finish_event != nullptr) {
        // start ops waiting for OpFinishEvent
        Context *on_op_finish_event = nullptr;
        std::swap(on_op_finish_event, op_event.on_op_finish_event);
        m_image_ctx.op_work_queue->queue(on_op_finish_event, 0);
      } else if (op_event.on_start_ready != nullptr) {
        // waiting for op ready
        op_event_pair.second.finish_on_ready = true;
      }
    }

    ceph_assert(!m_shut_down);
    m_shut_down = true;

    ceph_assert(m_flush_ctx == nullptr);
    if (m_in_flight_op_events > 0 || flush_comp != nullptr) {
      std::swap(m_flush_ctx, on_finish);
    }
  }

  // execute the following outside of lock scope
  if (flush_comp != nullptr) {
    RWLock::RLocker owner_locker(m_image_ctx.owner_lock);
    io::ImageRequest<I>::aio_flush(&m_image_ctx, flush_comp,
                                   io::FLUSH_SOURCE_INTERNAL, {});
  }
  if (on_finish != nullptr) {
    on_finish->complete(0);
  }
}

template <typename I>
void Replay<I>::flush(Context *on_finish) {
  io::AioCompletion *aio_comp;
  {
    Mutex::Locker locker(m_lock);
    aio_comp = create_aio_flush_completion(
      util::create_async_context_callback(m_image_ctx, on_finish));
    if (aio_comp == nullptr) {
      return;
    }
  }

  RWLock::RLocker owner_locker(m_image_ctx.owner_lock);
  io::ImageRequest<I>::aio_flush(&m_image_ctx, aio_comp,
                                 io::FLUSH_SOURCE_INTERNAL, {});
}

template <typename I>
void Replay<I>::replay_op_ready(uint64_t op_tid, Context *on_resume) {
  CephContext *cct = m_image_ctx.cct;
  ldout(cct, 20) << ": op_tid=" << op_tid << dendl;

  Mutex::Locker locker(m_lock);
  auto op_it = m_op_events.find(op_tid);
  ceph_assert(op_it != m_op_events.end());

  OpEvent &op_event = op_it->second;
  ceph_assert(op_event.op_in_progress &&
              op_event.on_op_finish_event == nullptr &&
              op_event.on_finish_ready == nullptr &&
              op_event.on_finish_safe == nullptr);

  // resume processing replay events
  Context *on_start_ready = nullptr;
  std::swap(on_start_ready, op_event.on_start_ready);
  on_start_ready->complete(0);

  // cancel has been requested -- send error to paused state machine
  if (!op_event.finish_on_ready && m_flush_ctx != nullptr) {
    m_image_ctx.op_work_queue->queue(on_resume, -ERESTART);
    return;
  }

  // resume the op state machine once the associated OpFinishEvent
  // is processed
  op_event.on_op_finish_event = new FunctionContext(
    [on_resume](int r) {
      on_resume->complete(r);
    });

  // shut down request -- don't expect OpFinishEvent
  if (op_event.finish_on_ready) {
    m_image_ctx.op_work_queue->queue(on_resume, 0);
  }
}

template <typename I>
void Replay<I>::handle_event(const journal::AioDiscardEvent &event,
                             Context *on_ready, Context *on_safe) {
  CephContext *cct = m_image_ctx.cct;
  ldout(cct, 20) << ": AIO discard event" << dendl;

  bool flush_required;
  auto aio_comp = create_aio_modify_completion(on_ready, on_safe,
                                               io::AIO_TYPE_DISCARD,
                                               &flush_required,
                                               {});
  if (aio_comp == nullptr) {
    return;
  }

  if (!clipped_io(event.offset, aio_comp)) {
    io::ImageRequest<I>::aio_discard(&m_image_ctx, aio_comp,
                                     {{event.offset, event.length}},
                                     event.discard_granularity_bytes, {});
  }

  if (flush_required) {
    m_lock.Lock();
    auto flush_comp = create_aio_flush_completion(nullptr);
    m_lock.Unlock();

    if (flush_comp != nullptr) {
      io::ImageRequest<I>::aio_flush(&m_image_ctx, flush_comp,
                                     io::FLUSH_SOURCE_INTERNAL, {});
    }
  }
}

template <typename I>
void Replay<I>::handle_event(const journal::AioWriteEvent &event,
                             Context *on_ready, Context *on_safe) {
  CephContext *cct = m_image_ctx.cct;
  ldout(cct, 20) << ": AIO write event" << dendl;

  bufferlist data = event.data;
  bool flush_required;
  auto aio_comp = create_aio_modify_completion(on_ready, on_safe,
                                               io::AIO_TYPE_WRITE,
                                               &flush_required,
                                               {});
  if (aio_comp == nullptr) {
    return;
  }

  if (!clipped_io(event.offset, aio_comp)) {
    io::ImageRequest<I>::aio_write(&m_image_ctx, aio_comp,
                                   {{event.offset, event.length}},
                                   std::move(data), 0, {});
  }

  if (flush_required) {
    m_lock.Lock();
    auto flush_comp = create_aio_flush_completion(nullptr);
    m_lock.Unlock();

    if (flush_comp != nullptr) {
      io::ImageRequest<I>::aio_flush(&m_image_ctx, flush_comp,
                                     io::FLUSH_SOURCE_INTERNAL, {});
    }
  }
}

template <typename I>
void Replay<I>::handle_event(const journal::AioFlushEvent &event,
			     Context *on_ready, Context *on_safe) {
  CephContext *cct = m_image_ctx.cct;
  ldout(cct, 20) << ": AIO flush event" << dendl;

  io::AioCompletion *aio_comp;
  {
    Mutex::Locker locker(m_lock);
    aio_comp = create_aio_flush_completion(on_safe);
  }

  if (aio_comp != nullptr) {
    io::ImageRequest<I>::aio_flush(&m_image_ctx, aio_comp,
                                   io::FLUSH_SOURCE_INTERNAL, {});
  }
  on_ready->complete(0);
}

template <typename I>
void Replay<I>::handle_event(const journal::AioWriteSameEvent &event,
                             Context *on_ready, Context *on_safe) {
  CephContext *cct = m_image_ctx.cct;
  ldout(cct, 20) << ": AIO writesame event" << dendl;

  bufferlist data = event.data;
  bool flush_required;
  auto aio_comp = create_aio_modify_completion(on_ready, on_safe,
                                               io::AIO_TYPE_WRITESAME,
                                               &flush_required,
                                               {});
  if (aio_comp == nullptr) {
    return;
  }

  if (!clipped_io(event.offset, aio_comp)) {
    io::ImageRequest<I>::aio_writesame(&m_image_ctx, aio_comp,
                                       {{event.offset, event.length}},
                                       std::move(data), 0, {});
  }

  if (flush_required) {
    m_lock.Lock();
    auto flush_comp = create_aio_flush_completion(nullptr);
    m_lock.Unlock();

    if (flush_comp != nullptr) {
      io::ImageRequest<I>::aio_flush(&m_image_ctx, flush_comp,
                                     io::FLUSH_SOURCE_INTERNAL, {});
    }
  }
}

 template <typename I>
 void Replay<I>::handle_event(const journal::AioCompareAndWriteEvent &event,
                              Context *on_ready, Context *on_safe) {
  CephContext *cct = m_image_ctx.cct;
  ldout(cct, 20) << ": AIO CompareAndWrite event" << dendl;

  bufferlist cmp_data = event.cmp_data;
  bufferlist write_data = event.write_data;
  bool flush_required;
  auto aio_comp = create_aio_modify_completion(on_ready, on_safe,
                                               io::AIO_TYPE_COMPARE_AND_WRITE,
                                               &flush_required,
                                               {-EILSEQ});
<<<<<<< HEAD
  io::ImageRequest<I>::aio_compare_and_write(&m_image_ctx, aio_comp,
                                             {{event.offset, event.length}},
                                             std::move(cmp_data),
                                             std::move(write_data),
                                             nullptr, 0, {});
=======

  if (!clipped_io(event.offset, aio_comp)) {
    io::ImageRequest<I>::aio_compare_and_write(&m_image_ctx, aio_comp,
                                               {{event.offset, event.length}},
                                               std::move(cmp_data),
                                               std::move(write_data),
                                               nullptr, 0, {});
  }

>>>>>>> f8781be9
  if (flush_required) {
    m_lock.Lock();
    auto flush_comp = create_aio_flush_completion(nullptr);
    m_lock.Unlock();

<<<<<<< HEAD
    io::ImageRequest<I>::aio_flush(&m_image_ctx, flush_comp, {});
=======
    io::ImageRequest<I>::aio_flush(&m_image_ctx, flush_comp,
                                   io::FLUSH_SOURCE_INTERNAL, {});
>>>>>>> f8781be9
  }
}

template <typename I>
void Replay<I>::handle_event(const journal::OpFinishEvent &event,
                             Context *on_ready, Context *on_safe) {
  CephContext *cct = m_image_ctx.cct;
  ldout(cct, 20) << ": Op finish event: "
                 << "op_tid=" << event.op_tid << dendl;

  bool op_in_progress;
  bool filter_ret_val;
  Context *on_op_complete = nullptr;
  Context *on_op_finish_event = nullptr;
  {
    Mutex::Locker locker(m_lock);
    auto op_it = m_op_events.find(event.op_tid);
    if (op_it == m_op_events.end()) {
      ldout(cct, 10) << ": unable to locate associated op: assuming previously "
                     << "committed." << dendl;
      on_ready->complete(0);
      m_image_ctx.op_work_queue->queue(on_safe, 0);
      return;
    }

    OpEvent &op_event = op_it->second;
    ceph_assert(op_event.on_finish_safe == nullptr);
    op_event.on_finish_ready = on_ready;
    op_event.on_finish_safe = on_safe;
    op_in_progress = op_event.op_in_progress;
    std::swap(on_op_complete, op_event.on_op_complete);
    std::swap(on_op_finish_event, op_event.on_op_finish_event);

    // special errors which indicate op never started but was recorded
    // as failed in the journal
    filter_ret_val = (op_event.op_finish_error_codes.count(event.r) != 0);
  }

  if (event.r < 0) {
    if (op_in_progress) {
      // bubble the error up to the in-progress op to cancel it
      on_op_finish_event->complete(event.r);
    } else {
      // op hasn't been started -- bubble the error up since
      // our image is now potentially in an inconsistent state
      // since simple errors should have been caught before
      // creating the op event
      delete on_op_complete;
      delete on_op_finish_event;
      handle_op_complete(event.op_tid, filter_ret_val ? 0 : event.r);
    }
    return;
  }

  // journal recorded success -- apply the op now
  on_op_finish_event->complete(0);
}

template <typename I>
void Replay<I>::handle_event(const journal::SnapCreateEvent &event,
			     Context *on_ready, Context *on_safe) {
  CephContext *cct = m_image_ctx.cct;
  ldout(cct, 20) << ": Snap create event" << dendl;

  Mutex::Locker locker(m_lock);
  OpEvent *op_event;
  Context *on_op_complete = create_op_context_callback(event.op_tid, on_ready,
                                                       on_safe, &op_event);
  if (on_op_complete == nullptr) {
    return;
  }

  // ignore errors caused due to replay
  op_event->ignore_error_codes = {-EEXIST};

  // avoid lock cycles
  m_image_ctx.op_work_queue->queue(new C_RefreshIfRequired<I>(
    m_image_ctx, new ExecuteOp<I, journal::SnapCreateEvent>(m_image_ctx, event,
                                                            on_op_complete)),
    0);

  // do not process more events until the state machine is ready
  // since it will affect IO
  op_event->op_in_progress = true;
  op_event->on_start_ready = on_ready;
}

template <typename I>
void Replay<I>::handle_event(const journal::SnapRemoveEvent &event,
			     Context *on_ready, Context *on_safe) {
  CephContext *cct = m_image_ctx.cct;
  ldout(cct, 20) << ": Snap remove event" << dendl;

  Mutex::Locker locker(m_lock);
  OpEvent *op_event;
  Context *on_op_complete = create_op_context_callback(event.op_tid, on_ready,
                                                       on_safe, &op_event);
  if (on_op_complete == nullptr) {
    return;
  }

  op_event->on_op_finish_event = new C_RefreshIfRequired<I>(
    m_image_ctx, new ExecuteOp<I, journal::SnapRemoveEvent>(m_image_ctx, event,
                                                            on_op_complete));

  // ignore errors caused due to replay
  op_event->ignore_error_codes = {-ENOENT};

  on_ready->complete(0);
}

template <typename I>
void Replay<I>::handle_event(const journal::SnapRenameEvent &event,
			     Context *on_ready, Context *on_safe) {
  CephContext *cct = m_image_ctx.cct;
  ldout(cct, 20) << ": Snap rename event" << dendl;

  Mutex::Locker locker(m_lock);
  OpEvent *op_event;
  Context *on_op_complete = create_op_context_callback(event.op_tid, on_ready,
                                                       on_safe, &op_event);
  if (on_op_complete == nullptr) {
    return;
  }

  op_event->on_op_finish_event = new C_RefreshIfRequired<I>(
    m_image_ctx, new ExecuteOp<I, journal::SnapRenameEvent>(m_image_ctx, event,
                                                            on_op_complete));

  // ignore errors caused due to replay
  op_event->ignore_error_codes = {-EEXIST};

  on_ready->complete(0);
}

template <typename I>
void Replay<I>::handle_event(const journal::SnapProtectEvent &event,
			     Context *on_ready, Context *on_safe) {
  CephContext *cct = m_image_ctx.cct;
  ldout(cct, 20) << ": Snap protect event" << dendl;

  Mutex::Locker locker(m_lock);
  OpEvent *op_event;
  Context *on_op_complete = create_op_context_callback(event.op_tid, on_ready,
                                                       on_safe, &op_event);
  if (on_op_complete == nullptr) {
    return;
  }

  op_event->on_op_finish_event = new C_RefreshIfRequired<I>(
    m_image_ctx, new ExecuteOp<I, journal::SnapProtectEvent>(m_image_ctx, event,
                                                             on_op_complete));

  // ignore errors caused due to replay
  op_event->ignore_error_codes = {-EBUSY};

  on_ready->complete(0);
}

template <typename I>
void Replay<I>::handle_event(const journal::SnapUnprotectEvent &event,
			     Context *on_ready, Context *on_safe) {
  CephContext *cct = m_image_ctx.cct;
  ldout(cct, 20) << ": Snap unprotect event" << dendl;

  Mutex::Locker locker(m_lock);
  OpEvent *op_event;
  Context *on_op_complete = create_op_context_callback(event.op_tid, on_ready,
                                                       on_safe, &op_event);
  if (on_op_complete == nullptr) {
    return;
  }

  op_event->on_op_finish_event = new C_RefreshIfRequired<I>(
    m_image_ctx, new ExecuteOp<I, journal::SnapUnprotectEvent>(m_image_ctx,
                                                               event,
                                                               on_op_complete));

  // ignore errors recorded in the journal
  op_event->op_finish_error_codes = {-EBUSY};

  // ignore errors caused due to replay
  op_event->ignore_error_codes = {-EINVAL};

  on_ready->complete(0);
}

template <typename I>
void Replay<I>::handle_event(const journal::SnapRollbackEvent &event,
			     Context *on_ready, Context *on_safe) {
  CephContext *cct = m_image_ctx.cct;
  ldout(cct, 20) << ": Snap rollback start event" << dendl;

  Mutex::Locker locker(m_lock);
  OpEvent *op_event;
  Context *on_op_complete = create_op_context_callback(event.op_tid, on_ready,
                                                       on_safe, &op_event);
  if (on_op_complete == nullptr) {
    return;
  }

  op_event->on_op_finish_event = new C_RefreshIfRequired<I>(
    m_image_ctx, new ExecuteOp<I, journal::SnapRollbackEvent>(m_image_ctx,
                                                              event,
                                                              on_op_complete));

  on_ready->complete(0);
}

template <typename I>
void Replay<I>::handle_event(const journal::RenameEvent &event,
			     Context *on_ready, Context *on_safe) {
  CephContext *cct = m_image_ctx.cct;
  ldout(cct, 20) << ": Rename event" << dendl;

  Mutex::Locker locker(m_lock);
  OpEvent *op_event;
  Context *on_op_complete = create_op_context_callback(event.op_tid, on_ready,
                                                       on_safe, &op_event);
  if (on_op_complete == nullptr) {
    return;
  }

  op_event->on_op_finish_event = new C_RefreshIfRequired<I>(
    m_image_ctx, new ExecuteOp<I, journal::RenameEvent>(m_image_ctx, event,
                                                        on_op_complete));

  // ignore errors caused due to replay
  op_event->ignore_error_codes = {-EEXIST};

  on_ready->complete(0);
}

template <typename I>
void Replay<I>::handle_event(const journal::ResizeEvent &event,
			     Context *on_ready, Context *on_safe) {
  CephContext *cct = m_image_ctx.cct;
  ldout(cct, 20) << ": Resize start event" << dendl;

  Mutex::Locker locker(m_lock);
  OpEvent *op_event;
  Context *on_op_complete = create_op_context_callback(event.op_tid, on_ready,
                                                       on_safe, &op_event);
  if (on_op_complete == nullptr) {
    return;
  }

  // avoid lock cycles
  m_image_ctx.op_work_queue->queue(new C_RefreshIfRequired<I>(
    m_image_ctx, new ExecuteOp<I, journal::ResizeEvent>(m_image_ctx, event,
                                                        on_op_complete)), 0);

  // do not process more events until the state machine is ready
  // since it will affect IO
  op_event->op_in_progress = true;
  op_event->on_start_ready = on_ready;
}

template <typename I>
void Replay<I>::handle_event(const journal::FlattenEvent &event,
			     Context *on_ready, Context *on_safe) {
  CephContext *cct = m_image_ctx.cct;
  ldout(cct, 20) << ": Flatten start event" << dendl;

  Mutex::Locker locker(m_lock);
  OpEvent *op_event;
  Context *on_op_complete = create_op_context_callback(event.op_tid, on_ready,
                                                       on_safe, &op_event);
  if (on_op_complete == nullptr) {
    return;
  }

  op_event->on_op_finish_event = new C_RefreshIfRequired<I>(
    m_image_ctx, new ExecuteOp<I, journal::FlattenEvent>(m_image_ctx, event,
                                                         on_op_complete));

  // ignore errors caused due to replay
  op_event->ignore_error_codes = {-EINVAL};

  on_ready->complete(0);
}

template <typename I>
void Replay<I>::handle_event(const journal::DemotePromoteEvent &event,
			     Context *on_ready, Context *on_safe) {
  CephContext *cct = m_image_ctx.cct;
  ldout(cct, 20) << ": Demote/Promote event" << dendl;
  on_ready->complete(0);
  on_safe->complete(0);
}

template <typename I>
void Replay<I>::handle_event(const journal::SnapLimitEvent &event,
			     Context *on_ready, Context *on_safe) {
  CephContext *cct = m_image_ctx.cct;
  ldout(cct, 20) << ": Snap limit event" << dendl;

  Mutex::Locker locker(m_lock);
  OpEvent *op_event;
  Context *on_op_complete = create_op_context_callback(event.op_tid, on_ready,
                                                       on_safe, &op_event);
  if (on_op_complete == nullptr) {
    return;
  }

  op_event->on_op_finish_event = new C_RefreshIfRequired<I>(
    m_image_ctx, new ExecuteOp<I, journal::SnapLimitEvent>(m_image_ctx,
							   event,
							   on_op_complete));

  op_event->ignore_error_codes = {-ERANGE};

  on_ready->complete(0);
}

template <typename I>
void Replay<I>::handle_event(const journal::UpdateFeaturesEvent &event,
			     Context *on_ready, Context *on_safe) {
  CephContext *cct = m_image_ctx.cct;
  ldout(cct, 20) << ": Update features event" << dendl;

  Mutex::Locker locker(m_lock);
  OpEvent *op_event;
  Context *on_op_complete = create_op_context_callback(event.op_tid, on_ready,
                                                       on_safe, &op_event);
  if (on_op_complete == nullptr) {
    return;
  }

  // avoid lock cycles
  m_image_ctx.op_work_queue->queue(new C_RefreshIfRequired<I>(
    m_image_ctx, new ExecuteOp<I, journal::UpdateFeaturesEvent>(
      m_image_ctx, event, on_op_complete)), 0);

  // do not process more events until the state machine is ready
  // since it will affect IO
  op_event->op_in_progress = true;
  op_event->on_start_ready = on_ready;
}

template <typename I>
void Replay<I>::handle_event(const journal::MetadataSetEvent &event,
			     Context *on_ready, Context *on_safe) {
  CephContext *cct = m_image_ctx.cct;
  ldout(cct, 20) << ": Metadata set event" << dendl;

  Mutex::Locker locker(m_lock);
  OpEvent *op_event;
  Context *on_op_complete = create_op_context_callback(event.op_tid, on_ready,
                                                       on_safe, &op_event);
  if (on_op_complete == nullptr) {
    return;
  }

  on_op_complete = new C_RefreshIfRequired<I>(m_image_ctx, on_op_complete);
  op_event->on_op_finish_event = util::create_async_context_callback(
    m_image_ctx, new ExecuteOp<I, journal::MetadataSetEvent>(
      m_image_ctx, event, on_op_complete));

  on_ready->complete(0);
}

template <typename I>
void Replay<I>::handle_event(const journal::MetadataRemoveEvent &event,
			     Context *on_ready, Context *on_safe) {
  CephContext *cct = m_image_ctx.cct;
  ldout(cct, 20) << ": Metadata remove event" << dendl;

  Mutex::Locker locker(m_lock);
  OpEvent *op_event;
  Context *on_op_complete = create_op_context_callback(event.op_tid, on_ready,
                                                       on_safe, &op_event);
  if (on_op_complete == nullptr) {
    return;
  }

  on_op_complete = new C_RefreshIfRequired<I>(m_image_ctx, on_op_complete);
  op_event->on_op_finish_event = util::create_async_context_callback(
    m_image_ctx, new ExecuteOp<I, journal::MetadataRemoveEvent>(
      m_image_ctx, event, on_op_complete));

  // ignore errors caused due to replay
  op_event->ignore_error_codes = {-ENOENT};

  on_ready->complete(0);
}

template <typename I>
void Replay<I>::handle_event(const journal::UnknownEvent &event,
			     Context *on_ready, Context *on_safe) {
  CephContext *cct = m_image_ctx.cct;
  ldout(cct, 20) << ": unknown event" << dendl;
  on_ready->complete(0);
  on_safe->complete(0);
}

template <typename I>
void Replay<I>::handle_aio_modify_complete(Context *on_ready, Context *on_safe,
                                           int r, std::set<int> &filters,
                                           bool writeback_cache_enabled) {
  Mutex::Locker locker(m_lock);
  CephContext *cct = m_image_ctx.cct;
  ldout(cct, 20) << ": on_ready=" << on_ready << ", "
                 << "on_safe=" << on_safe << ", r=" << r << dendl;

  if (on_ready != nullptr) {
    on_ready->complete(0);
  }

  if (filters.find(r) != filters.end())
    r = 0;

  if (r < 0) {
    lderr(cct) << ": AIO modify op failed: " << cpp_strerror(r) << dendl;
    m_image_ctx.op_work_queue->queue(on_safe, r);
    return;
  }

  if (writeback_cache_enabled) {
    // will be completed after next flush operation completes
    m_aio_modify_safe_contexts.insert(on_safe);
  } else {
    // IO is safely stored on disk
<<<<<<< HEAD
    assert(m_in_flight_aio_modify > 0);
=======
    ceph_assert(m_in_flight_aio_modify > 0);
>>>>>>> f8781be9
    --m_in_flight_aio_modify;

    if (m_on_aio_ready != nullptr) {
      ldout(cct, 10) << ": resuming paused AIO" << dendl;
      m_on_aio_ready->complete(0);
      m_on_aio_ready = nullptr;
    }

    ldout(cct, 20) << ": completing safe context: " << on_safe << dendl;
    m_image_ctx.op_work_queue->queue(on_safe, 0);
  }
}

template <typename I>
void Replay<I>::handle_aio_flush_complete(Context *on_flush_safe,
                                          Contexts &on_safe_ctxs, int r) {
  CephContext *cct = m_image_ctx.cct;
  ldout(cct, 20) << ": r=" << r << dendl;

  if (r < 0) {
    lderr(cct) << ": AIO flush failed: " << cpp_strerror(r) << dendl;
  }

  Context *on_aio_ready = nullptr;
  Context *on_flush = nullptr;
  {
    Mutex::Locker locker(m_lock);
    ceph_assert(m_in_flight_aio_flush > 0);
    ceph_assert(m_in_flight_aio_modify >= on_safe_ctxs.size());
    --m_in_flight_aio_flush;
    m_in_flight_aio_modify -= on_safe_ctxs.size();

    std::swap(on_aio_ready, m_on_aio_ready);
    if (m_in_flight_op_events == 0 &&
        (m_in_flight_aio_flush + m_in_flight_aio_modify) == 0) {
      on_flush = m_flush_ctx;
    }

    // strip out previously failed on_safe contexts
    for (auto it = on_safe_ctxs.begin(); it != on_safe_ctxs.end(); ) {
      if (m_aio_modify_safe_contexts.erase(*it)) {
        ++it;
      } else {
        it = on_safe_ctxs.erase(it);
      }
    }
  }

  if (on_aio_ready != nullptr) {
    ldout(cct, 10) << ": resuming paused AIO" << dendl;
    on_aio_ready->complete(0);
  }

  if (on_flush_safe != nullptr) {
    on_safe_ctxs.push_back(on_flush_safe);
  }
  for (auto ctx : on_safe_ctxs) {
    ldout(cct, 20) << ": completing safe context: " << ctx << dendl;
    ctx->complete(r);
  }

  if (on_flush != nullptr) {
    ldout(cct, 20) << ": completing flush context: " << on_flush << dendl;
    on_flush->complete(r);
  }
}

template <typename I>
Context *Replay<I>::create_op_context_callback(uint64_t op_tid,
                                               Context *on_ready,
                                               Context *on_safe,
                                               OpEvent **op_event) {
  CephContext *cct = m_image_ctx.cct;
  if (m_shut_down) {
    ldout(cct, 5) << ": ignoring event after shut down" << dendl;
    on_ready->complete(0);
    m_image_ctx.op_work_queue->queue(on_safe, -ESHUTDOWN);
    return nullptr;
  }

  ceph_assert(m_lock.is_locked());
  if (m_op_events.count(op_tid) != 0) {
    lderr(cct) << ": duplicate op tid detected: " << op_tid << dendl;

    // on_ready is already async but on failure invoke on_safe async
    // as well
    on_ready->complete(0);
    m_image_ctx.op_work_queue->queue(on_safe, -EINVAL);
    return nullptr;
  }

  ++m_in_flight_op_events;
  *op_event = &m_op_events[op_tid];
  (*op_event)->on_start_safe = on_safe;

  Context *on_op_complete = new C_OpOnComplete(this, op_tid);
  (*op_event)->on_op_complete = on_op_complete;
  return on_op_complete;
}

template <typename I>
void Replay<I>::handle_op_complete(uint64_t op_tid, int r) {
  CephContext *cct = m_image_ctx.cct;
  ldout(cct, 20) << ": op_tid=" << op_tid << ", "
                 << "r=" << r << dendl;

  OpEvent op_event;
  bool shutting_down = false;
  {
    Mutex::Locker locker(m_lock);
    auto op_it = m_op_events.find(op_tid);
    ceph_assert(op_it != m_op_events.end());

    op_event = std::move(op_it->second);
    m_op_events.erase(op_it);

    if (m_shut_down) {
      ceph_assert(m_flush_ctx != nullptr);
      shutting_down = true;
    }
  }

  ceph_assert(op_event.on_start_ready == nullptr || (r < 0 && r != -ERESTART));
  if (op_event.on_start_ready != nullptr) {
    // blocking op event failed before it became ready
    ceph_assert(op_event.on_finish_ready == nullptr &&
                op_event.on_finish_safe == nullptr);

    op_event.on_start_ready->complete(0);
  } else {
    // event kicked off by OpFinishEvent
    ceph_assert((op_event.on_finish_ready != nullptr &&
                 op_event.on_finish_safe != nullptr) || shutting_down);
  }

  if (op_event.on_op_finish_event != nullptr) {
    op_event.on_op_finish_event->complete(r);
  }

  if (op_event.on_finish_ready != nullptr) {
    op_event.on_finish_ready->complete(0);
  }

  // filter out errors caused by replay of the same op
  if (r < 0 && op_event.ignore_error_codes.count(r) != 0) {
    r = 0;
  }

  op_event.on_start_safe->complete(r);
  if (op_event.on_finish_safe != nullptr) {
    op_event.on_finish_safe->complete(r);
  }

  // shut down request might have occurred while lock was
  // dropped -- handle if pending
  Context *on_flush = nullptr;
  {
    Mutex::Locker locker(m_lock);
    ceph_assert(m_in_flight_op_events > 0);
    --m_in_flight_op_events;
    if (m_in_flight_op_events == 0 &&
        (m_in_flight_aio_flush + m_in_flight_aio_modify) == 0) {
      on_flush = m_flush_ctx;
    }
  }
  if (on_flush != nullptr) {
    m_image_ctx.op_work_queue->queue(on_flush, 0);
  }
}

template <typename I>
io::AioCompletion *
Replay<I>::create_aio_modify_completion(Context *on_ready,
                                        Context *on_safe,
                                        io::aio_type_t aio_type,
                                        bool *flush_required,
                                        std::set<int> &&filters) {
  Mutex::Locker locker(m_lock);
  CephContext *cct = m_image_ctx.cct;
  ceph_assert(m_on_aio_ready == nullptr);

  if (m_shut_down) {
    ldout(cct, 5) << ": ignoring event after shut down" << dendl;
    on_ready->complete(0);
    m_image_ctx.op_work_queue->queue(on_safe, -ESHUTDOWN);
    return nullptr;
  }

  ++m_in_flight_aio_modify;

  bool writeback_cache_enabled = m_image_ctx.is_writeback_cache_enabled();
  if (writeback_cache_enabled) {
    m_aio_modify_unsafe_contexts.push_back(on_safe);
  }

  // FLUSH if we hit the low-water mark -- on_safe contexts are
  // completed by flushes-only so that we don't move the journal
  // commit position until safely on-disk

  *flush_required = (writeback_cache_enabled &&
                     m_aio_modify_unsafe_contexts.size() ==
                       IN_FLIGHT_IO_LOW_WATER_MARK);
  if (*flush_required) {
    ldout(cct, 10) << ": hit AIO replay low-water mark: scheduling flush"
                   << dendl;
  }

  // READY for more events if:
  // * not at high-water mark for IO
  // * in-flight ops are at a consistent point (snap create has IO flushed,
  //   shrink has adjusted clip boundary, etc) -- should have already been
  //   flagged not-ready
  if (m_in_flight_aio_modify == IN_FLIGHT_IO_HIGH_WATER_MARK) {
    ldout(cct, 10) << ": hit AIO replay high-water mark: pausing replay"
                   << dendl;
    ceph_assert(m_on_aio_ready == nullptr);
    std::swap(m_on_aio_ready, on_ready);
  }

  // when the modification is ACKed by librbd, we can process the next
  // event. when flushed, the completion of the next flush will fire the
  // on_safe callback
  auto aio_comp = io::AioCompletion::create_and_start<Context>(
    new C_AioModifyComplete(this, on_ready, on_safe, std::move(filters),
                            writeback_cache_enabled),
    util::get_image_ctx(&m_image_ctx), aio_type);
  return aio_comp;
}

template <typename I>
io::AioCompletion *Replay<I>::create_aio_flush_completion(Context *on_safe) {
  ceph_assert(m_lock.is_locked());

  CephContext *cct = m_image_ctx.cct;
  if (m_shut_down) {
    ldout(cct, 5) << ": ignoring event after shut down" << dendl;
    if (on_safe != nullptr) {
      m_image_ctx.op_work_queue->queue(on_safe, -ESHUTDOWN);
    }
    return nullptr;
  }

  ++m_in_flight_aio_flush;

  // associate all prior write/discard ops to this flush request
  auto aio_comp = io::AioCompletion::create_and_start<Context>(
      new C_AioFlushComplete(this, on_safe,
                             std::move(m_aio_modify_unsafe_contexts)),
      util::get_image_ctx(&m_image_ctx), io::AIO_TYPE_FLUSH);
  m_aio_modify_unsafe_contexts.clear();
  return aio_comp;
}

template <typename I>
bool Replay<I>::clipped_io(uint64_t image_offset, io::AioCompletion *aio_comp) {
  CephContext *cct = m_image_ctx.cct;

  m_image_ctx.snap_lock.get_read();
  size_t image_size = m_image_ctx.size;
  m_image_ctx.snap_lock.put_read();

  if (image_offset >= image_size) {
    // rbd-mirror image sync might race an IO event w/ associated resize between
    // the point the peer is registered and the sync point is created, so no-op
    // IO events beyond the current image extents since under normal conditions
    // it wouldn't have been recorded in the journal
    ldout(cct, 5) << ": no-op IO event beyond image size" << dendl;
    aio_comp->get();
    aio_comp->set_request_count(0);
    aio_comp->put();
    return true;
  }

  return false;
}

} // namespace journal
} // namespace librbd

template class librbd::journal::Replay<librbd::ImageCtx>;<|MERGE_RESOLUTION|>--- conflicted
+++ resolved
@@ -468,13 +468,6 @@
                                                io::AIO_TYPE_COMPARE_AND_WRITE,
                                                &flush_required,
                                                {-EILSEQ});
-<<<<<<< HEAD
-  io::ImageRequest<I>::aio_compare_and_write(&m_image_ctx, aio_comp,
-                                             {{event.offset, event.length}},
-                                             std::move(cmp_data),
-                                             std::move(write_data),
-                                             nullptr, 0, {});
-=======
 
   if (!clipped_io(event.offset, aio_comp)) {
     io::ImageRequest<I>::aio_compare_and_write(&m_image_ctx, aio_comp,
@@ -484,18 +477,13 @@
                                                nullptr, 0, {});
   }
 
->>>>>>> f8781be9
   if (flush_required) {
     m_lock.Lock();
     auto flush_comp = create_aio_flush_completion(nullptr);
     m_lock.Unlock();
 
-<<<<<<< HEAD
-    io::ImageRequest<I>::aio_flush(&m_image_ctx, flush_comp, {});
-=======
     io::ImageRequest<I>::aio_flush(&m_image_ctx, flush_comp,
                                    io::FLUSH_SOURCE_INTERNAL, {});
->>>>>>> f8781be9
   }
 }
 
@@ -919,11 +907,7 @@
     m_aio_modify_safe_contexts.insert(on_safe);
   } else {
     // IO is safely stored on disk
-<<<<<<< HEAD
-    assert(m_in_flight_aio_modify > 0);
-=======
     ceph_assert(m_in_flight_aio_modify > 0);
->>>>>>> f8781be9
     --m_in_flight_aio_modify;
 
     if (m_on_aio_ready != nullptr) {
