--- conflicted
+++ resolved
@@ -156,19 +156,6 @@
 }
 
 void AioCompareAndWriteEvent::encode(bufferlist& bl) const {
-<<<<<<< HEAD
-  ::encode(offset, bl);
-  ::encode(length, bl);
-  ::encode(cmp_data, bl);
-  ::encode(write_data, bl);
-}
-
-void AioCompareAndWriteEvent::decode(__u8 version, bufferlist::iterator& it) {
-  ::decode(offset, it);
-  ::decode(length, it);
-  ::decode(cmp_data, it);
-  ::decode(write_data, it);
-=======
   using ceph::encode;
   encode(offset, bl);
   encode(length, bl);
@@ -182,7 +169,6 @@
   decode(length, it);
   decode(cmp_data, it);
   decode(write_data, it);
->>>>>>> f8781be9
 }
 
 void AioCompareAndWriteEvent::dump(Formatter *f) const {
