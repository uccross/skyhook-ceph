--- conflicted
+++ resolved
@@ -134,11 +134,7 @@
 void SnapshotCreateRequest::update_object_map() {
   RWLock::WLocker snap_locker(m_image_ctx.snap_lock);
   RWLock::WLocker object_map_locker(m_image_ctx.object_map_lock);
-<<<<<<< HEAD
-  
-=======
 
->>>>>>> 3ad2dfa4
   auto it = m_object_map.begin();
   auto end_it = m_object_map.end();
   for (; it != end_it; ++it) {
