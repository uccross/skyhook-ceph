--- conflicted
+++ resolved
@@ -20,12 +20,8 @@
 #include "librbd/Journal.h"
 #include "librbd/Utils.h"
 #include "librbd/io/AioCompletion.h"
-<<<<<<< HEAD
-#include "librbd/io/ObjectRequest.h"
-=======
 #include "librbd/io/ObjectDispatchSpec.h"
 #include "librbd/io/ObjectDispatcher.h"
->>>>>>> f8781be9
 #include "librbd/io/ReadResult.h"
 
 #include "include/ceph_assert.h"
@@ -87,88 +83,6 @@
     LibrbdWriteback *m_wb_handler;
   };
 
-<<<<<<< HEAD
-  struct C_WriteJournalCommit : public Context {
-    typedef std::vector<std::pair<uint64_t,uint64_t> > Extents;
-
-    ImageCtx *image_ctx;
-    std::string oid;
-    uint64_t object_no;
-    uint64_t off;
-    bufferlist bl;
-    SnapContext snapc;
-    uint64_t journal_tid;
-    ZTracer::Trace trace;
-    Context *req_comp;
-    bool request_sent = false;
-
-    C_WriteJournalCommit(ImageCtx *_image_ctx, const std::string &_oid,
-                         uint64_t _object_no, uint64_t _off,
-                         const bufferlist &_bl, const SnapContext& _snapc,
-                         uint64_t _journal_tid,
-			 const ZTracer::Trace &trace, Context *_req_comp)
-      : image_ctx(_image_ctx), oid(_oid), object_no(_object_no), off(_off),
-        bl(_bl), snapc(_snapc), journal_tid(_journal_tid),
-        trace(trace), req_comp(_req_comp) {
-      CephContext *cct = image_ctx->cct;
-      ldout(cct, 20) << this << " C_WriteJournalCommit: "
-                     << "delaying write until journal tid "
-                     << journal_tid << " safe" << dendl;
-    }
-
-    void complete(int r) override {
-      if (request_sent || r < 0) {
-        if (request_sent && r == 0) {
-          // only commit IO events that are safely recorded to the backing image
-          // since the cache will retry all IOs that fail
-          commit_io_event_extent(0);
-        }
-
-        req_comp->complete(r);
-        delete this;
-      } else {
-        send_request();
-      }
-    }
-
-    void finish(int r) override {
-    }
-
-    void commit_io_event_extent(int r) {
-      CephContext *cct = image_ctx->cct;
-      ldout(cct, 20) << this << " C_WriteJournalCommit: "
-                     << "write committed: updating journal commit position"
-                     << dendl;
-
-      // all IO operations are flushed prior to closing the journal
-      assert(image_ctx->journal != NULL);
-
-      Extents file_extents;
-      Striper::extent_to_file(cct, &image_ctx->layout, object_no, off,
-                              bl.length(), file_extents);
-      for (Extents::iterator it = file_extents.begin();
-           it != file_extents.end(); ++it) {
-        image_ctx->journal->commit_io_event_extent(journal_tid, it->first,
-                                                   it->second, r);
-      }
-    }
-
-    void send_request() {
-      CephContext *cct = image_ctx->cct;
-      ldout(cct, 20) << this << " C_WriteJournalCommit: "
-                     << "journal committed: sending write request" << dendl;
-
-      assert(image_ctx->exclusive_lock->is_lock_owner());
-
-      request_sent = true;
-      auto req = new io::ObjectWriteRequest<>(image_ctx, oid, object_no, off,
-                                              bl, snapc, 0, trace, this);
-      req->send();
-    }
-  };
-
-=======
->>>>>>> f8781be9
   struct C_CommitIOEventExtent : public Context {
     ImageCtx *image_ctx;
     uint64_t journal_tid;
@@ -218,21 +132,12 @@
     aio_comp->read_result = io::ReadResult{pbl};
     aio_comp->set_request_count(1);
 
-<<<<<<< HEAD
-    auto req_comp = new io::ReadResult::C_SparseReadRequest<>(
-      aio_comp, {{0, len}}, false);
-    auto req = io::ObjectReadRequest<>::create(m_ictx, oid.name, object_no, off,
-                                               len, snapid, op_flags, true,
-                                               trace, req_comp);
-    req_comp->request = req;
-=======
     auto req_comp = new io::ReadResult::C_ObjectReadRequest(
       aio_comp, off, len, {{0, len}});
 
     auto req = io::ObjectDispatchSpec::create_read(
       m_ictx, io::OBJECT_DISPATCH_LAYER_CACHE, oid.name, object_no, off, len,
       snapid, op_flags, trace, &req_comp->bl, &req_comp->extent_map, req_comp);
->>>>>>> f8781be9
     req->send();
   }
 
@@ -283,20 +188,6 @@
     m_writes[oid.name].push(result);
     ldout(m_ictx->cct, 20) << "write will wait for result " << result << dendl;
 
-<<<<<<< HEAD
-    // all IO operations are flushed prior to closing the journal
-    assert(journal_tid == 0 || m_ictx->journal != NULL);
-    if (journal_tid != 0) {
-      m_ictx->journal->flush_event(
-        journal_tid, new C_WriteJournalCommit(
-	  m_ictx, oid.name, object_no, off, bl, snapc, journal_tid, trace,
-          req_comp));
-    } else {
-      auto req = new io::ObjectWriteRequest<>(
-	m_ictx, oid.name, object_no, off, bl, snapc, 0, trace, req_comp);
-      req->send();
-    }
-=======
     bufferlist bl_copy(bl);
 
     Context *ctx = new C_OrderedWrite(m_ictx->cct, result, trace, this);
@@ -310,7 +201,6 @@
       io::OBJECT_DISPATCH_FLAG_WILL_RETRY_ON_ERROR);
     req->send();
 
->>>>>>> f8781be9
     return ++m_tid;
   }
 
