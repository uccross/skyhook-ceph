--- conflicted
+++ resolved
@@ -194,16 +194,9 @@
 
     Event() {
     }
-<<<<<<< HEAD
-    Event(const Futures &_futures, const IOObjectRequests &_requests,
-          uint64_t offset, size_t length, int filter_ret_val)
-      : futures(_futures), aio_object_requests(_requests),
-        filter_ret_val(filter_ret_val) {
-=======
     Event(const Futures &_futures, uint64_t offset, size_t length,
           int filter_ret_val)
       : futures(_futures), filter_ret_val(filter_ret_val) {
->>>>>>> f8781be9
       if (length > 0) {
         pending_extents.insert(offset, length);
       }
@@ -337,10 +330,6 @@
 
   uint64_t append_io_events(journal::EventType event_type,
                             const Bufferlists &bufferlists,
-<<<<<<< HEAD
-                            const IOObjectRequests &requests,
-=======
->>>>>>> f8781be9
                             uint64_t offset, size_t length, bool flush_entry,
                             int filter_ret_val);
   Future wait_event(Mutex &lock, uint64_t tid, Context *on_safe);
