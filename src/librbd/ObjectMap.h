--- conflicted
+++ resolved
@@ -72,14 +72,11 @@
                   T *callback_object) {
     ceph_assert(start_object_no < end_object_no);
     if (snap_id == CEPH_NOSNAP) {
-<<<<<<< HEAD
-=======
       end_object_no = std::min(end_object_no, m_object_map.size());
       if (start_object_no >= end_object_no) {
         return false;
       }
 
->>>>>>> 3ad2dfa4
       auto it = m_object_map.begin() + start_object_no;
       auto end_it = m_object_map.begin() + end_object_no;
       for (; it != end_it; ++it) {
@@ -147,12 +144,8 @@
   void aio_update(uint64_t snap_id, uint64_t start_object_no,
                   uint64_t end_object_no, uint8_t new_state,
                   const boost::optional<uint8_t> &current_state,
-<<<<<<< HEAD
-                  const ZTracer::Trace &parent_trace, Context *on_finish);
-=======
                   const ZTracer::Trace &parent_trace, bool ignore_enoent,
                   Context *on_finish);
->>>>>>> 3ad2dfa4
   bool update_required(const ceph::BitVector<2>::Iterator &it,
                        uint8_t new_state);
 
