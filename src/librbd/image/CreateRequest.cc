--- conflicted
+++ resolved
@@ -161,31 +161,6 @@
 
   if (image_options.get(RBD_IMAGE_OPTION_STRIPE_UNIT, &m_stripe_unit) != 0 ||
       m_stripe_unit == 0) {
-<<<<<<< HEAD
-    m_stripe_unit = m_cct->_conf->get_val<uint64_t>("rbd_default_stripe_unit");
-  }
-  if (image_options.get(RBD_IMAGE_OPTION_STRIPE_COUNT, &m_stripe_count) != 0 ||
-      m_stripe_count == 0) {
-    m_stripe_count = m_cct->_conf->get_val<uint64_t>("rbd_default_stripe_count");
-  }
-  if (get_image_option(image_options, RBD_IMAGE_OPTION_ORDER, &m_order) != 0 ||
-      m_order == 0) {
-    m_order = m_cct->_conf->get_val<int64_t>("rbd_default_order");
-  }
-  if (get_image_option(image_options, RBD_IMAGE_OPTION_JOURNAL_ORDER,
-      &m_journal_order) != 0) {
-    m_journal_order = m_cct->_conf->get_val<uint64_t>("rbd_journal_order");
-  }
-  if (get_image_option(image_options, RBD_IMAGE_OPTION_JOURNAL_SPLAY_WIDTH,
-                       &m_journal_splay_width) != 0) {
-    m_journal_splay_width = m_cct->_conf->get_val<uint64_t>("rbd_journal_splay_width");
-  }
-  if (image_options.get(RBD_IMAGE_OPTION_JOURNAL_POOL, &m_journal_pool) != 0) {
-    m_journal_pool = m_cct->_conf->get_val<std::string>("rbd_journal_pool");
-  }
-  if (image_options.get(RBD_IMAGE_OPTION_DATA_POOL, &m_data_pool) != 0) {
-    m_data_pool = m_cct->_conf->get_val<std::string>("rbd_default_data_pool");
-=======
     m_stripe_unit = m_config.get_val<Option::size_t>("rbd_default_stripe_unit");
   }
   if (image_options.get(RBD_IMAGE_OPTION_STRIPE_COUNT, &m_stripe_count) != 0 ||
@@ -210,7 +185,6 @@
   }
   if (image_options.get(RBD_IMAGE_OPTION_DATA_POOL, &m_data_pool) != 0) {
     m_data_pool = m_config.get_val<std::string>("rbd_default_data_pool");
->>>>>>> f8781be9
   }
 
   m_layout.object_size = 1ull << m_order;
@@ -272,16 +246,6 @@
     return;
   }
 
-<<<<<<< HEAD
-  r = validate_data_pool(m_cct, m_ioctx, m_features, m_data_pool,
-                         &m_data_pool_id);
-  if (r < 0) {
-    complete(r);
-    return;
-  }
-
-=======
->>>>>>> f8781be9
   if (((m_features & RBD_FEATURE_OBJECT_MAP) != 0) &&
       (!validate_layout(m_cct, m_size, m_layout))) {
     complete(-EINVAL);
@@ -291,13 +255,6 @@
   validate_data_pool();
 }
 
-<<<<<<< HEAD
-template<typename I>
-void CreateRequest<I>::validate_pool() {
-  if (!m_cct->_conf->get_val<bool>("rbd_validate_pool")) {
-    create_id_object();
-    return;
-=======
 template <typename I>
 void CreateRequest<I>::validate_data_pool() {
   m_data_io_ctx = m_io_ctx;
@@ -311,7 +268,6 @@
     }
     m_data_pool_id = m_data_io_ctx.get_id();
     m_data_io_ctx.set_namespace(m_io_ctx.get_namespace());
->>>>>>> f8781be9
   }
 
   if (!m_config.get_val<bool>("rbd_validate_pool")) {
