// -*- mode:C++; tab-width:8; c-basic-offset:2; indent-tabs-mode:t -*-
// vim: ts=8 sw=2 smarttab

#include <boost/algorithm/string/predicate.hpp>
<<<<<<< HEAD
#include "include/assert.h"
=======
#include "include/ceph_assert.h"
>>>>>>> 3ad2dfa4

#include "librbd/image/RefreshRequest.h"
#include "common/dout.h"
#include "common/errno.h"
#include "cls/lock/cls_lock_client.h"
#include "cls/rbd/cls_rbd_client.h"
#include "librbd/ExclusiveLock.h"
#include "librbd/ImageCtx.h"
#include "librbd/ImageWatcher.h"
#include "librbd/Journal.h"
#include "librbd/ObjectMap.h"
#include "librbd/Utils.h"
#include "librbd/deep_copy/Utils.h"
#include "librbd/image/RefreshParentRequest.h"
#include "librbd/io/AioCompletion.h"
#include "librbd/io/ImageDispatchSpec.h"
#include "librbd/io/ImageRequestWQ.h"
#include "librbd/journal/Policy.h"

#define dout_subsys ceph_subsys_rbd
#undef dout_prefix
#define dout_prefix *_dout << "librbd::image::RefreshRequest: "

namespace librbd {
namespace image {

namespace {

const uint64_t MAX_METADATA_ITEMS = 128;

}

using util::create_rados_callback;
using util::create_async_context_callback;
using util::create_context_callback;

template <typename I>
RefreshRequest<I>::RefreshRequest(I &image_ctx, bool acquiring_lock,
                                  bool skip_open_parent, Context *on_finish)
  : m_image_ctx(image_ctx), m_acquiring_lock(acquiring_lock),
    m_skip_open_parent_image(skip_open_parent),
    m_on_finish(create_async_context_callback(m_image_ctx, on_finish)),
    m_error_result(0), m_flush_aio(false), m_exclusive_lock(nullptr),
    m_object_map(nullptr), m_journal(nullptr), m_refresh_parent(nullptr) {
  m_pool_metadata_io_ctx.dup(image_ctx.md_ctx);
  m_pool_metadata_io_ctx.set_namespace("");
}

template <typename I>
RefreshRequest<I>::~RefreshRequest() {
  // these require state machine to close
  ceph_assert(m_exclusive_lock == nullptr);
  ceph_assert(m_object_map == nullptr);
  ceph_assert(m_journal == nullptr);
  ceph_assert(m_refresh_parent == nullptr);
  ceph_assert(!m_blocked_writes);
}

template <typename I>
void RefreshRequest<I>::send() {
  if (m_image_ctx.old_format) {
    send_v1_read_header();
  } else {
    send_v2_get_mutable_metadata();
  }
}

template <typename I>
void RefreshRequest<I>::send_get_migration_header() {
  if (m_image_ctx.ignore_migrating) {
    if (m_image_ctx.old_format) {
      send_v1_get_snapshots();
    } else {
      send_v2_get_metadata();
    }
    return;
  }

  CephContext *cct = m_image_ctx.cct;
  ldout(cct, 10) << this << " " << __func__ << dendl;

  librados::ObjectReadOperation op;
  cls_client::migration_get_start(&op);

  using klass = RefreshRequest<I>;
  librados::AioCompletion *comp =
    create_rados_callback<klass, &klass::handle_get_migration_header>(this);
  m_out_bl.clear();
  m_image_ctx.md_ctx.aio_operate(m_image_ctx.header_oid, comp, &op,
                                 &m_out_bl);
  comp->release();
}

template <typename I>
Context *RefreshRequest<I>::handle_get_migration_header(int *result) {
  CephContext *cct = m_image_ctx.cct;
  ldout(cct, 10) << this << " " << __func__ << ": r=" << *result << dendl;

  if (*result == 0) {
    auto it = m_out_bl.cbegin();
    *result = cls_client::migration_get_finish(&it, &m_migration_spec);
  } else if (*result == -ENOENT) {
    ldout(cct, 5) << this << " " << __func__ << ": no migration header found"
                  << ", retrying" << dendl;
    send();
    return nullptr;
  }

  if (*result < 0) {
    lderr(cct) << "failed to retrieve migration header: "
               << cpp_strerror(*result) << dendl;
    return m_on_finish;
  }

  switch(m_migration_spec.header_type) {
  case cls::rbd::MIGRATION_HEADER_TYPE_SRC:
    if (!m_image_ctx.read_only) {
      lderr(cct) << "image being migrated" << dendl;
      *result = -EROFS;
      return m_on_finish;
    }
    ldout(cct, 1) << this << " " << __func__ << ": migrating to: "
                  << m_migration_spec << dendl;
    break;
  case cls::rbd::MIGRATION_HEADER_TYPE_DST:
    ldout(cct, 1) << this << " " << __func__ << ": migrating from: "
                  << m_migration_spec << dendl;
    if (m_migration_spec.state != cls::rbd::MIGRATION_STATE_PREPARED &&
        m_migration_spec.state != cls::rbd::MIGRATION_STATE_EXECUTING &&
        m_migration_spec.state != cls::rbd::MIGRATION_STATE_EXECUTED) {
      ldout(cct, 5) << this << " " << __func__ << ": current migration state: "
                    << m_migration_spec.state << ", retrying" << dendl;
      send();
      return nullptr;
    }
    break;
  default:
    ldout(cct, 1) << this << " " << __func__ << ": migration type "
                  << m_migration_spec.header_type << dendl;
    *result = -EBADMSG;
    return m_on_finish;
  }

  if (m_image_ctx.old_format) {
    send_v1_get_snapshots();
  } else {
    send_v2_get_metadata();
  }
  return nullptr;
}

template <typename I>
void RefreshRequest<I>::send_v1_read_header() {
  CephContext *cct = m_image_ctx.cct;
  ldout(cct, 10) << this << " " << __func__ << dendl;

  librados::ObjectReadOperation op;
  op.read(0, 0, nullptr, nullptr);

  using klass = RefreshRequest<I>;
  librados::AioCompletion *comp = create_rados_callback<
    klass, &klass::handle_v1_read_header>(this);
  m_out_bl.clear();
  int r = m_image_ctx.md_ctx.aio_operate(m_image_ctx.header_oid, comp, &op,
                                         &m_out_bl);
  ceph_assert(r == 0);
  comp->release();
}

template <typename I>
Context *RefreshRequest<I>::handle_v1_read_header(int *result) {
  CephContext *cct = m_image_ctx.cct;
  ldout(cct, 10) << this << " " << __func__ << ": " << "r=" << *result << dendl;

  rbd_obj_header_ondisk v1_header;
  bool migrating = false;
  if (*result < 0) {
    return m_on_finish;
  } else if (m_out_bl.length() < sizeof(v1_header)) {
    lderr(cct) << "v1 header too small" << dendl;
    *result = -EIO;
    return m_on_finish;
  } else if (memcmp(RBD_HEADER_TEXT, m_out_bl.c_str(),
                    sizeof(RBD_HEADER_TEXT)) != 0) {
    if (memcmp(RBD_MIGRATE_HEADER_TEXT, m_out_bl.c_str(),
               sizeof(RBD_MIGRATE_HEADER_TEXT)) == 0) {
      ldout(cct, 1) << this << " " << __func__ << ": migration v1 header detected"
                    << dendl;
      migrating = true;
    } else {
      lderr(cct) << "unrecognized v1 header" << dendl;
      *result = -ENXIO;
      return m_on_finish;
    }
  }

  memcpy(&v1_header, m_out_bl.c_str(), sizeof(v1_header));
  m_order = v1_header.options.order;
  m_size = v1_header.image_size;
  m_object_prefix = v1_header.block_name;
  if (migrating) {
    send_get_migration_header();
  } else {
    send_v1_get_snapshots();
  }
  return nullptr;
}

template <typename I>
void RefreshRequest<I>::send_v1_get_snapshots() {
  CephContext *cct = m_image_ctx.cct;
  ldout(cct, 10) << this << " " << __func__ << dendl;

  librados::ObjectReadOperation op;
  cls_client::old_snapshot_list_start(&op);

  using klass = RefreshRequest<I>;
  librados::AioCompletion *comp = create_rados_callback<
    klass, &klass::handle_v1_get_snapshots>(this);
  m_out_bl.clear();
  int r = m_image_ctx.md_ctx.aio_operate(m_image_ctx.header_oid, comp, &op,
                                         &m_out_bl);
  ceph_assert(r == 0);
  comp->release();
}

template <typename I>
Context *RefreshRequest<I>::handle_v1_get_snapshots(int *result) {
  CephContext *cct = m_image_ctx.cct;
  ldout(cct, 10) << this << " " << __func__ << ": " << "r=" << *result << dendl;

  std::vector<std::string> snap_names;
  std::vector<uint64_t> snap_sizes;
  if (*result == 0) {
    auto it = m_out_bl.cbegin();
    *result = cls_client::old_snapshot_list_finish(&it, &snap_names,
                                                   &snap_sizes, &m_snapc);
  }

  if (*result < 0) {
    lderr(cct) << "failed to retrieve v1 snapshots: " << cpp_strerror(*result)
               << dendl;
    return m_on_finish;
  }

  if (!m_snapc.is_valid()) {
    lderr(cct) << "v1 image snap context is invalid" << dendl;
    *result = -EIO;
    return m_on_finish;
  }

  m_snap_infos.clear();
  for (size_t i = 0; i < m_snapc.snaps.size(); ++i) {
    m_snap_infos.push_back({m_snapc.snaps[i],
                            {cls::rbd::UserSnapshotNamespace{}},
                            snap_names[i], snap_sizes[i], {}, 0});
  }

  send_v1_get_locks();
  return nullptr;
}

template <typename I>
void RefreshRequest<I>::send_v1_get_locks() {
  CephContext *cct = m_image_ctx.cct;
  ldout(cct, 10) << this << " " << __func__ << dendl;

  librados::ObjectReadOperation op;
  rados::cls::lock::get_lock_info_start(&op, RBD_LOCK_NAME);

  using klass = RefreshRequest<I>;
  librados::AioCompletion *comp = create_rados_callback<
    klass, &klass::handle_v1_get_locks>(this);
  m_out_bl.clear();
  int r = m_image_ctx.md_ctx.aio_operate(m_image_ctx.header_oid, comp, &op,
                                         &m_out_bl);
  ceph_assert(r == 0);
  comp->release();
}

template <typename I>
Context *RefreshRequest<I>::handle_v1_get_locks(int *result) {
  CephContext *cct = m_image_ctx.cct;
  ldout(cct, 10) << this << " " << __func__ << ": "
                 << "r=" << *result << dendl;

  if (*result == 0) {
    auto it = m_out_bl.cbegin();
    ClsLockType lock_type;
    *result = rados::cls::lock::get_lock_info_finish(&it, &m_lockers,
                                                     &lock_type, &m_lock_tag);
    if (*result == 0) {
      m_exclusive_locked = (lock_type == LOCK_EXCLUSIVE);
    }
  }
  if (*result < 0) {
    lderr(cct) << "failed to retrieve locks: " << cpp_strerror(*result)
               << dendl;
    return m_on_finish;
  }

  send_v1_apply();
  return nullptr;
}

template <typename I>
void RefreshRequest<I>::send_v1_apply() {
  CephContext *cct = m_image_ctx.cct;
  ldout(cct, 10) << this << " " << __func__ << dendl;

  // ensure we are not in a rados callback when applying updates
  using klass = RefreshRequest<I>;
  Context *ctx = create_context_callback<
    klass, &klass::handle_v1_apply>(this);
  m_image_ctx.op_work_queue->queue(ctx, 0);
}

template <typename I>
Context *RefreshRequest<I>::handle_v1_apply(int *result) {
  CephContext *cct = m_image_ctx.cct;
  ldout(cct, 10) << this << " " << __func__ << dendl;

  apply();
  return send_flush_aio();
}

template <typename I>
void RefreshRequest<I>::send_v2_get_mutable_metadata() {
  CephContext *cct = m_image_ctx.cct;
  ldout(cct, 10) << this << " " << __func__ << dendl;

  uint64_t snap_id;
  {
    RWLock::RLocker snap_locker(m_image_ctx.snap_lock);
    snap_id = m_image_ctx.snap_id;
  }

  bool read_only = m_image_ctx.read_only || snap_id != CEPH_NOSNAP;
  librados::ObjectReadOperation op;
  cls_client::get_size_start(&op, CEPH_NOSNAP);
  cls_client::get_features_start(&op, read_only);
  cls_client::get_flags_start(&op, CEPH_NOSNAP);
  cls_client::get_snapcontext_start(&op);
  rados::cls::lock::get_lock_info_start(&op, RBD_LOCK_NAME);

  using klass = RefreshRequest<I>;
  librados::AioCompletion *comp = create_rados_callback<
    klass, &klass::handle_v2_get_mutable_metadata>(this);
  m_out_bl.clear();
  int r = m_image_ctx.md_ctx.aio_operate(m_image_ctx.header_oid, comp, &op,
                                         &m_out_bl);
  ceph_assert(r == 0);
  comp->release();
}

template <typename I>
Context *RefreshRequest<I>::handle_v2_get_mutable_metadata(int *result) {
  CephContext *cct = m_image_ctx.cct;
  ldout(cct, 10) << this << " " << __func__ << ": "
                 << "r=" << *result << dendl;

  auto it = m_out_bl.cbegin();
  if (*result >= 0) {
    uint8_t order;
    *result = cls_client::get_size_finish(&it, &m_size, &order);
  }

  if (*result >= 0) {
    *result = cls_client::get_features_finish(&it, &m_features,
                                              &m_incompatible_features);
  }

  if (*result >= 0) {
    *result = cls_client::get_flags_finish(&it, &m_flags);
  }

  if (*result >= 0) {
    *result = cls_client::get_snapcontext_finish(&it, &m_snapc);
  }

  if (*result >= 0) {
    ClsLockType lock_type = LOCK_NONE;
    *result = rados::cls::lock::get_lock_info_finish(&it, &m_lockers,
                                                     &lock_type, &m_lock_tag);
    if (*result == 0) {
      m_exclusive_locked = (lock_type == LOCK_EXCLUSIVE);
    }
  }

  if (*result < 0) {
    lderr(cct) << "failed to retrieve mutable metadata: "
               << cpp_strerror(*result) << dendl;
    return m_on_finish;
  }

  uint64_t unsupported = m_incompatible_features & ~RBD_FEATURES_ALL;
  if (unsupported != 0ULL) {
    lderr(cct) << "Image uses unsupported features: " << unsupported << dendl;
    *result = -ENOSYS;
    return m_on_finish;
  }

  if (!m_snapc.is_valid()) {
    lderr(cct) << "image snap context is invalid!" << dendl;
    *result = -EIO;
    return m_on_finish;
  }

  if (m_acquiring_lock && (m_features & RBD_FEATURE_EXCLUSIVE_LOCK) == 0) {
    ldout(cct, 5) << "ignoring dynamically disabled exclusive lock" << dendl;
    m_features |= RBD_FEATURE_EXCLUSIVE_LOCK;
    m_incomplete_update = true;
  }

<<<<<<< HEAD
  send_v2_get_metadata();
  return nullptr;
}

template <typename I>
void RefreshRequest<I>::send_v2_get_metadata() {
  CephContext *cct = m_image_ctx.cct;
  ldout(cct, 10) << this << " " << __func__ << ": "
                 << "start_key=" << m_last_metadata_key << dendl;

  librados::ObjectReadOperation op;
  cls_client::metadata_list_start(&op, m_last_metadata_key, MAX_METADATA_ITEMS);

  using klass = RefreshRequest<I>;
  librados::AioCompletion *comp =
    create_rados_callback<klass, &klass::handle_v2_get_metadata>(this);
  m_out_bl.clear();
  m_image_ctx.md_ctx.aio_operate(m_image_ctx.header_oid, comp, &op,
                                  &m_out_bl);
  comp->release();
}

template <typename I>
Context *RefreshRequest<I>::handle_v2_get_metadata(int *result) {
  CephContext *cct = m_image_ctx.cct;
  ldout(cct, 10) << this << " " << __func__ << ": r=" << *result << dendl;

  std::map<std::string, bufferlist> metadata;
  if (*result == 0) {
    bufferlist::iterator it = m_out_bl.begin();
    *result = cls_client::metadata_list_finish(&it, &metadata);
  }

  if (*result == -EOPNOTSUPP || *result == -EIO) {
    ldout(cct, 10) << "config metadata not supported by OSD" << dendl;
  } else if (*result < 0) {
    lderr(cct) << "failed to retrieve metadata: " << cpp_strerror(*result)
               << dendl;
    return m_on_finish;
  }

  if (!metadata.empty()) {
    m_metadata.insert(metadata.begin(), metadata.end());
    m_last_metadata_key = metadata.rbegin()->first;
    if (boost::starts_with(m_last_metadata_key,
                           ImageCtx::METADATA_CONF_PREFIX)) {
      send_v2_get_metadata();
      return nullptr;
    }
  }

  m_image_ctx.apply_metadata(m_metadata, false);

  send_v2_get_flags();
=======
  send_v2_get_parent();
>>>>>>> 3ad2dfa4
  return nullptr;
}

template <typename I>
void RefreshRequest<I>::send_v2_get_parent() {
  // NOTE: remove support when Mimic is EOLed
  CephContext *cct = m_image_ctx.cct;
  ldout(cct, 10) << this << " " << __func__ << ": legacy=" << m_legacy_parent
                 << dendl;

  librados::ObjectReadOperation op;
  if (!m_legacy_parent) {
    cls_client::parent_get_start(&op);
    cls_client::parent_overlap_get_start(&op, CEPH_NOSNAP);
  } else {
    cls_client::get_parent_start(&op, CEPH_NOSNAP);
  }

  auto aio_comp = create_rados_callback<
    RefreshRequest<I>, &RefreshRequest<I>::handle_v2_get_parent>(this);
  m_out_bl.clear();
  m_image_ctx.md_ctx.aio_operate(m_image_ctx.header_oid, aio_comp, &op,
                                  &m_out_bl);
  aio_comp->release();
}

template <typename I>
Context *RefreshRequest<I>::handle_v2_get_parent(int *result) {
  // NOTE: remove support when Mimic is EOLed
  CephContext *cct = m_image_ctx.cct;
  ldout(cct, 10) << this << " " << __func__ << ": r=" << *result << dendl;

  auto it = m_out_bl.cbegin();
  if (!m_legacy_parent) {
    if (*result == 0) {
      *result = cls_client::parent_get_finish(&it, &m_parent_md.spec);
    }

    std::optional<uint64_t> parent_overlap;
    if (*result == 0) {
      *result = cls_client::parent_overlap_get_finish(&it, &parent_overlap);
    }

    if (*result == 0 && parent_overlap) {
      m_parent_md.overlap = *parent_overlap;
      m_head_parent_overlap = true;
    }
  } else if (*result == 0) {
    *result = cls_client::get_parent_finish(&it, &m_parent_md.spec,
                                            &m_parent_md.overlap);
    m_head_parent_overlap = true;
  }

  if (*result == -EOPNOTSUPP && !m_legacy_parent) {
    ldout(cct, 10) << "retrying using legacy parent method" << dendl;
    m_legacy_parent = true;
    send_v2_get_parent();
    return nullptr;
  } if (*result < 0) {
    lderr(cct) << "failed to retrieve parent: " << cpp_strerror(*result)
               << dendl;
    return m_on_finish;
  }

  if ((m_features & RBD_FEATURE_MIGRATING) != 0) {
    ldout(cct, 1) << "migrating feature set" << dendl;
    send_get_migration_header();
    return nullptr;
  }

  send_v2_get_metadata();
  return nullptr;
}

template <typename I>
void RefreshRequest<I>::send_v2_get_metadata() {
  CephContext *cct = m_image_ctx.cct;
  ldout(cct, 10) << this << " " << __func__ << ": "
                 << "start_key=" << m_last_metadata_key << dendl;

  librados::ObjectReadOperation op;
  cls_client::metadata_list_start(&op, m_last_metadata_key, MAX_METADATA_ITEMS);

  using klass = RefreshRequest<I>;
  librados::AioCompletion *comp =
    create_rados_callback<klass, &klass::handle_v2_get_metadata>(this);
  m_out_bl.clear();
  m_image_ctx.md_ctx.aio_operate(m_image_ctx.header_oid, comp, &op,
                                  &m_out_bl);
  comp->release();
}

template <typename I>
Context *RefreshRequest<I>::handle_v2_get_metadata(int *result) {
  CephContext *cct = m_image_ctx.cct;
  ldout(cct, 10) << this << " " << __func__ << ": r=" << *result << dendl;

  std::map<std::string, bufferlist> metadata;
  if (*result == 0) {
    auto it = m_out_bl.cbegin();
    *result = cls_client::metadata_list_finish(&it, &metadata);
  }

  if (*result < 0) {
    lderr(cct) << "failed to retrieve metadata: " << cpp_strerror(*result)
               << dendl;
    return m_on_finish;
  }

  if (!metadata.empty()) {
    m_metadata.insert(metadata.begin(), metadata.end());
    m_last_metadata_key = metadata.rbegin()->first;
    if (boost::starts_with(m_last_metadata_key,
                           ImageCtx::METADATA_CONF_PREFIX)) {
      send_v2_get_metadata();
      return nullptr;
    }
  }

  m_last_metadata_key.clear();
  send_v2_get_pool_metadata();
  return nullptr;
}

template <typename I>
void RefreshRequest<I>::send_v2_get_pool_metadata() {
  CephContext *cct = m_image_ctx.cct;
  ldout(cct, 10) << this << " " << __func__ << ": "
                 << "start_key=" << m_last_metadata_key << dendl;

  librados::ObjectReadOperation op;
  cls_client::metadata_list_start(&op, m_last_metadata_key, MAX_METADATA_ITEMS);

  using klass = RefreshRequest<I>;
  librados::AioCompletion *comp =
    create_rados_callback<klass, &klass::handle_v2_get_pool_metadata>(this);
  m_out_bl.clear();
  m_pool_metadata_io_ctx.aio_operate(RBD_INFO, comp, &op, &m_out_bl);
  comp->release();
}

template <typename I>
Context *RefreshRequest<I>::handle_v2_get_pool_metadata(int *result) {
  CephContext *cct = m_image_ctx.cct;
  ldout(cct, 10) << this << " " << __func__ << ": r=" << *result << dendl;

  std::map<std::string, bufferlist> metadata;
  if (*result == 0) {
    auto it = m_out_bl.cbegin();
    *result = cls_client::metadata_list_finish(&it, &metadata);
  }

  if (*result == -EOPNOTSUPP || *result == -ENOENT) {
    ldout(cct, 10) << "pool metadata not supported by OSD" << dendl;
  } else if (*result < 0) {
    lderr(cct) << "failed to retrieve pool metadata: " << cpp_strerror(*result)
               << dendl;
    return m_on_finish;
  }

  if (!metadata.empty()) {
    m_metadata.insert(metadata.begin(), metadata.end());
    m_last_metadata_key = metadata.rbegin()->first;
    if (boost::starts_with(m_last_metadata_key,
                           ImageCtx::METADATA_CONF_PREFIX)) {
      send_v2_get_pool_metadata();
      return nullptr;
    }
  }

  bool thread_safe = m_image_ctx.image_watcher->is_unregistered();
  m_image_ctx.apply_metadata(m_metadata, thread_safe);

  send_v2_get_op_features();
  return nullptr;
}

template <typename I>
void RefreshRequest<I>::send_v2_get_op_features() {
  if ((m_features & RBD_FEATURE_OPERATIONS) == 0LL) {
    send_v2_get_group();
    return;
  }

  CephContext *cct = m_image_ctx.cct;
  ldout(cct, 10) << this << " " << __func__ << dendl;

  librados::ObjectReadOperation op;
  cls_client::op_features_get_start(&op);

  librados::AioCompletion *comp = create_rados_callback<
    RefreshRequest<I>, &RefreshRequest<I>::handle_v2_get_op_features>(this);
  m_out_bl.clear();
  int r = m_image_ctx.md_ctx.aio_operate(m_image_ctx.header_oid, comp, &op,
                                         &m_out_bl);
  ceph_assert(r == 0);
  comp->release();
}

template <typename I>
Context *RefreshRequest<I>::handle_v2_get_op_features(int *result) {
  CephContext *cct = m_image_ctx.cct;
  ldout(cct, 10) << this << " " << __func__ << ": "
                 << "r=" << *result << dendl;

  // -EOPNOTSUPP handler not required since feature bit implies OSD
  // supports the method
  if (*result == 0) {
    auto it = m_out_bl.cbegin();
    cls_client::op_features_get_finish(&it, &m_op_features);
  } else if (*result < 0) {
    lderr(cct) << "failed to retrieve op features: " << cpp_strerror(*result)
               << dendl;
    return m_on_finish;
  }

  send_v2_get_group();
  return nullptr;
}

template <typename I>
void RefreshRequest<I>::send_v2_get_group() {
  CephContext *cct = m_image_ctx.cct;
  ldout(cct, 10) << this << " " << __func__ << dendl;

  librados::ObjectReadOperation op;
  cls_client::image_group_get_start(&op);

  using klass = RefreshRequest<I>;
  librados::AioCompletion *comp = create_rados_callback<
    klass, &klass::handle_v2_get_group>(this);
  m_out_bl.clear();
  int r = m_image_ctx.md_ctx.aio_operate(m_image_ctx.header_oid, comp, &op,
                                         &m_out_bl);
  ceph_assert(r == 0);
  comp->release();
}

template <typename I>
Context *RefreshRequest<I>::handle_v2_get_group(int *result) {
  CephContext *cct = m_image_ctx.cct;
  ldout(cct, 10) << this << " " << __func__ << ": "
                 << "r=" << *result << dendl;

  if (*result == 0) {
    auto it = m_out_bl.cbegin();
    cls_client::image_group_get_finish(&it, &m_group_spec);
  }
  if (*result < 0 && *result != -EOPNOTSUPP) {
    lderr(cct) << "failed to retrieve group: " << cpp_strerror(*result)
               << dendl;
    return m_on_finish;
  }

  send_v2_get_snapshots();
  return nullptr;
}

template <typename I>
void RefreshRequest<I>::send_v2_get_snapshots() {
  m_snap_infos.resize(m_snapc.snaps.size());
  m_snap_flags.resize(m_snapc.snaps.size());
  m_snap_parents.resize(m_snapc.snaps.size());
  m_snap_protection.resize(m_snapc.snaps.size());

  if (m_snapc.snaps.empty()) {
    send_v2_refresh_parent();
    return;
  }

  CephContext *cct = m_image_ctx.cct;
  ldout(cct, 10) << this << " " << __func__ << dendl;

  librados::ObjectReadOperation op;
  for (auto snap_id : m_snapc.snaps) {
    if (m_legacy_snapshot != LEGACY_SNAPSHOT_DISABLED) {
      /// NOTE: remove after Luminous is retired
      cls_client::get_snapshot_name_start(&op, snap_id);
      cls_client::get_size_start(&op, snap_id);
      if (m_legacy_snapshot != LEGACY_SNAPSHOT_ENABLED_NO_TIMESTAMP) {
        cls_client::get_snapshot_timestamp_start(&op, snap_id);
      }
    } else {
      cls_client::snapshot_get_start(&op, snap_id);
    }

    if (m_legacy_parent) {
      cls_client::get_parent_start(&op, snap_id);
    } else {
      cls_client::parent_overlap_get_start(&op, snap_id);
    }

    cls_client::get_flags_start(&op, snap_id);
    cls_client::get_protection_status_start(&op, snap_id);
  }

  using klass = RefreshRequest<I>;
  librados::AioCompletion *comp = create_rados_callback<
    klass, &klass::handle_v2_get_snapshots>(this);
  m_out_bl.clear();
  int r = m_image_ctx.md_ctx.aio_operate(m_image_ctx.header_oid, comp, &op,
                                         &m_out_bl);
  ceph_assert(r == 0);
  comp->release();
}

template <typename I>
Context *RefreshRequest<I>::handle_v2_get_snapshots(int *result) {
  CephContext *cct = m_image_ctx.cct;
  ldout(cct, 10) << this << " " << __func__ << ": " << "r=" << *result << dendl;

  auto it = m_out_bl.cbegin();
  for (size_t i = 0; i < m_snapc.snaps.size(); ++i) {
    if (m_legacy_snapshot != LEGACY_SNAPSHOT_DISABLED) {
      /// NOTE: remove after Luminous is retired
      std::string snap_name;
      if (*result >= 0) {
        *result = cls_client::get_snapshot_name_finish(&it, &snap_name);
      }

      uint64_t snap_size;
      if (*result >= 0) {
        uint8_t order;
        *result = cls_client::get_size_finish(&it, &snap_size, &order);
      }

      utime_t snap_timestamp;
      if (*result >= 0 &&
          m_legacy_snapshot != LEGACY_SNAPSHOT_ENABLED_NO_TIMESTAMP) {
        /// NOTE: remove after Jewel is retired
        *result = cls_client::get_snapshot_timestamp_finish(&it,
                                                            &snap_timestamp);
      }

      if (*result >= 0) {
        m_snap_infos[i] = {m_snapc.snaps[i],
                           {cls::rbd::UserSnapshotNamespace{}},
                           snap_name, snap_size, snap_timestamp, 0};
      }
    } else if (*result >= 0) {
      *result = cls_client::snapshot_get_finish(&it, &m_snap_infos[i]);
    }

    if (*result == 0) {
      if (m_legacy_parent) {
        *result = cls_client::get_parent_finish(&it, &m_snap_parents[i].spec,
                                                &m_snap_parents[i].overlap);
      } else {
        std::optional<uint64_t> parent_overlap;
        *result = cls_client::parent_overlap_get_finish(&it, &parent_overlap);
        if (*result == 0 && parent_overlap && m_parent_md.spec.pool_id > -1) {
          m_snap_parents[i].spec = m_parent_md.spec;
          m_snap_parents[i].overlap = *parent_overlap;
        }
      }
    }

    if (*result >= 0) {
      *result = cls_client::get_flags_finish(&it, &m_snap_flags[i]);
    }

    if (*result >= 0) {
      *result = cls_client::get_protection_status_finish(
        &it, &m_snap_protection[i]);
    }

    if (*result < 0) {
      break;
    }
  }

  if (*result == -ENOENT) {
    ldout(cct, 10) << "out-of-sync snapshot state detected" << dendl;
    send_v2_get_mutable_metadata();
    return nullptr;
  } else if (m_legacy_snapshot == LEGACY_SNAPSHOT_DISABLED &&
             *result == -EOPNOTSUPP) {
    ldout(cct, 10) << "retrying using legacy snapshot methods" << dendl;
    m_legacy_snapshot = LEGACY_SNAPSHOT_ENABLED;
    send_v2_get_snapshots();
    return nullptr;
  } else if (m_legacy_snapshot == LEGACY_SNAPSHOT_ENABLED &&
             *result == -EOPNOTSUPP) {
    ldout(cct, 10) << "retrying using legacy snapshot methods (jewel)" << dendl;
    m_legacy_snapshot = LEGACY_SNAPSHOT_ENABLED_NO_TIMESTAMP;
    send_v2_get_snapshots();
    return nullptr;
  } else if (*result < 0) {
    lderr(cct) << "failed to retrieve snapshots: " << cpp_strerror(*result)
               << dendl;
    return m_on_finish;
  }

  send_v2_refresh_parent();
  return nullptr;
}

template <typename I>
void RefreshRequest<I>::send_v2_refresh_parent() {
  {
    RWLock::RLocker snap_locker(m_image_ctx.snap_lock);
    RWLock::RLocker parent_locker(m_image_ctx.parent_lock);

    ParentImageInfo parent_md;
    MigrationInfo migration_info;
    int r = get_parent_info(m_image_ctx.snap_id, &parent_md, &migration_info);
    if (!m_skip_open_parent_image && (r < 0 ||
        RefreshParentRequest<I>::is_refresh_required(m_image_ctx, parent_md,
                                                     migration_info))) {
      CephContext *cct = m_image_ctx.cct;
      ldout(cct, 10) << this << " " << __func__ << dendl;

      using klass = RefreshRequest<I>;
      Context *ctx = create_context_callback<
        klass, &klass::handle_v2_refresh_parent>(this);
      m_refresh_parent = RefreshParentRequest<I>::create(
        m_image_ctx, parent_md, migration_info, ctx);
    }
  }

  if (m_refresh_parent != nullptr) {
    m_refresh_parent->send();
  } else {
    send_v2_init_exclusive_lock();
  }
}

template <typename I>
Context *RefreshRequest<I>::handle_v2_refresh_parent(int *result) {
  CephContext *cct = m_image_ctx.cct;
  ldout(cct, 10) << this << " " << __func__ << ": r=" << *result << dendl;

  if (*result < 0) {
    lderr(cct) << "failed to refresh parent image: " << cpp_strerror(*result)
               << dendl;
    save_result(result);
    send_v2_apply();
    return nullptr;
  }

  send_v2_init_exclusive_lock();
  return nullptr;
}

template <typename I>
void RefreshRequest<I>::send_v2_init_exclusive_lock() {
  if ((m_features & RBD_FEATURE_EXCLUSIVE_LOCK) == 0 ||
      m_image_ctx.read_only || !m_image_ctx.snap_name.empty() ||
      m_image_ctx.exclusive_lock != nullptr) {
    send_v2_open_object_map();
    return;
  }

  // implies exclusive lock dynamically enabled or image open in-progress
  CephContext *cct = m_image_ctx.cct;
  ldout(cct, 10) << this << " " << __func__ << dendl;

  // TODO need safe shut down
  m_exclusive_lock = m_image_ctx.create_exclusive_lock();

  using klass = RefreshRequest<I>;
  Context *ctx = create_context_callback<
    klass, &klass::handle_v2_init_exclusive_lock>(this);

  RWLock::RLocker owner_locker(m_image_ctx.owner_lock);
  m_exclusive_lock->init(m_features, ctx);
}

template <typename I>
Context *RefreshRequest<I>::handle_v2_init_exclusive_lock(int *result) {
  CephContext *cct = m_image_ctx.cct;
  ldout(cct, 10) << this << " " << __func__ << ": r=" << *result << dendl;

  if (*result < 0) {
    lderr(cct) << "failed to initialize exclusive lock: "
               << cpp_strerror(*result) << dendl;
    save_result(result);
  }

  // object map and journal will be opened when exclusive lock is
  // acquired (if features are enabled)
  send_v2_apply();
  return nullptr;
}

template <typename I>
void RefreshRequest<I>::send_v2_open_journal() {
  bool journal_disabled = (
    (m_features & RBD_FEATURE_JOURNALING) == 0 ||
     m_image_ctx.read_only ||
     !m_image_ctx.snap_name.empty() ||
     m_image_ctx.journal != nullptr ||
     m_image_ctx.exclusive_lock == nullptr ||
     !m_image_ctx.exclusive_lock->is_lock_owner());
  bool journal_disabled_by_policy;
  {
    RWLock::RLocker snap_locker(m_image_ctx.snap_lock);
    journal_disabled_by_policy = (
      !journal_disabled &&
      m_image_ctx.get_journal_policy()->journal_disabled());
  }

  if (journal_disabled || journal_disabled_by_policy) {
    // journal dynamically enabled -- doesn't own exclusive lock
    if ((m_features & RBD_FEATURE_JOURNALING) != 0 &&
        !journal_disabled_by_policy &&
        m_image_ctx.exclusive_lock != nullptr &&
        m_image_ctx.journal == nullptr) {
      m_image_ctx.io_work_queue->set_require_lock(librbd::io::DIRECTION_BOTH,
                                                  true);
    }
    send_v2_block_writes();
    return;
  }

  // implies journal dynamically enabled since ExclusiveLock will init
  // the journal upon acquiring the lock
  CephContext *cct = m_image_ctx.cct;
  ldout(cct, 10) << this << " " << __func__ << dendl;

  using klass = RefreshRequest<I>;
  Context *ctx = create_context_callback<
    klass, &klass::handle_v2_open_journal>(this);

  // TODO need safe close
  m_journal = m_image_ctx.create_journal();
  m_journal->open(ctx);
}

template <typename I>
Context *RefreshRequest<I>::handle_v2_open_journal(int *result) {
  CephContext *cct = m_image_ctx.cct;
  ldout(cct, 10) << this << " " << __func__ << ": r=" << *result << dendl;

  if (*result < 0) {
    lderr(cct) << "failed to initialize journal: " << cpp_strerror(*result)
               << dendl;
    save_result(result);
  }

  send_v2_block_writes();
  return nullptr;
}

template <typename I>
void RefreshRequest<I>::send_v2_block_writes() {
  bool disabled_journaling = false;
  {
    RWLock::RLocker snap_locker(m_image_ctx.snap_lock);
    disabled_journaling = ((m_features & RBD_FEATURE_EXCLUSIVE_LOCK) != 0 &&
                           (m_features & RBD_FEATURE_JOURNALING) == 0 &&
                           m_image_ctx.journal != nullptr);
  }

  if (!disabled_journaling) {
    send_v2_apply();
    return;
  }

  CephContext *cct = m_image_ctx.cct;
  ldout(cct, 10) << this << " " << __func__ << dendl;

  // we need to block writes temporarily to avoid in-flight journal
  // writes
  m_blocked_writes = true;
  Context *ctx = create_context_callback<
    RefreshRequest<I>, &RefreshRequest<I>::handle_v2_block_writes>(this);

  RWLock::RLocker owner_locker(m_image_ctx.owner_lock);
  m_image_ctx.io_work_queue->block_writes(ctx);
}

template <typename I>
Context *RefreshRequest<I>::handle_v2_block_writes(int *result) {
  CephContext *cct = m_image_ctx.cct;
  ldout(cct, 10) << this << " " << __func__ << ": r=" << *result << dendl;

  if (*result < 0) {
    lderr(cct) << "failed to block writes: " << cpp_strerror(*result)
               << dendl;
    save_result(result);
  }
  send_v2_apply();
  return nullptr;
}

template <typename I>
void RefreshRequest<I>::send_v2_open_object_map() {
  if ((m_features & RBD_FEATURE_OBJECT_MAP) == 0 ||
      m_image_ctx.object_map != nullptr ||
      (m_image_ctx.snap_name.empty() &&
       (m_image_ctx.read_only ||
        m_image_ctx.exclusive_lock == nullptr ||
        !m_image_ctx.exclusive_lock->is_lock_owner()))) {
    send_v2_open_journal();
    return;
  }

  // implies object map dynamically enabled or image open in-progress
  // since SetSnapRequest loads the object map for a snapshot and
  // ExclusiveLock loads the object map for HEAD
  CephContext *cct = m_image_ctx.cct;
  ldout(cct, 10) << this << " " << __func__ << dendl;

  if (m_image_ctx.snap_name.empty()) {
    m_object_map = m_image_ctx.create_object_map(CEPH_NOSNAP);
  } else {
    for (size_t snap_idx = 0; snap_idx < m_snap_infos.size(); ++snap_idx) {
      if (m_snap_infos[snap_idx].name == m_image_ctx.snap_name) {
        m_object_map = m_image_ctx.create_object_map(
          m_snapc.snaps[snap_idx].val);
        break;
      }
    }

    if (m_object_map == nullptr) {
      lderr(cct) << "failed to locate snapshot: " << m_image_ctx.snap_name
                 << dendl;
      send_v2_open_journal();
      return;
    }
  }

  using klass = RefreshRequest<I>;
  Context *ctx = create_context_callback<
    klass, &klass::handle_v2_open_object_map>(this);
  m_object_map->open(ctx);
}

template <typename I>
Context *RefreshRequest<I>::handle_v2_open_object_map(int *result) {
  CephContext *cct = m_image_ctx.cct;
  ldout(cct, 10) << this << " " << __func__ << ": r=" << *result << dendl;

  if (*result < 0) {
    lderr(cct) << "failed to open object map: " << cpp_strerror(*result)
               << dendl;
    delete m_object_map;
    m_object_map = nullptr;

    if (*result != -EFBIG) {
      save_result(result);
    }
  }

  send_v2_open_journal();
  return nullptr;
}

template <typename I>
void RefreshRequest<I>::send_v2_apply() {
  CephContext *cct = m_image_ctx.cct;
  ldout(cct, 10) << this << " " << __func__ << dendl;

  // ensure we are not in a rados callback when applying updates
  using klass = RefreshRequest<I>;
  Context *ctx = create_context_callback<
    klass, &klass::handle_v2_apply>(this);
  m_image_ctx.op_work_queue->queue(ctx, 0);
}

template <typename I>
Context *RefreshRequest<I>::handle_v2_apply(int *result) {
  CephContext *cct = m_image_ctx.cct;
  ldout(cct, 10) << this << " " << __func__ << dendl;

  apply();

  return send_v2_finalize_refresh_parent();
}

template <typename I>
Context *RefreshRequest<I>::send_v2_finalize_refresh_parent() {
  if (m_refresh_parent == nullptr) {
    return send_v2_shut_down_exclusive_lock();
  }

  CephContext *cct = m_image_ctx.cct;
  ldout(cct, 10) << this << " " << __func__ << dendl;

  using klass = RefreshRequest<I>;
  Context *ctx = create_context_callback<
    klass, &klass::handle_v2_finalize_refresh_parent>(this);
  m_refresh_parent->finalize(ctx);
  return nullptr;
}

template <typename I>
Context *RefreshRequest<I>::handle_v2_finalize_refresh_parent(int *result) {
  CephContext *cct = m_image_ctx.cct;
  ldout(cct, 10) << this << " " << __func__ << ": r=" << *result << dendl;

  ceph_assert(m_refresh_parent != nullptr);
  delete m_refresh_parent;
  m_refresh_parent = nullptr;

  return send_v2_shut_down_exclusive_lock();
}

template <typename I>
Context *RefreshRequest<I>::send_v2_shut_down_exclusive_lock() {
  if (m_exclusive_lock == nullptr) {
    return send_v2_close_journal();
  }

  CephContext *cct = m_image_ctx.cct;
  ldout(cct, 10) << this << " " << __func__ << dendl;

  // exclusive lock feature was dynamically disabled. in-flight IO will be
  // flushed and in-flight requests will be canceled before releasing lock
  using klass = RefreshRequest<I>;
  Context *ctx = create_context_callback<
    klass, &klass::handle_v2_shut_down_exclusive_lock>(this);
  m_exclusive_lock->shut_down(ctx);
  return nullptr;
}

template <typename I>
Context *RefreshRequest<I>::handle_v2_shut_down_exclusive_lock(int *result) {
  CephContext *cct = m_image_ctx.cct;
  ldout(cct, 10) << this << " " << __func__ << ": r=" << *result << dendl;

  if (*result < 0) {
    lderr(cct) << "failed to shut down exclusive lock: "
               << cpp_strerror(*result) << dendl;
    save_result(result);
  }

  {
    RWLock::WLocker owner_locker(m_image_ctx.owner_lock);
    ceph_assert(m_image_ctx.exclusive_lock == nullptr);
  }

  ceph_assert(m_exclusive_lock != nullptr);
  delete m_exclusive_lock;
  m_exclusive_lock = nullptr;

  return send_v2_close_journal();
}

template <typename I>
Context *RefreshRequest<I>::send_v2_close_journal() {
  if (m_journal == nullptr) {
    return send_v2_close_object_map();
  }

  CephContext *cct = m_image_ctx.cct;
  ldout(cct, 10) << this << " " << __func__ << dendl;

  // journal feature was dynamically disabled
  using klass = RefreshRequest<I>;
  Context *ctx = create_context_callback<
    klass, &klass::handle_v2_close_journal>(this);
  m_journal->close(ctx);
  return nullptr;
}

template <typename I>
Context *RefreshRequest<I>::handle_v2_close_journal(int *result) {
  CephContext *cct = m_image_ctx.cct;
  ldout(cct, 10) << this << " " << __func__ << ": r=" << *result << dendl;

  if (*result < 0) {
    save_result(result);
    lderr(cct) << "failed to close journal: " << cpp_strerror(*result)
               << dendl;
  }

  ceph_assert(m_journal != nullptr);
  delete m_journal;
  m_journal = nullptr;

  ceph_assert(m_blocked_writes);
  m_blocked_writes = false;

  m_image_ctx.io_work_queue->unblock_writes();
  return send_v2_close_object_map();
}

template <typename I>
Context *RefreshRequest<I>::send_v2_close_object_map() {
  if (m_object_map == nullptr) {
    return send_flush_aio();
  }

  CephContext *cct = m_image_ctx.cct;
  ldout(cct, 10) << this << " " << __func__ << dendl;

  // object map was dynamically disabled
  using klass = RefreshRequest<I>;
  Context *ctx = create_context_callback<
    klass, &klass::handle_v2_close_object_map>(this);
  m_object_map->close(ctx);
  return nullptr;
}

template <typename I>
Context *RefreshRequest<I>::handle_v2_close_object_map(int *result) {
  CephContext *cct = m_image_ctx.cct;
  ldout(cct, 10) << this << " " << __func__ << ": r=" << *result << dendl;

  if (*result < 0) {
    lderr(cct) << "failed to close object map: " << cpp_strerror(*result)
               << dendl;
  }

  ceph_assert(m_object_map != nullptr);
  delete m_object_map;
  m_object_map = nullptr;

  return send_flush_aio();
}

template <typename I>
Context *RefreshRequest<I>::send_flush_aio() {
  if (m_incomplete_update && m_error_result == 0) {
    // if this was a partial refresh, notify ImageState
    m_error_result = -ERESTART;
  }

  if (m_flush_aio) {
    CephContext *cct = m_image_ctx.cct;
    ldout(cct, 10) << this << " " << __func__ << dendl;

    RWLock::RLocker owner_locker(m_image_ctx.owner_lock);
    auto ctx = create_context_callback<
      RefreshRequest<I>, &RefreshRequest<I>::handle_flush_aio>(this);
    auto aio_comp = io::AioCompletion::create_and_start(
      ctx, util::get_image_ctx(&m_image_ctx), io::AIO_TYPE_FLUSH);
    auto req = io::ImageDispatchSpec<I>::create_flush_request(
      m_image_ctx, aio_comp, io::FLUSH_SOURCE_INTERNAL, {});
    req->send();
    delete req;
    return nullptr;
  } else if (m_error_result < 0) {
    // propagate saved error back to caller
    Context *ctx = create_context_callback<
      RefreshRequest<I>, &RefreshRequest<I>::handle_error>(this);
    m_image_ctx.op_work_queue->queue(ctx, 0);
    return nullptr;
  }

  return m_on_finish;
}

template <typename I>
Context *RefreshRequest<I>::handle_flush_aio(int *result) {
  CephContext *cct = m_image_ctx.cct;
  ldout(cct, 10) << this << " " << __func__ << ": r=" << *result << dendl;

  if (*result < 0) {
    lderr(cct) << "failed to flush pending AIO: " << cpp_strerror(*result)
               << dendl;
  }

  return handle_error(result);
}

template <typename I>
Context *RefreshRequest<I>::handle_error(int *result) {
  if (m_error_result < 0) {
    *result = m_error_result;

    CephContext *cct = m_image_ctx.cct;
    ldout(cct, 10) << this << " " << __func__ << ": r=" << *result << dendl;
  }
  return m_on_finish;
}

template <typename I>
void RefreshRequest<I>::apply() {
  CephContext *cct = m_image_ctx.cct;
  ldout(cct, 20) << this << " " << __func__ << dendl;

  RWLock::WLocker owner_locker(m_image_ctx.owner_lock);
  RWLock::WLocker md_locker(m_image_ctx.md_lock);

  {
    RWLock::WLocker snap_locker(m_image_ctx.snap_lock);
    RWLock::WLocker parent_locker(m_image_ctx.parent_lock);

    m_image_ctx.size = m_size;
    m_image_ctx.lockers = m_lockers;
    m_image_ctx.lock_tag = m_lock_tag;
    m_image_ctx.exclusive_locked = m_exclusive_locked;

    std::map<uint64_t, uint64_t> migration_reverse_snap_seq;

    if (m_image_ctx.old_format) {
      m_image_ctx.order = m_order;
      m_image_ctx.features = 0;
      m_image_ctx.flags = 0;
      m_image_ctx.op_features = 0;
      m_image_ctx.operations_disabled = false;
      m_image_ctx.object_prefix = std::move(m_object_prefix);
      m_image_ctx.init_layout(m_image_ctx.md_ctx.get_id());
    } else {
      // HEAD revision doesn't have a defined overlap so it's only
      // applicable to snapshots
      if (!m_head_parent_overlap) {
        m_parent_md = {};
      }

      m_image_ctx.features = m_features;
      m_image_ctx.flags = m_flags;
      m_image_ctx.op_features = m_op_features;
      m_image_ctx.operations_disabled = (
        (m_op_features & ~RBD_OPERATION_FEATURES_ALL) != 0ULL);
      m_image_ctx.group_spec = m_group_spec;
      if (get_migration_info(&m_image_ctx.parent_md,
                             &m_image_ctx.migration_info)) {
        for (auto it : m_image_ctx.migration_info.snap_map) {
          migration_reverse_snap_seq[it.second.front()] = it.first;
        }
      } else {
        m_image_ctx.parent_md = m_parent_md;
        m_image_ctx.migration_info = {};
      }
    }

    for (size_t i = 0; i < m_snapc.snaps.size(); ++i) {
      std::vector<librados::snap_t>::const_iterator it = std::find(
        m_image_ctx.snaps.begin(), m_image_ctx.snaps.end(),
        m_snapc.snaps[i].val);
      if (it == m_image_ctx.snaps.end()) {
        m_flush_aio = true;
        ldout(cct, 20) << "new snapshot id=" << m_snapc.snaps[i].val
                       << " name=" << m_snap_infos[i].name
                       << " size=" << m_snap_infos[i].image_size
                       << dendl;
      }
    }

    m_image_ctx.snaps.clear();
    m_image_ctx.snap_info.clear();
    m_image_ctx.snap_ids.clear();
    auto overlap = m_image_ctx.parent_md.overlap;
    for (size_t i = 0; i < m_snapc.snaps.size(); ++i) {
      uint64_t flags = m_image_ctx.old_format ? 0 : m_snap_flags[i];
      uint8_t protection_status = m_image_ctx.old_format ?
        static_cast<uint8_t>(RBD_PROTECTION_STATUS_UNPROTECTED) :
        m_snap_protection[i];
      ParentImageInfo parent;
      if (!m_image_ctx.old_format) {
        if (!m_image_ctx.migration_info.empty()) {
          parent = m_image_ctx.parent_md;
          auto it = migration_reverse_snap_seq.find(m_snapc.snaps[i].val);
          if (it != migration_reverse_snap_seq.end()) {
            parent.spec.snap_id = it->second;
            parent.overlap = m_snap_infos[i].image_size;
          } else {
            overlap = std::min(overlap, m_snap_infos[i].image_size);
            parent.overlap = overlap;
          }
        } else {
          parent = m_snap_parents[i];
        }
      }
      m_image_ctx.add_snap(m_snap_infos[i].snapshot_namespace,
                           m_snap_infos[i].name, m_snapc.snaps[i].val,
                           m_snap_infos[i].image_size, parent,
			   protection_status, flags,
                           m_snap_infos[i].timestamp);
    }
    m_image_ctx.parent_md.overlap = std::min(overlap, m_image_ctx.size);
    m_image_ctx.snapc = m_snapc;

    if (m_image_ctx.snap_id != CEPH_NOSNAP &&
        m_image_ctx.get_snap_id(m_image_ctx.snap_namespace,
				m_image_ctx.snap_name) != m_image_ctx.snap_id) {
      lderr(cct) << "tried to read from a snapshot that no longer exists: "
                 << m_image_ctx.snap_name << dendl;
      m_image_ctx.snap_exists = false;
    }

    if (m_refresh_parent != nullptr) {
      m_refresh_parent->apply();
    }
    if (m_image_ctx.data_ctx.is_valid()) {
      m_image_ctx.data_ctx.selfmanaged_snap_set_write_ctx(m_image_ctx.snapc.seq,
                                                          m_image_ctx.snaps);
    }

    // handle dynamically enabled / disabled features
    if (m_image_ctx.exclusive_lock != nullptr &&
        !m_image_ctx.test_features(RBD_FEATURE_EXCLUSIVE_LOCK,
                                   m_image_ctx.snap_lock)) {
      // disabling exclusive lock will automatically handle closing
      // object map and journaling
      ceph_assert(m_exclusive_lock == nullptr);
      m_exclusive_lock = m_image_ctx.exclusive_lock;
    } else {
      if (m_exclusive_lock != nullptr) {
        ceph_assert(m_image_ctx.exclusive_lock == nullptr);
        std::swap(m_exclusive_lock, m_image_ctx.exclusive_lock);
      }
      if (!m_image_ctx.test_features(RBD_FEATURE_JOURNALING,
                                     m_image_ctx.snap_lock)) {
        if (!m_image_ctx.clone_copy_on_read && m_image_ctx.journal != nullptr) {
          m_image_ctx.io_work_queue->set_require_lock(io::DIRECTION_READ,
                                                      false);
        }
        std::swap(m_journal, m_image_ctx.journal);
      } else if (m_journal != nullptr) {
        std::swap(m_journal, m_image_ctx.journal);
      }
      if (!m_image_ctx.test_features(RBD_FEATURE_OBJECT_MAP,
                                     m_image_ctx.snap_lock) ||
          m_object_map != nullptr) {
        std::swap(m_object_map, m_image_ctx.object_map);
      }
    }
  }
}

template <typename I>
int RefreshRequest<I>::get_parent_info(uint64_t snap_id,
                                       ParentImageInfo *parent_md,
                                       MigrationInfo *migration_info) {
  if (get_migration_info(parent_md, migration_info)) {
    return 0;
  } else if (snap_id == CEPH_NOSNAP) {
    *parent_md = m_parent_md;
    *migration_info = {};
    return 0;
  } else {
    for (size_t i = 0; i < m_snapc.snaps.size(); ++i) {
      if (m_snapc.snaps[i].val == snap_id) {
        *parent_md = m_snap_parents[i];
        *migration_info = {};
        return 0;
      }
    }
  }
  return -ENOENT;
}

template <typename I>
bool RefreshRequest<I>::get_migration_info(ParentImageInfo *parent_md,
                                           MigrationInfo *migration_info) {
  if (m_migration_spec.header_type != cls::rbd::MIGRATION_HEADER_TYPE_DST ||
      (m_migration_spec.state != cls::rbd::MIGRATION_STATE_PREPARED &&
       m_migration_spec.state != cls::rbd::MIGRATION_STATE_EXECUTING)) {
    ceph_assert(m_migration_spec.header_type ==
                    cls::rbd::MIGRATION_HEADER_TYPE_SRC ||
                m_migration_spec.pool_id == -1 ||
                m_migration_spec.state == cls::rbd::MIGRATION_STATE_EXECUTED);

    return false;
  }

  parent_md->spec.pool_id = m_migration_spec.pool_id;
  parent_md->spec.pool_namespace = m_migration_spec.pool_namespace;
  parent_md->spec.image_id = m_migration_spec.image_id;
  parent_md->spec.snap_id = CEPH_NOSNAP;
  parent_md->overlap = std::min(m_size, m_migration_spec.overlap);

  auto snap_seqs = m_migration_spec.snap_seqs;
  // If new snapshots have been created on destination image after
  // migration stared, map the source CEPH_NOSNAP to the earliest of
  // these snapshots.
  snapid_t snap_id = snap_seqs.empty() ? 0 : snap_seqs.rbegin()->second;
  auto it = std::upper_bound(m_snapc.snaps.rbegin(), m_snapc.snaps.rend(),
                             snap_id);
  if (it != m_snapc.snaps.rend()) {
    snap_seqs[CEPH_NOSNAP] = *it;
  } else {
    snap_seqs[CEPH_NOSNAP] = CEPH_NOSNAP;
  }

  std::set<uint64_t> snap_ids;
  for (auto& it : snap_seqs) {
    snap_ids.insert(it.second);
  }
  uint64_t overlap = snap_ids.find(CEPH_NOSNAP) != snap_ids.end() ?
    parent_md->overlap : 0;
  for (size_t i = 0; i < m_snapc.snaps.size(); ++i) {
    if (snap_ids.find(m_snapc.snaps[i].val) != snap_ids.end()) {
      overlap = std::max(overlap, m_snap_infos[i].image_size);
    }
  }

  *migration_info = {m_migration_spec.pool_id, m_migration_spec.pool_namespace,
                     m_migration_spec.image_name, m_migration_spec.image_id, {},
                     overlap, m_migration_spec.flatten};

  deep_copy::util::compute_snap_map(0, CEPH_NOSNAP, snap_seqs,
                                    &migration_info->snap_map);
  return true;
}

} // namespace image
} // namespace librbd

template class librbd::image::RefreshRequest<librbd::ImageCtx>;<|MERGE_RESOLUTION|>--- conflicted
+++ resolved
@@ -2,11 +2,7 @@
 // vim: ts=8 sw=2 smarttab
 
 #include <boost/algorithm/string/predicate.hpp>
-<<<<<<< HEAD
-#include "include/assert.h"
-=======
 #include "include/ceph_assert.h"
->>>>>>> 3ad2dfa4
 
 #include "librbd/image/RefreshRequest.h"
 #include "common/dout.h"
@@ -421,64 +417,7 @@
     m_incomplete_update = true;
   }
 
-<<<<<<< HEAD
-  send_v2_get_metadata();
-  return nullptr;
-}
-
-template <typename I>
-void RefreshRequest<I>::send_v2_get_metadata() {
-  CephContext *cct = m_image_ctx.cct;
-  ldout(cct, 10) << this << " " << __func__ << ": "
-                 << "start_key=" << m_last_metadata_key << dendl;
-
-  librados::ObjectReadOperation op;
-  cls_client::metadata_list_start(&op, m_last_metadata_key, MAX_METADATA_ITEMS);
-
-  using klass = RefreshRequest<I>;
-  librados::AioCompletion *comp =
-    create_rados_callback<klass, &klass::handle_v2_get_metadata>(this);
-  m_out_bl.clear();
-  m_image_ctx.md_ctx.aio_operate(m_image_ctx.header_oid, comp, &op,
-                                  &m_out_bl);
-  comp->release();
-}
-
-template <typename I>
-Context *RefreshRequest<I>::handle_v2_get_metadata(int *result) {
-  CephContext *cct = m_image_ctx.cct;
-  ldout(cct, 10) << this << " " << __func__ << ": r=" << *result << dendl;
-
-  std::map<std::string, bufferlist> metadata;
-  if (*result == 0) {
-    bufferlist::iterator it = m_out_bl.begin();
-    *result = cls_client::metadata_list_finish(&it, &metadata);
-  }
-
-  if (*result == -EOPNOTSUPP || *result == -EIO) {
-    ldout(cct, 10) << "config metadata not supported by OSD" << dendl;
-  } else if (*result < 0) {
-    lderr(cct) << "failed to retrieve metadata: " << cpp_strerror(*result)
-               << dendl;
-    return m_on_finish;
-  }
-
-  if (!metadata.empty()) {
-    m_metadata.insert(metadata.begin(), metadata.end());
-    m_last_metadata_key = metadata.rbegin()->first;
-    if (boost::starts_with(m_last_metadata_key,
-                           ImageCtx::METADATA_CONF_PREFIX)) {
-      send_v2_get_metadata();
-      return nullptr;
-    }
-  }
-
-  m_image_ctx.apply_metadata(m_metadata, false);
-
-  send_v2_get_flags();
-=======
   send_v2_get_parent();
->>>>>>> 3ad2dfa4
   return nullptr;
 }
 
