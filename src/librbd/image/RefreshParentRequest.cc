--- conflicted
+++ resolved
@@ -90,18 +90,8 @@
 
 template <typename I>
 void RefreshParentRequest<I>::apply() {
-<<<<<<< HEAD
-  assert(m_child_image_ctx.cache_lock.is_locked());
-  assert(m_child_image_ctx.snap_lock.is_wlocked());
-  assert(m_child_image_ctx.parent_lock.is_wlocked());
-  if (m_child_image_ctx.parent != nullptr) {
-    // closing parent image
-    m_child_image_ctx.clear_nonexistence_cache();
-  }
-=======
   ceph_assert(m_child_image_ctx.snap_lock.is_wlocked());
   ceph_assert(m_child_image_ctx.parent_lock.is_wlocked());
->>>>>>> 3ad2dfa4
   std::swap(m_child_image_ctx.parent, m_parent_image_ctx);
 }
 
@@ -141,15 +131,8 @@
     flags |= OPEN_FLAG_OLD_FORMAT;
   }
 
-<<<<<<< HEAD
-  // since we don't know the image and snapshot name, set their ids and
-  // reset the snap_name and snap_exists fields after we read the header
-  m_parent_image_ctx = new I("", m_parent_md.spec.image_id, NULL, parent_io_ctx,
-                             true);
-=======
   m_parent_image_ctx = new I(image_name, m_parent_md.spec.image_id,
                              m_parent_md.spec.snap_id, parent_io_ctx, true);
->>>>>>> 3ad2dfa4
   m_parent_image_ctx->child = &m_child_image_ctx;
 
   // set rados flags for reading the parent image
@@ -234,12 +217,6 @@
   CephContext *cct = m_child_image_ctx.cct;
   ldout(cct, 10) << this << " " << __func__ << " r=" << *result << dendl;
 
-<<<<<<< HEAD
-  delete m_parent_image_ctx;
-  m_parent_image_ctx = nullptr;
-
-=======
->>>>>>> 3ad2dfa4
   if (*result < 0) {
     lderr(cct) << "failed to reset object existence cache: "
                << cpp_strerror(*result) << dendl;
