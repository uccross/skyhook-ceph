// -*- mode:C++; tab-width:8; c-basic-offset:2; indent-tabs-mode:t -*-
// vim: ts=8 sw=2 smarttab

#include "cls/rbd/cls_rbd_client.h"
#include "cls/rbd/cls_rbd_types.h"
#include "common/dout.h"
#include "common/errno.h"
#include "include/ceph_assert.h"
#include "librbd/ImageState.h"
#include "librbd/Utils.h"
#include "librbd/image/AttachChildRequest.h"
#include "librbd/image/AttachParentRequest.h"
#include "librbd/image/CloneRequest.h"
#include "librbd/image/CreateRequest.h"
#include "librbd/image/RemoveRequest.h"
#include "librbd/mirror/EnableRequest.h"

#define dout_subsys ceph_subsys_rbd
#undef dout_prefix
#define dout_prefix *_dout << "librbd::image::CloneRequest: " << this << " " \
                           << __func__ << ": "

#define MAX_KEYS 64

#define MAX_KEYS 64

namespace librbd {
namespace image {

using util::create_rados_callback;
using util::create_context_callback;
using util::create_async_context_callback;

template <typename I>
CloneRequest<I>::CloneRequest(ConfigProxy& config,
                              IoCtx& parent_io_ctx,
                              const std::string& parent_image_id,
                              const std::string& parent_snap_name,
                              uint64_t parent_snap_id,
                              IoCtx &c_ioctx,
			      const std::string &c_name,
			      const std::string &c_id,
			      ImageOptions c_options,
			      const std::string &non_primary_global_image_id,
			      const std::string &primary_mirror_uuid,
			      ContextWQ *op_work_queue, Context *on_finish)
  : m_config(config), m_parent_io_ctx(parent_io_ctx),
    m_parent_image_id(parent_image_id), m_parent_snap_name(parent_snap_name),
    m_parent_snap_id(parent_snap_id), m_ioctx(c_ioctx), m_name(c_name),
    m_id(c_id), m_opts(c_options),
    m_non_primary_global_image_id(non_primary_global_image_id),
    m_primary_mirror_uuid(primary_mirror_uuid),
    m_op_work_queue(op_work_queue), m_on_finish(on_finish),
    m_use_p_features(true) {

  m_cct = reinterpret_cast<CephContext *>(m_ioctx.cct());

  bool default_format_set;
  m_opts.is_set(RBD_IMAGE_OPTION_FORMAT, &default_format_set);
  if (!default_format_set) {
    m_opts.set(RBD_IMAGE_OPTION_FORMAT, static_cast<uint64_t>(2));
  }

  ldout(m_cct, 20) << "parent_pool_id=" << parent_io_ctx.get_id() << ", "
                   << "parent_image_id=" << parent_image_id << ", "
		   << "parent_snap=" << parent_snap_name << "/"
                   << parent_snap_id << " clone to "
                   << "pool_id=" << m_ioctx.get_id() << ", "
                   << "name=" << m_name << ", "
                   << "opts=" << m_opts << dendl;
}

template <typename I>
void CloneRequest<I>::send() {
  ldout(m_cct, 20) << dendl;
  validate_options();
}

template <typename I>
void CloneRequest<I>::validate_options() {
  ldout(m_cct, 20) << dendl;

  uint64_t format = 0;
  m_opts.get(RBD_IMAGE_OPTION_FORMAT, &format);
  if (format < 2) {
    lderr(m_cct) << "format 2 or later required for clone" << dendl;
    complete(-EINVAL);
    return;
  }

  if (m_opts.get(RBD_IMAGE_OPTION_FEATURES, &m_features) == 0) {
    if (m_features & ~RBD_FEATURES_ALL) {
      lderr(m_cct) << "librbd does not support requested features" << dendl;
      complete(-ENOSYS);
      return;
    }
    m_use_p_features = false;
  }

  if (m_opts.get(RBD_IMAGE_OPTION_CLONE_FORMAT, &m_clone_format) < 0) {
    std::string default_clone_format = m_config.get_val<std::string>(
      "rbd_default_clone_format");
    if (default_clone_format == "1") {
      m_clone_format = 1;
    } else if (default_clone_format == "auto") {
      librados::Rados rados(m_ioctx);
      int8_t min_compat_client;
      int8_t require_min_compat_client;
      int r = rados.get_min_compatible_client(&min_compat_client,
                                              &require_min_compat_client);
      if (r < 0) {
        complete(r);
        return;
      }
      if (std::max(min_compat_client, require_min_compat_client) <
            CEPH_RELEASE_MIMIC) {
        m_clone_format = 1;
      }
    }
  }

  if (m_clone_format == 1 &&
      m_parent_io_ctx.get_namespace() != m_ioctx.get_namespace()) {
    ldout(m_cct, 1) << "clone v2 required for cross-namespace clones" << dendl;
    complete(-EXDEV);
    return;
  }

  open_parent();
}

template <typename I>
void CloneRequest<I>::open_parent() {
  ldout(m_cct, 20) << dendl;
  ceph_assert(m_parent_snap_name.empty() ^ (m_parent_snap_id == CEPH_NOSNAP));

  if (m_parent_snap_id != CEPH_NOSNAP) {
    m_parent_image_ctx = I::create("", m_parent_image_id, m_parent_snap_id,
                                   m_parent_io_ctx, true);
  } else {
    m_parent_image_ctx = I::create("", m_parent_image_id,
                                   m_parent_snap_name.c_str(), m_parent_io_ctx,
                                   true);
  }

  Context *ctx = create_context_callback<
    CloneRequest<I>, &CloneRequest<I>::handle_open_parent>(this);
  m_parent_image_ctx->state->open(OPEN_FLAG_SKIP_OPEN_PARENT, ctx);
}

template <typename I>
void CloneRequest<I>::handle_open_parent(int r) {
  ldout(m_cct, 20) << "r=" << r << dendl;

  if (r < 0) {
    m_parent_image_ctx->destroy();
    m_parent_image_ctx = nullptr;

    lderr(m_cct) << "failed to open parent image: " << cpp_strerror(r) << dendl;
    complete(r);
    return;
  }

  m_parent_snap_id = m_parent_image_ctx->snap_id;
  m_pspec = {m_parent_io_ctx.get_id(), m_parent_io_ctx.get_namespace(),
             m_parent_image_id, m_parent_snap_id};
  validate_parent();
}

template <typename I>
void CloneRequest<I>::validate_parent() {
  ldout(m_cct, 20) << dendl;

  if (m_parent_image_ctx->operations_disabled) {
    lderr(m_cct) << "image operations disabled due to unsupported op features"
                 << dendl;
    m_r_saved = -EROFS;
    close_parent();
    return;
  }

  if (m_parent_image_ctx->snap_id == CEPH_NOSNAP) {
    lderr(m_cct) << "image to be cloned must be a snapshot" << dendl;
    m_r_saved = -EINVAL;
    close_parent();
    return;
  }

  if (m_parent_image_ctx->old_format) {
    lderr(m_cct) << "parent image must be in new format" << dendl;
    m_r_saved = -EINVAL;
    close_parent();
    return;
  }

  m_parent_image_ctx->snap_lock.get_read();
  uint64_t p_features = m_parent_image_ctx->features;
  m_size = m_parent_image_ctx->get_image_size(m_parent_image_ctx->snap_id);

  bool snap_protected;
  int r = m_parent_image_ctx->is_snap_protected(m_parent_image_ctx->snap_id, &snap_protected);
  m_parent_image_ctx->snap_lock.put_read();

  if ((p_features & RBD_FEATURE_LAYERING) != RBD_FEATURE_LAYERING) {
    lderr(m_cct) << "parent image must support layering" << dendl;
    m_r_saved = -ENOSYS;
    close_parent();
    return;
  }
  if (m_use_p_features) {
    m_features = (p_features & ~RBD_FEATURES_IMPLICIT_ENABLE);
  }

  if (r < 0) {
    lderr(m_cct) << "unable to locate parent's snapshot" << dendl;
    m_r_saved = r;
    close_parent();
    return;
  }

  if (m_clone_format == 1 && !snap_protected) {
    lderr(m_cct) << "parent snapshot must be protected" << dendl;
    m_r_saved = -EINVAL;
    close_parent();
    return;
  }

  validate_child();
}

template <typename I>
void CloneRequest<I>::validate_child() {
  ldout(m_cct, 15) << dendl;

  if ((m_features & RBD_FEATURE_LAYERING) != RBD_FEATURE_LAYERING) {
    lderr(m_cct) << "cloning image must support layering" << dendl;
    m_r_saved = -ENOSYS;
    close_parent();
    return;
  }

  using klass = CloneRequest<I>;
  librados::AioCompletion *comp = create_rados_callback<
    klass, &klass::handle_validate_child>(this);

  librados::ObjectReadOperation op;
  op.stat(NULL, NULL, NULL);

  int r = m_ioctx.aio_operate(util::old_header_name(m_name), comp, &op,
                              &m_out_bl);
  ceph_assert(r == 0);
  comp->release();
}

template <typename I>
void CloneRequest<I>::handle_validate_child(int r) {
  ldout(m_cct, 15) << "r=" << r << dendl;

  if (r != -ENOENT) {
    lderr(m_cct) << "rbd image " << m_name << " already exists" << dendl;
    m_r_saved = r;
    close_parent();
    return;
  }

  create_child();
}

template <typename I>
void CloneRequest<I>::create_child() {
  ldout(m_cct, 15) << dendl;

  uint64_t order = m_parent_image_ctx->order;
  if (m_opts.get(RBD_IMAGE_OPTION_ORDER, &order) != 0) {
    m_opts.set(RBD_IMAGE_OPTION_ORDER, order);
  }
  m_opts.set(RBD_IMAGE_OPTION_FEATURES, m_features);

  using klass = CloneRequest<I>;
  Context *ctx = create_context_callback<
    klass, &klass::handle_create_child>(this);

  RWLock::RLocker snap_locker(m_parent_image_ctx->snap_lock);
  CreateRequest<I> *req = CreateRequest<I>::create(
    m_config, m_ioctx, m_name, m_id, m_size, m_opts,
    m_non_primary_global_image_id, m_primary_mirror_uuid, true,
    m_op_work_queue, ctx);
  req->send();
}

template <typename I>
void CloneRequest<I>::handle_create_child(int r) {
  ldout(m_cct, 15) << "r=" << r << dendl;

  if (r == -EBADF) {
    ldout(m_cct, 5) << "image id already in-use" << dendl;
    complete(r);
    return;
  } else if (r < 0) {
    lderr(m_cct) << "error creating child: " << cpp_strerror(r) << dendl;
    m_r_saved = r;
    close_parent();
    return;
  }
  open_child();
}

template <typename I>
void CloneRequest<I>::open_child() {
  ldout(m_cct, 15) << dendl;

  m_imctx = I::create(m_name, "", nullptr, m_ioctx, false);

  using klass = CloneRequest<I>;
  Context *ctx = create_context_callback<
    klass, &klass::handle_open_child>(this);

  uint64_t flags = OPEN_FLAG_SKIP_OPEN_PARENT;
  if ((m_features & RBD_FEATURE_MIGRATING) != 0) {
    flags |= OPEN_FLAG_IGNORE_MIGRATING;
  }

  m_imctx->state->open(flags, ctx);
}

template <typename I>
void CloneRequest<I>::handle_open_child(int r) {
  ldout(m_cct, 15) << "r=" << r << dendl;

  if (r < 0) {
    m_imctx->destroy();
    m_imctx = nullptr;

    lderr(m_cct) << "Error opening new image: " << cpp_strerror(r) << dendl;
    m_r_saved = r;
    remove_child();
    return;
  }

  attach_parent();
}

template <typename I>
void CloneRequest<I>::attach_parent() {
  ldout(m_cct, 15) << dendl;

  auto ctx = create_context_callback<
    CloneRequest<I>, &CloneRequest<I>::handle_attach_parent>(this);
  auto req = AttachParentRequest<I>::create(
    *m_imctx, m_pspec, m_size, false, ctx);
  req->send();
}

template <typename I>
void CloneRequest<I>::handle_attach_parent(int r) {
  ldout(m_cct, 15) << "r=" << r << dendl;

  if (r < 0) {
    lderr(m_cct) << "failed to attach parent: " << cpp_strerror(r) << dendl;
    m_r_saved = r;
    close_child();
    return;
  }

  attach_child();
}

template <typename I>
void CloneRequest<I>::attach_child() {
  ldout(m_cct, 15) << dendl;

  auto ctx = create_context_callback<
    CloneRequest<I>, &CloneRequest<I>::handle_attach_child>(this);
  auto req = AttachChildRequest<I>::create(
    m_imctx, m_parent_image_ctx, m_parent_image_ctx->snap_id, nullptr, 0,
    m_clone_format, ctx);
  req->send();
}

template <typename I>
void CloneRequest<I>::handle_attach_child(int r) {
  ldout(m_cct, 15) << "r=" << r << dendl;

<<<<<<< HEAD
  bool snap_protected = false;
  if (r == 0) {
    m_p_imctx->snap_lock.get_read();
    r = m_p_imctx->is_snap_protected(m_p_imctx->snap_id, &snap_protected);
    m_p_imctx->snap_lock.put_read();
  }

  if (r < 0 || !snap_protected) {
    m_r_saved = -EINVAL;
    return send_close();
=======
  if (r < 0) {
    lderr(m_cct) << "failed to attach parent: " << cpp_strerror(r) << dendl;
    m_r_saved = r;
    close_child();
    return;
>>>>>>> f8781be9
  }

  metadata_list();
}

template <typename I>
<<<<<<< HEAD
void CloneRequest<I>::send_metadata_list() {
  ldout(m_cct, 20) << this << " " << __func__ << ": "
                   << "start_key=" << m_last_metadata_key << dendl;
=======
void CloneRequest<I>::metadata_list() {
  ldout(m_cct, 15) << "start_key=" << m_last_metadata_key << dendl;
>>>>>>> f8781be9

  librados::ObjectReadOperation op;
  cls_client::metadata_list_start(&op, m_last_metadata_key, 0);

  using klass = CloneRequest<I>;
  librados::AioCompletion *comp =
    create_rados_callback<klass, &klass::handle_metadata_list>(this);
  m_out_bl.clear();
  m_parent_image_ctx->md_ctx.aio_operate(m_parent_image_ctx->header_oid,
				comp, &op, &m_out_bl);
  comp->release();
}

template <typename I>
void CloneRequest<I>::handle_metadata_list(int r) {
  ldout(m_cct, 15) << "r=" << r << dendl;

  map<string, bufferlist> metadata;
  if (r == 0) {
<<<<<<< HEAD
    bufferlist::iterator it = m_out_bl.begin();
=======
    auto it = m_out_bl.cbegin();
>>>>>>> f8781be9
    r = cls_client::metadata_list_finish(&it, &metadata);
  }

  if (r < 0) {
    if (r == -EOPNOTSUPP || r == -EIO) {
      ldout(m_cct, 10) << "config metadata not supported by OSD" << dendl;
      get_mirror_mode();
    } else {
      lderr(m_cct) << "couldn't list metadata: " << cpp_strerror(r) << dendl;
      m_r_saved = r;
<<<<<<< HEAD
      send_remove_child();
    }

=======
      close_child();
    }
>>>>>>> f8781be9
    return;
  }

  if (!metadata.empty()) {
    m_pairs.insert(metadata.begin(), metadata.end());
    m_last_metadata_key = m_pairs.rbegin()->first;
  }

  if (metadata.size() == MAX_KEYS) {
<<<<<<< HEAD
    send_metadata_list();
  } else {
    send_metadata_set();
=======
    metadata_list();
  } else {
    metadata_set();
>>>>>>> f8781be9
  }
}

template <typename I>
void CloneRequest<I>::metadata_set() {
  if (m_pairs.empty()) {
    get_mirror_mode();
    return;
  }

  ldout(m_cct, 15) << dendl;

  librados::ObjectWriteOperation op;
  cls_client::metadata_set(&op, m_pairs);

  using klass = CloneRequest<I>;
  librados::AioCompletion *comp =
    create_rados_callback<klass, &klass::handle_metadata_set>(this);
  int r = m_ioctx.aio_operate(m_imctx->header_oid, comp, &op);
  ceph_assert(r == 0);
  comp->release();
}

template <typename I>
void CloneRequest<I>::handle_metadata_set(int r) {
  ldout(m_cct, 15) << "r=" << r << dendl;

  if (r < 0) {
    lderr(m_cct) << "couldn't set metadata: " << cpp_strerror(r) << dendl;
    m_r_saved = r;
    close_child();
  } else {
    get_mirror_mode();
  }
}

template <typename I>
void CloneRequest<I>::get_mirror_mode() {
  ldout(m_cct, 15) << dendl;

  if (!m_imctx->test_features(RBD_FEATURE_JOURNALING)) {
    close_child();
    return;
  }

  librados::ObjectReadOperation op;
  cls_client::mirror_mode_get_start(&op);

  using klass = CloneRequest<I>;
  librados::AioCompletion *comp =
    create_rados_callback<klass, &klass::handle_get_mirror_mode>(this);
  m_out_bl.clear();
  m_imctx->md_ctx.aio_operate(RBD_MIRRORING,
			      comp, &op, &m_out_bl);
  comp->release();
}

template <typename I>
void CloneRequest<I>::handle_get_mirror_mode(int r) {
  ldout(m_cct, 15) << "r=" << r << dendl;

  if (r == 0) {
<<<<<<< HEAD
    bufferlist::iterator it = m_out_bl.begin();
=======
    auto it = m_out_bl.cbegin();
>>>>>>> f8781be9
    r = cls_client::mirror_mode_get_finish(&it, &m_mirror_mode);
  }

  if (r < 0 && r != -ENOENT) {
    lderr(m_cct) << "failed to retrieve mirror mode: " << cpp_strerror(r)
                 << dendl;

    m_r_saved = r;
    close_child();
  } else {
    if (m_mirror_mode == cls::rbd::MIRROR_MODE_POOL ||
	!m_non_primary_global_image_id.empty()) {
      enable_mirror();
    } else {
      close_child();
    }
  }
}

template <typename I>
void CloneRequest<I>::enable_mirror() {
  ldout(m_cct, 15) << dendl;

  using klass = CloneRequest<I>;
  Context *ctx = create_context_callback<
    klass, &klass::handle_enable_mirror>(this);

  mirror::EnableRequest<I> *req = mirror::EnableRequest<I>::create(
    m_imctx->md_ctx, m_id, m_non_primary_global_image_id,
    m_imctx->op_work_queue, ctx);
  req->send();
}

template <typename I>
void CloneRequest<I>::handle_enable_mirror(int r) {
  ldout(m_cct, 15) << "r=" << r << dendl;

  if (r < 0) {
    lderr(m_cct) << "failed to enable mirroring: " << cpp_strerror(r)
               << dendl;
    m_r_saved = r;
  }
  close_child();
}

template <typename I>
void CloneRequest<I>::close_child() {
  ldout(m_cct, 15) << dendl;

  ceph_assert(m_imctx != nullptr);

  using klass = CloneRequest<I>;
  Context *ctx = create_async_context_callback(
    *m_imctx, create_context_callback<
      klass, &klass::handle_close_child>(this));
  m_imctx->state->close(ctx);
}

template <typename I>
void CloneRequest<I>::handle_close_child(int r) {
  ldout(m_cct, 15) << dendl;

  m_imctx->destroy();
  m_imctx = nullptr;

  if (r < 0) {
    lderr(m_cct) << "couldn't close image: " << cpp_strerror(r) << dendl;
    if (m_r_saved == 0) {
      m_r_saved = r;
    }
  }

  if (m_r_saved < 0) {
    remove_child();
    return;
  }

  close_parent();
}

template <typename I>
void CloneRequest<I>::remove_child() {
  ldout(m_cct, 15) << dendl;

  using klass = CloneRequest<I>;
  Context *ctx = create_context_callback<
    klass, &klass::handle_remove_child>(this);

  auto req = librbd::image::RemoveRequest<I>::create(
   m_ioctx, m_name, m_id, false, false, m_no_op, m_op_work_queue, ctx);
  req->send();
}

template <typename I>
void CloneRequest<I>::handle_remove_child(int r) {
  ldout(m_cct, 15) << "r=" << r << dendl;

  if (r < 0) {
    lderr(m_cct) << "Error removing failed clone: "
		 << cpp_strerror(r) << dendl;
  }

  close_parent();
}

template <typename I>
void CloneRequest<I>::close_parent() {
  ldout(m_cct, 20) << dendl;
  ceph_assert(m_parent_image_ctx != nullptr);

  Context *ctx = create_async_context_callback(
    *m_parent_image_ctx, create_context_callback<
      CloneRequest<I>, &CloneRequest<I>::handle_close_parent>(this));
  m_parent_image_ctx->state->close(ctx);
}

template <typename I>
void CloneRequest<I>::handle_close_parent(int r) {
  ldout(m_cct, 20) << "r=" << r << dendl;

  m_parent_image_ctx->destroy();
  m_parent_image_ctx = nullptr;

  if (r < 0) {
    lderr(m_cct) << "failed to close parent image: "
		 << cpp_strerror(r) << dendl;
    if (m_r_saved == 0) {
      m_r_saved = r;
    }
  }

  complete(m_r_saved);
}

template <typename I>
void CloneRequest<I>::complete(int r) {
  ldout(m_cct, 15) << "r=" << r << dendl;

  m_on_finish->complete(r);
  delete this;
}

} //namespace image
} //namespace librbd

template class librbd::image::CloneRequest<librbd::ImageCtx>;<|MERGE_RESOLUTION|>--- conflicted
+++ resolved
@@ -19,8 +19,6 @@
 #undef dout_prefix
 #define dout_prefix *_dout << "librbd::image::CloneRequest: " << this << " " \
                            << __func__ << ": "
-
-#define MAX_KEYS 64
 
 #define MAX_KEYS 64
 
@@ -381,38 +379,19 @@
 void CloneRequest<I>::handle_attach_child(int r) {
   ldout(m_cct, 15) << "r=" << r << dendl;
 
-<<<<<<< HEAD
-  bool snap_protected = false;
-  if (r == 0) {
-    m_p_imctx->snap_lock.get_read();
-    r = m_p_imctx->is_snap_protected(m_p_imctx->snap_id, &snap_protected);
-    m_p_imctx->snap_lock.put_read();
-  }
-
-  if (r < 0 || !snap_protected) {
-    m_r_saved = -EINVAL;
-    return send_close();
-=======
   if (r < 0) {
     lderr(m_cct) << "failed to attach parent: " << cpp_strerror(r) << dendl;
     m_r_saved = r;
     close_child();
     return;
->>>>>>> f8781be9
   }
 
   metadata_list();
 }
 
 template <typename I>
-<<<<<<< HEAD
-void CloneRequest<I>::send_metadata_list() {
-  ldout(m_cct, 20) << this << " " << __func__ << ": "
-                   << "start_key=" << m_last_metadata_key << dendl;
-=======
 void CloneRequest<I>::metadata_list() {
   ldout(m_cct, 15) << "start_key=" << m_last_metadata_key << dendl;
->>>>>>> f8781be9
 
   librados::ObjectReadOperation op;
   cls_client::metadata_list_start(&op, m_last_metadata_key, 0);
@@ -432,11 +411,7 @@
 
   map<string, bufferlist> metadata;
   if (r == 0) {
-<<<<<<< HEAD
-    bufferlist::iterator it = m_out_bl.begin();
-=======
     auto it = m_out_bl.cbegin();
->>>>>>> f8781be9
     r = cls_client::metadata_list_finish(&it, &metadata);
   }
 
@@ -447,14 +422,8 @@
     } else {
       lderr(m_cct) << "couldn't list metadata: " << cpp_strerror(r) << dendl;
       m_r_saved = r;
-<<<<<<< HEAD
-      send_remove_child();
-    }
-
-=======
       close_child();
     }
->>>>>>> f8781be9
     return;
   }
 
@@ -464,15 +433,9 @@
   }
 
   if (metadata.size() == MAX_KEYS) {
-<<<<<<< HEAD
-    send_metadata_list();
-  } else {
-    send_metadata_set();
-=======
     metadata_list();
   } else {
     metadata_set();
->>>>>>> f8781be9
   }
 }
 
@@ -535,11 +498,7 @@
   ldout(m_cct, 15) << "r=" << r << dendl;
 
   if (r == 0) {
-<<<<<<< HEAD
-    bufferlist::iterator it = m_out_bl.begin();
-=======
     auto it = m_out_bl.cbegin();
->>>>>>> f8781be9
     r = cls_client::mirror_mode_get_finish(&it, &m_mirror_mode);
   }
 
