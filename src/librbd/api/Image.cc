--- conflicted
+++ resolved
@@ -206,12 +206,6 @@
 }
 
 template <typename I>
-<<<<<<< HEAD
-int Image<I>::list_children(I *ictx, const ParentSpec &parent_spec,
-                            PoolImageIds *pool_image_ids)
-{
-  CephContext *cct = ictx->cct;
-=======
 int Image<I>::get_parent(I *ictx,
                          librbd::linked_image_spec_t *parent_image,
                          librbd::snap_spec_t *parent_snap) {
@@ -222,7 +216,6 @@
   if (r < 0) {
     return r;
   }
->>>>>>> 3ad2dfa4
 
   RWLock::RLocker snap_locker(ictx->snap_lock);
   RWLock::RLocker parent_locker(ictx->parent_lock);
