--- conflicted
+++ resolved
@@ -240,8 +240,6 @@
 }
 
 template <typename I>
-<<<<<<< HEAD
-=======
 int ImageRequestWQ<I>::flush() {
   CephContext *cct = m_image_ctx.cct;
   ldout(cct, 20) << "ictx=" << &m_image_ctx << dendl;
@@ -259,7 +257,6 @@
 }
 
 template <typename I>
->>>>>>> f8781be9
 void ImageRequestWQ<I>::aio_read(AioCompletion *c, uint64_t off, uint64_t len,
 				 ReadResult &&read_result, int op_flags,
 				 bool native_async) {
@@ -459,10 +456,7 @@
                                               uint64_t *mismatch_off,
                                               int op_flags, bool native_async) {
   CephContext *cct = m_image_ctx.cct;
-<<<<<<< HEAD
-=======
   FUNCTRACE(cct);
->>>>>>> f8781be9
   ZTracer::Trace trace;
   if (m_image_ctx.blkin_trace_all) {
     trace.init("wq: compare_and_write", &m_image_ctx.trace_endpoint);
@@ -484,11 +478,7 @@
 
   RWLock::RLocker owner_locker(m_image_ctx.owner_lock);
   if (m_image_ctx.non_blocking_aio || writes_blocked()) {
-<<<<<<< HEAD
-    queue(ImageRequest<I>::create_compare_and_write_request(
-=======
     queue(ImageDispatchSpec<I>::create_compare_and_write_request(
->>>>>>> f8781be9
             m_image_ctx, c, {{off, len}}, std::move(cmp_bl), std::move(bl),
             mismatch_off, op_flags, trace));
   } else {
