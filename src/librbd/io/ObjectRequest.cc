// -*- mode:C++; tab-width:8; c-basic-offset:2; indent-tabs-mode:t -*-
// vim: ts=8 sw=2 smarttab

#include "librbd/io/ObjectRequest.h"
#include "common/ceph_context.h"
#include "common/dout.h"
#include "common/errno.h"
#include "common/Mutex.h"
#include "common/RWLock.h"
#include "common/WorkQueue.h"
#include "include/Context.h"
#include "include/err.h"
<<<<<<< HEAD
=======
#include "osd/osd_types.h"
>>>>>>> f8781be9

#include "librbd/ExclusiveLock.h"
#include "librbd/ImageCtx.h"
#include "librbd/ObjectMap.h"
#include "librbd/Utils.h"
#include "librbd/io/AioCompletion.h"
#include "librbd/io/CopyupRequest.h"
#include "librbd/io/ImageRequest.h"
#include "librbd/io/ReadResult.h"

#include <boost/bind.hpp>
#include <boost/optional.hpp>

#define dout_subsys ceph_subsys_rbd
#undef dout_prefix
#define dout_prefix *_dout << "librbd::io::ObjectRequest: " << this \
                           << " " << __func__ << ": "

namespace librbd {
namespace io {

namespace {

template <typename I>
inline bool is_copy_on_read(I *ictx, librados::snap_t snap_id) {
  RWLock::RLocker snap_locker(ictx->snap_lock);
  return (ictx->clone_copy_on_read &&
          !ictx->read_only && snap_id == CEPH_NOSNAP &&
          (ictx->exclusive_lock == nullptr ||
           ictx->exclusive_lock->is_lock_owner()));
}

} // anonymous namespace

template <typename I>
ObjectRequest<I>*
ObjectRequest<I>::create_write(I *ictx, const std::string &oid,
                               uint64_t object_no, uint64_t object_off,
                               ceph::bufferlist&& data,
                               const ::SnapContext &snapc, int op_flags,
			       const ZTracer::Trace &parent_trace,
                               Context *completion) {
<<<<<<< HEAD
  return new ObjectWriteRequest<I>(ictx, oid, object_no, object_off, data,
                                   snapc, op_flags, parent_trace, completion);
=======
  return new ObjectWriteRequest<I>(ictx, oid, object_no, object_off,
                                   std::move(data), snapc, op_flags,
                                   parent_trace, completion);
>>>>>>> f8781be9
}

template <typename I>
ObjectRequest<I>*
ObjectRequest<I>::create_discard(I *ictx, const std::string &oid,
                                 uint64_t object_no, uint64_t object_off,
                                 uint64_t object_len,
                                 const ::SnapContext &snapc,
<<<<<<< HEAD
                                 bool disable_clone_remove,
                                 bool update_object_map,
                                 const ZTracer::Trace &parent_trace,
                                 Context *completion) {
  return new ObjectDiscardRequest<I>(ictx, oid, object_no, object_off,
                                     object_len, snapc, disable_clone_remove,
                                     update_object_map, parent_trace,
                                     completion);
=======
                                 int discard_flags,
                                 const ZTracer::Trace &parent_trace,
                                 Context *completion) {
  return new ObjectDiscardRequest<I>(ictx, oid, object_no, object_off,
                                     object_len, snapc, discard_flags,
                                     parent_trace, completion);
>>>>>>> f8781be9
}

template <typename I>
ObjectRequest<I>*
ObjectRequest<I>::create_write_same(I *ictx, const std::string &oid,
                                   uint64_t object_no, uint64_t object_off,
                                   uint64_t object_len,
                                   ceph::bufferlist&& data,
                                   const ::SnapContext &snapc, int op_flags,
				   const ZTracer::Trace &parent_trace,
                                   Context *completion) {
  return new ObjectWriteSameRequest<I>(ictx, oid, object_no, object_off,
<<<<<<< HEAD
                                       object_len, data, snapc, op_flags,
                                       parent_trace, completion);
=======
                                       object_len, std::move(data), snapc,
                                       op_flags, parent_trace, completion);
>>>>>>> f8781be9
}

template <typename I>
ObjectRequest<I>*
ObjectRequest<I>::create_compare_and_write(I *ictx, const std::string &oid,
                                           uint64_t object_no,
                                           uint64_t object_off,
<<<<<<< HEAD
                                           const ceph::bufferlist &cmp_data,
                                           const ceph::bufferlist &write_data,
=======
                                           ceph::bufferlist&& cmp_data,
                                           ceph::bufferlist&& write_data,
>>>>>>> f8781be9
                                           const ::SnapContext &snapc,
                                           uint64_t *mismatch_offset,
                                           int op_flags,
                                           const ZTracer::Trace &parent_trace,
                                           Context *completion) {
  return new ObjectCompareAndWriteRequest<I>(ictx, oid, object_no, object_off,
<<<<<<< HEAD
                                             cmp_data, write_data, snapc,
=======
                                             std::move(cmp_data),
                                             std::move(write_data), snapc,
>>>>>>> f8781be9
                                             mismatch_offset, op_flags,
                                             parent_trace, completion);
}

template <typename I>
ObjectRequest<I>::ObjectRequest(I *ictx, const std::string &oid,
                                uint64_t objectno, uint64_t off,
                                uint64_t len, librados::snap_t snap_id,
                                const char *trace_name,
                                const ZTracer::Trace &trace,
				Context *completion)
  : m_ictx(ictx), m_oid(oid), m_object_no(objectno), m_object_off(off),
    m_object_len(len), m_snap_id(snap_id), m_completion(completion),
    m_trace(util::create_trace(*ictx, "", trace)) {
  ceph_assert(m_ictx->data_ctx.is_valid());
  if (m_trace.valid()) {
    m_trace.copy_name(trace_name + std::string(" ") + oid);
    m_trace.event("start");
  }
}

template <typename I>
void ObjectRequest<I>::add_write_hint(I& image_ctx,
                                      librados::ObjectWriteOperation *wr) {
  if (image_ctx.enable_alloc_hint) {
<<<<<<< HEAD
    wr->set_alloc_hint(image_ctx.get_object_size(),
                       image_ctx.get_object_size());
=======
    wr->set_alloc_hint2(image_ctx.get_object_size(),
                        image_ctx.get_object_size(),
                        image_ctx.alloc_hint_flags);
  } else if (image_ctx.alloc_hint_flags != 0U) {
    wr->set_alloc_hint2(0, 0, image_ctx.alloc_hint_flags);
>>>>>>> f8781be9
  }
}

template <typename I>
<<<<<<< HEAD
bool ObjectRequest<I>::compute_parent_extents(Extents *parent_extents) {
  assert(m_ictx->snap_lock.is_locked());
  assert(m_ictx->parent_lock.is_locked());
=======
bool ObjectRequest<I>::compute_parent_extents(Extents *parent_extents,
                                              bool read_request) {
  ceph_assert(m_ictx->snap_lock.is_locked());
  ceph_assert(m_ictx->parent_lock.is_locked());

  m_has_parent = false;
  parent_extents->clear();
>>>>>>> f8781be9

  m_has_parent = false;
  parent_extents->clear();

  uint64_t parent_overlap;
  int r = m_ictx->get_parent_overlap(m_snap_id, &parent_overlap);
  if (r < 0) {
    // NOTE: it's possible for a snapshot to be deleted while we are
    // still reading from it
    lderr(m_ictx->cct) << "failed to retrieve parent overlap: "
                       << cpp_strerror(r) << dendl;
    return false;
<<<<<<< HEAD
  } else if (parent_overlap == 0) {
=======
  }

  if (!read_request && !m_ictx->migration_info.empty()) {
    parent_overlap = m_ictx->migration_info.overlap;
  }

  if (parent_overlap == 0) {
>>>>>>> f8781be9
    return false;
  }

  Striper::extent_to_file(m_ictx->cct, &m_ictx->layout, m_object_no, 0,
                          m_ictx->layout.object_size, *parent_extents);
  uint64_t object_overlap = m_ictx->prune_parent_extents(*parent_extents,
                                                         parent_overlap);
  if (object_overlap > 0) {
    ldout(m_ictx->cct, 20) << "overlap " << parent_overlap << " "
                           << "extents " << *parent_extents << dendl;
    m_has_parent = !parent_extents->empty();
    return true;
  }
  return false;
}

template <typename I>
void ObjectRequest<I>::async_finish(int r) {
  ldout(m_ictx->cct, 20) << "r=" << r << dendl;
  m_ictx->op_work_queue->queue(util::create_context_callback<
    ObjectRequest<I>, &ObjectRequest<I>::finish>(this), r);
}

template <typename I>
void ObjectRequest<I>::finish(int r) {
  ldout(m_ictx->cct, 20) << "r=" << r << dendl;
  m_completion->complete(r);
  delete this;
}

/** read **/

template <typename I>
ObjectReadRequest<I>::ObjectReadRequest(I *ictx, const std::string &oid,
                                        uint64_t objectno, uint64_t offset,
                                        uint64_t len, librados::snap_t snap_id,
<<<<<<< HEAD
                                        int op_flags, bool cache_initiated,
                                        const ZTracer::Trace &parent_trace,
                                        Context *completion)
  : ObjectRequest<I>(ictx, oid, objectno, offset, len, snap_id, "read",
                     parent_trace, completion),
    m_op_flags(op_flags), m_cache_initiated(cache_initiated) {
=======
                                        int op_flags,
                                        const ZTracer::Trace &parent_trace,
                                        bufferlist* read_data,
                                        ExtentMap* extent_map,
                                        Context *completion)
  : ObjectRequest<I>(ictx, oid, objectno, offset, len, snap_id, "read",
                     parent_trace, completion),
    m_op_flags(op_flags), m_read_data(read_data), m_extent_map(extent_map) {
>>>>>>> f8781be9
}

template <typename I>
void ObjectReadRequest<I>::send() {
  I *image_ctx = this->m_ictx;
  ldout(image_ctx->cct, 20) << dendl;
<<<<<<< HEAD

  if (!m_cache_initiated && image_ctx->object_cacher != nullptr) {
    read_cache();
  } else {
    read_object();
  }
}

template <typename I>
void ObjectReadRequest<I>::read_cache() {
  I *image_ctx = this->m_ictx;
  ldout(image_ctx->cct, 20) << dendl;

  // must use async callback to avoid cache_lock cycle
  auto cache_ctx = util::create_async_context_callback(
    *image_ctx, util::create_context_callback<
      ObjectReadRequest<I>, &ObjectReadRequest<I>::handle_read_cache>(this));
  image_ctx->aio_read_from_cache(
    this->m_oid, this->m_object_no, &m_read_data, this->m_object_len,
    this->m_object_off, cache_ctx, m_op_flags,
    (this->m_trace.valid() ? &this->m_trace : nullptr));
}

template <typename I>
void ObjectReadRequest<I>::handle_read_cache(int r) {
  I *image_ctx = this->m_ictx;
  ldout(image_ctx->cct, 20) << "r=" << r << dendl;

  if (r == -ENOENT) {
    read_parent();
    return;
  } else if (r < 0) {
    lderr(image_ctx->cct) << "failed to read from cache: "
                          << cpp_strerror(r) << dendl;
    this->finish(r);
    return;
  }

  this->finish(0);
}

template <typename I>
=======

  read_object();
}

template <typename I>
>>>>>>> f8781be9
void ObjectReadRequest<I>::read_object() {
  I *image_ctx = this->m_ictx;
  {
    RWLock::RLocker snap_locker(image_ctx->snap_lock);
    if (image_ctx->object_map != nullptr &&
        !image_ctx->object_map->object_may_exist(this->m_object_no)) {
      image_ctx->op_work_queue->queue(new FunctionContext([this](int r) {
          read_parent();
        }), 0);
      return;
    }
  }

  ldout(image_ctx->cct, 20) << dendl;

  librados::ObjectReadOperation op;
  if (this->m_object_len >= image_ctx->sparse_read_threshold_bytes) {
<<<<<<< HEAD
    op.sparse_read(this->m_object_off, this->m_object_len, &m_ext_map,
                   &m_read_data, nullptr);
=======
    op.sparse_read(this->m_object_off, this->m_object_len, m_extent_map,
                   m_read_data, nullptr);
>>>>>>> f8781be9
  } else {
    op.read(this->m_object_off, this->m_object_len, m_read_data, nullptr);
  }
  op.set_op_flags2(m_op_flags);

  librados::AioCompletion *rados_completion = util::create_rados_callback<
    ObjectReadRequest<I>, &ObjectReadRequest<I>::handle_read_object>(this);
  int flags = image_ctx->get_read_flags(this->m_snap_id);
  int r = image_ctx->data_ctx.aio_operate(
    this->m_oid, rados_completion, &op, flags, nullptr,
    (this->m_trace.valid() ? this->m_trace.get_info() : nullptr));
  ceph_assert(r == 0);

  rados_completion->release();
}

template <typename I>
void ObjectReadRequest<I>::handle_read_object(int r) {
  I *image_ctx = this->m_ictx;
  ldout(image_ctx->cct, 20) << "r=" << r << dendl;

  if (r == -ENOENT) {
    read_parent();
    return;
  } else if (r < 0) {
    lderr(image_ctx->cct) << "failed to read from object: "
                          << cpp_strerror(r) << dendl;
    this->finish(r);
    return;
  }
<<<<<<< HEAD

  this->finish(0);
}

template <typename I>
void ObjectReadRequest<I>::read_parent() {
  I *image_ctx = this->m_ictx;
  if (m_cache_initiated) {
    this->finish(-ENOENT);
    return;
  }

  uint64_t object_overlap = 0;
  Extents parent_extents;
  {
    RWLock::RLocker snap_locker(image_ctx->snap_lock);
    RWLock::RLocker parent_locker(image_ctx->parent_lock);

    // calculate reverse mapping onto the image
    Striper::extent_to_file(image_ctx->cct, &image_ctx->layout,
                            this->m_object_no, this->m_object_off,
                            this->m_object_len, parent_extents);

    uint64_t parent_overlap = 0;
    int r = image_ctx->get_parent_overlap(this->m_snap_id, &parent_overlap);
    if (r == 0) {
      object_overlap = image_ctx->prune_parent_extents(parent_extents,
                                                       parent_overlap);
    }
  }

  if (object_overlap == 0) {
    this->finish(-ENOENT);
    return;
  }

  ldout(image_ctx->cct, 20) << dendl;

  AioCompletion *parent_completion = AioCompletion::create_and_start<
    ObjectReadRequest<I>, &ObjectReadRequest<I>::handle_read_parent>(
      this, util::get_image_ctx(image_ctx->parent), AIO_TYPE_READ);
  ImageRequest<I>::aio_read(image_ctx->parent, parent_completion,
                            std::move(parent_extents), ReadResult{&m_read_data},
                            0, this->m_trace);
}

template <typename I>
void ObjectReadRequest<I>::handle_read_parent(int r) {
  I *image_ctx = this->m_ictx;
  ldout(image_ctx->cct, 20) << "r=" << r << dendl;

  if (r == -ENOENT) {
    this->finish(r);
    return;
  } else if (r < 0) {
    lderr(image_ctx->cct) << "failed to read parent extents: "
                          << cpp_strerror(r) << dendl;
    this->finish(r);
    return;
  }

  copyup();
}

template <typename I>
void ObjectReadRequest<I>::copyup() {
  I *image_ctx = this->m_ictx;
  if (!is_copy_on_read(image_ctx, this->m_snap_id)) {
    this->finish(0);
    return;
  }

  image_ctx->owner_lock.get_read();
  image_ctx->snap_lock.get_read();
  image_ctx->parent_lock.get_read();
  Extents parent_extents;
  if (!this->compute_parent_extents(&parent_extents) ||
      (image_ctx->exclusive_lock != nullptr &&
       !image_ctx->exclusive_lock->is_lock_owner())) {
    image_ctx->parent_lock.put_read();
    image_ctx->snap_lock.put_read();
    image_ctx->owner_lock.put_read();
    this->finish(0);
    return;
  }

  ldout(image_ctx->cct, 20) << dendl;

  Mutex::Locker copyup_locker(image_ctx->copyup_list_lock);
  auto it = image_ctx->copyup_list.find(this->m_object_no);
  if (it == image_ctx->copyup_list.end()) {
    // create and kick off a CopyupRequest
    auto new_req = CopyupRequest<I>::create(
      image_ctx, this->m_oid, this->m_object_no, std::move(parent_extents),
      this->m_trace);
=======

  this->finish(0);
}

template <typename I>
void ObjectReadRequest<I>::read_parent() {
  I *image_ctx = this->m_ictx;

  RWLock::RLocker snap_locker(image_ctx->snap_lock);
  RWLock::RLocker parent_locker(image_ctx->parent_lock);

  // calculate reverse mapping onto the image
  Extents parent_extents;
  Striper::extent_to_file(image_ctx->cct, &image_ctx->layout,
                          this->m_object_no, this->m_object_off,
                          this->m_object_len, parent_extents);

  uint64_t parent_overlap = 0;
  uint64_t object_overlap = 0;
  int r = image_ctx->get_parent_overlap(this->m_snap_id, &parent_overlap);
  if (r == 0) {
    object_overlap = image_ctx->prune_parent_extents(parent_extents,
                                                     parent_overlap);
  }

  if (object_overlap == 0) {
    parent_locker.unlock();
    snap_locker.unlock();
>>>>>>> f8781be9

    this->finish(-ENOENT);
    return;
  }
<<<<<<< HEAD

  image_ctx->parent_lock.put_read();
  image_ctx->snap_lock.put_read();
  image_ctx->owner_lock.put_read();
  this->finish(0);
=======

  ldout(image_ctx->cct, 20) << dendl;

  auto parent_completion = AioCompletion::create_and_start<
    ObjectReadRequest<I>, &ObjectReadRequest<I>::handle_read_parent>(
      this, util::get_image_ctx(image_ctx->parent), AIO_TYPE_READ);
  ImageRequest<I>::aio_read(image_ctx->parent, parent_completion,
                            std::move(parent_extents), ReadResult{m_read_data},
                            0, this->m_trace);
}

template <typename I>
void ObjectReadRequest<I>::handle_read_parent(int r) {
  I *image_ctx = this->m_ictx;
  ldout(image_ctx->cct, 20) << "r=" << r << dendl;

  if (r == -ENOENT) {
    this->finish(r);
    return;
  } else if (r < 0) {
    lderr(image_ctx->cct) << "failed to read parent extents: "
                          << cpp_strerror(r) << dendl;
    this->finish(r);
    return;
  }

  copyup();
>>>>>>> f8781be9
}

template <typename I>
void ObjectReadRequest<I>::copyup() {
  I *image_ctx = this->m_ictx;
  if (!is_copy_on_read(image_ctx, this->m_snap_id)) {
    this->finish(0);
    return;
  }

<<<<<<< HEAD
template <typename I>
AbstractObjectWriteRequest<I>::AbstractObjectWriteRequest(
    I *ictx, const std::string &oid, uint64_t object_no, uint64_t object_off,
    uint64_t len, const ::SnapContext &snapc, const char *trace_name,
    const ZTracer::Trace &parent_trace, Context *completion)
  : ObjectRequest<I>(ictx, oid, object_no, object_off, len, CEPH_NOSNAP,
                     trace_name, parent_trace, completion),
    m_snap_seq(snapc.seq.val)
{
  m_snaps.insert(m_snaps.end(), snapc.snaps.begin(), snapc.snaps.end());

  {
    RWLock::RLocker snap_locker(ictx->snap_lock);
    RWLock::RLocker parent_locker(ictx->parent_lock);
    this->compute_parent_extents(&m_parent_extents);
  }
=======
  image_ctx->owner_lock.get_read();
  image_ctx->snap_lock.get_read();
  image_ctx->parent_lock.get_read();
  Extents parent_extents;
  if (!this->compute_parent_extents(&parent_extents, true) ||
      (image_ctx->exclusive_lock != nullptr &&
       !image_ctx->exclusive_lock->is_lock_owner())) {
    image_ctx->parent_lock.put_read();
    image_ctx->snap_lock.put_read();
    image_ctx->owner_lock.put_read();
    this->finish(0);
    return;
  }

  ldout(image_ctx->cct, 20) << dendl;

  image_ctx->copyup_list_lock.Lock();
  auto it = image_ctx->copyup_list.find(this->m_object_no);
  if (it == image_ctx->copyup_list.end()) {
    // create and kick off a CopyupRequest
    auto new_req = CopyupRequest<I>::create(
      image_ctx, this->m_oid, this->m_object_no, std::move(parent_extents),
      this->m_trace);

    image_ctx->copyup_list[this->m_object_no] = new_req;
    image_ctx->copyup_list_lock.Unlock();
    image_ctx->parent_lock.put_read();
    image_ctx->snap_lock.put_read();
    new_req->send();
  } else {
    image_ctx->copyup_list_lock.Unlock();
    image_ctx->parent_lock.put_read();
    image_ctx->snap_lock.put_read();
  }

  image_ctx->owner_lock.put_read();
  this->finish(0);
}

/** write **/

template <typename I>
AbstractObjectWriteRequest<I>::AbstractObjectWriteRequest(
    I *ictx, const std::string &oid, uint64_t object_no, uint64_t object_off,
    uint64_t len, const ::SnapContext &snapc, const char *trace_name,
    const ZTracer::Trace &parent_trace, Context *completion)
  : ObjectRequest<I>(ictx, oid, object_no, object_off, len, CEPH_NOSNAP,
                     trace_name, parent_trace, completion),
    m_snap_seq(snapc.seq.val)
{
  m_snaps.insert(m_snaps.end(), snapc.snaps.begin(), snapc.snaps.end());
>>>>>>> f8781be9

  if (this->m_object_off == 0 &&
      this->m_object_len == ictx->get_object_size()) {
    m_full_object = true;
  }
<<<<<<< HEAD

  if (!this->has_parent() ||
      (m_full_object && m_snaps.empty() && !is_post_copyup_write_required())) {
    this->m_copyup_enabled = false;
=======

  compute_parent_info();

  ictx->snap_lock.get_read();
  if (!ictx->migration_info.empty()) {
    m_guarding_migration_write = true;
  }
  ictx->snap_lock.put_read();
}

template <typename I>
void AbstractObjectWriteRequest<I>::compute_parent_info() {
  I *image_ctx = this->m_ictx;
  RWLock::RLocker snap_locker(image_ctx->snap_lock);
  RWLock::RLocker parent_locker(image_ctx->parent_lock);

  this->compute_parent_extents(&m_parent_extents, false);

  if (!this->has_parent() ||
      (m_full_object && m_snaps.empty() && !is_post_copyup_write_required())) {
    m_copyup_enabled = false;
>>>>>>> f8781be9
  }
}

template <typename I>
void AbstractObjectWriteRequest<I>::add_write_hint(
    librados::ObjectWriteOperation *wr) {
  I *image_ctx = this->m_ictx;
  RWLock::RLocker snap_locker(image_ctx->snap_lock);
  if (image_ctx->object_map == nullptr || !this->m_object_may_exist) {
    ObjectRequest<I>::add_write_hint(*image_ctx, wr);
  }
}

template <typename I>
void AbstractObjectWriteRequest<I>::send() {
  I *image_ctx = this->m_ictx;
  ldout(image_ctx->cct, 20) << this->get_op_type() << " " << this->m_oid << " "
                            << this->m_object_off << "~" << this->m_object_len
                            << dendl;
  {
    RWLock::RLocker snap_lock(image_ctx->snap_lock);
    if (image_ctx->object_map == nullptr) {
      m_object_may_exist = true;
    } else {
      // should have been flushed prior to releasing lock
<<<<<<< HEAD
      assert(image_ctx->exclusive_lock->is_lock_owner());
=======
      ceph_assert(image_ctx->exclusive_lock->is_lock_owner());
>>>>>>> f8781be9
      m_object_may_exist = image_ctx->object_map->object_may_exist(
        this->m_object_no);
    }
  }

  if (!m_object_may_exist && is_no_op_for_nonexistent_object()) {
    ldout(image_ctx->cct, 20) << "skipping no-op on nonexistent object"
                              << dendl;
    this->async_finish(0);
    return;
  }
<<<<<<< HEAD

  pre_write_object_map_update();
}

template <typename I>
void AbstractObjectWriteRequest<I>::pre_write_object_map_update() {
  I *image_ctx = this->m_ictx;

  image_ctx->snap_lock.get_read();
  if (image_ctx->object_map == nullptr || !is_object_map_update_enabled()) {
    image_ctx->snap_lock.put_read();
    write_object();
    return;
  }

  if (!m_object_may_exist && m_copyup_enabled) {
    // optimization: copyup required
    image_ctx->snap_lock.put_read();
    copyup();
    return;
  }

  uint8_t new_state = this->get_pre_write_object_map_state();
  ldout(image_ctx->cct, 20) << this->m_oid << " " << this->m_object_off
                            << "~" << this->m_object_len << dendl;

  image_ctx->object_map_lock.get_write();
  if (image_ctx->object_map->template aio_update<
        AbstractObjectWriteRequest<I>,
        &AbstractObjectWriteRequest<I>::handle_pre_write_object_map_update>(
          CEPH_NOSNAP, this->m_object_no, new_state, {}, this->m_trace, this)) {
    image_ctx->object_map_lock.put_write();
    image_ctx->snap_lock.put_read();
    return;
  }

  image_ctx->object_map_lock.put_write();
  image_ctx->snap_lock.put_read();
  write_object();
}

template <typename I>
void AbstractObjectWriteRequest<I>::handle_pre_write_object_map_update(int r) {
  I *image_ctx = this->m_ictx;
  ldout(image_ctx->cct, 20) << "r=" << r << dendl;

  assert(r == 0);
  write_object();
}

template <typename I>
void AbstractObjectWriteRequest<I>::write_object() {
  I *image_ctx = this->m_ictx;
  ldout(image_ctx->cct, 20) << dendl;

  librados::ObjectWriteOperation write;
  if (m_copyup_enabled) {
    ldout(image_ctx->cct, 20) << "guarding write" << dendl;
    write.assert_exists();
  }

  add_write_hint(&write);
  add_write_ops(&write);
  assert(write.size() != 0);

  librados::AioCompletion *rados_completion = util::create_rados_callback<
    AbstractObjectWriteRequest<I>,
    &AbstractObjectWriteRequest<I>::handle_write_object>(this);
  int r = image_ctx->data_ctx.aio_operate(
    this->m_oid, rados_completion, &write, m_snap_seq, m_snaps,
    (this->m_trace.valid() ? this->m_trace.get_info() : nullptr));
  assert(r == 0);
  rados_completion->release();
}

template <typename I>
void AbstractObjectWriteRequest<I>::handle_write_object(int r) {
  I *image_ctx = this->m_ictx;
  ldout(image_ctx->cct, 20) << "r=" << r << dendl;

  r = filter_write_result(r);
  if (r == -ENOENT) {
    if (m_copyup_enabled) {
      copyup();
      return;
    }
  } else if (r == -EILSEQ) {
    ldout(image_ctx->cct, 10) << "failed to write object" << dendl;
    this->finish(r);
    return;
  } else if (r < 0) {
    lderr(image_ctx->cct) << "failed to write object: " << cpp_strerror(r)
                          << dendl;
    this->finish(r);
    return;
  }

  post_write_object_map_update();
}

template <typename I>
void AbstractObjectWriteRequest<I>::copyup() {
  I *image_ctx = this->m_ictx;
  ldout(image_ctx->cct, 20) << dendl;

  assert(!m_copyup_in_progress);
  m_copyup_in_progress = true;

=======

  pre_write_object_map_update();
}

template <typename I>
void AbstractObjectWriteRequest<I>::pre_write_object_map_update() {
  I *image_ctx = this->m_ictx;

  image_ctx->snap_lock.get_read();
  if (image_ctx->object_map == nullptr || !is_object_map_update_enabled()) {
    image_ctx->snap_lock.put_read();
    write_object();
    return;
  }

  if (!m_object_may_exist && m_copyup_enabled) {
    // optimization: copyup required
    image_ctx->snap_lock.put_read();
    copyup();
    return;
  }

  uint8_t new_state = this->get_pre_write_object_map_state();
  ldout(image_ctx->cct, 20) << this->m_oid << " " << this->m_object_off
                            << "~" << this->m_object_len << dendl;

  image_ctx->object_map_lock.get_write();
  if (image_ctx->object_map->template aio_update<
        AbstractObjectWriteRequest<I>,
        &AbstractObjectWriteRequest<I>::handle_pre_write_object_map_update>(
          CEPH_NOSNAP, this->m_object_no, new_state, {}, this->m_trace, false,
          this)) {
    image_ctx->object_map_lock.put_write();
    image_ctx->snap_lock.put_read();
    return;
  }

  image_ctx->object_map_lock.put_write();
  image_ctx->snap_lock.put_read();
  write_object();
}

template <typename I>
void AbstractObjectWriteRequest<I>::handle_pre_write_object_map_update(int r) {
  I *image_ctx = this->m_ictx;
  ldout(image_ctx->cct, 20) << "r=" << r << dendl;
  if (r < 0) {
    lderr(image_ctx->cct) << "failed to update object map: "
                          << cpp_strerror(r) << dendl;
    this->finish(r);
    return;
  }

  write_object();
}

template <typename I>
void AbstractObjectWriteRequest<I>::write_object() {
  I *image_ctx = this->m_ictx;
  ldout(image_ctx->cct, 20) << dendl;

  librados::ObjectWriteOperation write;
  if (m_copyup_enabled) {
    ldout(image_ctx->cct, 20) << "guarding write" << dendl;
    if (m_guarding_migration_write) {
      cls_client::assert_snapc_seq(
        &write, m_snap_seq, cls::rbd::ASSERT_SNAPC_SEQ_LE_SNAPSET_SEQ);
    } else {
      write.assert_exists();
    }
  }

  add_write_hint(&write);
  add_write_ops(&write);
  ceph_assert(write.size() != 0);

  librados::AioCompletion *rados_completion = util::create_rados_callback<
    AbstractObjectWriteRequest<I>,
    &AbstractObjectWriteRequest<I>::handle_write_object>(this);
  int r = image_ctx->data_ctx.aio_operate(
    this->m_oid, rados_completion, &write, m_snap_seq, m_snaps,
    (this->m_trace.valid() ? this->m_trace.get_info() : nullptr));
  ceph_assert(r == 0);
  rados_completion->release();
}

template <typename I>
void AbstractObjectWriteRequest<I>::handle_write_object(int r) {
  I *image_ctx = this->m_ictx;
  ldout(image_ctx->cct, 20) << "r=" << r << dendl;

  r = filter_write_result(r);
  if (r == -ENOENT) {
    if (m_copyup_enabled) {
      copyup();
      return;
    }
  } else if (r == -ERANGE && m_guarding_migration_write) {
    image_ctx->snap_lock.get_read();
    m_guarding_migration_write = !image_ctx->migration_info.empty();
    image_ctx->snap_lock.put_read();

    if (m_guarding_migration_write) {
      copyup();
    } else {
      ldout(image_ctx->cct, 10) << "migration parent gone, restart io" << dendl;
      compute_parent_info();
      write_object();
    }
    return;
  } else if (r == -EILSEQ) {
    ldout(image_ctx->cct, 10) << "failed to write object" << dendl;
    this->finish(r);
    return;
  } else if (r < 0) {
    lderr(image_ctx->cct) << "failed to write object: " << cpp_strerror(r)
                          << dendl;
    this->finish(r);
    return;
  }

  post_write_object_map_update();
}

template <typename I>
void AbstractObjectWriteRequest<I>::copyup() {
  I *image_ctx = this->m_ictx;
  ldout(image_ctx->cct, 20) << dendl;

  ceph_assert(!m_copyup_in_progress);
  m_copyup_in_progress = true;

>>>>>>> f8781be9
  image_ctx->copyup_list_lock.Lock();
  auto it = image_ctx->copyup_list.find(this->m_object_no);
  if (it == image_ctx->copyup_list.end()) {
    auto new_req = CopyupRequest<I>::create(
      image_ctx, this->m_oid, this->m_object_no,
      std::move(this->m_parent_extents), this->m_trace);
    this->m_parent_extents.clear();

    // make sure to wait on this CopyupRequest
    new_req->append_request(this);
    image_ctx->copyup_list[this->m_object_no] = new_req;

    image_ctx->copyup_list_lock.Unlock();
    new_req->send();
  } else {
    it->second->append_request(this);
    image_ctx->copyup_list_lock.Unlock();
  }
}
<<<<<<< HEAD

template <typename I>
void AbstractObjectWriteRequest<I>::handle_copyup(int r) {
  I *image_ctx = this->m_ictx;
  ldout(image_ctx->cct, 20) << "r=" << r << dendl;

  assert(m_copyup_in_progress);
  m_copyup_in_progress = false;

  if (r < 0) {
    lderr(image_ctx->cct) << "failed to copyup object: " << cpp_strerror(r)
                          << dendl;
    this->finish(r);
    return;
  }

  if (is_post_copyup_write_required()) {
    write_object();
    return;
  }

=======

template <typename I>
void AbstractObjectWriteRequest<I>::handle_copyup(int r) {
  I *image_ctx = this->m_ictx;
  ldout(image_ctx->cct, 20) << "r=" << r << dendl;

  ceph_assert(m_copyup_in_progress);
  m_copyup_in_progress = false;

  if (r < 0 && r != -ERESTART) {
    lderr(image_ctx->cct) << "failed to copyup object: " << cpp_strerror(r)
                          << dendl;
    this->finish(r);
    return;
  }

  if (r == -ERESTART || is_post_copyup_write_required()) {
    write_object();
    return;
  }

>>>>>>> f8781be9
  post_write_object_map_update();
}

template <typename I>
void AbstractObjectWriteRequest<I>::post_write_object_map_update() {
  I *image_ctx = this->m_ictx;

  image_ctx->snap_lock.get_read();
  if (image_ctx->object_map == nullptr || !is_object_map_update_enabled() ||
      !is_non_existent_post_write_object_map_state()) {
    image_ctx->snap_lock.put_read();
    this->finish(0);
    return;
  }

  ldout(image_ctx->cct, 20) << dendl;

  // should have been flushed prior to releasing lock
<<<<<<< HEAD
  assert(image_ctx->exclusive_lock->is_lock_owner());
=======
  ceph_assert(image_ctx->exclusive_lock->is_lock_owner());
>>>>>>> f8781be9
  image_ctx->object_map_lock.get_write();
  if (image_ctx->object_map->template aio_update<
        AbstractObjectWriteRequest<I>,
        &AbstractObjectWriteRequest<I>::handle_post_write_object_map_update>(
          CEPH_NOSNAP, this->m_object_no, OBJECT_NONEXISTENT, OBJECT_PENDING,
<<<<<<< HEAD
          this->m_trace, this)) {
=======
          this->m_trace, false, this)) {
>>>>>>> f8781be9
    image_ctx->object_map_lock.put_write();
    image_ctx->snap_lock.put_read();
    return;
  }

  image_ctx->object_map_lock.put_write();
  image_ctx->snap_lock.put_read();
  this->finish(0);
}

template <typename I>
void AbstractObjectWriteRequest<I>::handle_post_write_object_map_update(int r) {
  I *image_ctx = this->m_ictx;
  ldout(image_ctx->cct, 20) << "r=" << r << dendl;
<<<<<<< HEAD

  assert(r == 0);
=======
  if (r < 0) {
    lderr(image_ctx->cct) << "failed to update object map: "
                          << cpp_strerror(r) << dendl;
    this->finish(r);
    return;
  }

>>>>>>> f8781be9
  this->finish(0);
}

template <typename I>
void ObjectWriteRequest<I>::add_write_ops(librados::ObjectWriteOperation *wr) {
  if (this->m_full_object) {
    wr->write_full(m_write_data);
  } else {
    wr->write(this->m_object_off, m_write_data);
  }
  wr->set_op_flags2(m_op_flags);
}

template <typename I>
void ObjectWriteSameRequest<I>::add_write_ops(
    librados::ObjectWriteOperation *wr) {
  wr->writesame(this->m_object_off, this->m_object_len, m_write_data);
  wr->set_op_flags2(m_op_flags);
}

template <typename I>
void ObjectCompareAndWriteRequest<I>::add_write_ops(
    librados::ObjectWriteOperation *wr) {
  wr->cmpext(this->m_object_off, m_cmp_bl, nullptr);

  if (this->m_full_object) {
    wr->write_full(m_write_bl);
  } else {
    wr->write(this->m_object_off, m_write_bl);
  }
  wr->set_op_flags2(m_op_flags);
}

template <typename I>
int ObjectCompareAndWriteRequest<I>::filter_write_result(int r) const {
  if (r <= -MAX_ERRNO) {
    I *image_ctx = this->m_ictx;
    Extents image_extents;

    // object extent compare mismatch
    uint64_t offset = -MAX_ERRNO - r;
    Striper::extent_to_file(image_ctx->cct, &image_ctx->layout,
                            this->m_object_no, offset, this->m_object_len,
                            image_extents);
<<<<<<< HEAD
    assert(image_extents.size() == 1);
=======
    ceph_assert(image_extents.size() == 1);
>>>>>>> f8781be9

    if (m_mismatch_offset) {
      *m_mismatch_offset = image_extents[0].first;
    }
    r = -EILSEQ;
  }
  return r;
}

} // namespace io
} // namespace librbd

template class librbd::io::ObjectRequest<librbd::ImageCtx>;
template class librbd::io::ObjectReadRequest<librbd::ImageCtx>;
template class librbd::io::AbstractObjectWriteRequest<librbd::ImageCtx>;
template class librbd::io::ObjectWriteRequest<librbd::ImageCtx>;
template class librbd::io::ObjectDiscardRequest<librbd::ImageCtx>;
template class librbd::io::ObjectWriteSameRequest<librbd::ImageCtx>;
template class librbd::io::ObjectCompareAndWriteRequest<librbd::ImageCtx>;<|MERGE_RESOLUTION|>--- conflicted
+++ resolved
@@ -10,10 +10,7 @@
 #include "common/WorkQueue.h"
 #include "include/Context.h"
 #include "include/err.h"
-<<<<<<< HEAD
-=======
 #include "osd/osd_types.h"
->>>>>>> f8781be9
 
 #include "librbd/ExclusiveLock.h"
 #include "librbd/ImageCtx.h"
@@ -56,14 +53,9 @@
                                const ::SnapContext &snapc, int op_flags,
 			       const ZTracer::Trace &parent_trace,
                                Context *completion) {
-<<<<<<< HEAD
-  return new ObjectWriteRequest<I>(ictx, oid, object_no, object_off, data,
-                                   snapc, op_flags, parent_trace, completion);
-=======
   return new ObjectWriteRequest<I>(ictx, oid, object_no, object_off,
                                    std::move(data), snapc, op_flags,
                                    parent_trace, completion);
->>>>>>> f8781be9
 }
 
 template <typename I>
@@ -72,23 +64,12 @@
                                  uint64_t object_no, uint64_t object_off,
                                  uint64_t object_len,
                                  const ::SnapContext &snapc,
-<<<<<<< HEAD
-                                 bool disable_clone_remove,
-                                 bool update_object_map,
-                                 const ZTracer::Trace &parent_trace,
-                                 Context *completion) {
-  return new ObjectDiscardRequest<I>(ictx, oid, object_no, object_off,
-                                     object_len, snapc, disable_clone_remove,
-                                     update_object_map, parent_trace,
-                                     completion);
-=======
                                  int discard_flags,
                                  const ZTracer::Trace &parent_trace,
                                  Context *completion) {
   return new ObjectDiscardRequest<I>(ictx, oid, object_no, object_off,
                                      object_len, snapc, discard_flags,
                                      parent_trace, completion);
->>>>>>> f8781be9
 }
 
 template <typename I>
@@ -101,13 +82,8 @@
 				   const ZTracer::Trace &parent_trace,
                                    Context *completion) {
   return new ObjectWriteSameRequest<I>(ictx, oid, object_no, object_off,
-<<<<<<< HEAD
-                                       object_len, data, snapc, op_flags,
-                                       parent_trace, completion);
-=======
                                        object_len, std::move(data), snapc,
                                        op_flags, parent_trace, completion);
->>>>>>> f8781be9
 }
 
 template <typename I>
@@ -115,25 +91,16 @@
 ObjectRequest<I>::create_compare_and_write(I *ictx, const std::string &oid,
                                            uint64_t object_no,
                                            uint64_t object_off,
-<<<<<<< HEAD
-                                           const ceph::bufferlist &cmp_data,
-                                           const ceph::bufferlist &write_data,
-=======
                                            ceph::bufferlist&& cmp_data,
                                            ceph::bufferlist&& write_data,
->>>>>>> f8781be9
                                            const ::SnapContext &snapc,
                                            uint64_t *mismatch_offset,
                                            int op_flags,
                                            const ZTracer::Trace &parent_trace,
                                            Context *completion) {
   return new ObjectCompareAndWriteRequest<I>(ictx, oid, object_no, object_off,
-<<<<<<< HEAD
-                                             cmp_data, write_data, snapc,
-=======
                                              std::move(cmp_data),
                                              std::move(write_data), snapc,
->>>>>>> f8781be9
                                              mismatch_offset, op_flags,
                                              parent_trace, completion);
 }
@@ -159,33 +126,19 @@
 void ObjectRequest<I>::add_write_hint(I& image_ctx,
                                       librados::ObjectWriteOperation *wr) {
   if (image_ctx.enable_alloc_hint) {
-<<<<<<< HEAD
-    wr->set_alloc_hint(image_ctx.get_object_size(),
-                       image_ctx.get_object_size());
-=======
     wr->set_alloc_hint2(image_ctx.get_object_size(),
                         image_ctx.get_object_size(),
                         image_ctx.alloc_hint_flags);
   } else if (image_ctx.alloc_hint_flags != 0U) {
     wr->set_alloc_hint2(0, 0, image_ctx.alloc_hint_flags);
->>>>>>> f8781be9
-  }
-}
-
-template <typename I>
-<<<<<<< HEAD
-bool ObjectRequest<I>::compute_parent_extents(Extents *parent_extents) {
-  assert(m_ictx->snap_lock.is_locked());
-  assert(m_ictx->parent_lock.is_locked());
-=======
+  }
+}
+
+template <typename I>
 bool ObjectRequest<I>::compute_parent_extents(Extents *parent_extents,
                                               bool read_request) {
   ceph_assert(m_ictx->snap_lock.is_locked());
   ceph_assert(m_ictx->parent_lock.is_locked());
-
-  m_has_parent = false;
-  parent_extents->clear();
->>>>>>> f8781be9
 
   m_has_parent = false;
   parent_extents->clear();
@@ -198,9 +151,6 @@
     lderr(m_ictx->cct) << "failed to retrieve parent overlap: "
                        << cpp_strerror(r) << dendl;
     return false;
-<<<<<<< HEAD
-  } else if (parent_overlap == 0) {
-=======
   }
 
   if (!read_request && !m_ictx->migration_info.empty()) {
@@ -208,7 +158,6 @@
   }
 
   if (parent_overlap == 0) {
->>>>>>> f8781be9
     return false;
   }
 
@@ -245,14 +194,6 @@
 ObjectReadRequest<I>::ObjectReadRequest(I *ictx, const std::string &oid,
                                         uint64_t objectno, uint64_t offset,
                                         uint64_t len, librados::snap_t snap_id,
-<<<<<<< HEAD
-                                        int op_flags, bool cache_initiated,
-                                        const ZTracer::Trace &parent_trace,
-                                        Context *completion)
-  : ObjectRequest<I>(ictx, oid, objectno, offset, len, snap_id, "read",
-                     parent_trace, completion),
-    m_op_flags(op_flags), m_cache_initiated(cache_initiated) {
-=======
                                         int op_flags,
                                         const ZTracer::Trace &parent_trace,
                                         bufferlist* read_data,
@@ -261,63 +202,17 @@
   : ObjectRequest<I>(ictx, oid, objectno, offset, len, snap_id, "read",
                      parent_trace, completion),
     m_op_flags(op_flags), m_read_data(read_data), m_extent_map(extent_map) {
->>>>>>> f8781be9
 }
 
 template <typename I>
 void ObjectReadRequest<I>::send() {
   I *image_ctx = this->m_ictx;
   ldout(image_ctx->cct, 20) << dendl;
-<<<<<<< HEAD
-
-  if (!m_cache_initiated && image_ctx->object_cacher != nullptr) {
-    read_cache();
-  } else {
-    read_object();
-  }
-}
-
-template <typename I>
-void ObjectReadRequest<I>::read_cache() {
-  I *image_ctx = this->m_ictx;
-  ldout(image_ctx->cct, 20) << dendl;
-
-  // must use async callback to avoid cache_lock cycle
-  auto cache_ctx = util::create_async_context_callback(
-    *image_ctx, util::create_context_callback<
-      ObjectReadRequest<I>, &ObjectReadRequest<I>::handle_read_cache>(this));
-  image_ctx->aio_read_from_cache(
-    this->m_oid, this->m_object_no, &m_read_data, this->m_object_len,
-    this->m_object_off, cache_ctx, m_op_flags,
-    (this->m_trace.valid() ? &this->m_trace : nullptr));
-}
-
-template <typename I>
-void ObjectReadRequest<I>::handle_read_cache(int r) {
-  I *image_ctx = this->m_ictx;
-  ldout(image_ctx->cct, 20) << "r=" << r << dendl;
-
-  if (r == -ENOENT) {
-    read_parent();
-    return;
-  } else if (r < 0) {
-    lderr(image_ctx->cct) << "failed to read from cache: "
-                          << cpp_strerror(r) << dendl;
-    this->finish(r);
-    return;
-  }
-
-  this->finish(0);
-}
-
-template <typename I>
-=======
 
   read_object();
 }
 
 template <typename I>
->>>>>>> f8781be9
 void ObjectReadRequest<I>::read_object() {
   I *image_ctx = this->m_ictx;
   {
@@ -335,13 +230,8 @@
 
   librados::ObjectReadOperation op;
   if (this->m_object_len >= image_ctx->sparse_read_threshold_bytes) {
-<<<<<<< HEAD
-    op.sparse_read(this->m_object_off, this->m_object_len, &m_ext_map,
-                   &m_read_data, nullptr);
-=======
     op.sparse_read(this->m_object_off, this->m_object_len, m_extent_map,
                    m_read_data, nullptr);
->>>>>>> f8781be9
   } else {
     op.read(this->m_object_off, this->m_object_len, m_read_data, nullptr);
   }
@@ -372,7 +262,6 @@
     this->finish(r);
     return;
   }
-<<<<<<< HEAD
 
   this->finish(0);
 }
@@ -380,42 +269,39 @@
 template <typename I>
 void ObjectReadRequest<I>::read_parent() {
   I *image_ctx = this->m_ictx;
-  if (m_cache_initiated) {
+
+  RWLock::RLocker snap_locker(image_ctx->snap_lock);
+  RWLock::RLocker parent_locker(image_ctx->parent_lock);
+
+  // calculate reverse mapping onto the image
+  Extents parent_extents;
+  Striper::extent_to_file(image_ctx->cct, &image_ctx->layout,
+                          this->m_object_no, this->m_object_off,
+                          this->m_object_len, parent_extents);
+
+  uint64_t parent_overlap = 0;
+  uint64_t object_overlap = 0;
+  int r = image_ctx->get_parent_overlap(this->m_snap_id, &parent_overlap);
+  if (r == 0) {
+    object_overlap = image_ctx->prune_parent_extents(parent_extents,
+                                                     parent_overlap);
+  }
+
+  if (object_overlap == 0) {
+    parent_locker.unlock();
+    snap_locker.unlock();
+
     this->finish(-ENOENT);
     return;
   }
 
-  uint64_t object_overlap = 0;
-  Extents parent_extents;
-  {
-    RWLock::RLocker snap_locker(image_ctx->snap_lock);
-    RWLock::RLocker parent_locker(image_ctx->parent_lock);
-
-    // calculate reverse mapping onto the image
-    Striper::extent_to_file(image_ctx->cct, &image_ctx->layout,
-                            this->m_object_no, this->m_object_off,
-                            this->m_object_len, parent_extents);
-
-    uint64_t parent_overlap = 0;
-    int r = image_ctx->get_parent_overlap(this->m_snap_id, &parent_overlap);
-    if (r == 0) {
-      object_overlap = image_ctx->prune_parent_extents(parent_extents,
-                                                       parent_overlap);
-    }
-  }
-
-  if (object_overlap == 0) {
-    this->finish(-ENOENT);
-    return;
-  }
-
   ldout(image_ctx->cct, 20) << dendl;
 
-  AioCompletion *parent_completion = AioCompletion::create_and_start<
+  auto parent_completion = AioCompletion::create_and_start<
     ObjectReadRequest<I>, &ObjectReadRequest<I>::handle_read_parent>(
       this, util::get_image_ctx(image_ctx->parent), AIO_TYPE_READ);
   ImageRequest<I>::aio_read(image_ctx->parent, parent_completion,
-                            std::move(parent_extents), ReadResult{&m_read_data},
+                            std::move(parent_extents), ReadResult{m_read_data},
                             0, this->m_trace);
 }
 
@@ -449,7 +335,7 @@
   image_ctx->snap_lock.get_read();
   image_ctx->parent_lock.get_read();
   Extents parent_extents;
-  if (!this->compute_parent_extents(&parent_extents) ||
+  if (!this->compute_parent_extents(&parent_extents, true) ||
       (image_ctx->exclusive_lock != nullptr &&
        !image_ctx->exclusive_lock->is_lock_owner())) {
     image_ctx->parent_lock.put_read();
@@ -461,93 +347,31 @@
 
   ldout(image_ctx->cct, 20) << dendl;
 
-  Mutex::Locker copyup_locker(image_ctx->copyup_list_lock);
+  image_ctx->copyup_list_lock.Lock();
   auto it = image_ctx->copyup_list.find(this->m_object_no);
   if (it == image_ctx->copyup_list.end()) {
     // create and kick off a CopyupRequest
     auto new_req = CopyupRequest<I>::create(
       image_ctx, this->m_oid, this->m_object_no, std::move(parent_extents),
       this->m_trace);
-=======
-
-  this->finish(0);
-}
-
-template <typename I>
-void ObjectReadRequest<I>::read_parent() {
-  I *image_ctx = this->m_ictx;
-
-  RWLock::RLocker snap_locker(image_ctx->snap_lock);
-  RWLock::RLocker parent_locker(image_ctx->parent_lock);
-
-  // calculate reverse mapping onto the image
-  Extents parent_extents;
-  Striper::extent_to_file(image_ctx->cct, &image_ctx->layout,
-                          this->m_object_no, this->m_object_off,
-                          this->m_object_len, parent_extents);
-
-  uint64_t parent_overlap = 0;
-  uint64_t object_overlap = 0;
-  int r = image_ctx->get_parent_overlap(this->m_snap_id, &parent_overlap);
-  if (r == 0) {
-    object_overlap = image_ctx->prune_parent_extents(parent_extents,
-                                                     parent_overlap);
-  }
-
-  if (object_overlap == 0) {
-    parent_locker.unlock();
-    snap_locker.unlock();
->>>>>>> f8781be9
-
-    this->finish(-ENOENT);
-    return;
-  }
-<<<<<<< HEAD
-
-  image_ctx->parent_lock.put_read();
-  image_ctx->snap_lock.put_read();
+
+    image_ctx->copyup_list[this->m_object_no] = new_req;
+    image_ctx->copyup_list_lock.Unlock();
+    image_ctx->parent_lock.put_read();
+    image_ctx->snap_lock.put_read();
+    new_req->send();
+  } else {
+    image_ctx->copyup_list_lock.Unlock();
+    image_ctx->parent_lock.put_read();
+    image_ctx->snap_lock.put_read();
+  }
+
   image_ctx->owner_lock.put_read();
   this->finish(0);
-=======
-
-  ldout(image_ctx->cct, 20) << dendl;
-
-  auto parent_completion = AioCompletion::create_and_start<
-    ObjectReadRequest<I>, &ObjectReadRequest<I>::handle_read_parent>(
-      this, util::get_image_ctx(image_ctx->parent), AIO_TYPE_READ);
-  ImageRequest<I>::aio_read(image_ctx->parent, parent_completion,
-                            std::move(parent_extents), ReadResult{m_read_data},
-                            0, this->m_trace);
-}
-
-template <typename I>
-void ObjectReadRequest<I>::handle_read_parent(int r) {
-  I *image_ctx = this->m_ictx;
-  ldout(image_ctx->cct, 20) << "r=" << r << dendl;
-
-  if (r == -ENOENT) {
-    this->finish(r);
-    return;
-  } else if (r < 0) {
-    lderr(image_ctx->cct) << "failed to read parent extents: "
-                          << cpp_strerror(r) << dendl;
-    this->finish(r);
-    return;
-  }
-
-  copyup();
->>>>>>> f8781be9
-}
-
-template <typename I>
-void ObjectReadRequest<I>::copyup() {
-  I *image_ctx = this->m_ictx;
-  if (!is_copy_on_read(image_ctx, this->m_snap_id)) {
-    this->finish(0);
-    return;
-  }
-
-<<<<<<< HEAD
+}
+
+/** write **/
+
 template <typename I>
 AbstractObjectWriteRequest<I>::AbstractObjectWriteRequest(
     I *ictx, const std::string &oid, uint64_t object_no, uint64_t object_off,
@@ -559,75 +383,10 @@
 {
   m_snaps.insert(m_snaps.end(), snapc.snaps.begin(), snapc.snaps.end());
 
-  {
-    RWLock::RLocker snap_locker(ictx->snap_lock);
-    RWLock::RLocker parent_locker(ictx->parent_lock);
-    this->compute_parent_extents(&m_parent_extents);
-  }
-=======
-  image_ctx->owner_lock.get_read();
-  image_ctx->snap_lock.get_read();
-  image_ctx->parent_lock.get_read();
-  Extents parent_extents;
-  if (!this->compute_parent_extents(&parent_extents, true) ||
-      (image_ctx->exclusive_lock != nullptr &&
-       !image_ctx->exclusive_lock->is_lock_owner())) {
-    image_ctx->parent_lock.put_read();
-    image_ctx->snap_lock.put_read();
-    image_ctx->owner_lock.put_read();
-    this->finish(0);
-    return;
-  }
-
-  ldout(image_ctx->cct, 20) << dendl;
-
-  image_ctx->copyup_list_lock.Lock();
-  auto it = image_ctx->copyup_list.find(this->m_object_no);
-  if (it == image_ctx->copyup_list.end()) {
-    // create and kick off a CopyupRequest
-    auto new_req = CopyupRequest<I>::create(
-      image_ctx, this->m_oid, this->m_object_no, std::move(parent_extents),
-      this->m_trace);
-
-    image_ctx->copyup_list[this->m_object_no] = new_req;
-    image_ctx->copyup_list_lock.Unlock();
-    image_ctx->parent_lock.put_read();
-    image_ctx->snap_lock.put_read();
-    new_req->send();
-  } else {
-    image_ctx->copyup_list_lock.Unlock();
-    image_ctx->parent_lock.put_read();
-    image_ctx->snap_lock.put_read();
-  }
-
-  image_ctx->owner_lock.put_read();
-  this->finish(0);
-}
-
-/** write **/
-
-template <typename I>
-AbstractObjectWriteRequest<I>::AbstractObjectWriteRequest(
-    I *ictx, const std::string &oid, uint64_t object_no, uint64_t object_off,
-    uint64_t len, const ::SnapContext &snapc, const char *trace_name,
-    const ZTracer::Trace &parent_trace, Context *completion)
-  : ObjectRequest<I>(ictx, oid, object_no, object_off, len, CEPH_NOSNAP,
-                     trace_name, parent_trace, completion),
-    m_snap_seq(snapc.seq.val)
-{
-  m_snaps.insert(m_snaps.end(), snapc.snaps.begin(), snapc.snaps.end());
->>>>>>> f8781be9
-
   if (this->m_object_off == 0 &&
       this->m_object_len == ictx->get_object_size()) {
     m_full_object = true;
   }
-<<<<<<< HEAD
-
-  if (!this->has_parent() ||
-      (m_full_object && m_snaps.empty() && !is_post_copyup_write_required())) {
-    this->m_copyup_enabled = false;
-=======
 
   compute_parent_info();
 
@@ -649,7 +408,6 @@
   if (!this->has_parent() ||
       (m_full_object && m_snaps.empty() && !is_post_copyup_write_required())) {
     m_copyup_enabled = false;
->>>>>>> f8781be9
   }
 }
 
@@ -675,11 +433,7 @@
       m_object_may_exist = true;
     } else {
       // should have been flushed prior to releasing lock
-<<<<<<< HEAD
-      assert(image_ctx->exclusive_lock->is_lock_owner());
-=======
       ceph_assert(image_ctx->exclusive_lock->is_lock_owner());
->>>>>>> f8781be9
       m_object_may_exist = image_ctx->object_map->object_may_exist(
         this->m_object_no);
     }
@@ -691,116 +445,6 @@
     this->async_finish(0);
     return;
   }
-<<<<<<< HEAD
-
-  pre_write_object_map_update();
-}
-
-template <typename I>
-void AbstractObjectWriteRequest<I>::pre_write_object_map_update() {
-  I *image_ctx = this->m_ictx;
-
-  image_ctx->snap_lock.get_read();
-  if (image_ctx->object_map == nullptr || !is_object_map_update_enabled()) {
-    image_ctx->snap_lock.put_read();
-    write_object();
-    return;
-  }
-
-  if (!m_object_may_exist && m_copyup_enabled) {
-    // optimization: copyup required
-    image_ctx->snap_lock.put_read();
-    copyup();
-    return;
-  }
-
-  uint8_t new_state = this->get_pre_write_object_map_state();
-  ldout(image_ctx->cct, 20) << this->m_oid << " " << this->m_object_off
-                            << "~" << this->m_object_len << dendl;
-
-  image_ctx->object_map_lock.get_write();
-  if (image_ctx->object_map->template aio_update<
-        AbstractObjectWriteRequest<I>,
-        &AbstractObjectWriteRequest<I>::handle_pre_write_object_map_update>(
-          CEPH_NOSNAP, this->m_object_no, new_state, {}, this->m_trace, this)) {
-    image_ctx->object_map_lock.put_write();
-    image_ctx->snap_lock.put_read();
-    return;
-  }
-
-  image_ctx->object_map_lock.put_write();
-  image_ctx->snap_lock.put_read();
-  write_object();
-}
-
-template <typename I>
-void AbstractObjectWriteRequest<I>::handle_pre_write_object_map_update(int r) {
-  I *image_ctx = this->m_ictx;
-  ldout(image_ctx->cct, 20) << "r=" << r << dendl;
-
-  assert(r == 0);
-  write_object();
-}
-
-template <typename I>
-void AbstractObjectWriteRequest<I>::write_object() {
-  I *image_ctx = this->m_ictx;
-  ldout(image_ctx->cct, 20) << dendl;
-
-  librados::ObjectWriteOperation write;
-  if (m_copyup_enabled) {
-    ldout(image_ctx->cct, 20) << "guarding write" << dendl;
-    write.assert_exists();
-  }
-
-  add_write_hint(&write);
-  add_write_ops(&write);
-  assert(write.size() != 0);
-
-  librados::AioCompletion *rados_completion = util::create_rados_callback<
-    AbstractObjectWriteRequest<I>,
-    &AbstractObjectWriteRequest<I>::handle_write_object>(this);
-  int r = image_ctx->data_ctx.aio_operate(
-    this->m_oid, rados_completion, &write, m_snap_seq, m_snaps,
-    (this->m_trace.valid() ? this->m_trace.get_info() : nullptr));
-  assert(r == 0);
-  rados_completion->release();
-}
-
-template <typename I>
-void AbstractObjectWriteRequest<I>::handle_write_object(int r) {
-  I *image_ctx = this->m_ictx;
-  ldout(image_ctx->cct, 20) << "r=" << r << dendl;
-
-  r = filter_write_result(r);
-  if (r == -ENOENT) {
-    if (m_copyup_enabled) {
-      copyup();
-      return;
-    }
-  } else if (r == -EILSEQ) {
-    ldout(image_ctx->cct, 10) << "failed to write object" << dendl;
-    this->finish(r);
-    return;
-  } else if (r < 0) {
-    lderr(image_ctx->cct) << "failed to write object: " << cpp_strerror(r)
-                          << dendl;
-    this->finish(r);
-    return;
-  }
-
-  post_write_object_map_update();
-}
-
-template <typename I>
-void AbstractObjectWriteRequest<I>::copyup() {
-  I *image_ctx = this->m_ictx;
-  ldout(image_ctx->cct, 20) << dendl;
-
-  assert(!m_copyup_in_progress);
-  m_copyup_in_progress = true;
-
-=======
 
   pre_write_object_map_update();
 }
@@ -933,7 +577,6 @@
   ceph_assert(!m_copyup_in_progress);
   m_copyup_in_progress = true;
 
->>>>>>> f8781be9
   image_ctx->copyup_list_lock.Lock();
   auto it = image_ctx->copyup_list.find(this->m_object_no);
   if (it == image_ctx->copyup_list.end()) {
@@ -953,29 +596,6 @@
     image_ctx->copyup_list_lock.Unlock();
   }
 }
-<<<<<<< HEAD
-
-template <typename I>
-void AbstractObjectWriteRequest<I>::handle_copyup(int r) {
-  I *image_ctx = this->m_ictx;
-  ldout(image_ctx->cct, 20) << "r=" << r << dendl;
-
-  assert(m_copyup_in_progress);
-  m_copyup_in_progress = false;
-
-  if (r < 0) {
-    lderr(image_ctx->cct) << "failed to copyup object: " << cpp_strerror(r)
-                          << dendl;
-    this->finish(r);
-    return;
-  }
-
-  if (is_post_copyup_write_required()) {
-    write_object();
-    return;
-  }
-
-=======
 
 template <typename I>
 void AbstractObjectWriteRequest<I>::handle_copyup(int r) {
@@ -997,7 +617,6 @@
     return;
   }
 
->>>>>>> f8781be9
   post_write_object_map_update();
 }
 
@@ -1016,21 +635,13 @@
   ldout(image_ctx->cct, 20) << dendl;
 
   // should have been flushed prior to releasing lock
-<<<<<<< HEAD
-  assert(image_ctx->exclusive_lock->is_lock_owner());
-=======
   ceph_assert(image_ctx->exclusive_lock->is_lock_owner());
->>>>>>> f8781be9
   image_ctx->object_map_lock.get_write();
   if (image_ctx->object_map->template aio_update<
         AbstractObjectWriteRequest<I>,
         &AbstractObjectWriteRequest<I>::handle_post_write_object_map_update>(
           CEPH_NOSNAP, this->m_object_no, OBJECT_NONEXISTENT, OBJECT_PENDING,
-<<<<<<< HEAD
-          this->m_trace, this)) {
-=======
           this->m_trace, false, this)) {
->>>>>>> f8781be9
     image_ctx->object_map_lock.put_write();
     image_ctx->snap_lock.put_read();
     return;
@@ -1045,10 +656,6 @@
 void AbstractObjectWriteRequest<I>::handle_post_write_object_map_update(int r) {
   I *image_ctx = this->m_ictx;
   ldout(image_ctx->cct, 20) << "r=" << r << dendl;
-<<<<<<< HEAD
-
-  assert(r == 0);
-=======
   if (r < 0) {
     lderr(image_ctx->cct) << "failed to update object map: "
                           << cpp_strerror(r) << dendl;
@@ -1056,7 +663,6 @@
     return;
   }
 
->>>>>>> f8781be9
   this->finish(0);
 }
 
@@ -1101,11 +707,7 @@
     Striper::extent_to_file(image_ctx->cct, &image_ctx->layout,
                             this->m_object_no, offset, this->m_object_len,
                             image_extents);
-<<<<<<< HEAD
-    assert(image_extents.size() == 1);
-=======
     ceph_assert(image_extents.size() == 1);
->>>>>>> f8781be9
 
     if (m_mismatch_offset) {
       *m_mismatch_offset = image_extents[0].first;
