--- conflicted
+++ resolved
@@ -49,19 +49,6 @@
     m_async_op.finish_op();
   }
 
-<<<<<<< HEAD
-} // anonymous namespace
-
-template <typename I>
-ImageRequest<I>* ImageRequest<I>::create_read_request(
-    I &image_ctx, AioCompletion *aio_comp, Extents &&image_extents,
-    ReadResult &&read_result, int op_flags,
-    const ZTracer::Trace &parent_trace) {
-  return new ImageReadRequest<I>(image_ctx, aio_comp,
-                                 std::move(image_extents),
-                                 std::move(read_result), op_flags,
-                                 parent_trace);
-=======
   void send() {
     librados::ObjectWriteOperation op;
     if (m_modify) {
@@ -85,22 +72,9 @@
                              uint64_t interval) {
     return (interval &&
             (static_cast<uint64_t>(now.sec()) >= interval + timestamp));
->>>>>>> 3ad2dfa4
 }
 
 } // anonymous namespace
-
-template <typename I>
-ImageRequest<I>* ImageRequest<I>::create_compare_and_write_request(
-    I &image_ctx, AioCompletion *c, Extents &&image_extents,
-    bufferlist &&cmp_bl, bufferlist &&bl, uint64_t *mismatch_offset,
-    int op_flags, const ZTracer::Trace &parent_trace) {
-  return new ImageCompareAndWriteRequest<I>(image_ctx, c,
-                                            std::move(image_extents),
-                                            std::move(cmp_bl),
-                                            std::move(bl), mismatch_offset,
-                                            op_flags, parent_trace);
-}
 
 template <typename I>
 void ImageRequest<I>::aio_read(I *ictx, AioCompletion *c,
@@ -333,14 +307,6 @@
                      << extent.length << " from " << extent.buffer_extents
                      << dendl;
 
-<<<<<<< HEAD
-      auto req_comp = new io::ReadResult::C_SparseReadRequest<I>(
-        aio_comp, std::move(extent.buffer_extents), true);
-      ObjectReadRequest<I> *req = ObjectReadRequest<I>::create(
-        &image_ctx, extent.oid.name, extent.objectno, extent.offset,
-        extent.length, snap_id, m_op_flags, false, this->m_trace, req_comp);
-      req_comp->request = req;
-=======
       auto req_comp = new io::ReadResult::C_ObjectReadRequest(
         aio_comp, extent.offset, extent.length,
         std::move(extent.buffer_extents));
@@ -348,7 +314,6 @@
         &image_ctx, OBJECT_DISPATCH_LAYER_NONE, extent.oid.name,
         extent.objectno, extent.offset, extent.length, snap_id, m_op_flags,
         this->m_trace, &req_comp->bl, &req_comp->extent_map, req_comp);
->>>>>>> 3ad2dfa4
       req->send();
     }
   }
@@ -412,11 +377,7 @@
                   image_ctx.journal->is_journal_appending());
   }
 
-<<<<<<< HEAD
-  int ret = prune_object_extents(object_extents);
-=======
   int ret = prune_object_extents(&object_extents);
->>>>>>> 3ad2dfa4
   if (ret < 0) {
     aio_comp->fail(ret);
     return;
@@ -539,51 +500,14 @@
                                extent.second,
                                this->m_discard_granularity_bytes));
     tid = image_ctx.journal->append_io_event(std::move(event_entry),
-<<<<<<< HEAD
-                                             requests, extent.first,
-                                             extent.second, synchronous, 0);
-=======
                                              extent.first, extent.second,
                                              synchronous, 0);
->>>>>>> 3ad2dfa4
   }
 
   return tid;
 }
 
 template <typename I>
-<<<<<<< HEAD
-int ImageDiscardRequest<I>::prune_object_extents(ObjectExtents &object_extents) {
-  I &image_ctx = this->m_image_ctx;
-  CephContext *cct = image_ctx.cct;
-  if (!this->m_skip_partial_discard) {
-    return 0;
-  }
-
-  for (auto p = object_extents.begin(); p != object_extents.end(); ) {
-    if (p->offset + p->length < image_ctx.layout.object_size) {
-      ldout(cct, 20) << "oid " << p->oid << " " << p->offset << "~"
-		     << p->length << " from " << p->buffer_extents
-		     << ": skip partial discard" << dendl;
-      p = object_extents.erase(p);
-    } else {
-      ++p;
-    }
-  }
-
-  return 0;
-}
-
-template <typename I>
-uint32_t ImageDiscardRequest<I>::get_object_cache_request_count(bool journaling) const {
-  // extra completion request is required for tracking journal commit
-  I &image_ctx = this->m_image_ctx;
-  return (image_ctx.object_cacher != nullptr && journaling ? 1 : 0);
-}
-
-template <typename I>
-=======
->>>>>>> 3ad2dfa4
 void ImageDiscardRequest<I>::send_image_cache_request() {
   I &image_ctx = this->m_image_ctx;
   ceph_assert(image_ctx.image_cache != nullptr);
@@ -603,19 +527,11 @@
     const ObjectExtent &object_extent, const ::SnapContext &snapc,
     uint64_t journal_tid, Context *on_finish) {
   I &image_ctx = this->m_image_ctx;
-<<<<<<< HEAD
-
-  auto req = ObjectRequest<I>::create_discard(
-    &image_ctx, object_extent.oid.name, object_extent.objectno,
-    object_extent.offset, object_extent.length, snapc, true, true,
-    this->m_trace, on_finish);
-=======
   auto req = ObjectDispatchSpec::create_discard(
     &image_ctx, OBJECT_DISPATCH_LAYER_NONE, object_extent.oid.name,
     object_extent.objectno, object_extent.offset, object_extent.length, snapc,
     OBJECT_DISCARD_FLAG_DISABLE_CLONE_REMOVE, journal_tid, this->m_trace,
     on_finish);
->>>>>>> 3ad2dfa4
   return req;
 }
 
@@ -701,18 +617,6 @@
   if (journaling) {
     // in-flight ops are flushed prior to closing the journal
     uint64_t journal_tid = image_ctx.journal->append_io_event(
-<<<<<<< HEAD
-      journal::EventEntry(journal::AioFlushEvent()),
-      ObjectRequests(), 0, 0, false, 0);
-
-    aio_comp->set_request_count(1);
-    aio_comp->associate_journal_event(journal_tid);
-
-    FunctionContext *flush_ctx = new FunctionContext(
-      [aio_comp, &image_ctx, journal_tid] (int r) {
-        auto ctx = new C_FlushJournalCommit<I>(image_ctx, aio_comp,
-                                               journal_tid);
-=======
       journal::EventEntry(journal::AioFlushEvent()), 0, 0, false, 0);
     image_ctx.journal->user_flushed();
 
@@ -723,7 +627,6 @@
       });
     ctx = new FunctionContext(
       [&image_ctx, journal_tid, ctx](int r) {
->>>>>>> 3ad2dfa4
         image_ctx.journal->flush_event(journal_tid, ctx);
       });
   } else {
@@ -768,13 +671,8 @@
                                                                extent.second,
                                                                m_data_bl));
     tid = image_ctx.journal->append_io_event(std::move(event_entry),
-<<<<<<< HEAD
-                                             requests, extent.first,
-                                             extent.second, synchronous, 0);
-=======
                                              extent.first, extent.second,
                                              synchronous, 0);
->>>>>>> 3ad2dfa4
   }
 
   return tid;
@@ -913,104 +811,6 @@
   return 0;
 }
 
-template <typename I>
-uint64_t ImageCompareAndWriteRequest<I>::append_journal_event(
-    const ObjectRequests &requests, bool synchronous) {
-
-  I &image_ctx = this->m_image_ctx;
-
-  uint64_t tid = 0;
-  assert(this->m_image_extents.size() == 1);
-  auto &extent = this->m_image_extents.front();
-  journal::EventEntry event_entry(journal::AioCompareAndWriteEvent(extent.first,
-                                                                   extent.second,
-                                                                   m_cmp_bl, m_bl));
-  tid = image_ctx.journal->append_io_event(std::move(event_entry),
-                                           requests, extent.first,
-                                           extent.second, synchronous, -EILSEQ);
-
-  AioCompletion *aio_comp = this->m_aio_comp;
-  aio_comp->associate_journal_event(tid);
-
-  return tid;
-}
-
-template <typename I>
-void ImageCompareAndWriteRequest<I>::send_object_cache_requests(
-  const ObjectExtents &object_extents, uint64_t journal_tid) {
-  I &image_ctx = this->m_image_ctx;
-
-  if (image_ctx.object_cacher != NULL) {
-    Mutex::Locker cache_locker(image_ctx.cache_lock);
-    image_ctx.object_cacher->discard_set(image_ctx.object_set,
-                                         object_extents);
-  }
-}
-
-template <typename I>
-void ImageCompareAndWriteRequest<I>::assemble_extent(
-  const ObjectExtent &object_extent, bufferlist *bl) {
-  for (auto q = object_extent.buffer_extents.begin();
-       q != object_extent.buffer_extents.end(); ++q) {
-    bufferlist sub_bl;
-    sub_bl.substr_of(m_bl, q->first, q->second);
-    bl->claim_append(sub_bl);
-  }
-}
-
-template <typename I>
-void ImageCompareAndWriteRequest<I>::send_image_cache_request() {
-  I &image_ctx = this->m_image_ctx;
-  assert(image_ctx.image_cache != nullptr);
-
-  AioCompletion *aio_comp = this->m_aio_comp;
-  aio_comp->set_request_count(1);
-  C_AioRequest *req_comp = new C_AioRequest(aio_comp);
-  image_ctx.image_cache->aio_compare_and_write(
-    std::move(this->m_image_extents), std::move(m_cmp_bl), std::move(m_bl),
-    m_mismatch_offset, m_op_flags, req_comp);
-}
-
-template <typename I>
-ObjectRequestHandle *ImageCompareAndWriteRequest<I>::create_object_request(
-    const ObjectExtent &object_extent,
-    const ::SnapContext &snapc,
-    Context *on_finish) {
-  I &image_ctx = this->m_image_ctx;
-
-  bufferlist bl;
-  assemble_extent(object_extent, &bl);
-  ObjectRequest<I> *req = ObjectRequest<I>::create_compare_and_write(
-                                  &image_ctx, object_extent.oid.name,
-                                  object_extent.objectno, object_extent.offset,
-                                  m_cmp_bl, bl, snapc, m_mismatch_offset,
-                                  m_op_flags, this->m_trace, on_finish);
-  return req;
-}
-
-template <typename I>
-void ImageCompareAndWriteRequest<I>::update_stats(size_t length) {
-  I &image_ctx = this->m_image_ctx;
-  image_ctx.perfcounter->inc(l_librbd_cmp);
-  image_ctx.perfcounter->inc(l_librbd_cmp_bytes, length);
-}
-
-template <typename I>
-int ImageCompareAndWriteRequest<I>::prune_object_extents(ObjectExtents &object_extents) {
-  if (object_extents.size() > 1)
-    return -EINVAL;
-
-  I &image_ctx = this->m_image_ctx;
-  uint64_t sector_size = 512ULL;
-  uint64_t su = image_ctx.layout.stripe_unit;
-  ObjectExtent object_extent = object_extents.front();
-  if (object_extent.offset % sector_size + object_extent.length > sector_size ||
-      (su != 0 && (object_extent.offset % su + object_extent.length > su)))
-    return -EINVAL;
-
-  return 0;
-}
-
 } // namespace io
 } // namespace librbd
 
