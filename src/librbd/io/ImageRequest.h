--- conflicted
+++ resolved
@@ -33,38 +33,6 @@
     m_trace.event("finish");
   }
 
-<<<<<<< HEAD
-  static ImageRequest* create_read_request(ImageCtxT &image_ctx,
-                                           AioCompletion *aio_comp,
-                                           Extents &&image_extents,
-                                           ReadResult &&read_result,
-                                           int op_flags,
-                                           const ZTracer::Trace &parent_trace);
-  static ImageRequest* create_write_request(ImageCtxT &image_ctx,
-                                            AioCompletion *aio_comp,
-                                            Extents &&image_extents,
-                                            bufferlist &&bl, int op_flags,
-                                            const ZTracer::Trace &parent_trace);
-  static ImageRequest* create_discard_request(ImageCtxT &image_ctx,
-                                              AioCompletion *aio_comp,
-                                              uint64_t off, uint64_t len,
-                                              bool skip_partial_discard,
-                                              const ZTracer::Trace &parent_trace);
-  static ImageRequest* create_flush_request(ImageCtxT &image_ctx,
-                                            AioCompletion *aio_comp,
-                                            const ZTracer::Trace &parent_trace);
-  static ImageRequest* create_writesame_request(ImageCtxT &image_ctx,
-                                                AioCompletion *aio_comp,
-                                                uint64_t off, uint64_t len,
-                                                bufferlist &&bl, int op_flags,
-                                                const ZTracer::Trace &parent_trace);
-  static ImageRequest* create_compare_and_write_request(
-      ImageCtxT &image_ctx, AioCompletion *c, Extents &&image_extents,
-      bufferlist &&cmp_bl, bufferlist &&bl, uint64_t *mismatch_offset,
-      int op_flags, const ZTracer::Trace &parent_trace);
-
-=======
->>>>>>> 3ad2dfa4
   static void aio_read(ImageCtxT *ictx, AioCompletion *c,
                        Extents &&image_extents, ReadResult &&read_result,
                        int op_flags, const ZTracer::Trace &parent_trace);
@@ -76,27 +44,11 @@
                           uint32_t discard_granularity_bytes,
                           const ZTracer::Trace &parent_trace);
   static void aio_flush(ImageCtxT *ictx, AioCompletion *c,
-<<<<<<< HEAD
-			const ZTracer::Trace &parent_trace);
-  static void aio_writesame(ImageCtxT *ictx, AioCompletion *c, uint64_t off,
-                            uint64_t len, bufferlist &&bl, int op_flags,
-			    const ZTracer::Trace &parent_trace);
-
-  static void aio_compare_and_write(ImageCtxT *ictx, AioCompletion *c,
-                                    Extents &&image_extents, bufferlist &&cmp_bl,
-                                    bufferlist &&bl, uint64_t *mismatch_offset,
-                                    int op_flags, const ZTracer::Trace &parent_trace);
-
-  virtual bool is_write_op() const {
-    return false;
-  }
-=======
                         FlushSource flush_source,
                         const ZTracer::Trace &parent_trace);
   static void aio_writesame(ImageCtxT *ictx, AioCompletion *c,
                             Extents &&image_extents, bufferlist &&bl,
                             int op_flags, const ZTracer::Trace &parent_trace);
->>>>>>> 3ad2dfa4
 
   static void aio_compare_and_write(ImageCtxT *ictx, AioCompletion *c,
                                     Extents &&image_extents, bufferlist &&cmp_bl,
@@ -189,14 +141,7 @@
 
   void send_request() override;
 
-<<<<<<< HEAD
-  virtual int prune_object_extents(ObjectExtents &object_extents) {
-    return 0;
-  }
-  virtual uint32_t get_object_cache_request_count(bool journaling) const {
-=======
   virtual int prune_object_extents(ObjectExtents* object_extents) const {
->>>>>>> 3ad2dfa4
     return 0;
   }
 
@@ -277,11 +222,6 @@
     return "aio_discard";
   }
 
-<<<<<<< HEAD
-  int prune_object_extents(ObjectExtents &object_extents) override;
-
-=======
->>>>>>> 3ad2dfa4
   void send_image_cache_request() override;
 
   ObjectDispatchSpec *create_object_request(
@@ -410,53 +350,6 @@
   int m_op_flags;
 };
 
-template <typename ImageCtxT = ImageCtx>
-class ImageCompareAndWriteRequest : public AbstractImageWriteRequest<ImageCtxT> {
-public:
-  using typename ImageRequest<ImageCtxT>::ObjectRequests;
-  using typename AbstractImageWriteRequest<ImageCtxT>::ObjectExtents;
-
-  ImageCompareAndWriteRequest(ImageCtxT &image_ctx, AioCompletion *aio_comp,
-                              Extents &&image_extents, bufferlist &&cmp_bl,
-                              bufferlist &&bl, uint64_t *mismatch_offset,
-                              int op_flags, const ZTracer::Trace &parent_trace)
-      : AbstractImageWriteRequest<ImageCtxT>(
-          image_ctx, aio_comp, std::move(image_extents), "compare_and_write", parent_trace),
-        m_cmp_bl(std::move(cmp_bl)), m_bl(std::move(bl)),
-        m_mismatch_offset(mismatch_offset), m_op_flags(op_flags) {
-  }
-
-protected:
-  void send_image_cache_request() override;
-
-  void send_object_cache_requests(const ObjectExtents &object_extents,
-                                  uint64_t journal_tid) override;
-
-  void assemble_extent(const ObjectExtent &object_extent, bufferlist *bl);
-
-  ObjectRequestHandle *create_object_request(const ObjectExtent &object_extent,
-                                             const ::SnapContext &snapc,
-                                             Context *on_finish) override;
-
-  uint64_t append_journal_event(const ObjectRequests &requests,
-                                bool synchronous) override;
-  void update_stats(size_t length) override;
-
-  aio_type_t get_aio_type() const override {
-    return AIO_TYPE_COMPARE_AND_WRITE;
-  }
-  const char *get_request_type() const override {
-    return "aio_compare_and_write";
-  }
-
-  int prune_object_extents(ObjectExtents &object_extents) override;
-private:
-  bufferlist m_cmp_bl;
-  bufferlist m_bl;
-  uint64_t *m_mismatch_offset;
-  int m_op_flags;
-};
-
 } // namespace io
 } // namespace librbd
 
