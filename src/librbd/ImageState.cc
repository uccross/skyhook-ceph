// -*- mode:C++; tab-width:8; c-basic-offset:2; indent-tabs-mode:t -*-
// vim: ts=8 sw=2 smarttab

#include "librbd/ImageState.h"
#include "include/rbd/librbd.hpp"
#include "common/dout.h"
#include "common/errno.h"
#include "common/Cond.h"
#include "common/WorkQueue.h"
#include "librbd/ImageCtx.h"
#include "librbd/Utils.h"
#include "librbd/image/CloseRequest.h"
#include "librbd/image/OpenRequest.h"
#include "librbd/image/RefreshRequest.h"
#include "librbd/image/SetSnapRequest.h"

#define dout_subsys ceph_subsys_rbd
#undef dout_prefix
#define dout_prefix *_dout << "librbd::ImageState: " << this << " "

namespace librbd {

using util::create_async_context_callback;
using util::create_context_callback;

class ImageUpdateWatchers {
public:

  explicit ImageUpdateWatchers(CephContext *cct) : m_cct(cct),
    m_lock(util::unique_lock_name("librbd::ImageUpdateWatchers::m_lock", this)) {
  }

  ~ImageUpdateWatchers() {
    ceph_assert(m_watchers.empty());
    ceph_assert(m_in_flight.empty());
    ceph_assert(m_pending_unregister.empty());
    ceph_assert(m_on_shut_down_finish == nullptr);

    destroy_work_queue();
  }

  void flush(Context *on_finish) {
    ldout(m_cct, 20) << "ImageUpdateWatchers::" << __func__ << dendl;
    {
      Mutex::Locker locker(m_lock);
      if (!m_in_flight.empty()) {
	Context *ctx = new FunctionContext(
	  [this, on_finish](int r) {
	    ldout(m_cct, 20) << "ImageUpdateWatchers::" << __func__
	                     << ": completing flush" << dendl;
	    on_finish->complete(r);
	  });
	m_work_queue->queue(ctx, 0);
	return;
      }
    }
    ldout(m_cct, 20) << "ImageUpdateWatchers::" << __func__
		     << ": completing flush" << dendl;
    on_finish->complete(0);
  }

  void shut_down(Context *on_finish) {
    ldout(m_cct, 20) << "ImageUpdateWatchers::" << __func__ << dendl;
    {
      Mutex::Locker locker(m_lock);
      ceph_assert(m_on_shut_down_finish == nullptr);
      m_watchers.clear();
      if (!m_in_flight.empty()) {
	m_on_shut_down_finish = on_finish;
	return;
      }
    }
    ldout(m_cct, 20) << "ImageUpdateWatchers::" << __func__
		     << ": completing shut down" << dendl;
    on_finish->complete(0);
  }

  void register_watcher(UpdateWatchCtx *watcher, uint64_t *handle) {
    ldout(m_cct, 20) << __func__ << ": watcher=" << watcher << dendl;

    Mutex::Locker locker(m_lock);
    ceph_assert(m_on_shut_down_finish == nullptr);

    create_work_queue();

    *handle = m_next_handle++;
    m_watchers.insert(std::make_pair(*handle, watcher));
  }

  void unregister_watcher(uint64_t handle, Context *on_finish) {
    ldout(m_cct, 20) << "ImageUpdateWatchers::" << __func__ << ": handle="
		     << handle << dendl;
    int r = 0;
    {
      Mutex::Locker locker(m_lock);
      auto it = m_watchers.find(handle);
      if (it == m_watchers.end()) {
	r = -ENOENT;
      } else {
	if (m_in_flight.find(handle) != m_in_flight.end()) {
	  ceph_assert(m_pending_unregister.find(handle) == m_pending_unregister.end());
	  m_pending_unregister[handle] = on_finish;
	  on_finish = nullptr;
	}
	m_watchers.erase(it);
      }
    }

    if (on_finish) {
      ldout(m_cct, 20) << "ImageUpdateWatchers::" << __func__
		       << ": completing unregister" << dendl;
      on_finish->complete(r);
    }
  }

  void notify() {
    ldout(m_cct, 20) << "ImageUpdateWatchers::" << __func__ << dendl;

    Mutex::Locker locker(m_lock);
    for (auto it : m_watchers) {
      send_notify(it.first, it.second);
    }
  }

  void send_notify(uint64_t handle, UpdateWatchCtx *watcher) {
    ceph_assert(m_lock.is_locked());

    ldout(m_cct, 20) << "ImageUpdateWatchers::" << __func__ << ": handle="
		     << handle << ", watcher=" << watcher << dendl;

    m_in_flight.insert(handle);

    Context *ctx = new FunctionContext(
      [this, handle, watcher](int r) {
	handle_notify(handle, watcher);
      });

    m_work_queue->queue(ctx, 0);
  }

  void handle_notify(uint64_t handle, UpdateWatchCtx *watcher) {

    ldout(m_cct, 20) << "ImageUpdateWatchers::" << __func__ << ": handle="
		     << handle << ", watcher=" << watcher << dendl;

    watcher->handle_notify();

    Context *on_unregister_finish = nullptr;
    Context *on_shut_down_finish = nullptr;

    {
      Mutex::Locker locker(m_lock);

      auto in_flight_it = m_in_flight.find(handle);
      ceph_assert(in_flight_it != m_in_flight.end());
      m_in_flight.erase(in_flight_it);

      // If there is no more in flight notifications for this watcher
      // and it is pending unregister, complete it now.
      if (m_in_flight.find(handle) == m_in_flight.end()) {
	auto it = m_pending_unregister.find(handle);
	if (it != m_pending_unregister.end()) {
	  on_unregister_finish = it->second;
	  m_pending_unregister.erase(it);
	}
      }

      if (m_in_flight.empty()) {
	ceph_assert(m_pending_unregister.empty());
	if (m_on_shut_down_finish != nullptr) {
	  std::swap(m_on_shut_down_finish, on_shut_down_finish);
	}
      }
    }

    if (on_unregister_finish != nullptr) {
      ldout(m_cct, 20) << "ImageUpdateWatchers::" << __func__
		       << ": completing unregister" << dendl;
      on_unregister_finish->complete(0);
    }

    if (on_shut_down_finish != nullptr) {
      ldout(m_cct, 20) << "ImageUpdateWatchers::" << __func__
		       << ": completing shut down" << dendl;
      on_shut_down_finish->complete(0);
    }
  }

private:
  class ThreadPoolSingleton : public ThreadPool {
  public:
    explicit ThreadPoolSingleton(CephContext *cct)
      : ThreadPool(cct, "librbd::ImageUpdateWatchers::thread_pool", "tp_librbd",
		   1) {
      start();
    }
    ~ThreadPoolSingleton() override {
      stop();
    }
  };

  CephContext *m_cct;
  Mutex m_lock;
  ContextWQ *m_work_queue = nullptr;
  std::map<uint64_t, UpdateWatchCtx*> m_watchers;
  uint64_t m_next_handle = 0;
  std::multiset<uint64_t> m_in_flight;
  std::map<uint64_t, Context*> m_pending_unregister;
  Context *m_on_shut_down_finish = nullptr;

  void create_work_queue() {
    if (m_work_queue != nullptr) {
      return;
    }
    auto& thread_pool = m_cct->lookup_or_create_singleton_object<
      ThreadPoolSingleton>("librbd::ImageUpdateWatchers::thread_pool",
			   false, m_cct);
    m_work_queue = new ContextWQ("librbd::ImageUpdateWatchers::op_work_queue",
<<<<<<< HEAD
				 m_cct->_conf->get_val<int64_t>("rbd_op_thread_timeout"),
				 thread_pool_singleton);
=======
				 m_cct->_conf.get_val<uint64_t>("rbd_op_thread_timeout"),
				 &thread_pool);
>>>>>>> f8781be9
  }

  void destroy_work_queue() {
    if (m_work_queue == nullptr) {
      return;
    }
    m_work_queue->drain();
    delete m_work_queue;
  }
};

template <typename I>
ImageState<I>::ImageState(I *image_ctx)
  : m_image_ctx(image_ctx), m_state(STATE_UNINITIALIZED),
    m_lock(util::unique_lock_name("librbd::ImageState::m_lock", this)),
    m_last_refresh(0), m_refresh_seq(0),
    m_update_watchers(new ImageUpdateWatchers(image_ctx->cct)) {
}

template <typename I>
ImageState<I>::~ImageState() {
  ceph_assert(m_state == STATE_UNINITIALIZED || m_state == STATE_CLOSED);
  delete m_update_watchers;
}

template <typename I>
int ImageState<I>::open(uint64_t flags) {
  C_SaferCond ctx;
  open(flags, &ctx);

  int r = ctx.wait();
  if (r < 0) {
    delete m_image_ctx;
  }
  return r;
}

template <typename I>
void ImageState<I>::open(uint64_t flags, Context *on_finish) {
  CephContext *cct = m_image_ctx->cct;
  ldout(cct, 20) << __func__ << dendl;

  m_lock.Lock();
  ceph_assert(m_state == STATE_UNINITIALIZED);
  m_open_flags = flags;

  Action action(ACTION_TYPE_OPEN);
  action.refresh_seq = m_refresh_seq;

  execute_action_unlock(action, on_finish);
}

template <typename I>
int ImageState<I>::close() {
  C_SaferCond ctx;
  close(&ctx);

  int r = ctx.wait();
  delete m_image_ctx;
  return r;
}

template <typename I>
void ImageState<I>::close(Context *on_finish) {
  CephContext *cct = m_image_ctx->cct;
  ldout(cct, 20) << __func__ << dendl;

  m_lock.Lock();
  ceph_assert(!is_closed());

  Action action(ACTION_TYPE_CLOSE);
  action.refresh_seq = m_refresh_seq;
  execute_action_unlock(action, on_finish);
}

template <typename I>
void ImageState<I>::handle_update_notification() {
  Mutex::Locker locker(m_lock);
  ++m_refresh_seq;

  CephContext *cct = m_image_ctx->cct;
  ldout(cct, 20) << __func__ << ": refresh_seq = " << m_refresh_seq << ", "
		 << "last_refresh = " << m_last_refresh << dendl;

  if (m_state == STATE_OPEN) {
    m_update_watchers->notify();
  }
}

template <typename I>
bool ImageState<I>::is_refresh_required() const {
  Mutex::Locker locker(m_lock);
  return (m_last_refresh != m_refresh_seq || find_pending_refresh() != nullptr);
}

template <typename I>
int ImageState<I>::refresh() {
  C_SaferCond refresh_ctx;
  refresh(&refresh_ctx);
  return refresh_ctx.wait();
}

template <typename I>
void ImageState<I>::refresh(Context *on_finish) {
  CephContext *cct = m_image_ctx->cct;
  ldout(cct, 20) << __func__ << dendl;

  m_lock.Lock();
  if (is_closed()) {
    m_lock.Unlock();
    on_finish->complete(-ESHUTDOWN);
    return;
  }

  Action action(ACTION_TYPE_REFRESH);
  action.refresh_seq = m_refresh_seq;
  execute_action_unlock(action, on_finish);
}

template <typename I>
int ImageState<I>::refresh_if_required() {
  C_SaferCond ctx;
  {
    m_lock.Lock();
    Action action(ACTION_TYPE_REFRESH);
    action.refresh_seq = m_refresh_seq;

    auto refresh_action = find_pending_refresh();
    if (refresh_action != nullptr) {
      // if a refresh is in-flight, delay until it is finished
      action = *refresh_action;
    } else if (m_last_refresh == m_refresh_seq) {
      m_lock.Unlock();
      return 0;
    } else if (is_closed()) {
      m_lock.Unlock();
      return -ESHUTDOWN;
    }

    execute_action_unlock(action, &ctx);
  }

  return ctx.wait();
}

template <typename I>
const typename ImageState<I>::Action *
ImageState<I>::find_pending_refresh() const {
  ceph_assert(m_lock.is_locked());

  auto it = std::find_if(m_actions_contexts.rbegin(),
                         m_actions_contexts.rend(),
                         [](const ActionContexts& action_contexts) {
      return (action_contexts.first == ACTION_TYPE_REFRESH);
    });
  if (it != m_actions_contexts.rend()) {
    return &it->first;
  }
  return nullptr;
}

template <typename I>
void ImageState<I>::snap_set(uint64_t snap_id, Context *on_finish) {
  CephContext *cct = m_image_ctx->cct;
  ldout(cct, 20) << __func__ << ": snap_id=" << snap_id << dendl;

  Action action(ACTION_TYPE_SET_SNAP);
  action.snap_id = snap_id;

  m_lock.Lock();
  execute_action_unlock(action, on_finish);
}

template <typename I>
void ImageState<I>::prepare_lock(Context *on_ready) {
  CephContext *cct = m_image_ctx->cct;
  ldout(cct, 10) << __func__ << dendl;

  m_lock.Lock();
  if (is_closed()) {
    m_lock.Unlock();
    on_ready->complete(-ESHUTDOWN);
    return;
  }

  Action action(ACTION_TYPE_LOCK);
  action.on_ready = on_ready;
  execute_action_unlock(action, nullptr);
}

template <typename I>
void ImageState<I>::handle_prepare_lock_complete() {
  CephContext *cct = m_image_ctx->cct;
  ldout(cct, 10) << __func__ << dendl;

  m_lock.Lock();
  if (m_state != STATE_PREPARING_LOCK) {
    m_lock.Unlock();
    return;
  }

  complete_action_unlock(STATE_OPEN, 0);
}

template <typename I>
int ImageState<I>::register_update_watcher(UpdateWatchCtx *watcher,
					 uint64_t *handle) {
  CephContext *cct = m_image_ctx->cct;
  ldout(cct, 20) << __func__ << dendl;

  m_update_watchers->register_watcher(watcher, handle);

  ldout(cct, 20) << __func__ << ": handle=" << *handle << dendl;
  return 0;
}

template <typename I>
int ImageState<I>::unregister_update_watcher(uint64_t handle) {
  CephContext *cct = m_image_ctx->cct;
  ldout(cct, 20) << __func__ << ": handle=" << handle << dendl;

  C_SaferCond ctx;
  m_update_watchers->unregister_watcher(handle, &ctx);
  return ctx.wait();
}

template <typename I>
void ImageState<I>::flush_update_watchers(Context *on_finish) {
  CephContext *cct = m_image_ctx->cct;
  ldout(cct, 20) << __func__ << dendl;

  m_update_watchers->flush(on_finish);
}

template <typename I>
void ImageState<I>::shut_down_update_watchers(Context *on_finish) {
  CephContext *cct = m_image_ctx->cct;
  ldout(cct, 20) << __func__ << dendl;

  m_update_watchers->shut_down(on_finish);
}

template <typename I>
bool ImageState<I>::is_transition_state() const {
  switch (m_state) {
  case STATE_UNINITIALIZED:
  case STATE_OPEN:
  case STATE_CLOSED:
    return false;
  case STATE_OPENING:
  case STATE_CLOSING:
  case STATE_REFRESHING:
  case STATE_SETTING_SNAP:
  case STATE_PREPARING_LOCK:
    break;
  }
  return true;
}

template <typename I>
bool ImageState<I>::is_closed() const {
  ceph_assert(m_lock.is_locked());

  return ((m_state == STATE_CLOSED) ||
          (!m_actions_contexts.empty() &&
           m_actions_contexts.back().first.action_type == ACTION_TYPE_CLOSE));
}

template <typename I>
void ImageState<I>::append_context(const Action &action, Context *context) {
  ceph_assert(m_lock.is_locked());

  ActionContexts *action_contexts = nullptr;
  for (auto &action_ctxs : m_actions_contexts) {
    if (action == action_ctxs.first) {
      action_contexts = &action_ctxs;
      break;
    }
  }

  if (action_contexts == nullptr) {
    m_actions_contexts.push_back({action, {}});
    action_contexts = &m_actions_contexts.back();
  }

  if (context != nullptr) {
    action_contexts->second.push_back(context);
  }
}

template <typename I>
void ImageState<I>::execute_next_action_unlock() {
  ceph_assert(m_lock.is_locked());
  ceph_assert(!m_actions_contexts.empty());
  switch (m_actions_contexts.front().first.action_type) {
  case ACTION_TYPE_OPEN:
    send_open_unlock();
    return;
  case ACTION_TYPE_CLOSE:
    send_close_unlock();
    return;
  case ACTION_TYPE_REFRESH:
    send_refresh_unlock();
    return;
  case ACTION_TYPE_SET_SNAP:
    send_set_snap_unlock();
    return;
  case ACTION_TYPE_LOCK:
    send_prepare_lock_unlock();
    return;
  }
  ceph_abort();
}

template <typename I>
void ImageState<I>::execute_action_unlock(const Action &action,
                                          Context *on_finish) {
  ceph_assert(m_lock.is_locked());

  append_context(action, on_finish);
  if (!is_transition_state()) {
    execute_next_action_unlock();
  } else {
    m_lock.Unlock();
  }
}

template <typename I>
void ImageState<I>::complete_action_unlock(State next_state, int r) {
  ceph_assert(m_lock.is_locked());
  ceph_assert(!m_actions_contexts.empty());

  ActionContexts action_contexts(std::move(m_actions_contexts.front()));
  m_actions_contexts.pop_front();

  m_state = next_state;
  m_lock.Unlock();

  for (auto ctx : action_contexts.second) {
    ctx->complete(r);
  }

  if (next_state != STATE_UNINITIALIZED && next_state != STATE_CLOSED) {
    m_lock.Lock();
    if (!is_transition_state() && !m_actions_contexts.empty()) {
      execute_next_action_unlock();
    } else {
      m_lock.Unlock();
    }
  }
}

template <typename I>
void ImageState<I>::send_open_unlock() {
  ceph_assert(m_lock.is_locked());
  CephContext *cct = m_image_ctx->cct;
  ldout(cct, 10) << this << " " << __func__ << dendl;

  m_state = STATE_OPENING;

  Context *ctx = create_async_context_callback(
    *m_image_ctx, create_context_callback<
      ImageState<I>, &ImageState<I>::handle_open>(this));
  image::OpenRequest<I> *req = image::OpenRequest<I>::create(
    m_image_ctx, m_open_flags, ctx);

  m_lock.Unlock();
  req->send();
}

template <typename I>
void ImageState<I>::handle_open(int r) {
  CephContext *cct = m_image_ctx->cct;
  ldout(cct, 10) << this << " " << __func__ << ": r=" << r << dendl;

  if (r < 0 && r != -ENOENT) {
    lderr(cct) << "failed to open image: " << cpp_strerror(r) << dendl;
  }

  m_lock.Lock();
  complete_action_unlock(r < 0 ? STATE_UNINITIALIZED : STATE_OPEN, r);
}

template <typename I>
void ImageState<I>::send_close_unlock() {
  ceph_assert(m_lock.is_locked());
  CephContext *cct = m_image_ctx->cct;
  ldout(cct, 10) << this << " " << __func__ << dendl;

  m_state = STATE_CLOSING;

  Context *ctx = create_context_callback<
    ImageState<I>, &ImageState<I>::handle_close>(this);
  image::CloseRequest<I> *req = image::CloseRequest<I>::create(
    m_image_ctx, ctx);

  m_lock.Unlock();
  req->send();
}

template <typename I>
void ImageState<I>::handle_close(int r) {
  CephContext *cct = m_image_ctx->cct;
  ldout(cct, 10) << this << " " << __func__ << ": r=" << r << dendl;

  if (r < 0) {
    lderr(cct) << "error occurred while closing image: " << cpp_strerror(r)
               << dendl;
  }

  m_lock.Lock();
  complete_action_unlock(STATE_CLOSED, r);
}

template <typename I>
void ImageState<I>::send_refresh_unlock() {
  ceph_assert(m_lock.is_locked());
  CephContext *cct = m_image_ctx->cct;
  ldout(cct, 10) << this << " " << __func__ << dendl;

  m_state = STATE_REFRESHING;
  ceph_assert(!m_actions_contexts.empty());
  auto &action_context = m_actions_contexts.front().first;
  ceph_assert(action_context.action_type == ACTION_TYPE_REFRESH);

  Context *ctx = create_async_context_callback(
    *m_image_ctx, create_context_callback<
      ImageState<I>, &ImageState<I>::handle_refresh>(this));
  image::RefreshRequest<I> *req = image::RefreshRequest<I>::create(
    *m_image_ctx, false, false, ctx);

  m_lock.Unlock();
  req->send();
}

template <typename I>
void ImageState<I>::handle_refresh(int r) {
  CephContext *cct = m_image_ctx->cct;
  ldout(cct, 10) << this << " " << __func__ << ": r=" << r << dendl;

  m_lock.Lock();
  ceph_assert(!m_actions_contexts.empty());

  ActionContexts &action_contexts(m_actions_contexts.front());
  ceph_assert(action_contexts.first.action_type == ACTION_TYPE_REFRESH);
  ceph_assert(m_last_refresh <= action_contexts.first.refresh_seq);

  if (r == -ERESTART) {
    ldout(cct, 5) << "incomplete refresh: not updating sequence" << dendl;
    r = 0;
  } else {
    m_last_refresh = action_contexts.first.refresh_seq;
  }

  complete_action_unlock(STATE_OPEN, r);
}

template <typename I>
void ImageState<I>::send_set_snap_unlock() {
  ceph_assert(m_lock.is_locked());

  m_state = STATE_SETTING_SNAP;

  ceph_assert(!m_actions_contexts.empty());
  ActionContexts &action_contexts(m_actions_contexts.front());
  ceph_assert(action_contexts.first.action_type == ACTION_TYPE_SET_SNAP);

  CephContext *cct = m_image_ctx->cct;
  ldout(cct, 10) << this << " " << __func__ << ": "
                 << "snap_id=" << action_contexts.first.snap_id << dendl;

  Context *ctx = create_async_context_callback(
    *m_image_ctx, create_context_callback<
      ImageState<I>, &ImageState<I>::handle_set_snap>(this));
  image::SetSnapRequest<I> *req = image::SetSnapRequest<I>::create(
    *m_image_ctx, action_contexts.first.snap_id, ctx);

  m_lock.Unlock();
  req->send();
}

template <typename I>
void ImageState<I>::handle_set_snap(int r) {
  CephContext *cct = m_image_ctx->cct;
  ldout(cct, 10) << this << " " << __func__ << " r=" << r << dendl;

  if (r < 0 && r != -ENOENT) {
    lderr(cct) << "failed to set snapshot: " << cpp_strerror(r) << dendl;
  }

  m_lock.Lock();
  complete_action_unlock(STATE_OPEN, r);
}

template <typename I>
void ImageState<I>::send_prepare_lock_unlock() {
  CephContext *cct = m_image_ctx->cct;
  ldout(cct, 10) << this << " " << __func__ << dendl;

  ceph_assert(m_lock.is_locked());
  m_state = STATE_PREPARING_LOCK;

  ceph_assert(!m_actions_contexts.empty());
  ActionContexts &action_contexts(m_actions_contexts.front());
  ceph_assert(action_contexts.first.action_type == ACTION_TYPE_LOCK);

  Context *on_ready = action_contexts.first.on_ready;
  m_lock.Unlock();

  if (on_ready == nullptr) {
    complete_action_unlock(STATE_OPEN, 0);
    return;
  }

  // wake up the lock handler now that its safe to proceed
  on_ready->complete(0);
}

} // namespace librbd

template class librbd::ImageState<librbd::ImageCtx>;<|MERGE_RESOLUTION|>--- conflicted
+++ resolved
@@ -216,13 +216,8 @@
       ThreadPoolSingleton>("librbd::ImageUpdateWatchers::thread_pool",
 			   false, m_cct);
     m_work_queue = new ContextWQ("librbd::ImageUpdateWatchers::op_work_queue",
-<<<<<<< HEAD
-				 m_cct->_conf->get_val<int64_t>("rbd_op_thread_timeout"),
-				 thread_pool_singleton);
-=======
 				 m_cct->_conf.get_val<uint64_t>("rbd_op_thread_timeout"),
 				 &thread_pool);
->>>>>>> f8781be9
   }
 
   void destroy_work_queue() {
