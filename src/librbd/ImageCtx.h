--- conflicted
+++ resolved
@@ -54,10 +54,7 @@
   class AsyncOperation;
   template <typename> class CopyupRequest;
   template <typename> class ImageRequestWQ;
-<<<<<<< HEAD
-=======
   template <typename> class ObjectDispatcher;
->>>>>>> 3ad2dfa4
   }
   namespace journal { struct Policy; }
 
@@ -134,10 +131,7 @@
     ParentImageInfo parent_md;
     ImageCtx *parent;
     ImageCtx *child = nullptr;
-<<<<<<< HEAD
-=======
     MigrationInfo migration_info;
->>>>>>> 3ad2dfa4
     cls::rbd::GroupSpec group_spec;
     uint64_t stripe_unit, stripe_count;
     uint64_t flags;
@@ -183,47 +177,17 @@
     bool cache;
     bool cache_writethrough_until_flush;
     uint64_t cache_max_dirty;
-<<<<<<< HEAD
-    uint64_t cache_target_dirty;
-    double cache_max_dirty_age;
-    uint32_t cache_max_dirty_object;
-    bool cache_block_writes_upfront;
-    uint32_t concurrent_management_ops;
-    bool balance_snap_reads;
-    bool localize_snap_reads;
-    bool balance_parent_reads;
-    bool localize_parent_reads;
     uint64_t sparse_read_threshold_bytes;
-    uint32_t readahead_trigger_requests;
-=======
-    uint64_t sparse_read_threshold_bytes;
->>>>>>> 3ad2dfa4
     uint64_t readahead_max_bytes;
     uint64_t readahead_disable_after_bytes;
     bool clone_copy_on_read;
     bool enable_alloc_hint;
-<<<<<<< HEAD
-    uint8_t journal_order;
-    uint8_t journal_splay_width;
-    double journal_commit_age;
-    int journal_object_flush_interval;
-    uint64_t journal_object_flush_bytes;
-    double journal_object_flush_age;
-    std::string journal_pool;
-    uint32_t journal_max_payload_bytes;
-    int journal_max_concurrent_object_sets;
-    bool mirroring_resync_after_disconnect;
-    int mirroring_replay_delay;
-    bool skip_partial_discard;
-    bool blkin_trace_all;
-=======
     uint32_t alloc_hint_flags = 0U;
     uint32_t discard_granularity_bytes = 0;
     bool blkin_trace_all;
     uint64_t mirroring_replay_delay;
     uint64_t mtime_update_interval;
     uint64_t atime_update_interval;
->>>>>>> 3ad2dfa4
 
     LibrbdAdminSocketHook *asok_hook;
 
