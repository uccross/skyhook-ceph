find_package(Java COMPONENTS Development REQUIRED)
find_package(JNI REQUIRED)
include(UseJava)

set(java_srcs
  java/com/ceph/crush/Bucket.java
  java/com/ceph/fs/CephAlreadyMountedException.java
  java/com/ceph/fs/CephFileAlreadyExistsException.java
  java/com/ceph/fs/CephFileExtent.java
  java/com/ceph/fs/CephMount.java
  java/com/ceph/fs/CephNativeLoader.java
  java/com/ceph/fs/CephNotDirectoryException.java
  java/com/ceph/fs/CephNotMountedException.java
  java/com/ceph/fs/CephPoolException.java
  java/com/ceph/fs/CephStat.java
  java/com/ceph/fs/CephStatVFS.java)

# note: for the -source 1.7 builds, we add
#   -Xlint:-options
# to get rid of the warning
#   warning: [options] bootstrap class path not set in conjunction with -source 1.7
# as per
#   https://blogs.oracle.com/darcy/entry/bootclasspath_older_source
<<<<<<< HEAD
set(CMAKE_JAVA_COMPILE_FLAGS "-source" "1.7" "-target" "1.7" "-Xlint:-options")
set(jni_header_dir "${CMAKE_CURRENT_BINARY_DIR}/native")
if(Java_VERSION VERSION_LESS 1.8)
  add_jar(libcephfs ${java_srcs})
  get_property(libcephfs_jar TARGET libcephfs PROPERTY JAR_FILE)
  set(java_h native/com_ceph_fs_CephMount.h)
  add_custom_command(
    OUTPUT ${java_h}
    COMMAND ${Java_JAVAH_EXECUTABLE} -classpath ${libcephfs_jar} -jni -o ${java_h} com.ceph.fs.CephMount
    COMMENT "Building C header files from classes...")
  add_custom_target(jni-header
    DEPENDS ${java_h})
  add_dependencies(jni-header libcephfs)
else()
  if(CMAKE_VERSION VERSION_LESS 3.11)
    set(CMAKE_JAVA_COMPILE_FLAGS ${CMAKE_JAVA_COMPILE_FLAGS} "-h" ${jni_header_dir})
    add_jar(libcephfs ${java_srcs})
    add_custom_target(
      jni-header
      DEPENDS libcephfs)
    add_dependencies(jni-header libcephfs)
  else()
    add_jar(libcephfs ${java_srcs}
      GENERATE_NATIVE_HEADERS jni-header
      DESTINATION ${jni_header_dir})
  endif()
  get_property(libcephfs_jar TARGET libcephfs PROPERTY JAR_FILE)
endif()
=======
set(CMAKE_JAVA_COMPILE_FLAGS "-source" "1.8" "-target" "1.8" "-Xlint:-options")
set(jni_header_dir "${CMAKE_CURRENT_BINARY_DIR}/native")
if(CMAKE_VERSION VERSION_LESS 3.11)
  set(CMAKE_JAVA_COMPILE_FLAGS ${CMAKE_JAVA_COMPILE_FLAGS} "-h" ${jni_header_dir})
  add_jar(libcephfs ${java_srcs})
  add_custom_target(
    jni-header
    DEPENDS libcephfs)
  add_dependencies(jni-header libcephfs)
else()
  add_jar(libcephfs ${java_srcs}
    GENERATE_NATIVE_HEADERS jni-header
    DESTINATION ${jni_header_dir})
endif()
get_property(libcephfs_jar TARGET libcephfs PROPERTY JAR_FILE)
>>>>>>> f8781be9
install_jar(libcephfs share/java)

find_jar(JUNIT_JAR
  NAMES junit4 junit
  PATHS "/usr/share/java")
if(JUNIT_JAR)
  set(CMAKE_JAVA_INCLUDE_PATH ${JUNIT_JAR} ${libcephfs_jar})
  set(java_test_srcs
    test/com/ceph/fs/CephAllTests.java
    test/com/ceph/fs/CephDoubleMountTest.java
    test/com/ceph/fs/CephMountCreateTest.java
    test/com/ceph/fs/CephMountTest.java
    test/com/ceph/fs/CephUnmountedTest.java)
  add_jar(libcephfs-test ${java_test_srcs})
  add_dependencies(libcephfs-test libcephfs)
  install_jar(libcephfs-test share/java)
endif(JUNIT_JAR)

add_subdirectory(native)

add_custom_target(java DEPENDS
  libcephfs.jar
  libcephfs_jni)<|MERGE_RESOLUTION|>--- conflicted
+++ resolved
@@ -21,36 +21,6 @@
 #   warning: [options] bootstrap class path not set in conjunction with -source 1.7
 # as per
 #   https://blogs.oracle.com/darcy/entry/bootclasspath_older_source
-<<<<<<< HEAD
-set(CMAKE_JAVA_COMPILE_FLAGS "-source" "1.7" "-target" "1.7" "-Xlint:-options")
-set(jni_header_dir "${CMAKE_CURRENT_BINARY_DIR}/native")
-if(Java_VERSION VERSION_LESS 1.8)
-  add_jar(libcephfs ${java_srcs})
-  get_property(libcephfs_jar TARGET libcephfs PROPERTY JAR_FILE)
-  set(java_h native/com_ceph_fs_CephMount.h)
-  add_custom_command(
-    OUTPUT ${java_h}
-    COMMAND ${Java_JAVAH_EXECUTABLE} -classpath ${libcephfs_jar} -jni -o ${java_h} com.ceph.fs.CephMount
-    COMMENT "Building C header files from classes...")
-  add_custom_target(jni-header
-    DEPENDS ${java_h})
-  add_dependencies(jni-header libcephfs)
-else()
-  if(CMAKE_VERSION VERSION_LESS 3.11)
-    set(CMAKE_JAVA_COMPILE_FLAGS ${CMAKE_JAVA_COMPILE_FLAGS} "-h" ${jni_header_dir})
-    add_jar(libcephfs ${java_srcs})
-    add_custom_target(
-      jni-header
-      DEPENDS libcephfs)
-    add_dependencies(jni-header libcephfs)
-  else()
-    add_jar(libcephfs ${java_srcs}
-      GENERATE_NATIVE_HEADERS jni-header
-      DESTINATION ${jni_header_dir})
-  endif()
-  get_property(libcephfs_jar TARGET libcephfs PROPERTY JAR_FILE)
-endif()
-=======
 set(CMAKE_JAVA_COMPILE_FLAGS "-source" "1.8" "-target" "1.8" "-Xlint:-options")
 set(jni_header_dir "${CMAKE_CURRENT_BINARY_DIR}/native")
 if(CMAKE_VERSION VERSION_LESS 3.11)
@@ -66,7 +36,6 @@
     DESTINATION ${jni_header_dir})
 endif()
 get_property(libcephfs_jar TARGET libcephfs PROPERTY JAR_FILE)
->>>>>>> f8781be9
 install_jar(libcephfs share/java)
 
 find_jar(JUNIT_JAR
