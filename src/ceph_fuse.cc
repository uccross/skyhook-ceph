--- conflicted
+++ resolved
@@ -16,6 +16,7 @@
 #include <sys/utsname.h>
 #include <iostream>
 #include <string>
+using namespace std;
 
 #include "common/config.h"
 #include "common/errno.h"
@@ -82,6 +83,7 @@
     usage();
     exit(0);
   }
+  env_to_vec(args);
 
   std::map<std::string,std::string> defaults = {
     { "pid_file", "" },
@@ -98,11 +100,6 @@
     } else if (ceph_argparse_flag(args, i, "--localize-reads", (char*)nullptr)) {
       cerr << "setting CEPH_OSD_FLAG_LOCALIZE_READS" << std::endl;
       filer_flags |= CEPH_OSD_FLAG_LOCALIZE_READS;
-<<<<<<< HEAD
-    } else if (ceph_argparse_flag(args, i, "-h", "--help", (char*)NULL)) {
-      usage();
-=======
->>>>>>> f8781be9
     } else if (ceph_argparse_flag(args, i, "-V", (char*)nullptr)) {
       const char* tmpargv[] = {
 	"ceph-fuse",
@@ -113,11 +110,7 @@
       if (fuse_parse_cmdline(&fargs, nullptr, nullptr, nullptr) == -1) {
        derr << "fuse_parse_cmdline failed." << dendl;
       }
-<<<<<<< HEAD
-      assert(fargs.allocated);
-=======
       ceph_assert(fargs.allocated);
->>>>>>> f8781be9
       fuse_opt_free_args(&fargs);
       exit(0);
     } else {
@@ -129,6 +122,10 @@
   const char **newargv;
   int newargc;
   vec_to_argv(argv[0], args, &newargc, &newargv);
+
+  // FUSE will chdir("/"); be ready.
+  g_ceph_context->_conf->set_val("chdir", "/");
+  g_ceph_context->_conf->apply_changes(NULL);
 
   // check for 32-bit arch
 #ifndef __LP64__
@@ -185,22 +182,13 @@
       void *entry() override {
 #if defined(__linux__)
 	int ver = get_linux_version();
-<<<<<<< HEAD
-	assert(ver != 0);
-        bool client_try_dentry_invalidate = g_conf->get_val<bool>(
-=======
 	ceph_assert(ver != 0);
         bool client_try_dentry_invalidate = g_conf().get_val<bool>(
->>>>>>> f8781be9
           "client_try_dentry_invalidate");
 	bool can_invalidate_dentries =
           client_try_dentry_invalidate && ver < KERNEL_VERSION(3, 18, 0);
 	int tr = client->test_dentry_handling(can_invalidate_dentries);
-<<<<<<< HEAD
-        bool client_die_on_failed_dentry_invalidate = g_conf->get_val<bool>(
-=======
         bool client_die_on_failed_dentry_invalidate = g_conf().get_val<bool>(
->>>>>>> f8781be9
           "client_die_on_failed_dentry_invalidate");
 	if (tr != 0 && client_die_on_failed_dentry_invalidate) {
 	  cerr << "ceph-fuse[" << getpid()
@@ -276,6 +264,9 @@
       goto out_messenger_start_failed;
     }
 
+    init_async_signal_handler();
+    register_async_signal_handler(SIGHUP, sighup_handler);
+
     // start client
     r = client->init();
     if (r < 0) {
@@ -285,19 +276,6 @@
     
     client->update_metadata("mount_point", cfuse->get_mount_point());
     perms = client->pick_my_perms();
-<<<<<<< HEAD
-    // start up fuse
-    // use my argc, argv (make sure you pass a mount point!)
-    r = client->mount(g_conf->client_mountpoint.c_str(), perms,
-		      g_ceph_context->_conf->fuse_require_active_mds);
-    if (r < 0) {
-      if (r == CEPH_FUSE_NO_MDS_UP) {
-        cerr << "ceph-fuse[" << getpid() << "]: probably no MDS server is up?" << std::endl;
-      }
-      cerr << "ceph-fuse[" << getpid() << "]: ceph mount failed with " << cpp_strerror(-r) << std::endl;r = EXIT_FAILURE;
-      r = EXIT_FAILURE;
-      goto out_shutdown;
-=======
     {
       // start up fuse
       // use my argc, argv (make sure you pass a mount point!)
@@ -315,7 +293,6 @@
         r = EXIT_FAILURE;
         goto out_shutdown;
       }
->>>>>>> f8781be9
     }
 
     r = cfuse->start();
@@ -359,4 +336,4 @@
     //cout << "child done" << std::endl;
     return forker.signal_exit(r);
   }
-}+}
