--- conflicted
+++ resolved
@@ -16,10 +16,6 @@
 #ifndef CEPH_DISPATCHER_H
 #define CEPH_DISPATCHER_H
 
-<<<<<<< HEAD
-#include "include/assert.h"
-=======
->>>>>>> f8781be9
 #include <memory>
 #include "include/buffer_fwd.h"
 #include "include/ceph_assert.h"
@@ -31,10 +27,7 @@
 class CryptoKey;
 class CephContext;
 class AuthAuthorizerChallenge;
-<<<<<<< HEAD
-=======
 class KeyStore;
->>>>>>> f8781be9
 
 class Dispatcher {
 public:
@@ -246,33 +239,7 @@
    *
    * @return True if this function call properly filled in *a, false otherwise.
    */
-<<<<<<< HEAD
-  virtual bool ms_get_authorizer(int dest_type, AuthAuthorizer **a, bool force_new) { return false; }
-  /**
-   * Verify the authorizer for a new incoming Connection.
-   *
-   * @param con The new incoming Connection
-   * @param peer_type The type of the endpoint which initiated this Connection
-   * @param protocol The ID of the protocol in use (at time of writing, cephx or none)
-   * @param authorizer The authorization string supplied by the remote
-   * @param authorizer_reply Output param: The string we should send back to
-   * the remote to authorize ourselves. Only filled in if isvalid
-   * @param isvalid Output param: True if authorizer is valid, false otherwise
-   *
-   * @return True if we were able to prove or disprove correctness of
-   * authorizer, false otherwise.
-   */
-  virtual bool ms_verify_authorizer(Connection *con,
-				    int peer_type,
-				    int protocol,
-				    ceph::bufferlist& authorizer,
-				    ceph::bufferlist& authorizer_reply,
-				    bool& isvalid,
-				    CryptoKey& session_key,
-				    std::unique_ptr<AuthAuthorizerChallenge> *challenge) {
-=======
   virtual bool ms_get_authorizer(int dest_type, AuthAuthorizer **a) {
->>>>>>> f8781be9
     return false;
   }
   /**
