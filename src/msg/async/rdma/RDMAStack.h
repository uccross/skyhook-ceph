// -*- mode:C++; tab-width:8; c-basic-offset:2; indent-tabs-mode:t -*- 
// vim: ts=8 sw=2 smarttab
/*
 * Ceph - scalable distributed file system
 *
 * Copyright (C) 2016 XSKY <haomai@xsky.com>
 *
 * Author: Haomai Wang <haomaiwang@gmail.com>
 *
 * This is free software; you can redistribute it and/or
 * modify it under the terms of the GNU Lesser General Public
 * License version 2.1, as published by the Free Software
 * Foundation.  See file COPYING.
 *
 */

#ifndef CEPH_MSG_RDMASTACK_H
#define CEPH_MSG_RDMASTACK_H

#include <sys/eventfd.h>

#include <list>
#include <vector>
#include <thread>

#include "common/ceph_context.h"
#include "common/debug.h"
#include "common/errno.h"
#include "msg/async/Stack.h"
#include "Infiniband.h"

class RDMAConnectedSocketImpl;
class RDMAServerSocketImpl;
class RDMAStack;
class RDMAWorker;

class RDMADispatcher {
  typedef Infiniband::MemoryManager::Chunk Chunk;
  typedef Infiniband::QueuePair QueuePair;

  std::thread t;
  CephContext *cct;
  Infiniband::CompletionQueue* tx_cq = nullptr;
  Infiniband::CompletionQueue* rx_cq = nullptr;
  Infiniband::CompletionChannel *tx_cc = nullptr, *rx_cc = nullptr;
  EventCallbackRef async_handler;
  bool done = false;
  std::atomic<uint64_t> num_dead_queue_pair = {0};
  std::atomic<uint64_t> num_qp_conn = {0};
  Mutex lock; // protect `qp_conns`, `dead_queue_pairs`
  // qp_num -> InfRcConnection
  // The main usage of `qp_conns` is looking up connection by qp_num,
  // so the lifecycle of element in `qp_conns` is the lifecycle of qp.
  //// make qp queue into dead state
  /**
   * 1. Connection call mark_down
   * 2. Move the Queue Pair into the Error state(QueuePair::to_dead)
   * 3. Wait for the affiliated event IBV_EVENT_QP_LAST_WQE_REACHED(handle_async_event)
   * 4. Wait for CQ to be empty(handle_tx_event)
   * 5. Destroy the QP by calling ibv_destroy_qp()(handle_tx_event)
   *
   * @param qp The qp needed to dead
   */
  ceph::unordered_map<uint32_t, std::pair<QueuePair*, RDMAConnectedSocketImpl*> > qp_conns;

  /// if a queue pair is closed when transmit buffers are active
  /// on it, the transmit buffers never get returned via tx_cq.  To
  /// work around this problem, don't delete queue pairs immediately. Instead,
  /// save them in this vector and delete them at a safe time, when there are
  /// no outstanding transmit buffers to be lost.
  std::vector<QueuePair*> dead_queue_pairs;

  std::atomic<uint64_t> num_pending_workers = {0};
  Mutex w_lock; // protect pending workers
  // fixme: lockfree
  std::list<RDMAWorker*> pending_workers;
  RDMAStack* stack;

  class C_handle_cq_async : public EventCallback {
    RDMADispatcher *dispatcher;
   public:
    explicit C_handle_cq_async(RDMADispatcher *w): dispatcher(w) {}
    void do_request(uint64_t fd) {
      // worker->handle_tx_event();
      dispatcher->handle_async_event();
    }
  };

 public:
  PerfCounters *perf_logger;

  explicit RDMADispatcher(CephContext* c, RDMAStack* s);
  virtual ~RDMADispatcher();
  void handle_async_event();

  void polling_start();
  void polling_stop();
  void polling();
  void register_qp(QueuePair *qp, RDMAConnectedSocketImpl* csi);
  void make_pending_worker(RDMAWorker* w) {
    Mutex::Locker l(w_lock);
    auto it = std::find(pending_workers.begin(), pending_workers.end(), w);
    if (it != pending_workers.end())
      return;
    pending_workers.push_back(w);
    ++num_pending_workers;
  }
  RDMAStack* get_stack() { return stack; }
  RDMAConnectedSocketImpl* get_conn_lockless(uint32_t qp);
  QueuePair* get_qp(uint32_t qp);
  void erase_qpn_lockless(uint32_t qpn);
  void erase_qpn(uint32_t qpn);
  Infiniband::CompletionQueue* get_tx_cq() const { return tx_cq; }
  Infiniband::CompletionQueue* get_rx_cq() const { return rx_cq; }
  void notify_pending_workers();
  void handle_tx_event(ibv_wc *cqe, int n);
  void post_tx_buffer(std::vector<Chunk*> &chunks);

  std::atomic<uint64_t> inflight = {0};

  void post_chunk_to_pool(Chunk* chunk);
  int post_chunks_to_rq(int num, ibv_qp *qp=NULL);
};

class RDMAWorker : public Worker {
  typedef Infiniband::CompletionQueue CompletionQueue;
  typedef Infiniband::CompletionChannel CompletionChannel;
  typedef Infiniband::MemoryManager::Chunk Chunk;
  typedef Infiniband::MemoryManager MemoryManager;
  typedef std::vector<Chunk*>::iterator ChunkIter;
  RDMAStack *stack;
  EventCallbackRef tx_handler;
  std::list<RDMAConnectedSocketImpl*> pending_sent_conns;
  RDMADispatcher* dispatcher = nullptr;
  Mutex lock;

  class C_handle_cq_tx : public EventCallback {
    RDMAWorker *worker;
    public:
    explicit C_handle_cq_tx(RDMAWorker *w): worker(w) {}
    void do_request(uint64_t fd) {
      worker->handle_pending_message();
    }
  };

 public:
  PerfCounters *perf_logger;
  explicit RDMAWorker(CephContext *c, unsigned i);
  virtual ~RDMAWorker();
  virtual int listen(entity_addr_t &addr,
		     unsigned addr_slot,
		     const SocketOptions &opts, ServerSocket *) override;
  virtual int connect(const entity_addr_t &addr, const SocketOptions &opts, ConnectedSocket *socket) override;
  virtual void initialize() override;
  RDMAStack *get_stack() { return stack; }
  int get_reged_mem(RDMAConnectedSocketImpl *o, std::vector<Chunk*> &c, size_t bytes);
  void remove_pending_conn(RDMAConnectedSocketImpl *o) {
    ceph_assert(center.in_thread());
    pending_sent_conns.remove(o);
  }
  void handle_pending_message();
  void set_stack(RDMAStack *s) { stack = s; }
  void notify_worker() {
    center.dispatch_event_external(tx_handler);
  }
};

struct RDMACMInfo {
  RDMACMInfo(rdma_cm_id *cid, rdma_event_channel *cm_channel_, uint32_t qp_num_)
    : cm_id(cid), cm_channel(cm_channel_), qp_num(qp_num_) {}
  rdma_cm_id *cm_id;
  rdma_event_channel *cm_channel;
  uint32_t qp_num;
};

class RDMAConnectedSocketImpl : public ConnectedSocketImpl {
 public:
  typedef Infiniband::MemoryManager::Chunk Chunk;
  typedef Infiniband::CompletionChannel CompletionChannel;
  typedef Infiniband::CompletionQueue CompletionQueue;

 protected:
  CephContext *cct;
  Infiniband::QueuePair *qp;
  IBSYNMsg peer_msg;
  IBSYNMsg my_msg;
  int connected;
  int error;
  Infiniband* infiniband;
  RDMADispatcher* dispatcher;
  RDMAWorker* worker;
  std::vector<Chunk*> buffers;
  int notify_fd = -1;
  bufferlist pending_bl;

  Mutex lock;
  std::vector<ibv_wc> wc;
  bool is_server;
  EventCallbackRef con_handler;
  int tcp_fd = -1;
  bool active;// qp is active ?
  bool pending;
  int post_backlog = 0;

  void notify();
  ssize_t read_buffers(char* buf, size_t len);
  int post_work_request(std::vector<Chunk*>&);

 public:
  RDMAConnectedSocketImpl(CephContext *cct, Infiniband* ib, RDMADispatcher* s,
                          RDMAWorker *w);
  virtual ~RDMAConnectedSocketImpl();

  void pass_wc(std::vector<ibv_wc> &&v);
  void get_wc(std::vector<ibv_wc> &w);
  virtual int is_connected() override { return connected; }

  virtual ssize_t read(char* buf, size_t len) override;
  virtual ssize_t zero_copy_read(bufferptr &data) override;
  virtual ssize_t send(bufferlist &bl, bool more) override;
  virtual void shutdown() override;
  virtual void close() override;
  virtual int fd() const override { return notify_fd; }
  virtual int socket_fd() const override { return tcp_fd; }
  void fault();
  const char* get_qp_state() { return Infiniband::qp_state_string(qp->get_state()); }
  ssize_t submit(bool more);
  int activate();
  void fin();
  void handle_connection();
  void cleanup();
  void set_accept_fd(int sd);
  virtual int try_connect(const entity_addr_t&, const SocketOptions &opt);
  bool is_pending() {return pending;}
  void set_pending(bool val) {pending = val;}
  void post_chunks_to_rq(int num);
  void update_post_backlog();

  class C_handle_connection : public EventCallback {
    RDMAConnectedSocketImpl *csi;
    bool active;
   public:
    explicit C_handle_connection(RDMAConnectedSocketImpl *w): csi(w), active(true) {}
    void do_request(uint64_t fd) {
      if (active)
        csi->handle_connection();
    }
    void close() {
      active = false;
    }
  };
};

enum RDMA_CM_STATUS {
  IDLE = 1,
  RDMA_ID_CREATED,
  CHANNEL_FD_CREATED,
  RESOURCE_ALLOCATED,
  ADDR_RESOLVED,
  ROUTE_RESOLVED,
  CONNECTED,
  DISCONNECTED,
  ERROR
};

class RDMAIWARPConnectedSocketImpl : public RDMAConnectedSocketImpl {
  public:
    RDMAIWARPConnectedSocketImpl(CephContext *cct, Infiniband* ib, RDMADispatcher* s,
                          RDMAWorker *w, RDMACMInfo *info = nullptr);
    ~RDMAIWARPConnectedSocketImpl();
    virtual int try_connect(const entity_addr_t&, const SocketOptions &opt) override;
    virtual void close() override;
    virtual void shutdown() override;
    virtual void handle_cm_connection();
    uint32_t get_local_qpn() const { return local_qpn; }
    void activate();
    int alloc_resource();
    void close_notify();

  private:
    rdma_cm_id *cm_id;
    rdma_event_channel *cm_channel;
    uint32_t local_qpn;
    uint32_t remote_qpn;
    EventCallbackRef cm_con_handler;
    bool is_server;
    std::mutex close_mtx;
    std::condition_variable close_condition;
    bool closed;
    RDMA_CM_STATUS status;


  class C_handle_cm_connection : public EventCallback {
    RDMAIWARPConnectedSocketImpl *csi;
    public:
      C_handle_cm_connection(RDMAIWARPConnectedSocketImpl *w): csi(w) {}
      void do_request(uint64_t fd) {
        csi->handle_cm_connection();
      }
  };
};

class RDMAServerSocketImpl : public ServerSocketImpl {
  protected:
    CephContext *cct;
    NetHandler net;
    int server_setup_socket;
    Infiniband* infiniband;
    RDMADispatcher *dispatcher;
    RDMAWorker *worker;
    entity_addr_t sa;

 public:
  RDMAServerSocketImpl(CephContext *cct, Infiniband* i, RDMADispatcher *s,
		       RDMAWorker *w, entity_addr_t& a, unsigned slot);

  virtual int listen(entity_addr_t &sa, const SocketOptions &opt);
  virtual int accept(ConnectedSocket *s, const SocketOptions &opts, entity_addr_t *out, Worker *w) override;
  virtual void abort_accept() override;
  virtual int fd() const override { return server_setup_socket; }
  int get_fd() { return server_setup_socket; }
};

class RDMAIWARPServerSocketImpl : public RDMAServerSocketImpl {
  public:
    RDMAIWARPServerSocketImpl(
      CephContext *cct, Infiniband *i, RDMADispatcher *s, RDMAWorker *w,
      entity_addr_t& addr, unsigned addr_slot);
    virtual int listen(entity_addr_t &sa, const SocketOptions &opt) override;
    virtual int accept(ConnectedSocket *s, const SocketOptions &opts, entity_addr_t *out, Worker *w) override;
    virtual void abort_accept() override;
  private:
    rdma_cm_id *cm_id;
    rdma_event_channel *cm_channel;
};

class RDMAStack : public NetworkStack {
  vector<std::thread> threads;
<<<<<<< HEAD
  RDMADispatcher *dispatcher;
=======
  PerfCounters *perf_counter;
  Infiniband ib;
  RDMADispatcher dispatcher;
>>>>>>> 3ad2dfa4

  std::atomic<bool> fork_finished = {false};

 public:
  explicit RDMAStack(CephContext *cct, const string &t);
  virtual ~RDMAStack();
  virtual bool support_zero_copy_read() const override { return false; }
  virtual bool nonblock_connect_need_writable_event() const override { return false; }

  virtual void spawn_worker(unsigned i, std::function<void ()> &&func) override;
  virtual void join_worker(unsigned i) override;
  RDMADispatcher &get_dispatcher() { return dispatcher; }
  Infiniband &get_infiniband() { return ib; }
  virtual bool is_ready() override { return fork_finished.load(); };
  virtual void ready() override { fork_finished = true; };
};


#endif<|MERGE_RESOLUTION|>--- conflicted
+++ resolved
@@ -336,13 +336,9 @@
 
 class RDMAStack : public NetworkStack {
   vector<std::thread> threads;
-<<<<<<< HEAD
-  RDMADispatcher *dispatcher;
-=======
   PerfCounters *perf_counter;
   Infiniband ib;
   RDMADispatcher dispatcher;
->>>>>>> 3ad2dfa4
 
   std::atomic<bool> fork_finished = {false};
 
