--- conflicted
+++ resolved
@@ -354,13 +354,8 @@
   };
 
  private:
-<<<<<<< HEAD
-  uint32_t max_send_wr = 0;
-  uint32_t max_recv_wr = 0;
-=======
   uint32_t tx_queue_len = 0;
   uint32_t rx_queue_len = 0;
->>>>>>> f8781be9
   uint32_t max_sge = 0;
   uint8_t  ib_physical_port = 0;
   MemoryManager* memory_manager = nullptr;
