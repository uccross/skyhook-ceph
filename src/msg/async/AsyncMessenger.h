--- conflicted
+++ resolved
@@ -363,18 +363,6 @@
   }
 
   /**
-<<<<<<< HEAD
-   * This wraps ms_deliver_verify_authorizer; we use it for AsyncConnection.
-   */
-  bool verify_authorizer(Connection *con, int peer_type, int protocol, bufferlist& auth, bufferlist& auth_reply,
-                         bool& isvalid, CryptoKey& session_key,
-			 std::unique_ptr<AuthAuthorizerChallenge> *challenge) {
-    return ms_deliver_verify_authorizer(con, peer_type, protocol, auth,
-                                        auth_reply, isvalid, session_key, challenge);
-  }
-  /**
-=======
->>>>>>> f8781be9
    * Increment the global sequence for this AsyncMessenger and return it.
    * This is for the connect protocol, although it doesn't hurt if somebody
    * else calls it.
