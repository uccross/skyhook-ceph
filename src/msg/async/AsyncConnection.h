--- conflicted
+++ resolved
@@ -206,10 +206,6 @@
   uint64_t state_offset;
   Worker *worker;
   EventCenter *center;
-<<<<<<< HEAD
-  ceph::shared_ptr<AuthSessionHandler> session_security;
-  std::unique_ptr<AuthAuthorizerChallenge> authorizer_challenge; // accept side
-=======
 
   std::unique_ptr<Protocol> protocol;
 
@@ -217,7 +213,6 @@
   std::function<void(char *, ssize_t)> readCallback;
   std::optional<unsigned> pendingReadLen;
   char *read_buffer;
->>>>>>> 3ad2dfa4
 
  public:
   // used by eventcallback
