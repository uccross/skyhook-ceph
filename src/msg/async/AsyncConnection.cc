// -*- mode:C++; tab-width:8; c-basic-offset:2; indent-tabs-mode:t -*-
// vim: ts=8 sw=2 smarttab
/*
 * Ceph - scalable distributed file system
 *
 * Copyright (C) 2014 UnitedStack <haomai@unitedstack.com>
 *
 * Author: Haomai Wang <haomaiwang@gmail.com>
 *
 * This is free software; you can redistribute it and/or
 * modify it under the terms of the GNU Lesser General Public
 * License version 2.1, as published by the Free Software
 * Foundation.  See file COPYING.
 *
 */

#include <unistd.h>

#include "include/Context.h"
#include "include/random.h"
#include "common/errno.h"
#include "AsyncMessenger.h"
#include "AsyncConnection.h"

#include "ProtocolV1.h"
#include "ProtocolV2.h"

#include "messages/MOSDOp.h"
#include "messages/MOSDOpReply.h"
#include "common/EventTrace.h"

// Constant to limit starting sequence number to 2^31.  Nothing special about it, just a big number.  PLR
#define SEQ_MASK  0x7fffffff

#define dout_subsys ceph_subsys_ms
#undef dout_prefix
#define dout_prefix _conn_prefix(_dout)
ostream& AsyncConnection::_conn_prefix(std::ostream *_dout) {
  return *_dout << "-- " << async_msgr->get_myaddrs() << " >> "
		<< *peer_addrs << " conn(" << this
		<< (msgr2 ? " msgr2=" : " legacy=")
		<< protocol.get()
		<< " " << ceph_con_mode_name(protocol->auth_meta->con_mode)
                << " :" << port
                << " s=" << get_state_name(state)
                << " l=" << policy.lossy
                << ").";
}

// Notes:
// 1. Don't dispatch any event when closed! It may cause AsyncConnection alive even if AsyncMessenger dead

const uint32_t AsyncConnection::TCP_PREFETCH_MIN_SIZE = 512;

class C_time_wakeup : public EventCallback {
  AsyncConnectionRef conn;

 public:
  explicit C_time_wakeup(AsyncConnectionRef c): conn(c) {}
  void do_request(uint64_t fd_or_id) override {
    conn->wakeup_from(fd_or_id);
  }
};

class C_handle_read : public EventCallback {
  AsyncConnectionRef conn;

 public:
  explicit C_handle_read(AsyncConnectionRef c): conn(c) {}
  void do_request(uint64_t fd_or_id) override {
    conn->process();
  }
};

class C_handle_write : public EventCallback {
  AsyncConnectionRef conn;

 public:
  explicit C_handle_write(AsyncConnectionRef c): conn(c) {}
  void do_request(uint64_t fd) override {
    conn->handle_write();
  }
};

class C_handle_write_callback : public EventCallback {
  AsyncConnectionRef conn;

public:
  explicit C_handle_write_callback(AsyncConnectionRef c) : conn(c) {}
  void do_request(uint64_t fd) override { conn->handle_write_callback(); }
};

class C_clean_handler : public EventCallback {
  AsyncConnectionRef conn;
 public:
  explicit C_clean_handler(AsyncConnectionRef c): conn(c) {}
  void do_request(uint64_t id) override {
    conn->cleanup();
    delete this;
  }
};

class C_tick_wakeup : public EventCallback {
  AsyncConnectionRef conn;

 public:
  explicit C_tick_wakeup(AsyncConnectionRef c): conn(c) {}
  void do_request(uint64_t fd_or_id) override {
    conn->tick(fd_or_id);
  }
};


AsyncConnection::AsyncConnection(CephContext *cct, AsyncMessenger *m, DispatchQueue *q,
                                 Worker *w, bool m2, bool local)
  : Connection(cct, m), delay_state(NULL), async_msgr(m), conn_id(q->get_id()),
    logger(w->get_perf_counter()),
    state(STATE_NONE), port(-1),
    dispatch_queue(q), recv_buf(NULL),
    recv_max_prefetch(std::max<int64_t>(msgr->cct->_conf->ms_tcp_prefetch_max_size, TCP_PREFETCH_MIN_SIZE)),
    recv_start(0), recv_end(0),
    last_active(ceph::coarse_mono_clock::now()),
    connect_timeout_us(cct->_conf->ms_connection_ready_timeout*1000*1000),
    inactive_timeout_us(cct->_conf->ms_connection_idle_timeout*1000*1000),
    msgr2(m2), state_offset(0),
    worker(w), center(&w->center),read_buffer(nullptr)
{
#ifdef UNIT_TESTS_BUILT
  this->interceptor = m->interceptor;
#endif
  read_handler = new C_handle_read(this);
  write_handler = new C_handle_write(this);
  write_callback_handler = new C_handle_write_callback(this);
  wakeup_handler = new C_time_wakeup(this);
  tick_handler = new C_tick_wakeup(this);
  // double recv_max_prefetch see "read_until"
  recv_buf = new char[2*recv_max_prefetch];
  if (local) {
    protocol = std::unique_ptr<Protocol>(new LoopbackProtocolV1(this));
  } else if (m2) {
    protocol = std::unique_ptr<Protocol>(new ProtocolV2(this));
  } else {
    protocol = std::unique_ptr<Protocol>(new ProtocolV1(this));
  }
  logger->inc(l_msgr_created_connections);
}

AsyncConnection::~AsyncConnection()
{
  if (recv_buf)
    delete[] recv_buf;
  ceph_assert(!delay_state);
}

int AsyncConnection::get_con_mode() const {
  return protocol->get_con_mode();
}

void AsyncConnection::maybe_start_delay_thread()
{
  if (!delay_state) {
    async_msgr->cct->_conf.with_val<std::string>(
      "ms_inject_delay_type",
      [this](const string& s) {
	if (s.find(ceph_entity_type_name(peer_type)) != string::npos) {
	  ldout(msgr->cct, 1) << __func__ << " setting up a delay queue"
			      << dendl;
	  delay_state = new DelayedDelivery(async_msgr, center, dispatch_queue,
					    conn_id);
	}
      });
  }
}


ssize_t AsyncConnection::read(unsigned len, char *buffer,
                              std::function<void(char *, ssize_t)> callback) {
  ldout(async_msgr->cct, 20) << __func__
                             << (pendingReadLen ? " continue" : " start")
                             << " len=" << len << dendl;
  ssize_t r = read_until(len, buffer);
  if (r > 0) {
    readCallback = callback;
    pendingReadLen = len;
    read_buffer = buffer;
  }
  return r;
}

// Because this func will be called multi times to populate
// the needed buffer, so the passed in bufferptr must be the same.
// Normally, only "read_message" will pass existing bufferptr in
//
// And it will uses readahead method to reduce small read overhead,
// "recv_buf" is used to store read buffer
//
// return the remaining bytes, 0 means this buffer is finished
// else return < 0 means error
ssize_t AsyncConnection::read_until(unsigned len, char *p)
{
  ldout(async_msgr->cct, 25) << __func__ << " len is " << len << " state_offset is "
                             << state_offset << dendl;

  if (async_msgr->cct->_conf->ms_inject_socket_failures && cs) {
    if (rand() % async_msgr->cct->_conf->ms_inject_socket_failures == 0) {
      ldout(async_msgr->cct, 0) << __func__ << " injecting socket failure" << dendl;
      cs.shutdown();
    }
  }

  ssize_t r = 0;
  uint64_t left = len - state_offset;
  if (recv_end > recv_start) {
    uint64_t to_read = std::min<uint64_t>(recv_end - recv_start, left);
    memcpy(p, recv_buf+recv_start, to_read);
    recv_start += to_read;
    left -= to_read;
    ldout(async_msgr->cct, 25) << __func__ << " got " << to_read << " in buffer "
                               << " left is " << left << " buffer still has "
                               << recv_end - recv_start << dendl;
    if (left == 0) {
      return 0;
    }
    state_offset += to_read;
  }

  recv_end = recv_start = 0;
  /* nothing left in the prefetch buffer */
  if (left > (uint64_t)recv_max_prefetch) {
    /* this was a large read, we don't prefetch for these */
    do {
      r = read_bulk(p+state_offset, left);
      ldout(async_msgr->cct, 25) << __func__ << " read_bulk left is " << left << " got " << r << dendl;
      if (r < 0) {
        ldout(async_msgr->cct, 1) << __func__ << " read failed" << dendl;
        return -1;
      } else if (r == static_cast<int>(left)) {
        state_offset = 0;
        return 0;
      }
      state_offset += r;
      left -= r;
    } while (r > 0);
  } else {
    do {
      r = read_bulk(recv_buf+recv_end, recv_max_prefetch);
      ldout(async_msgr->cct, 25) << __func__ << " read_bulk recv_end is " << recv_end
                                 << " left is " << left << " got " << r << dendl;
      if (r < 0) {
        ldout(async_msgr->cct, 1) << __func__ << " read failed" << dendl;
        return -1;
      }
      recv_end += r;
      if (r >= static_cast<int>(left)) {
        recv_start = len - state_offset;
        memcpy(p+state_offset, recv_buf, recv_start);
        state_offset = 0;
        return 0;
      }
      left -= r;
    } while (r > 0);
    memcpy(p+state_offset, recv_buf, recv_end-recv_start);
    state_offset += (recv_end - recv_start);
    recv_end = recv_start = 0;
  }
  ldout(async_msgr->cct, 25) << __func__ << " need len " << len << " remaining "
                             << len - state_offset << " bytes" << dendl;
  return len - state_offset;
}

/* return -1 means `fd` occurs error or closed, it should be closed
 * return 0 means EAGAIN or EINTR */
ssize_t AsyncConnection::read_bulk(char *buf, unsigned len)
{
  ssize_t nread;
 again:
  nread = cs.read(buf, len);
  if (nread < 0) {
    if (nread == -EAGAIN) {
      nread = 0;
    } else if (nread == -EINTR) {
      goto again;
    } else {
      ldout(async_msgr->cct, 1) << __func__ << " reading from fd=" << cs.fd()
                          << " : "<< strerror(nread) << dendl;
      return -1;
    }
<<<<<<< HEAD
  } while (prev_state != state);

  if (need_dispatch_writer && is_connected())
    center->dispatch_event_external(write_handler);

  logger->tinc(l_msgr_running_recv_time, ceph::mono_clock::now() - recv_start_time);
  return;

 fail:
  fault();
}

ssize_t AsyncConnection::_process_connection()
{
  ssize_t r = 0;

  switch(state) {
    case STATE_WAIT_SEND:
      {
        std::lock_guard<std::mutex> l(write_lock);
        if (!outcoming_bl.length()) {
          assert(state_after_send);
          state = state_after_send;
          state_after_send = STATE_NONE;
        }
        break;
      }

    case STATE_CONNECTING:
      {
        assert(!policy.server);

        // reset connect state variables
        got_bad_auth = false;
        delete authorizer;
        authorizer = NULL;
        authorizer_buf.clear();
        memset(&connect_msg, 0, sizeof(connect_msg));
        memset(&connect_reply, 0, sizeof(connect_reply));

        global_seq = async_msgr->get_global_seq();
        // close old socket.  this is safe because we stopped the reader thread above.
        if (cs) {
          center->delete_file_event(cs.fd(), EVENT_READABLE|EVENT_WRITABLE);
          cs.close();
        }

        SocketOptions opts;
        opts.priority = async_msgr->get_socket_priority();
        opts.connect_bind_addr = msgr->get_myaddr();
        r = worker->connect(get_peer_addr(), opts, &cs);
        if (r < 0)
          goto fail;

        center->create_file_event(cs.fd(), EVENT_READABLE, read_handler);
        state = STATE_CONNECTING_RE;
        break;
      }

    case STATE_CONNECTING_RE:
      {
        r = cs.is_connected();
        if (r < 0) {
          ldout(async_msgr->cct, 1) << __func__ << " reconnect failed " << dendl;
          if (r == -ECONNREFUSED) {
            ldout(async_msgr->cct, 2) << __func__ << " connection refused!" << dendl;
            dispatch_queue->queue_refused(this);
          }
          goto fail;
        } else if (r == 0) {
          ldout(async_msgr->cct, 10) << __func__ << " nonblock connect inprogress" << dendl;
          if (async_msgr->get_stack()->nonblock_connect_need_writable_event())
            center->create_file_event(cs.fd(), EVENT_WRITABLE, read_handler);
          break;
        }

        center->delete_file_event(cs.fd(), EVENT_WRITABLE);
        ldout(async_msgr->cct, 10) << __func__ << " connect successfully, ready to send banner" << dendl;

        bufferlist bl;
        bl.append(CEPH_BANNER, strlen(CEPH_BANNER));
        r = try_send(bl);
        if (r == 0) {
          state = STATE_CONNECTING_WAIT_BANNER_AND_IDENTIFY;
          ldout(async_msgr->cct, 10) << __func__ << " connect write banner done: "
                                     << get_peer_addr() << dendl;
        } else if (r > 0) {
          state = STATE_WAIT_SEND;
          state_after_send = STATE_CONNECTING_WAIT_BANNER_AND_IDENTIFY;
          ldout(async_msgr->cct, 10) << __func__ << " connect wait for write banner: "
                               << get_peer_addr() << dendl;
        } else {
          goto fail;
        }

        break;
      }

    case STATE_CONNECTING_WAIT_BANNER_AND_IDENTIFY:
      {
        entity_addr_t paddr, peer_addr_for_me;
        bufferlist myaddrbl;
        unsigned banner_len = strlen(CEPH_BANNER);
        unsigned need_len = banner_len + sizeof(ceph_entity_addr)*2;
        r = read_until(need_len, state_buffer);
        if (r < 0) {
          ldout(async_msgr->cct, 1) << __func__ << " read banner and identify addresses failed" << dendl;
          goto fail;
        } else if (r > 0) {
          break;
        }

        if (memcmp(state_buffer, CEPH_BANNER, banner_len)) {
          ldout(async_msgr->cct, 0) << __func__ << " connect protocol error (bad banner) on peer "
                                    << get_peer_addr() << dendl;
          goto fail;
        }

        bufferlist bl;
        bl.append(state_buffer+banner_len, sizeof(ceph_entity_addr)*2);
        bufferlist::iterator p = bl.begin();
        try {
          ::decode(paddr, p);
          ::decode(peer_addr_for_me, p);
        } catch (const buffer::error& e) {
          lderr(async_msgr->cct) << __func__ <<  " decode peer addr failed " << dendl;
          goto fail;
        }
        ldout(async_msgr->cct, 20) << __func__ <<  " connect read peer addr "
                             << paddr << " on socket " << cs.fd() << dendl;
        if (peer_addr != paddr) {
          if (paddr.is_blank_ip() && peer_addr.get_port() == paddr.get_port() &&
              peer_addr.get_nonce() == paddr.get_nonce()) {
            ldout(async_msgr->cct, 0) << __func__ <<  " connect claims to be " << paddr
                                << " not " << peer_addr
                                << " - presumably this is the same node!" << dendl;
          } else {
            ldout(async_msgr->cct, 10) << __func__ << " connect claims to be "
				       << paddr << " not " << peer_addr << dendl;
	    goto fail;
          }
        }

        ldout(async_msgr->cct, 20) << __func__ << " connect peer addr for me is " << peer_addr_for_me << dendl;
        lock.unlock();
        async_msgr->learned_addr(peer_addr_for_me);
        if (async_msgr->cct->_conf->ms_inject_internal_delays
            && async_msgr->cct->_conf->ms_inject_socket_failures) {
          if (rand() % async_msgr->cct->_conf->ms_inject_socket_failures == 0) {
            ldout(msgr->cct, 10) << __func__ << " sleep for "
                                 << async_msgr->cct->_conf->ms_inject_internal_delays << dendl;
            utime_t t;
            t.set_from_double(async_msgr->cct->_conf->ms_inject_internal_delays);
            t.sleep();
          }
        }

        lock.lock();
        if (state != STATE_CONNECTING_WAIT_BANNER_AND_IDENTIFY) {
          ldout(async_msgr->cct, 1) << __func__ << " state changed while learned_addr, mark_down or "
                                    << " replacing must be happened just now" << dendl;
          return 0;
        }

        ::encode(async_msgr->get_myaddr(), myaddrbl, 0); // legacy
        r = try_send(myaddrbl);
        if (r == 0) {
          state = STATE_CONNECTING_SEND_CONNECT_MSG;
          ldout(async_msgr->cct, 10) << __func__ << " connect sent my addr "
              << async_msgr->get_myaddr() << dendl;
        } else if (r > 0) {
          state = STATE_WAIT_SEND;
          state_after_send = STATE_CONNECTING_SEND_CONNECT_MSG;
          ldout(async_msgr->cct, 10) << __func__ << " connect send my addr done: "
              << async_msgr->get_myaddr() << dendl;
        } else {
          ldout(async_msgr->cct, 2) << __func__ << " connect couldn't write my addr, "
              << cpp_strerror(r) << dendl;
          goto fail;
        }

        break;
      }

    case STATE_CONNECTING_SEND_CONNECT_MSG:
      {
        if (!authorizer) {
          authorizer = async_msgr->get_authorizer(peer_type, false);
        }
        bufferlist bl;

        connect_msg.features = policy.features_supported;
        connect_msg.host_type = async_msgr->get_myinst().name.type();
        connect_msg.global_seq = global_seq;
        connect_msg.connect_seq = connect_seq;
        connect_msg.protocol_version = async_msgr->get_proto_version(peer_type, true);
        connect_msg.authorizer_protocol = authorizer ? authorizer->protocol : 0;
        connect_msg.authorizer_len = authorizer ? authorizer->bl.length() : 0;
        if (authorizer)
          ldout(async_msgr->cct, 10) << __func__ <<  " connect_msg.authorizer_len="
                                     << connect_msg.authorizer_len << " protocol="
                                     << connect_msg.authorizer_protocol << dendl;
        connect_msg.flags = 0;
        if (policy.lossy)
          connect_msg.flags |= CEPH_MSG_CONNECT_LOSSY;  // this is fyi, actually, server decides!
        bl.append((char*)&connect_msg, sizeof(connect_msg));
        if (authorizer) {
          bl.append(authorizer->bl.c_str(), authorizer->bl.length());
        }
        ldout(async_msgr->cct, 10) << __func__ << " connect sending gseq=" << global_seq << " cseq="
            << connect_seq << " proto=" << connect_msg.protocol_version << dendl;

        r = try_send(bl);
        if (r == 0) {
          state = STATE_CONNECTING_WAIT_CONNECT_REPLY;
          ldout(async_msgr->cct,20) << __func__ << " connect wrote (self +) cseq, waiting for reply" << dendl;
        } else if (r > 0) {
          state = STATE_WAIT_SEND;
          state_after_send = STATE_CONNECTING_WAIT_CONNECT_REPLY;
          ldout(async_msgr->cct, 10) << __func__ << " continue send reply " << dendl;
        } else {
          ldout(async_msgr->cct, 2) << __func__ << " connect couldn't send reply "
              << cpp_strerror(r) << dendl;
          goto fail;
        }

        break;
      }

    case STATE_CONNECTING_WAIT_CONNECT_REPLY:
      {
        r = read_until(sizeof(connect_reply), state_buffer);
        if (r < 0) {
          ldout(async_msgr->cct, 1) << __func__ << " read connect reply failed" << dendl;
          goto fail;
        } else if (r > 0) {
          break;
        }

        connect_reply = *((ceph_msg_connect_reply*)state_buffer);

        ldout(async_msgr->cct, 20) << __func__ << " connect got reply tag " << (int)connect_reply.tag
                             << " connect_seq " << connect_reply.connect_seq << " global_seq "
                             << connect_reply.global_seq << " proto " << connect_reply.protocol_version
                             << " flags " << (int)connect_reply.flags << " features "
                             << connect_reply.features << dendl;
        state = STATE_CONNECTING_WAIT_CONNECT_REPLY_AUTH;

        break;
      }

    case STATE_CONNECTING_WAIT_CONNECT_REPLY_AUTH:
      {
        bufferlist authorizer_reply;
        if (connect_reply.authorizer_len) {
          ldout(async_msgr->cct, 10) << __func__ << " reply.authorizer_len=" << connect_reply.authorizer_len << dendl;
          assert(connect_reply.authorizer_len < 4096);
          r = read_until(connect_reply.authorizer_len, state_buffer);
          if (r < 0) {
            ldout(async_msgr->cct, 1) << __func__ << " read connect reply authorizer failed" << dendl;
            goto fail;
          } else if (r > 0) {
            break;
          }

          authorizer_reply.append(state_buffer, connect_reply.authorizer_len);

	  if (connect_reply.tag == CEPH_MSGR_TAG_CHALLENGE_AUTHORIZER) {
	    ldout(async_msgr->cct,10) << __func__ << " connect got auth challenge" << dendl;
	    authorizer->add_challenge(async_msgr->cct, authorizer_reply);
	    state = STATE_CONNECTING_SEND_CONNECT_MSG;
	    break;
	  }

          auto iter = authorizer_reply.begin();
          if (authorizer && !authorizer->verify_reply(iter)) {
            ldout(async_msgr->cct, 0) << __func__ << " failed verifying authorize reply" << dendl;
            goto fail;
          }
        }
        r = handle_connect_reply(connect_msg, connect_reply);
        if (r < 0)
          goto fail;

        // state must be changed!
        assert(state != STATE_CONNECTING_WAIT_CONNECT_REPLY_AUTH);
        break;
      }

    case STATE_CONNECTING_WAIT_ACK_SEQ:
      {
        uint64_t newly_acked_seq = 0;

        r = read_until(sizeof(newly_acked_seq), state_buffer);
        if (r < 0) {
          ldout(async_msgr->cct, 1) << __func__ << " read connect ack seq failed" << dendl;
          goto fail;
        } else if (r > 0) {
          break;
        }

        newly_acked_seq = *((uint64_t*)state_buffer);
        ldout(async_msgr->cct, 2) << __func__ << " got newly_acked_seq " << newly_acked_seq
                            << " vs out_seq " << out_seq << dendl;
        discard_requeued_up_to(newly_acked_seq);
        //while (newly_acked_seq > out_seq.read()) {
        //  Message *m = _get_next_outgoing(NULL);
        //  assert(m);
        //  ldout(async_msgr->cct, 2) << __func__ << " discarding previously sent " << m->get_seq()
        //                      << " " << *m << dendl;
        //  assert(m->get_seq() <= newly_acked_seq);
        //  m->put();
        //  out_seq.inc();
        //}

        bufferlist bl;
        uint64_t s = in_seq;
        bl.append((char*)&s, sizeof(s));
        r = try_send(bl);
        if (r == 0) {
          state = STATE_CONNECTING_READY;
          ldout(async_msgr->cct, 10) << __func__ << " send in_seq done " << dendl;
        } else if (r > 0) {
          state_after_send = STATE_CONNECTING_READY;
          state = STATE_WAIT_SEND;
          ldout(async_msgr->cct, 10) << __func__ << " continue send in_seq " << dendl;
        } else {
          goto fail;
        }
        break;
      }

    case STATE_CONNECTING_READY:
      {
        // hooray!
        peer_global_seq = connect_reply.global_seq;
        policy.lossy = connect_reply.flags & CEPH_MSG_CONNECT_LOSSY;
        state = STATE_OPEN;
        once_ready = true;
        connect_seq += 1;
        assert(connect_seq == connect_reply.connect_seq);
        backoff = utime_t();
        set_features((uint64_t)connect_reply.features & (uint64_t)connect_msg.features);
        ldout(async_msgr->cct, 10) << __func__ << " connect success " << connect_seq
                                   << ", lossy = " << policy.lossy << ", features "
                                   << get_features() << dendl;

        // If we have an authorizer, get a new AuthSessionHandler to deal with ongoing security of the
        // connection.  PLR
        if (authorizer != NULL) {
          session_security.reset(
              get_auth_session_handler(async_msgr->cct,
                                       authorizer->protocol,
                                       authorizer->session_key,
                                       get_features()));
        } else {
          // We have no authorizer, so we shouldn't be applying security to messages in this AsyncConnection.  PLR
          session_security.reset();
        }

        if (delay_state)
          assert(delay_state->ready());
        dispatch_queue->queue_connect(this);
        async_msgr->ms_deliver_handle_fast_connect(this);

        // make sure no pending tick timer
        if (last_tick_id)
          center->delete_time_event(last_tick_id);
        last_tick_id = center->create_time_event(inactive_timeout_us, tick_handler);

        // message may in queue between last _try_send and connection ready
        // write event may already notify and we need to force scheduler again
        write_lock.lock();
        can_write = WriteStatus::CANWRITE;
        if (is_queued())
          center->dispatch_event_external(write_handler);
        write_lock.unlock();
        maybe_start_delay_thread();
        break;
      }

    case STATE_ACCEPTING:
      {
        bufferlist bl;
        center->create_file_event(cs.fd(), EVENT_READABLE, read_handler);

        bl.append(CEPH_BANNER, strlen(CEPH_BANNER));

        ::encode(async_msgr->get_myaddr(), bl, 0); // legacy
        port = async_msgr->get_myaddr().get_port();
        ::encode(socket_addr, bl, 0); // legacy
        ldout(async_msgr->cct, 1) << __func__ << " sd=" << cs.fd() << " " << socket_addr << dendl;

        r = try_send(bl);
        if (r == 0) {
          state = STATE_ACCEPTING_WAIT_BANNER_ADDR;
          ldout(async_msgr->cct, 10) << __func__ << " write banner and addr done: "
            << get_peer_addr() << dendl;
        } else if (r > 0) {
          state = STATE_WAIT_SEND;
          state_after_send = STATE_ACCEPTING_WAIT_BANNER_ADDR;
          ldout(async_msgr->cct, 10) << __func__ << " wait for write banner and addr: "
                              << get_peer_addr() << dendl;
        } else {
          goto fail;
        }

        break;
      }
    case STATE_ACCEPTING_WAIT_BANNER_ADDR:
      {
        bufferlist addr_bl;
        entity_addr_t peer_addr;

        r = read_until(strlen(CEPH_BANNER) + sizeof(ceph_entity_addr), state_buffer);
        if (r < 0) {
          ldout(async_msgr->cct, 1) << __func__ << " read peer banner and addr failed" << dendl;
          goto fail;
        } else if (r > 0) {
          break;
        }

        if (memcmp(state_buffer, CEPH_BANNER, strlen(CEPH_BANNER))) {
          ldout(async_msgr->cct, 1) << __func__ << " accept peer sent bad banner '" << state_buffer
                                    << "' (should be '" << CEPH_BANNER << "')" << dendl;
          goto fail;
        }

        addr_bl.append(state_buffer+strlen(CEPH_BANNER), sizeof(ceph_entity_addr));
        {
          bufferlist::iterator ti = addr_bl.begin();
          ::decode(peer_addr, ti);
        }

        ldout(async_msgr->cct, 10) << __func__ << " accept peer addr is " << peer_addr << dendl;
        if (peer_addr.is_blank_ip()) {
          // peer apparently doesn't know what ip they have; figure it out for them.
          int port = peer_addr.get_port();
          peer_addr.u = socket_addr.u;
          peer_addr.set_port(port);
          ldout(async_msgr->cct, 0) << __func__ << " accept peer addr is really " << peer_addr
                             << " (socket is " << socket_addr << ")" << dendl;
        }
        set_peer_addr(peer_addr);  // so that connection_state gets set up
        state = STATE_ACCEPTING_WAIT_CONNECT_MSG;
        break;
      }

    case STATE_ACCEPTING_WAIT_CONNECT_MSG:
      {
        r = read_until(sizeof(connect_msg), state_buffer);
        if (r < 0) {
          ldout(async_msgr->cct, 1) << __func__ << " read connect msg failed" << dendl;
          goto fail;
        } else if (r > 0) {
          break;
        }

        connect_msg = *((ceph_msg_connect*)state_buffer);
        state = STATE_ACCEPTING_WAIT_CONNECT_MSG_AUTH;
        break;
      }

    case STATE_ACCEPTING_WAIT_CONNECT_MSG_AUTH:
      {
        bufferlist authorizer_reply;

        if (connect_msg.authorizer_len) {
          if (!authorizer_buf.length())
            authorizer_buf.push_back(buffer::create(connect_msg.authorizer_len));

          r = read_until(connect_msg.authorizer_len, authorizer_buf.c_str());
          if (r < 0) {
            ldout(async_msgr->cct, 1) << __func__ << " read connect authorizer failed" << dendl;
            goto fail;
          } else if (r > 0) {
            break;
          }
        }

        ldout(async_msgr->cct, 20) << __func__ << " accept got peer connect_seq "
                             << connect_msg.connect_seq << " global_seq "
                             << connect_msg.global_seq << dendl;
        set_peer_type(connect_msg.host_type);
        policy = async_msgr->get_policy(connect_msg.host_type);
        ldout(async_msgr->cct, 10) << __func__ << " accept of host_type " << connect_msg.host_type
                                   << ", policy.lossy=" << policy.lossy << " policy.server="
                                   << policy.server << " policy.standby=" << policy.standby
                                   << " policy.resetcheck=" << policy.resetcheck << dendl;

        r = handle_connect_msg(connect_msg, authorizer_buf, authorizer_reply);
        if (r < 0)
          goto fail;

        // state is changed by "handle_connect_msg"
        assert(state != STATE_ACCEPTING_WAIT_CONNECT_MSG_AUTH);
        break;
      }

    case STATE_ACCEPTING_WAIT_SEQ:
      {
        uint64_t newly_acked_seq;
        r = read_until(sizeof(newly_acked_seq), state_buffer);
        if (r < 0) {
          ldout(async_msgr->cct, 1) << __func__ << " read ack seq failed" << dendl;
          goto fail_registered;
        } else if (r > 0) {
          break;
        }

        newly_acked_seq = *((uint64_t*)state_buffer);
        ldout(async_msgr->cct, 2) << __func__ << " accept get newly_acked_seq " << newly_acked_seq << dendl;
        discard_requeued_up_to(newly_acked_seq);
        state = STATE_ACCEPTING_READY;
        break;
      }

    case STATE_ACCEPTING_READY:
      {
        ldout(async_msgr->cct, 20) << __func__ << " accept done" << dendl;
        state = STATE_OPEN;
        memset(&connect_msg, 0, sizeof(connect_msg));

        if (delay_state)
          assert(delay_state->ready());
        // make sure no pending tick timer
        if (last_tick_id)
          center->delete_time_event(last_tick_id);
        last_tick_id = center->create_time_event(inactive_timeout_us, tick_handler);

        write_lock.lock();
        can_write = WriteStatus::CANWRITE;
        if (is_queued())
          center->dispatch_event_external(write_handler);
        write_lock.unlock();
        maybe_start_delay_thread();
        break;
      }

    default:
      {
        lderr(async_msgr->cct) << __func__ << " bad state: " << state << dendl;
        ceph_abort();
      }
=======
  } else if (nread == 0) {
    ldout(async_msgr->cct, 1) << __func__ << " peer close file descriptor "
                              << cs.fd() << dendl;
    return -1;
>>>>>>> 3ad2dfa4
  }
  return nread;
}

ssize_t AsyncConnection::write(bufferlist &bl,
                               std::function<void(ssize_t)> callback,
                               bool more) {

    std::unique_lock<std::mutex> l(write_lock);
    outgoing_bl.claim_append(bl);
    ssize_t r = _try_send(more);
    if (r > 0) {
      writeCallback = callback;
    }
    return r;
}

// return the remaining bytes, it may larger than the length of ptr
// else return < 0 means error
ssize_t AsyncConnection::_try_send(bool more)
{
  if (async_msgr->cct->_conf->ms_inject_socket_failures && cs) {
    if (rand() % async_msgr->cct->_conf->ms_inject_socket_failures == 0) {
      ldout(async_msgr->cct, 0) << __func__ << " injecting socket failure" << dendl;
      cs.shutdown();
    }
  }

  ceph_assert(center->in_thread());
  ldout(async_msgr->cct, 25) << __func__ << " cs.send " << outgoing_bl.length()
                             << " bytes" << dendl;
  ssize_t r = cs.send(outgoing_bl, more);
  if (r < 0) {
    ldout(async_msgr->cct, 1) << __func__ << " send error: " << cpp_strerror(r) << dendl;
    return r;
  }

  ldout(async_msgr->cct, 10) << __func__ << " sent bytes " << r
                             << " remaining bytes " << outgoing_bl.length() << dendl;

  if (!open_write && is_queued()) {
    center->create_file_event(cs.fd(), EVENT_WRITABLE, write_handler);
    open_write = true;
  }

<<<<<<< HEAD
  return 0;

 fail:
  return -1;
}

ssize_t AsyncConnection::handle_connect_msg(ceph_msg_connect &connect, bufferlist &authorizer_bl,
                                            bufferlist &authorizer_reply)
{
  ssize_t r = 0;
  ceph_msg_connect_reply reply;
  bufferlist reply_bl;

  memset(&reply, 0, sizeof(reply));
  reply.protocol_version = async_msgr->get_proto_version(peer_type, false);

  // mismatch?
  ldout(async_msgr->cct, 10) << __func__ << " accept my proto " << reply.protocol_version
                      << ", their proto " << connect.protocol_version << dendl;
  if (connect.protocol_version != reply.protocol_version) {
    return _reply_accept(CEPH_MSGR_TAG_BADPROTOVER, connect, reply, authorizer_reply);
  }
  // require signatures for cephx?
  if (connect.authorizer_protocol == CEPH_AUTH_CEPHX) {
    if (peer_type == CEPH_ENTITY_TYPE_OSD ||
        peer_type == CEPH_ENTITY_TYPE_MDS ||
	peer_type == CEPH_ENTITY_TYPE_MGR) {
      if (async_msgr->cct->_conf->cephx_require_signatures ||
          async_msgr->cct->_conf->cephx_cluster_require_signatures) {
        ldout(async_msgr->cct, 10) << __func__ << " using cephx, requiring MSG_AUTH feature bit for cluster" << dendl;
        policy.features_required |= CEPH_FEATURE_MSG_AUTH;
      }
      if (async_msgr->cct->_conf->cephx_require_version >= 2 ||
	  async_msgr->cct->_conf->cephx_cluster_require_version >= 2) {
        ldout(async_msgr->cct, 10) << __func__ << " using cephx, requiring cephx v2 feature bit for cluster" << dendl;
        policy.features_required |= CEPH_FEATUREMASK_CEPHX_V2;
      }
    } else {
      if (async_msgr->cct->_conf->cephx_require_signatures ||
          async_msgr->cct->_conf->cephx_service_require_signatures) {
        ldout(async_msgr->cct, 10) << __func__ << " using cephx, requiring MSG_AUTH feature bit for service" << dendl;
        policy.features_required |= CEPH_FEATURE_MSG_AUTH;
      }
      if (async_msgr->cct->_conf->cephx_require_version >= 2 ||
	  async_msgr->cct->_conf->cephx_service_require_version >= 2) {
        ldout(async_msgr->cct, 10) << __func__ << " using cephx, requiring cephx v2 feature bit for service" << dendl;
        policy.features_required |= CEPH_FEATUREMASK_CEPHX_V2;
      }
    }
  }

  uint64_t feat_missing = policy.features_required & ~(uint64_t)connect.features;
  if (feat_missing) {
    ldout(async_msgr->cct, 1) << __func__ << " peer missing required features "
                        << std::hex << feat_missing << std::dec << dendl;
    return _reply_accept(CEPH_MSGR_TAG_FEATURES, connect, reply, authorizer_reply);
  }

  lock.unlock();

  bool authorizer_valid;
  bool need_challenge = HAVE_FEATURE(connect.features, CEPHX_V2);
  bool had_challenge = (bool)authorizer_challenge;
  if (!async_msgr->verify_authorizer(
	this, peer_type, connect.authorizer_protocol, authorizer_bl,
	authorizer_reply, authorizer_valid, session_key,
	need_challenge ? &authorizer_challenge : nullptr) ||
      !authorizer_valid) {
    lock.lock();
    char tag;
    if (need_challenge && !had_challenge && authorizer_challenge) {
      ldout(async_msgr->cct,0) << __func__ << ": challenging authorizer"
			       << dendl;
      assert(authorizer_reply.length());
      tag = CEPH_MSGR_TAG_CHALLENGE_AUTHORIZER;
    } else {
      ldout(async_msgr->cct,0) << __func__ << ": got bad authorizer" << dendl;
      tag = CEPH_MSGR_TAG_BADAUTHORIZER;
    }
    session_security.reset();
    return _reply_accept(tag, connect, reply, authorizer_reply);
  }

  // We've verified the authorizer for this AsyncConnection, so set up the session security structure.  PLR
  ldout(async_msgr->cct, 10) << __func__ << " accept setting up session_security." << dendl;
=======
  if (open_write && !is_queued()) {
    center->delete_file_event(cs.fd(), EVENT_WRITABLE);
    open_write = false;
    if (writeCallback) {
      center->dispatch_event_external(write_callback_handler);
    }
  }
>>>>>>> 3ad2dfa4

  return outgoing_bl.length();
}

void AsyncConnection::inject_delay() {
  if (async_msgr->cct->_conf->ms_inject_internal_delays) {
    ldout(async_msgr->cct, 10) << __func__ << " sleep for " <<
      async_msgr->cct->_conf->ms_inject_internal_delays << dendl;
    utime_t t;
    t.set_from_double(async_msgr->cct->_conf->ms_inject_internal_delays);
    t.sleep();
  }
}

void AsyncConnection::process() {
  std::lock_guard<std::mutex> l(lock);
  last_active = ceph::coarse_mono_clock::now();
  recv_start_time = ceph::mono_clock::now();

  ldout(async_msgr->cct, 20) << __func__ << dendl;

  switch (state) {
    case STATE_NONE: {
      ldout(async_msgr->cct, 20) << __func__ << " enter none state" << dendl;
      return;
    }
    case STATE_CLOSED: {
      ldout(async_msgr->cct, 20) << __func__ << " socket closed" << dendl;
      return;
    }
    case STATE_CONNECTING: {
      ceph_assert(!policy.server);

      // clear timer (if any) since we are connecting/re-connecting
      if (last_tick_id) {
        center->delete_time_event(last_tick_id);
        last_tick_id = 0;
      }

      if (cs) {
        center->delete_file_event(cs.fd(), EVENT_READABLE | EVENT_WRITABLE);
        cs.close();
      }

      SocketOptions opts;
      opts.priority = async_msgr->get_socket_priority();
      opts.connect_bind_addr = msgr->get_myaddrs().front();
      ssize_t r = worker->connect(target_addr, opts, &cs);
      if (r < 0) {
        protocol->fault();
        return;
      }

      center->create_file_event(cs.fd(), EVENT_READABLE, read_handler);
      state = STATE_CONNECTING_RE;
    }
    case STATE_CONNECTING_RE: {
      ssize_t r = cs.is_connected();
      if (r < 0) {
        ldout(async_msgr->cct, 1) << __func__ << " reconnect failed to "
                                  << target_addr << dendl;
        if (r == -ECONNREFUSED) {
          ldout(async_msgr->cct, 2)
              << __func__ << " connection refused!" << dendl;
          dispatch_queue->queue_refused(this);
        }
        protocol->fault();
        return;
      } else if (r == 0) {
        ldout(async_msgr->cct, 10)
            << __func__ << " nonblock connect inprogress" << dendl;
        if (async_msgr->get_stack()->nonblock_connect_need_writable_event()) {
          center->create_file_event(cs.fd(), EVENT_WRITABLE,
                                    read_handler);
        }
        logger->tinc(l_msgr_running_recv_time,
               ceph::mono_clock::now() - recv_start_time);
        return;
      }

      center->delete_file_event(cs.fd(), EVENT_WRITABLE);
      ldout(async_msgr->cct, 10)
          << __func__ << " connect successfully, ready to send banner" << dendl;
      state = STATE_CONNECTION_ESTABLISHED;
      ceph_assert(last_tick_id == 0);
      // exclude TCP nonblock connect time
      last_connect_started = ceph::coarse_mono_clock::now();
      last_tick_id = center->create_time_event(
        connect_timeout_us, tick_handler);
      break;
    }

    case STATE_ACCEPTING: {
      center->create_file_event(cs.fd(), EVENT_READABLE, read_handler);
      state = STATE_CONNECTION_ESTABLISHED;

      break;
    }
<<<<<<< HEAD
    existing->reset_recv_state();

    auto temp_cs = std::move(cs);
    EventCenter *new_center = center;
    Worker *new_worker = worker;
    // avoid _stop shutdown replacing socket
    // queue a reset on the new connection, which we're dumping for the old
    _stop();

    dispatch_queue->queue_reset(this);
    ldout(async_msgr->cct, 1) << __func__ << " stop myself to swap existing" << dendl;
    existing->can_write = WriteStatus::REPLACING;
    existing->replacing = true;
    existing->state_offset = 0;
    // avoid previous thread modify event
    existing->state = STATE_NONE;
    // Discard existing prefetch buffer in `recv_buf`
    existing->recv_start = existing->recv_end = 0;
    // there shouldn't exist any buffer
    assert(recv_start == recv_end);

    existing->authorizer_challenge.reset();

    auto deactivate_existing = std::bind(
        [existing, new_worker, new_center, connect, reply, authorizer_reply](ConnectedSocket &cs) mutable {
      // we need to delete time event in original thread
      {
        std::lock_guard<std::mutex> l(existing->lock);
        existing->write_lock.lock();
        existing->requeue_sent();
        existing->outcoming_bl.clear();
        existing->open_write = false;
        existing->write_lock.unlock();
        if (existing->state == STATE_NONE) {
          existing->shutdown_socket();
          existing->cs = std::move(cs);
          existing->worker->references--;
          new_worker->references++;
          existing->logger = new_worker->get_perf_counter();
          existing->worker = new_worker;
          existing->center = new_center;
          if (existing->delay_state)
            existing->delay_state->set_center(new_center);
        } else if (existing->state == STATE_CLOSED) {
          auto back_to_close = std::bind(
            [](ConnectedSocket &cs) mutable { cs.close(); }, std::move(cs));
          new_center->submit_to(
              new_center->get_id(), std::move(back_to_close), true);
          return ;
        } else {
          ceph_abort();
        }
      }
=======
>>>>>>> 3ad2dfa4

    case STATE_CONNECTION_ESTABLISHED: {
      if (pendingReadLen) {
        ssize_t r = read(*pendingReadLen, read_buffer, readCallback);
        if (r <= 0) { // read all bytes, or an error occured
          pendingReadLen.reset();
          char *buf_tmp = read_buffer;
          read_buffer = nullptr;
          readCallback(buf_tmp, r);
        }
<<<<<<< HEAD
      };
      if (existing->center->in_thread())
        transfer_existing();
      else
        existing->center->submit_to(
            existing->center->get_id(), std::move(transfer_existing), true);
    }, std::move(temp_cs));

    existing->center->submit_to(
        existing->center->get_id(), std::move(deactivate_existing), true);
    existing->write_lock.unlock();
    existing->lock.unlock();
    return 0;
  }
  existing->lock.unlock();

 open:
  connect_seq = connect.connect_seq + 1;
  peer_global_seq = connect.global_seq;
  ldout(async_msgr->cct, 10) << __func__ << " accept success, connect_seq = "
                             << connect_seq << " in_seq=" << in_seq << ", sending READY" << dendl;

  int next_state;

  // if it is a hard reset from peer, we don't need a round-trip to negotiate in/out sequence
  if ((connect.features & CEPH_FEATURE_RECONNECT_SEQ) && !is_reset_from_peer) {
    reply.tag = CEPH_MSGR_TAG_SEQ;
    next_state = STATE_ACCEPTING_WAIT_SEQ;
  } else {
    reply.tag = CEPH_MSGR_TAG_READY;
    next_state = STATE_ACCEPTING_READY;
    discard_requeued_up_to(0);
    is_reset_from_peer = false;
    in_seq = 0;
  }

  // send READY reply
  reply.features = policy.features_supported;
  reply.global_seq = async_msgr->get_global_seq();
  reply.connect_seq = connect_seq;
  reply.flags = 0;
  reply.authorizer_len = authorizer_reply.length();
  if (policy.lossy)
    reply.flags = reply.flags | CEPH_MSG_CONNECT_LOSSY;

  set_features((uint64_t)reply.features & (uint64_t)connect.features);
  ldout(async_msgr->cct, 10) << __func__ << " accept features " << get_features() << dendl;

  session_security.reset(
      get_auth_session_handler(async_msgr->cct, connect.authorizer_protocol,
                               session_key, get_features()));

  reply_bl.append((char*)&reply, sizeof(reply));

  if (reply.authorizer_len)
    reply_bl.append(authorizer_reply.c_str(), authorizer_reply.length());

  if (reply.tag == CEPH_MSGR_TAG_SEQ) {
    uint64_t s = in_seq;
    reply_bl.append((char*)&s, sizeof(s));
  }

  lock.unlock();
  // Because "replacing" will prevent other connections preempt this addr,
  // it's safe that here we don't acquire Connection's lock
  r = async_msgr->accept_conn(this);

  inject_delay();
  
  lock.lock();
  replacing = false;
  if (r < 0) {
    ldout(async_msgr->cct, 1) << __func__ << " existing race replacing process for addr=" << peer_addr
                              << " just fail later one(this)" << dendl;
    goto fail_registered;
  }
  if (state != STATE_ACCEPTING_WAIT_CONNECT_MSG_AUTH) {
    ldout(async_msgr->cct, 1) << __func__ << " state changed while accept_conn, it must be mark_down" << dendl;
    assert(state == STATE_CLOSED || state == STATE_NONE);
    goto fail_registered;
=======
        return;
      }
      break;
    }
>>>>>>> 3ad2dfa4
  }

  protocol->read_event();

  logger->tinc(l_msgr_running_recv_time,
               ceph::mono_clock::now() - recv_start_time);
}

bool AsyncConnection::is_connected() {
  return protocol->is_connected();
}

void AsyncConnection::connect(const entity_addrvec_t &addrs, int type,
                              entity_addr_t &target) {

  std::lock_guard<std::mutex> l(lock);
  set_peer_type(type);
  set_peer_addrs(addrs);
  policy = msgr->get_policy(type);
  target_addr = target;
  _connect();
}

void AsyncConnection::_connect()
{
  ldout(async_msgr->cct, 10) << __func__ << dendl;

  state = STATE_CONNECTING;
  protocol->connect();
  // rescheduler connection in order to avoid lock dep
  // may called by external thread(send_message)
  center->dispatch_event_external(read_handler);
}

void AsyncConnection::accept(ConnectedSocket socket,
			     const entity_addr_t &listen_addr,
			     const entity_addr_t &peer_addr)
{
  ldout(async_msgr->cct, 10) << __func__ << " sd=" << socket.fd()
			     << " listen_addr " << listen_addr
			     << " peer_addr " << peer_addr << dendl;
  ceph_assert(socket.fd() >= 0);

  std::lock_guard<std::mutex> l(lock);
  cs = std::move(socket);
  socket_addr = listen_addr;
  target_addr = peer_addr; // until we know better
  state = STATE_ACCEPTING;
  protocol->accept();
  // rescheduler connection in order to avoid lock dep
  center->dispatch_event_external(read_handler);
}

int AsyncConnection::send_message(Message *m)
{
  FUNCTRACE(async_msgr->cct);
  lgeneric_subdout(async_msgr->cct, ms,
		   1) << "-- " << async_msgr->get_myaddrs() << " --> "
		      << get_peer_addrs() << " -- "
		      << *m << " -- " << m << " con "
		      << this
		      << dendl;

  // optimistic think it's ok to encode(actually may broken now)
  if (!m->get_priority())
    m->set_priority(async_msgr->get_default_send_priority());

  m->get_header().src = async_msgr->get_myname();
  m->set_connection(this);

  if (m->get_type() == CEPH_MSG_OSD_OP)
    OID_EVENT_TRACE_WITH_MSG(m, "SEND_MSG_OSD_OP_BEGIN", true);
  else if (m->get_type() == CEPH_MSG_OSD_OPREPLY)
    OID_EVENT_TRACE_WITH_MSG(m, "SEND_MSG_OSD_OPREPLY_BEGIN", true);

  if (async_msgr->get_myaddrs() == get_peer_addrs()) { //loopback connection
    ldout(async_msgr->cct, 20) << __func__ << " " << *m << " local" << dendl;
    std::lock_guard<std::mutex> l(write_lock);
    if (protocol->is_connected()) {
      dispatch_queue->local_delivery(m, m->get_priority());
    } else {
      ldout(async_msgr->cct, 10) << __func__ << " loopback connection closed."
                                 << " Drop message " << m << dendl;
      m->put();
    }
    return 0;
  }

  // we don't want to consider local message here, it's too lightweight which
  // may disturb users
  logger->inc(l_msgr_send_messages);

  protocol->send_message(m);
  return 0;
}

entity_addr_t AsyncConnection::_infer_target_addr(const entity_addrvec_t& av)
{
  // pick the first addr of the same address family as socket_addr.  it could be
  // an any: or v2: addr, we don't care.  it should not be a v1 addr.
  for (auto& i : av.v) {
    if (i.is_legacy()) {
      continue;
    }
    if (i.get_family() == socket_addr.get_family()) {
      ldout(async_msgr->cct,10) << __func__ << " " << av << " -> " << i << dendl;
      return i;
    }
  }
  ldout(async_msgr->cct,10) << __func__ << " " << av << " -> nothing to match "
			    << socket_addr << dendl;
  return {};
}

void AsyncConnection::fault()
{
  shutdown_socket();
  open_write = false;

  // queue delayed items immediately
  if (delay_state)
    delay_state->flush();

  recv_start = recv_end = 0;
  state_offset = 0;
  outgoing_bl.clear();
}

void AsyncConnection::_stop() {
  writeCallback.reset();
  dispatch_queue->discard_queue(conn_id);
  async_msgr->unregister_conn(this);
  worker->release_worker();

  state = STATE_CLOSED;
  open_write = false;

  state_offset = 0;
  // Make sure in-queue events will been processed
  center->dispatch_event_external(EventCallbackRef(new C_clean_handler(this)));
}

bool AsyncConnection::is_queued() const {
  return outgoing_bl.length();
}

void AsyncConnection::shutdown_socket() {
  for (auto &&t : register_time_events) center->delete_time_event(t);
  register_time_events.clear();
  if (last_tick_id) {
    center->delete_time_event(last_tick_id);
    last_tick_id = 0;
  }
<<<<<<< HEAD
  
  unsigned original_bl_len = outcoming_bl.length();

  outcoming_bl.append(CEPH_MSGR_TAG_MSG);

  if (has_feature(CEPH_FEATURE_NOSRCADDR)) {
    outcoming_bl.append((char*)&header, sizeof(header));
  } else {
    ceph_msg_header_old oldheader;
    memcpy(&oldheader, &header, sizeof(header));
    oldheader.src.name = header.src;
    oldheader.src.addr = get_peer_addr();
    oldheader.orig_src = oldheader.src;
    oldheader.reserved = header.reserved;
    oldheader.crc = ceph_crc32c(0, (unsigned char*)&oldheader,
                                sizeof(oldheader) - sizeof(oldheader.crc));
    outcoming_bl.append((char*)&oldheader, sizeof(oldheader));
  }

  ldout(async_msgr->cct, 20) << __func__ << " sending message type=" << header.type
                             << " src " << entity_name_t(header.src)
                             << " front=" << header.front_len
                             << " data=" << header.data_len
                             << " off " << header.data_off << dendl;

  if ((bl.length() <= ASYNC_COALESCE_THRESHOLD) && (bl.buffers().size() > 1)) {
    for (const auto &pb : bl.buffers()) {
      outcoming_bl.append((char*)pb.c_str(), pb.length());
    }
  } else {
    outcoming_bl.claim_append(bl);  
  }

  // send footer; if receiver doesn't support signatures, use the old footer format
  ceph_msg_footer_old old_footer;
  if (has_feature(CEPH_FEATURE_MSG_AUTH)) {
    outcoming_bl.append((char*)&footer, sizeof(footer));
  } else {
    if (msgr->crcflags & MSG_CRC_HEADER) {
      old_footer.front_crc = footer.front_crc;
      old_footer.middle_crc = footer.middle_crc;
      old_footer.data_crc = footer.data_crc;
    } else {
       old_footer.front_crc = old_footer.middle_crc = 0;
    }
    old_footer.data_crc = msgr->crcflags & MSG_CRC_DATA ? footer.data_crc : 0;
    old_footer.flags = footer.flags;
    outcoming_bl.append((char*)&old_footer, sizeof(old_footer));
  }

  m->trace.event("async writing message");
  ldout(async_msgr->cct, 20) << __func__ << " sending " << m->get_seq()
                             << " " << m << dendl;
  ssize_t total_send_size = outcoming_bl.length();
  ssize_t rc = _try_send(more);
  if (rc < 0) {
    ldout(async_msgr->cct, 1) << __func__ << " error sending " << m << ", "
                              << cpp_strerror(rc) << dendl;
  } else if (rc == 0) {
    logger->inc(l_msgr_send_bytes, total_send_size - original_bl_len);
    ldout(async_msgr->cct, 10) << __func__ << " sending " << m << " done." << dendl;
  } else {
    logger->inc(l_msgr_send_bytes, total_send_size - outcoming_bl.length());
    ldout(async_msgr->cct, 10) << __func__ << " sending " << m << " continuely." << dendl;
  }
  if (m->get_type() == CEPH_MSG_OSD_OP)
    OID_EVENT_TRACE_WITH_MSG(m, "SEND_MSG_OSD_OP_END", false);
  else if (m->get_type() == CEPH_MSG_OSD_OPREPLY)
    OID_EVENT_TRACE_WITH_MSG(m, "SEND_MSG_OSD_OPREPLY_END", false);
  m->put();

  return rc;
}

void AsyncConnection::reset_recv_state()
{
  // clean up state internal variables and states
  if (state >= STATE_CONNECTING_SEND_CONNECT_MSG &&
      state <= STATE_CONNECTING_READY) {
    delete authorizer;
    authorizer = NULL;
    got_bad_auth = false;
  }

  if (state > STATE_OPEN_MESSAGE_THROTTLE_MESSAGE &&
      state <= STATE_OPEN_MESSAGE_READ_FOOTER_AND_DISPATCH
      && policy.throttler_messages) {
    ldout(async_msgr->cct, 10) << __func__ << " releasing " << 1
                               << " message to policy throttler "
                               << policy.throttler_messages->get_current() << "/"
                               << policy.throttler_messages->get_max() << dendl;
    policy.throttler_messages->put();
  }
  if (state > STATE_OPEN_MESSAGE_THROTTLE_BYTES &&
      state <= STATE_OPEN_MESSAGE_READ_FOOTER_AND_DISPATCH) {
    if (policy.throttler_bytes) {
      ldout(async_msgr->cct, 10) << __func__ << " releasing " << cur_msg_size
                                 << " bytes to policy throttler "
                                 << policy.throttler_bytes->get_current() << "/"
                                 << policy.throttler_bytes->get_max() << dendl;
      policy.throttler_bytes->put(cur_msg_size);
    }
  }
  if (state > STATE_OPEN_MESSAGE_THROTTLE_DISPATCH_QUEUE &&
      state <= STATE_OPEN_MESSAGE_READ_FOOTER_AND_DISPATCH) {
    ldout(async_msgr->cct, 10) << __func__ << " releasing " << cur_msg_size
                               << " bytes to dispatch_queue throttler "
                               << dispatch_queue->dispatch_throttler.get_current() << "/"
                               << dispatch_queue->dispatch_throttler.get_max() << dendl;
    dispatch_queue->dispatch_throttle_release(cur_msg_size);
  }
}

void AsyncConnection::handle_ack(uint64_t seq)
{
  ldout(async_msgr->cct, 15) << __func__ << " got ack seq " << seq << dendl;
  // trim sent list
  std::lock_guard<std::mutex> l(write_lock);
  while (!sent.empty() && sent.front()->get_seq() <= seq) {
    Message* m = sent.front();
    sent.pop_front();
    ldout(async_msgr->cct, 10) << __func__ << " got ack seq "
                               << seq << " >= " << m->get_seq() << " on "
                               << m << " " << *m << dendl;
    m->put();
=======
  if (cs) {
    center->delete_file_event(cs.fd(), EVENT_READABLE | EVENT_WRITABLE);
    cs.shutdown();
    cs.close();
>>>>>>> 3ad2dfa4
  }
}

void AsyncConnection::DelayedDelivery::do_request(uint64_t id)
{
  Message *m = nullptr;
  {
    std::lock_guard<std::mutex> l(delay_lock);
    register_time_events.erase(id);
    if (stop_dispatch)
      return ;
    if (delay_queue.empty())
      return ;
    m = delay_queue.front();
    delay_queue.pop_front();
  }
  if (msgr->ms_can_fast_dispatch(m)) {
    dispatch_queue->fast_dispatch(m);
  } else {
    dispatch_queue->enqueue(m, m->get_priority(), conn_id);
  }
}

void AsyncConnection::DelayedDelivery::discard() {
  stop_dispatch = true;
  center->submit_to(center->get_id(),
                    [this]() mutable {
                      std::lock_guard<std::mutex> l(delay_lock);
                      while (!delay_queue.empty()) {
                        Message *m = delay_queue.front();
                        dispatch_queue->dispatch_throttle_release(
                            m->get_dispatch_throttle_size());
                        m->put();
                        delay_queue.pop_front();
                      }
                      for (auto i : register_time_events)
                        center->delete_time_event(i);
                      register_time_events.clear();
                      stop_dispatch = false;
                    },
                    true);
}

void AsyncConnection::DelayedDelivery::flush() {
  stop_dispatch = true;
  center->submit_to(
      center->get_id(), [this] () mutable {
    std::lock_guard<std::mutex> l(delay_lock);
    while (!delay_queue.empty()) {
      Message *m = delay_queue.front();
      if (msgr->ms_can_fast_dispatch(m)) {
        dispatch_queue->fast_dispatch(m);
      } else {
        dispatch_queue->enqueue(m, m->get_priority(), conn_id);
      }
      delay_queue.pop_front();
    }
    for (auto i : register_time_events)
      center->delete_time_event(i);
    register_time_events.clear();
    stop_dispatch = false;
  }, true);
}

void AsyncConnection::send_keepalive()
{
  protocol->send_keepalive();
}

void AsyncConnection::mark_down()
{
  ldout(async_msgr->cct, 1) << __func__ << dendl;
  std::lock_guard<std::mutex> l(lock);
  protocol->stop();
}

void AsyncConnection::handle_write()
{
  ldout(async_msgr->cct, 10) << __func__ << dendl;
  protocol->write_event();
}

void AsyncConnection::handle_write_callback() {
  std::lock_guard<std::mutex> l(lock);
  last_active = ceph::coarse_mono_clock::now();
  recv_start_time = ceph::mono_clock::now();
  write_lock.lock();
  if (writeCallback) {
    auto callback = *writeCallback;
    writeCallback.reset();
    write_lock.unlock();
    callback(0);
    return;
  }
  write_lock.unlock();
}

void AsyncConnection::stop(bool queue_reset) {
  lock.lock();
  bool need_queue_reset = (state != STATE_CLOSED) && queue_reset;
  protocol->stop();
  lock.unlock();
  if (need_queue_reset) dispatch_queue->queue_reset(this);
}

void AsyncConnection::cleanup() {
  shutdown_socket();
  delete read_handler;
  delete write_handler;
  delete write_callback_handler;
  delete wakeup_handler;
  delete tick_handler;
  if (delay_state) {
    delete delay_state;
    delay_state = NULL;
  }
}

void AsyncConnection::wakeup_from(uint64_t id)
{
  lock.lock();
  register_time_events.erase(id);
  lock.unlock();
  process();
}

void AsyncConnection::tick(uint64_t id)
{
  auto now = ceph::coarse_mono_clock::now();
  ldout(async_msgr->cct, 20) << __func__ << " last_id=" << last_tick_id
                             << " last_active=" << last_active << dendl;
  std::lock_guard<std::mutex> l(lock);
  last_tick_id = 0;
  if (!is_connected()) {
    if (connect_timeout_us <=
        (uint64_t)std::chrono::duration_cast<std::chrono::microseconds>
          (now - last_connect_started).count()) {
      ldout(async_msgr->cct, 1) << __func__ << " see no progress in more than "
                                << connect_timeout_us
                                << " us during connecting, fault."
                                << dendl;
      protocol->fault();
    } else {
      last_tick_id = center->create_time_event(connect_timeout_us, tick_handler);
    }
  } else {
    auto idle_period = std::chrono::duration_cast<std::chrono::microseconds>
      (now - last_active).count();
    if (inactive_timeout_us < (uint64_t)idle_period) {
      ldout(async_msgr->cct, 1) << __func__ << " idle (" << idle_period
                                << ") for more than " << inactive_timeout_us
                                << " us, fault."
                                << dendl;
      protocol->fault();
    } else {
      last_tick_id = center->create_time_event(inactive_timeout_us, tick_handler);
    }
  }
}<|MERGE_RESOLUTION|>--- conflicted
+++ resolved
@@ -285,557 +285,10 @@
                           << " : "<< strerror(nread) << dendl;
       return -1;
     }
-<<<<<<< HEAD
-  } while (prev_state != state);
-
-  if (need_dispatch_writer && is_connected())
-    center->dispatch_event_external(write_handler);
-
-  logger->tinc(l_msgr_running_recv_time, ceph::mono_clock::now() - recv_start_time);
-  return;
-
- fail:
-  fault();
-}
-
-ssize_t AsyncConnection::_process_connection()
-{
-  ssize_t r = 0;
-
-  switch(state) {
-    case STATE_WAIT_SEND:
-      {
-        std::lock_guard<std::mutex> l(write_lock);
-        if (!outcoming_bl.length()) {
-          assert(state_after_send);
-          state = state_after_send;
-          state_after_send = STATE_NONE;
-        }
-        break;
-      }
-
-    case STATE_CONNECTING:
-      {
-        assert(!policy.server);
-
-        // reset connect state variables
-        got_bad_auth = false;
-        delete authorizer;
-        authorizer = NULL;
-        authorizer_buf.clear();
-        memset(&connect_msg, 0, sizeof(connect_msg));
-        memset(&connect_reply, 0, sizeof(connect_reply));
-
-        global_seq = async_msgr->get_global_seq();
-        // close old socket.  this is safe because we stopped the reader thread above.
-        if (cs) {
-          center->delete_file_event(cs.fd(), EVENT_READABLE|EVENT_WRITABLE);
-          cs.close();
-        }
-
-        SocketOptions opts;
-        opts.priority = async_msgr->get_socket_priority();
-        opts.connect_bind_addr = msgr->get_myaddr();
-        r = worker->connect(get_peer_addr(), opts, &cs);
-        if (r < 0)
-          goto fail;
-
-        center->create_file_event(cs.fd(), EVENT_READABLE, read_handler);
-        state = STATE_CONNECTING_RE;
-        break;
-      }
-
-    case STATE_CONNECTING_RE:
-      {
-        r = cs.is_connected();
-        if (r < 0) {
-          ldout(async_msgr->cct, 1) << __func__ << " reconnect failed " << dendl;
-          if (r == -ECONNREFUSED) {
-            ldout(async_msgr->cct, 2) << __func__ << " connection refused!" << dendl;
-            dispatch_queue->queue_refused(this);
-          }
-          goto fail;
-        } else if (r == 0) {
-          ldout(async_msgr->cct, 10) << __func__ << " nonblock connect inprogress" << dendl;
-          if (async_msgr->get_stack()->nonblock_connect_need_writable_event())
-            center->create_file_event(cs.fd(), EVENT_WRITABLE, read_handler);
-          break;
-        }
-
-        center->delete_file_event(cs.fd(), EVENT_WRITABLE);
-        ldout(async_msgr->cct, 10) << __func__ << " connect successfully, ready to send banner" << dendl;
-
-        bufferlist bl;
-        bl.append(CEPH_BANNER, strlen(CEPH_BANNER));
-        r = try_send(bl);
-        if (r == 0) {
-          state = STATE_CONNECTING_WAIT_BANNER_AND_IDENTIFY;
-          ldout(async_msgr->cct, 10) << __func__ << " connect write banner done: "
-                                     << get_peer_addr() << dendl;
-        } else if (r > 0) {
-          state = STATE_WAIT_SEND;
-          state_after_send = STATE_CONNECTING_WAIT_BANNER_AND_IDENTIFY;
-          ldout(async_msgr->cct, 10) << __func__ << " connect wait for write banner: "
-                               << get_peer_addr() << dendl;
-        } else {
-          goto fail;
-        }
-
-        break;
-      }
-
-    case STATE_CONNECTING_WAIT_BANNER_AND_IDENTIFY:
-      {
-        entity_addr_t paddr, peer_addr_for_me;
-        bufferlist myaddrbl;
-        unsigned banner_len = strlen(CEPH_BANNER);
-        unsigned need_len = banner_len + sizeof(ceph_entity_addr)*2;
-        r = read_until(need_len, state_buffer);
-        if (r < 0) {
-          ldout(async_msgr->cct, 1) << __func__ << " read banner and identify addresses failed" << dendl;
-          goto fail;
-        } else if (r > 0) {
-          break;
-        }
-
-        if (memcmp(state_buffer, CEPH_BANNER, banner_len)) {
-          ldout(async_msgr->cct, 0) << __func__ << " connect protocol error (bad banner) on peer "
-                                    << get_peer_addr() << dendl;
-          goto fail;
-        }
-
-        bufferlist bl;
-        bl.append(state_buffer+banner_len, sizeof(ceph_entity_addr)*2);
-        bufferlist::iterator p = bl.begin();
-        try {
-          ::decode(paddr, p);
-          ::decode(peer_addr_for_me, p);
-        } catch (const buffer::error& e) {
-          lderr(async_msgr->cct) << __func__ <<  " decode peer addr failed " << dendl;
-          goto fail;
-        }
-        ldout(async_msgr->cct, 20) << __func__ <<  " connect read peer addr "
-                             << paddr << " on socket " << cs.fd() << dendl;
-        if (peer_addr != paddr) {
-          if (paddr.is_blank_ip() && peer_addr.get_port() == paddr.get_port() &&
-              peer_addr.get_nonce() == paddr.get_nonce()) {
-            ldout(async_msgr->cct, 0) << __func__ <<  " connect claims to be " << paddr
-                                << " not " << peer_addr
-                                << " - presumably this is the same node!" << dendl;
-          } else {
-            ldout(async_msgr->cct, 10) << __func__ << " connect claims to be "
-				       << paddr << " not " << peer_addr << dendl;
-	    goto fail;
-          }
-        }
-
-        ldout(async_msgr->cct, 20) << __func__ << " connect peer addr for me is " << peer_addr_for_me << dendl;
-        lock.unlock();
-        async_msgr->learned_addr(peer_addr_for_me);
-        if (async_msgr->cct->_conf->ms_inject_internal_delays
-            && async_msgr->cct->_conf->ms_inject_socket_failures) {
-          if (rand() % async_msgr->cct->_conf->ms_inject_socket_failures == 0) {
-            ldout(msgr->cct, 10) << __func__ << " sleep for "
-                                 << async_msgr->cct->_conf->ms_inject_internal_delays << dendl;
-            utime_t t;
-            t.set_from_double(async_msgr->cct->_conf->ms_inject_internal_delays);
-            t.sleep();
-          }
-        }
-
-        lock.lock();
-        if (state != STATE_CONNECTING_WAIT_BANNER_AND_IDENTIFY) {
-          ldout(async_msgr->cct, 1) << __func__ << " state changed while learned_addr, mark_down or "
-                                    << " replacing must be happened just now" << dendl;
-          return 0;
-        }
-
-        ::encode(async_msgr->get_myaddr(), myaddrbl, 0); // legacy
-        r = try_send(myaddrbl);
-        if (r == 0) {
-          state = STATE_CONNECTING_SEND_CONNECT_MSG;
-          ldout(async_msgr->cct, 10) << __func__ << " connect sent my addr "
-              << async_msgr->get_myaddr() << dendl;
-        } else if (r > 0) {
-          state = STATE_WAIT_SEND;
-          state_after_send = STATE_CONNECTING_SEND_CONNECT_MSG;
-          ldout(async_msgr->cct, 10) << __func__ << " connect send my addr done: "
-              << async_msgr->get_myaddr() << dendl;
-        } else {
-          ldout(async_msgr->cct, 2) << __func__ << " connect couldn't write my addr, "
-              << cpp_strerror(r) << dendl;
-          goto fail;
-        }
-
-        break;
-      }
-
-    case STATE_CONNECTING_SEND_CONNECT_MSG:
-      {
-        if (!authorizer) {
-          authorizer = async_msgr->get_authorizer(peer_type, false);
-        }
-        bufferlist bl;
-
-        connect_msg.features = policy.features_supported;
-        connect_msg.host_type = async_msgr->get_myinst().name.type();
-        connect_msg.global_seq = global_seq;
-        connect_msg.connect_seq = connect_seq;
-        connect_msg.protocol_version = async_msgr->get_proto_version(peer_type, true);
-        connect_msg.authorizer_protocol = authorizer ? authorizer->protocol : 0;
-        connect_msg.authorizer_len = authorizer ? authorizer->bl.length() : 0;
-        if (authorizer)
-          ldout(async_msgr->cct, 10) << __func__ <<  " connect_msg.authorizer_len="
-                                     << connect_msg.authorizer_len << " protocol="
-                                     << connect_msg.authorizer_protocol << dendl;
-        connect_msg.flags = 0;
-        if (policy.lossy)
-          connect_msg.flags |= CEPH_MSG_CONNECT_LOSSY;  // this is fyi, actually, server decides!
-        bl.append((char*)&connect_msg, sizeof(connect_msg));
-        if (authorizer) {
-          bl.append(authorizer->bl.c_str(), authorizer->bl.length());
-        }
-        ldout(async_msgr->cct, 10) << __func__ << " connect sending gseq=" << global_seq << " cseq="
-            << connect_seq << " proto=" << connect_msg.protocol_version << dendl;
-
-        r = try_send(bl);
-        if (r == 0) {
-          state = STATE_CONNECTING_WAIT_CONNECT_REPLY;
-          ldout(async_msgr->cct,20) << __func__ << " connect wrote (self +) cseq, waiting for reply" << dendl;
-        } else if (r > 0) {
-          state = STATE_WAIT_SEND;
-          state_after_send = STATE_CONNECTING_WAIT_CONNECT_REPLY;
-          ldout(async_msgr->cct, 10) << __func__ << " continue send reply " << dendl;
-        } else {
-          ldout(async_msgr->cct, 2) << __func__ << " connect couldn't send reply "
-              << cpp_strerror(r) << dendl;
-          goto fail;
-        }
-
-        break;
-      }
-
-    case STATE_CONNECTING_WAIT_CONNECT_REPLY:
-      {
-        r = read_until(sizeof(connect_reply), state_buffer);
-        if (r < 0) {
-          ldout(async_msgr->cct, 1) << __func__ << " read connect reply failed" << dendl;
-          goto fail;
-        } else if (r > 0) {
-          break;
-        }
-
-        connect_reply = *((ceph_msg_connect_reply*)state_buffer);
-
-        ldout(async_msgr->cct, 20) << __func__ << " connect got reply tag " << (int)connect_reply.tag
-                             << " connect_seq " << connect_reply.connect_seq << " global_seq "
-                             << connect_reply.global_seq << " proto " << connect_reply.protocol_version
-                             << " flags " << (int)connect_reply.flags << " features "
-                             << connect_reply.features << dendl;
-        state = STATE_CONNECTING_WAIT_CONNECT_REPLY_AUTH;
-
-        break;
-      }
-
-    case STATE_CONNECTING_WAIT_CONNECT_REPLY_AUTH:
-      {
-        bufferlist authorizer_reply;
-        if (connect_reply.authorizer_len) {
-          ldout(async_msgr->cct, 10) << __func__ << " reply.authorizer_len=" << connect_reply.authorizer_len << dendl;
-          assert(connect_reply.authorizer_len < 4096);
-          r = read_until(connect_reply.authorizer_len, state_buffer);
-          if (r < 0) {
-            ldout(async_msgr->cct, 1) << __func__ << " read connect reply authorizer failed" << dendl;
-            goto fail;
-          } else if (r > 0) {
-            break;
-          }
-
-          authorizer_reply.append(state_buffer, connect_reply.authorizer_len);
-
-	  if (connect_reply.tag == CEPH_MSGR_TAG_CHALLENGE_AUTHORIZER) {
-	    ldout(async_msgr->cct,10) << __func__ << " connect got auth challenge" << dendl;
-	    authorizer->add_challenge(async_msgr->cct, authorizer_reply);
-	    state = STATE_CONNECTING_SEND_CONNECT_MSG;
-	    break;
-	  }
-
-          auto iter = authorizer_reply.begin();
-          if (authorizer && !authorizer->verify_reply(iter)) {
-            ldout(async_msgr->cct, 0) << __func__ << " failed verifying authorize reply" << dendl;
-            goto fail;
-          }
-        }
-        r = handle_connect_reply(connect_msg, connect_reply);
-        if (r < 0)
-          goto fail;
-
-        // state must be changed!
-        assert(state != STATE_CONNECTING_WAIT_CONNECT_REPLY_AUTH);
-        break;
-      }
-
-    case STATE_CONNECTING_WAIT_ACK_SEQ:
-      {
-        uint64_t newly_acked_seq = 0;
-
-        r = read_until(sizeof(newly_acked_seq), state_buffer);
-        if (r < 0) {
-          ldout(async_msgr->cct, 1) << __func__ << " read connect ack seq failed" << dendl;
-          goto fail;
-        } else if (r > 0) {
-          break;
-        }
-
-        newly_acked_seq = *((uint64_t*)state_buffer);
-        ldout(async_msgr->cct, 2) << __func__ << " got newly_acked_seq " << newly_acked_seq
-                            << " vs out_seq " << out_seq << dendl;
-        discard_requeued_up_to(newly_acked_seq);
-        //while (newly_acked_seq > out_seq.read()) {
-        //  Message *m = _get_next_outgoing(NULL);
-        //  assert(m);
-        //  ldout(async_msgr->cct, 2) << __func__ << " discarding previously sent " << m->get_seq()
-        //                      << " " << *m << dendl;
-        //  assert(m->get_seq() <= newly_acked_seq);
-        //  m->put();
-        //  out_seq.inc();
-        //}
-
-        bufferlist bl;
-        uint64_t s = in_seq;
-        bl.append((char*)&s, sizeof(s));
-        r = try_send(bl);
-        if (r == 0) {
-          state = STATE_CONNECTING_READY;
-          ldout(async_msgr->cct, 10) << __func__ << " send in_seq done " << dendl;
-        } else if (r > 0) {
-          state_after_send = STATE_CONNECTING_READY;
-          state = STATE_WAIT_SEND;
-          ldout(async_msgr->cct, 10) << __func__ << " continue send in_seq " << dendl;
-        } else {
-          goto fail;
-        }
-        break;
-      }
-
-    case STATE_CONNECTING_READY:
-      {
-        // hooray!
-        peer_global_seq = connect_reply.global_seq;
-        policy.lossy = connect_reply.flags & CEPH_MSG_CONNECT_LOSSY;
-        state = STATE_OPEN;
-        once_ready = true;
-        connect_seq += 1;
-        assert(connect_seq == connect_reply.connect_seq);
-        backoff = utime_t();
-        set_features((uint64_t)connect_reply.features & (uint64_t)connect_msg.features);
-        ldout(async_msgr->cct, 10) << __func__ << " connect success " << connect_seq
-                                   << ", lossy = " << policy.lossy << ", features "
-                                   << get_features() << dendl;
-
-        // If we have an authorizer, get a new AuthSessionHandler to deal with ongoing security of the
-        // connection.  PLR
-        if (authorizer != NULL) {
-          session_security.reset(
-              get_auth_session_handler(async_msgr->cct,
-                                       authorizer->protocol,
-                                       authorizer->session_key,
-                                       get_features()));
-        } else {
-          // We have no authorizer, so we shouldn't be applying security to messages in this AsyncConnection.  PLR
-          session_security.reset();
-        }
-
-        if (delay_state)
-          assert(delay_state->ready());
-        dispatch_queue->queue_connect(this);
-        async_msgr->ms_deliver_handle_fast_connect(this);
-
-        // make sure no pending tick timer
-        if (last_tick_id)
-          center->delete_time_event(last_tick_id);
-        last_tick_id = center->create_time_event(inactive_timeout_us, tick_handler);
-
-        // message may in queue between last _try_send and connection ready
-        // write event may already notify and we need to force scheduler again
-        write_lock.lock();
-        can_write = WriteStatus::CANWRITE;
-        if (is_queued())
-          center->dispatch_event_external(write_handler);
-        write_lock.unlock();
-        maybe_start_delay_thread();
-        break;
-      }
-
-    case STATE_ACCEPTING:
-      {
-        bufferlist bl;
-        center->create_file_event(cs.fd(), EVENT_READABLE, read_handler);
-
-        bl.append(CEPH_BANNER, strlen(CEPH_BANNER));
-
-        ::encode(async_msgr->get_myaddr(), bl, 0); // legacy
-        port = async_msgr->get_myaddr().get_port();
-        ::encode(socket_addr, bl, 0); // legacy
-        ldout(async_msgr->cct, 1) << __func__ << " sd=" << cs.fd() << " " << socket_addr << dendl;
-
-        r = try_send(bl);
-        if (r == 0) {
-          state = STATE_ACCEPTING_WAIT_BANNER_ADDR;
-          ldout(async_msgr->cct, 10) << __func__ << " write banner and addr done: "
-            << get_peer_addr() << dendl;
-        } else if (r > 0) {
-          state = STATE_WAIT_SEND;
-          state_after_send = STATE_ACCEPTING_WAIT_BANNER_ADDR;
-          ldout(async_msgr->cct, 10) << __func__ << " wait for write banner and addr: "
-                              << get_peer_addr() << dendl;
-        } else {
-          goto fail;
-        }
-
-        break;
-      }
-    case STATE_ACCEPTING_WAIT_BANNER_ADDR:
-      {
-        bufferlist addr_bl;
-        entity_addr_t peer_addr;
-
-        r = read_until(strlen(CEPH_BANNER) + sizeof(ceph_entity_addr), state_buffer);
-        if (r < 0) {
-          ldout(async_msgr->cct, 1) << __func__ << " read peer banner and addr failed" << dendl;
-          goto fail;
-        } else if (r > 0) {
-          break;
-        }
-
-        if (memcmp(state_buffer, CEPH_BANNER, strlen(CEPH_BANNER))) {
-          ldout(async_msgr->cct, 1) << __func__ << " accept peer sent bad banner '" << state_buffer
-                                    << "' (should be '" << CEPH_BANNER << "')" << dendl;
-          goto fail;
-        }
-
-        addr_bl.append(state_buffer+strlen(CEPH_BANNER), sizeof(ceph_entity_addr));
-        {
-          bufferlist::iterator ti = addr_bl.begin();
-          ::decode(peer_addr, ti);
-        }
-
-        ldout(async_msgr->cct, 10) << __func__ << " accept peer addr is " << peer_addr << dendl;
-        if (peer_addr.is_blank_ip()) {
-          // peer apparently doesn't know what ip they have; figure it out for them.
-          int port = peer_addr.get_port();
-          peer_addr.u = socket_addr.u;
-          peer_addr.set_port(port);
-          ldout(async_msgr->cct, 0) << __func__ << " accept peer addr is really " << peer_addr
-                             << " (socket is " << socket_addr << ")" << dendl;
-        }
-        set_peer_addr(peer_addr);  // so that connection_state gets set up
-        state = STATE_ACCEPTING_WAIT_CONNECT_MSG;
-        break;
-      }
-
-    case STATE_ACCEPTING_WAIT_CONNECT_MSG:
-      {
-        r = read_until(sizeof(connect_msg), state_buffer);
-        if (r < 0) {
-          ldout(async_msgr->cct, 1) << __func__ << " read connect msg failed" << dendl;
-          goto fail;
-        } else if (r > 0) {
-          break;
-        }
-
-        connect_msg = *((ceph_msg_connect*)state_buffer);
-        state = STATE_ACCEPTING_WAIT_CONNECT_MSG_AUTH;
-        break;
-      }
-
-    case STATE_ACCEPTING_WAIT_CONNECT_MSG_AUTH:
-      {
-        bufferlist authorizer_reply;
-
-        if (connect_msg.authorizer_len) {
-          if (!authorizer_buf.length())
-            authorizer_buf.push_back(buffer::create(connect_msg.authorizer_len));
-
-          r = read_until(connect_msg.authorizer_len, authorizer_buf.c_str());
-          if (r < 0) {
-            ldout(async_msgr->cct, 1) << __func__ << " read connect authorizer failed" << dendl;
-            goto fail;
-          } else if (r > 0) {
-            break;
-          }
-        }
-
-        ldout(async_msgr->cct, 20) << __func__ << " accept got peer connect_seq "
-                             << connect_msg.connect_seq << " global_seq "
-                             << connect_msg.global_seq << dendl;
-        set_peer_type(connect_msg.host_type);
-        policy = async_msgr->get_policy(connect_msg.host_type);
-        ldout(async_msgr->cct, 10) << __func__ << " accept of host_type " << connect_msg.host_type
-                                   << ", policy.lossy=" << policy.lossy << " policy.server="
-                                   << policy.server << " policy.standby=" << policy.standby
-                                   << " policy.resetcheck=" << policy.resetcheck << dendl;
-
-        r = handle_connect_msg(connect_msg, authorizer_buf, authorizer_reply);
-        if (r < 0)
-          goto fail;
-
-        // state is changed by "handle_connect_msg"
-        assert(state != STATE_ACCEPTING_WAIT_CONNECT_MSG_AUTH);
-        break;
-      }
-
-    case STATE_ACCEPTING_WAIT_SEQ:
-      {
-        uint64_t newly_acked_seq;
-        r = read_until(sizeof(newly_acked_seq), state_buffer);
-        if (r < 0) {
-          ldout(async_msgr->cct, 1) << __func__ << " read ack seq failed" << dendl;
-          goto fail_registered;
-        } else if (r > 0) {
-          break;
-        }
-
-        newly_acked_seq = *((uint64_t*)state_buffer);
-        ldout(async_msgr->cct, 2) << __func__ << " accept get newly_acked_seq " << newly_acked_seq << dendl;
-        discard_requeued_up_to(newly_acked_seq);
-        state = STATE_ACCEPTING_READY;
-        break;
-      }
-
-    case STATE_ACCEPTING_READY:
-      {
-        ldout(async_msgr->cct, 20) << __func__ << " accept done" << dendl;
-        state = STATE_OPEN;
-        memset(&connect_msg, 0, sizeof(connect_msg));
-
-        if (delay_state)
-          assert(delay_state->ready());
-        // make sure no pending tick timer
-        if (last_tick_id)
-          center->delete_time_event(last_tick_id);
-        last_tick_id = center->create_time_event(inactive_timeout_us, tick_handler);
-
-        write_lock.lock();
-        can_write = WriteStatus::CANWRITE;
-        if (is_queued())
-          center->dispatch_event_external(write_handler);
-        write_lock.unlock();
-        maybe_start_delay_thread();
-        break;
-      }
-
-    default:
-      {
-        lderr(async_msgr->cct) << __func__ << " bad state: " << state << dendl;
-        ceph_abort();
-      }
-=======
   } else if (nread == 0) {
     ldout(async_msgr->cct, 1) << __func__ << " peer close file descriptor "
                               << cs.fd() << dendl;
     return -1;
->>>>>>> 3ad2dfa4
   }
   return nread;
 }
@@ -881,93 +334,6 @@
     open_write = true;
   }
 
-<<<<<<< HEAD
-  return 0;
-
- fail:
-  return -1;
-}
-
-ssize_t AsyncConnection::handle_connect_msg(ceph_msg_connect &connect, bufferlist &authorizer_bl,
-                                            bufferlist &authorizer_reply)
-{
-  ssize_t r = 0;
-  ceph_msg_connect_reply reply;
-  bufferlist reply_bl;
-
-  memset(&reply, 0, sizeof(reply));
-  reply.protocol_version = async_msgr->get_proto_version(peer_type, false);
-
-  // mismatch?
-  ldout(async_msgr->cct, 10) << __func__ << " accept my proto " << reply.protocol_version
-                      << ", their proto " << connect.protocol_version << dendl;
-  if (connect.protocol_version != reply.protocol_version) {
-    return _reply_accept(CEPH_MSGR_TAG_BADPROTOVER, connect, reply, authorizer_reply);
-  }
-  // require signatures for cephx?
-  if (connect.authorizer_protocol == CEPH_AUTH_CEPHX) {
-    if (peer_type == CEPH_ENTITY_TYPE_OSD ||
-        peer_type == CEPH_ENTITY_TYPE_MDS ||
-	peer_type == CEPH_ENTITY_TYPE_MGR) {
-      if (async_msgr->cct->_conf->cephx_require_signatures ||
-          async_msgr->cct->_conf->cephx_cluster_require_signatures) {
-        ldout(async_msgr->cct, 10) << __func__ << " using cephx, requiring MSG_AUTH feature bit for cluster" << dendl;
-        policy.features_required |= CEPH_FEATURE_MSG_AUTH;
-      }
-      if (async_msgr->cct->_conf->cephx_require_version >= 2 ||
-	  async_msgr->cct->_conf->cephx_cluster_require_version >= 2) {
-        ldout(async_msgr->cct, 10) << __func__ << " using cephx, requiring cephx v2 feature bit for cluster" << dendl;
-        policy.features_required |= CEPH_FEATUREMASK_CEPHX_V2;
-      }
-    } else {
-      if (async_msgr->cct->_conf->cephx_require_signatures ||
-          async_msgr->cct->_conf->cephx_service_require_signatures) {
-        ldout(async_msgr->cct, 10) << __func__ << " using cephx, requiring MSG_AUTH feature bit for service" << dendl;
-        policy.features_required |= CEPH_FEATURE_MSG_AUTH;
-      }
-      if (async_msgr->cct->_conf->cephx_require_version >= 2 ||
-	  async_msgr->cct->_conf->cephx_service_require_version >= 2) {
-        ldout(async_msgr->cct, 10) << __func__ << " using cephx, requiring cephx v2 feature bit for service" << dendl;
-        policy.features_required |= CEPH_FEATUREMASK_CEPHX_V2;
-      }
-    }
-  }
-
-  uint64_t feat_missing = policy.features_required & ~(uint64_t)connect.features;
-  if (feat_missing) {
-    ldout(async_msgr->cct, 1) << __func__ << " peer missing required features "
-                        << std::hex << feat_missing << std::dec << dendl;
-    return _reply_accept(CEPH_MSGR_TAG_FEATURES, connect, reply, authorizer_reply);
-  }
-
-  lock.unlock();
-
-  bool authorizer_valid;
-  bool need_challenge = HAVE_FEATURE(connect.features, CEPHX_V2);
-  bool had_challenge = (bool)authorizer_challenge;
-  if (!async_msgr->verify_authorizer(
-	this, peer_type, connect.authorizer_protocol, authorizer_bl,
-	authorizer_reply, authorizer_valid, session_key,
-	need_challenge ? &authorizer_challenge : nullptr) ||
-      !authorizer_valid) {
-    lock.lock();
-    char tag;
-    if (need_challenge && !had_challenge && authorizer_challenge) {
-      ldout(async_msgr->cct,0) << __func__ << ": challenging authorizer"
-			       << dendl;
-      assert(authorizer_reply.length());
-      tag = CEPH_MSGR_TAG_CHALLENGE_AUTHORIZER;
-    } else {
-      ldout(async_msgr->cct,0) << __func__ << ": got bad authorizer" << dendl;
-      tag = CEPH_MSGR_TAG_BADAUTHORIZER;
-    }
-    session_security.reset();
-    return _reply_accept(tag, connect, reply, authorizer_reply);
-  }
-
-  // We've verified the authorizer for this AsyncConnection, so set up the session security structure.  PLR
-  ldout(async_msgr->cct, 10) << __func__ << " accept setting up session_security." << dendl;
-=======
   if (open_write && !is_queued()) {
     center->delete_file_event(cs.fd(), EVENT_WRITABLE);
     open_write = false;
@@ -975,7 +341,6 @@
       center->dispatch_event_external(write_callback_handler);
     }
   }
->>>>>>> 3ad2dfa4
 
   return outgoing_bl.length();
 }
@@ -1074,62 +439,6 @@
 
       break;
     }
-<<<<<<< HEAD
-    existing->reset_recv_state();
-
-    auto temp_cs = std::move(cs);
-    EventCenter *new_center = center;
-    Worker *new_worker = worker;
-    // avoid _stop shutdown replacing socket
-    // queue a reset on the new connection, which we're dumping for the old
-    _stop();
-
-    dispatch_queue->queue_reset(this);
-    ldout(async_msgr->cct, 1) << __func__ << " stop myself to swap existing" << dendl;
-    existing->can_write = WriteStatus::REPLACING;
-    existing->replacing = true;
-    existing->state_offset = 0;
-    // avoid previous thread modify event
-    existing->state = STATE_NONE;
-    // Discard existing prefetch buffer in `recv_buf`
-    existing->recv_start = existing->recv_end = 0;
-    // there shouldn't exist any buffer
-    assert(recv_start == recv_end);
-
-    existing->authorizer_challenge.reset();
-
-    auto deactivate_existing = std::bind(
-        [existing, new_worker, new_center, connect, reply, authorizer_reply](ConnectedSocket &cs) mutable {
-      // we need to delete time event in original thread
-      {
-        std::lock_guard<std::mutex> l(existing->lock);
-        existing->write_lock.lock();
-        existing->requeue_sent();
-        existing->outcoming_bl.clear();
-        existing->open_write = false;
-        existing->write_lock.unlock();
-        if (existing->state == STATE_NONE) {
-          existing->shutdown_socket();
-          existing->cs = std::move(cs);
-          existing->worker->references--;
-          new_worker->references++;
-          existing->logger = new_worker->get_perf_counter();
-          existing->worker = new_worker;
-          existing->center = new_center;
-          if (existing->delay_state)
-            existing->delay_state->set_center(new_center);
-        } else if (existing->state == STATE_CLOSED) {
-          auto back_to_close = std::bind(
-            [](ConnectedSocket &cs) mutable { cs.close(); }, std::move(cs));
-          new_center->submit_to(
-              new_center->get_id(), std::move(back_to_close), true);
-          return ;
-        } else {
-          ceph_abort();
-        }
-      }
-=======
->>>>>>> 3ad2dfa4
 
     case STATE_CONNECTION_ESTABLISHED: {
       if (pendingReadLen) {
@@ -1140,93 +449,10 @@
           read_buffer = nullptr;
           readCallback(buf_tmp, r);
         }
-<<<<<<< HEAD
-      };
-      if (existing->center->in_thread())
-        transfer_existing();
-      else
-        existing->center->submit_to(
-            existing->center->get_id(), std::move(transfer_existing), true);
-    }, std::move(temp_cs));
-
-    existing->center->submit_to(
-        existing->center->get_id(), std::move(deactivate_existing), true);
-    existing->write_lock.unlock();
-    existing->lock.unlock();
-    return 0;
-  }
-  existing->lock.unlock();
-
- open:
-  connect_seq = connect.connect_seq + 1;
-  peer_global_seq = connect.global_seq;
-  ldout(async_msgr->cct, 10) << __func__ << " accept success, connect_seq = "
-                             << connect_seq << " in_seq=" << in_seq << ", sending READY" << dendl;
-
-  int next_state;
-
-  // if it is a hard reset from peer, we don't need a round-trip to negotiate in/out sequence
-  if ((connect.features & CEPH_FEATURE_RECONNECT_SEQ) && !is_reset_from_peer) {
-    reply.tag = CEPH_MSGR_TAG_SEQ;
-    next_state = STATE_ACCEPTING_WAIT_SEQ;
-  } else {
-    reply.tag = CEPH_MSGR_TAG_READY;
-    next_state = STATE_ACCEPTING_READY;
-    discard_requeued_up_to(0);
-    is_reset_from_peer = false;
-    in_seq = 0;
-  }
-
-  // send READY reply
-  reply.features = policy.features_supported;
-  reply.global_seq = async_msgr->get_global_seq();
-  reply.connect_seq = connect_seq;
-  reply.flags = 0;
-  reply.authorizer_len = authorizer_reply.length();
-  if (policy.lossy)
-    reply.flags = reply.flags | CEPH_MSG_CONNECT_LOSSY;
-
-  set_features((uint64_t)reply.features & (uint64_t)connect.features);
-  ldout(async_msgr->cct, 10) << __func__ << " accept features " << get_features() << dendl;
-
-  session_security.reset(
-      get_auth_session_handler(async_msgr->cct, connect.authorizer_protocol,
-                               session_key, get_features()));
-
-  reply_bl.append((char*)&reply, sizeof(reply));
-
-  if (reply.authorizer_len)
-    reply_bl.append(authorizer_reply.c_str(), authorizer_reply.length());
-
-  if (reply.tag == CEPH_MSGR_TAG_SEQ) {
-    uint64_t s = in_seq;
-    reply_bl.append((char*)&s, sizeof(s));
-  }
-
-  lock.unlock();
-  // Because "replacing" will prevent other connections preempt this addr,
-  // it's safe that here we don't acquire Connection's lock
-  r = async_msgr->accept_conn(this);
-
-  inject_delay();
-  
-  lock.lock();
-  replacing = false;
-  if (r < 0) {
-    ldout(async_msgr->cct, 1) << __func__ << " existing race replacing process for addr=" << peer_addr
-                              << " just fail later one(this)" << dendl;
-    goto fail_registered;
-  }
-  if (state != STATE_ACCEPTING_WAIT_CONNECT_MSG_AUTH) {
-    ldout(async_msgr->cct, 1) << __func__ << " state changed while accept_conn, it must be mark_down" << dendl;
-    assert(state == STATE_CLOSED || state == STATE_NONE);
-    goto fail_registered;
-=======
         return;
       }
       break;
     }
->>>>>>> 3ad2dfa4
   }
 
   protocol->read_event();
@@ -1380,138 +606,10 @@
     center->delete_time_event(last_tick_id);
     last_tick_id = 0;
   }
-<<<<<<< HEAD
-  
-  unsigned original_bl_len = outcoming_bl.length();
-
-  outcoming_bl.append(CEPH_MSGR_TAG_MSG);
-
-  if (has_feature(CEPH_FEATURE_NOSRCADDR)) {
-    outcoming_bl.append((char*)&header, sizeof(header));
-  } else {
-    ceph_msg_header_old oldheader;
-    memcpy(&oldheader, &header, sizeof(header));
-    oldheader.src.name = header.src;
-    oldheader.src.addr = get_peer_addr();
-    oldheader.orig_src = oldheader.src;
-    oldheader.reserved = header.reserved;
-    oldheader.crc = ceph_crc32c(0, (unsigned char*)&oldheader,
-                                sizeof(oldheader) - sizeof(oldheader.crc));
-    outcoming_bl.append((char*)&oldheader, sizeof(oldheader));
-  }
-
-  ldout(async_msgr->cct, 20) << __func__ << " sending message type=" << header.type
-                             << " src " << entity_name_t(header.src)
-                             << " front=" << header.front_len
-                             << " data=" << header.data_len
-                             << " off " << header.data_off << dendl;
-
-  if ((bl.length() <= ASYNC_COALESCE_THRESHOLD) && (bl.buffers().size() > 1)) {
-    for (const auto &pb : bl.buffers()) {
-      outcoming_bl.append((char*)pb.c_str(), pb.length());
-    }
-  } else {
-    outcoming_bl.claim_append(bl);  
-  }
-
-  // send footer; if receiver doesn't support signatures, use the old footer format
-  ceph_msg_footer_old old_footer;
-  if (has_feature(CEPH_FEATURE_MSG_AUTH)) {
-    outcoming_bl.append((char*)&footer, sizeof(footer));
-  } else {
-    if (msgr->crcflags & MSG_CRC_HEADER) {
-      old_footer.front_crc = footer.front_crc;
-      old_footer.middle_crc = footer.middle_crc;
-      old_footer.data_crc = footer.data_crc;
-    } else {
-       old_footer.front_crc = old_footer.middle_crc = 0;
-    }
-    old_footer.data_crc = msgr->crcflags & MSG_CRC_DATA ? footer.data_crc : 0;
-    old_footer.flags = footer.flags;
-    outcoming_bl.append((char*)&old_footer, sizeof(old_footer));
-  }
-
-  m->trace.event("async writing message");
-  ldout(async_msgr->cct, 20) << __func__ << " sending " << m->get_seq()
-                             << " " << m << dendl;
-  ssize_t total_send_size = outcoming_bl.length();
-  ssize_t rc = _try_send(more);
-  if (rc < 0) {
-    ldout(async_msgr->cct, 1) << __func__ << " error sending " << m << ", "
-                              << cpp_strerror(rc) << dendl;
-  } else if (rc == 0) {
-    logger->inc(l_msgr_send_bytes, total_send_size - original_bl_len);
-    ldout(async_msgr->cct, 10) << __func__ << " sending " << m << " done." << dendl;
-  } else {
-    logger->inc(l_msgr_send_bytes, total_send_size - outcoming_bl.length());
-    ldout(async_msgr->cct, 10) << __func__ << " sending " << m << " continuely." << dendl;
-  }
-  if (m->get_type() == CEPH_MSG_OSD_OP)
-    OID_EVENT_TRACE_WITH_MSG(m, "SEND_MSG_OSD_OP_END", false);
-  else if (m->get_type() == CEPH_MSG_OSD_OPREPLY)
-    OID_EVENT_TRACE_WITH_MSG(m, "SEND_MSG_OSD_OPREPLY_END", false);
-  m->put();
-
-  return rc;
-}
-
-void AsyncConnection::reset_recv_state()
-{
-  // clean up state internal variables and states
-  if (state >= STATE_CONNECTING_SEND_CONNECT_MSG &&
-      state <= STATE_CONNECTING_READY) {
-    delete authorizer;
-    authorizer = NULL;
-    got_bad_auth = false;
-  }
-
-  if (state > STATE_OPEN_MESSAGE_THROTTLE_MESSAGE &&
-      state <= STATE_OPEN_MESSAGE_READ_FOOTER_AND_DISPATCH
-      && policy.throttler_messages) {
-    ldout(async_msgr->cct, 10) << __func__ << " releasing " << 1
-                               << " message to policy throttler "
-                               << policy.throttler_messages->get_current() << "/"
-                               << policy.throttler_messages->get_max() << dendl;
-    policy.throttler_messages->put();
-  }
-  if (state > STATE_OPEN_MESSAGE_THROTTLE_BYTES &&
-      state <= STATE_OPEN_MESSAGE_READ_FOOTER_AND_DISPATCH) {
-    if (policy.throttler_bytes) {
-      ldout(async_msgr->cct, 10) << __func__ << " releasing " << cur_msg_size
-                                 << " bytes to policy throttler "
-                                 << policy.throttler_bytes->get_current() << "/"
-                                 << policy.throttler_bytes->get_max() << dendl;
-      policy.throttler_bytes->put(cur_msg_size);
-    }
-  }
-  if (state > STATE_OPEN_MESSAGE_THROTTLE_DISPATCH_QUEUE &&
-      state <= STATE_OPEN_MESSAGE_READ_FOOTER_AND_DISPATCH) {
-    ldout(async_msgr->cct, 10) << __func__ << " releasing " << cur_msg_size
-                               << " bytes to dispatch_queue throttler "
-                               << dispatch_queue->dispatch_throttler.get_current() << "/"
-                               << dispatch_queue->dispatch_throttler.get_max() << dendl;
-    dispatch_queue->dispatch_throttle_release(cur_msg_size);
-  }
-}
-
-void AsyncConnection::handle_ack(uint64_t seq)
-{
-  ldout(async_msgr->cct, 15) << __func__ << " got ack seq " << seq << dendl;
-  // trim sent list
-  std::lock_guard<std::mutex> l(write_lock);
-  while (!sent.empty() && sent.front()->get_seq() <= seq) {
-    Message* m = sent.front();
-    sent.pop_front();
-    ldout(async_msgr->cct, 10) << __func__ << " got ack seq "
-                               << seq << " >= " << m->get_seq() << " on "
-                               << m << " " << *m << dendl;
-    m->put();
-=======
   if (cs) {
     center->delete_file_event(cs.fd(), EVENT_READABLE | EVENT_WRITABLE);
     cs.shutdown();
     cs.close();
->>>>>>> 3ad2dfa4
   }
 }
 
