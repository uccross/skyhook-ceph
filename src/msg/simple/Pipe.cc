--- conflicted
+++ resolved
@@ -524,34 +524,21 @@
     need_challenge = HAVE_FEATURE(connect.features, CEPHX_V2);
     had_challenge = (bool)authorizer_challenge;
     authorizer_reply.clear();
-<<<<<<< HEAD
-    if (!msgr->verify_authorizer(
-	  connection_state.get(), peer_type, connect.authorizer_protocol, authorizer,
-	  authorizer_reply, authorizer_valid, session_key,
-=======
     if (!msgr->ms_deliver_verify_authorizer(
 	  connection_state.get(), peer_type, connect.authorizer_protocol,
 	  authorizer,
 	  authorizer_reply, authorizer_valid, session_key,
 	  nullptr /* connection_secret */,
->>>>>>> f8781be9
 	  need_challenge ? &authorizer_challenge : nullptr) ||
 	!authorizer_valid) {
       pipe_lock.Lock();
       if (state != STATE_ACCEPTING)
 	goto shutting_down_msgr_unlocked;
       if (!had_challenge && need_challenge && authorizer_challenge) {
-<<<<<<< HEAD
-	ldout(msgr->cct,0) << "accept: challenging authorizer "
-			   << authorizer_reply.length()
-			   << " bytes" << dendl;
-	assert(authorizer_reply.length());
-=======
 	ldout(msgr->cct,10) << "accept: challenging authorizer "
 			    << authorizer_reply.length()
 			    << " bytes" << dendl;
 	ceph_assert(authorizer_reply.length());
->>>>>>> f8781be9
 	reply.tag = CEPH_MSGR_TAG_CHALLENGE_AUTHORIZER;
       } else {
 	ldout(msgr->cct,0) << "accept: got bad authorizer" << dendl;
@@ -1162,11 +1149,7 @@
 
   while (1) {
     if (!authorizer) {
-<<<<<<< HEAD
-      authorizer = msgr->get_authorizer(peer_type, false);
-=======
       authorizer = msgr->ms_deliver_get_authorizer(peer_type);
->>>>>>> f8781be9
     }
     bufferlist authorizer_reply;
 
@@ -2712,11 +2695,7 @@
     return -1;
 
   //lgeneric_dout(cct, DBL) << "tcp_write writing " << len << dendl;
-<<<<<<< HEAD
-  assert(len > 0);
-=======
   ceph_assert(len > 0);
->>>>>>> f8781be9
   while (len > 0) {
     MSGR_SIGPIPE_STOPPER;
     int did = ::send( sd, buf, len, MSG_NOSIGNAL );
