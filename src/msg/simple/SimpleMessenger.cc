// -*- mode:C++; tab-width:8; c-basic-offset:2; indent-tabs-mode:t -*- 
// vim: ts=8 sw=2 smarttab
/*
 * Ceph - scalable distributed file system
 *
 * Copyright (C) 2004-2006 Sage Weil <sage@newdream.net>
 *
 * This is free software; you can redistribute it and/or
 * modify it under the terms of the GNU Lesser General Public
 * License version 2.1, as published by the Free Software 
 * Foundation.  See file COPYING.
 * 
 */

#include <errno.h>
#include <iostream>
#include <fstream>


#include "SimpleMessenger.h"

#include "common/config.h"
#include "common/Timer.h"
#include "common/errno.h"
#include "common/valgrind.h"
#include "auth/Crypto.h"
#include "include/spinlock.h"

#define dout_subsys ceph_subsys_ms
#undef dout_prefix
#define dout_prefix _prefix(_dout, this)
static ostream& _prefix(std::ostream *_dout, SimpleMessenger *msgr) {
  return *_dout << "-- " << msgr->get_myaddr_legacy() << " ";
}


/*******************
 * SimpleMessenger
 */

SimpleMessenger::SimpleMessenger(CephContext *cct, entity_name_t name,
				 string mname, uint64_t _nonce)
  : SimplePolicyMessenger(cct, name,mname, _nonce),
    accepter(this, _nonce),
    dispatch_queue(cct, this, mname),
    reaper_thread(this),
    nonce(_nonce),
    lock("SimpleMessenger::lock"), need_addr(true), did_bind(false),
    global_seq(0),
    cluster_protocol(0),
    reaper_started(false), reaper_stop(false),
    timeout(0),
    local_connection(new PipeConnection(cct, this))
{
  ANNOTATE_BENIGN_RACE_SIZED(&timeout, sizeof(timeout),
                             "SimpleMessenger read timeout");
  init_local_connection();
}

/**
 * Destroy the SimpleMessenger. Pretty simple since all the work is done
 * elsewhere.
 */
SimpleMessenger::~SimpleMessenger()
{
  ceph_assert(!did_bind); // either we didn't bind or we shut down the Accepter
  ceph_assert(rank_pipe.empty()); // we don't have any running Pipes.
  ceph_assert(!reaper_started); // the reaper thread is stopped
}

void SimpleMessenger::ready()
{
  ldout(cct,10) << "ready " << get_myaddr_legacy() << dendl;
  dispatch_queue.start();

  lock.Lock();
  if (did_bind)
    accepter.start();
  lock.Unlock();
}


int SimpleMessenger::shutdown()
{
  ldout(cct,10) << "shutdown " << get_myaddr_legacy() << dendl;
  mark_down_all();

  // break ref cycles on the loopback connection
  local_connection->set_priv(NULL);

  lock.Lock();
  stop_cond.Signal();
  stopped = true;
  lock.Unlock();

  return 0;
}

int SimpleMessenger::_send_message(Message *m, const entity_inst_t& dest)
{
  // set envelope
  m->get_header().src = get_myname();
  m->set_cct(cct);

  if (!m->get_priority()) m->set_priority(get_default_send_priority());
 
  ldout(cct,1) <<"--> " << dest.name << " "
          << dest.addr << " -- " << *m
    	  << " -- ?+" << m->get_data().length()
	  << " " << m 
	  << dendl;

  if (dest.addr == entity_addr_t()) {
    ldout(cct,0) << "send_message message " << *m
                 << " with empty dest " << dest.addr << dendl;
    m->put();
    return -EINVAL;
  }

  lock.Lock();
  Pipe *pipe = _lookup_pipe(dest.addr);
  submit_message(m, (pipe ? pipe->connection_state.get() : NULL),
                 dest.addr, dest.name.type(), true);
  lock.Unlock();
  return 0;
}

int SimpleMessenger::_send_message(Message *m, Connection *con)
{
  //set envelope
  m->get_header().src = get_myname();

  if (!m->get_priority()) m->set_priority(get_default_send_priority());

  ldout(cct,1) << "--> " << con->get_peer_addr()
      << " -- " << *m
      << " -- ?+" << m->get_data().length()
      << " " << m << " con " << con
      << dendl;

  submit_message(m, static_cast<PipeConnection*>(con),
		 con->get_peer_addr(), con->get_peer_type(), false);
  return 0;
}

/**
 * If my_inst.addr doesn't have an IP set, this function
 * will fill it in from the passed addr. Otherwise it does nothing and returns.
 */
bool SimpleMessenger::set_addr_unknowns(const entity_addrvec_t &addrs)
{
  bool ret = false;
  auto addr = addrs.front();
  ceph_assert(my_addr == my_addrs->front());
  if (my_addr.is_blank_ip()) {
    ldout(cct,1) << __func__ << " " << addr << dendl;
    entity_addr_t t = my_addr;
    int port = t.get_port();
    t.u = addr.u;
    t.set_port(port);
    set_addrs(entity_addrvec_t(t));
    init_local_connection();
    ret = true;
  } else {
    ldout(cct,1) << __func__ << " " << addr << " no-op" << dendl;
  }
  ceph_assert(my_addr == my_addrs->front());
  return ret;
}

void SimpleMessenger::set_myaddrs(const entity_addrvec_t &av)
{
  my_addr = av.front();
  Messenger::set_myaddrs(av);
}

void SimpleMessenger::set_addrs(const entity_addrvec_t &av)
{
  auto t = av;
  for (auto& a : t.v) {
    a.set_nonce(nonce);
  }
  set_myaddrs(t);
  init_local_connection();
}

int SimpleMessenger::get_proto_version(int peer_type, bool connect)
{
  int my_type = my_name.type();

  // set reply protocol version
  if (peer_type == my_type) {
    // internal
    return cluster_protocol;
  } else {
    // public
    if (connect) {
      switch (peer_type) {
      case CEPH_ENTITY_TYPE_OSD: return CEPH_OSDC_PROTOCOL;
      case CEPH_ENTITY_TYPE_MDS: return CEPH_MDSC_PROTOCOL;
      case CEPH_ENTITY_TYPE_MON: return CEPH_MONC_PROTOCOL;
      }
    } else {
      switch (my_type) {
      case CEPH_ENTITY_TYPE_OSD: return CEPH_OSDC_PROTOCOL;
      case CEPH_ENTITY_TYPE_MDS: return CEPH_MDSC_PROTOCOL;
      case CEPH_ENTITY_TYPE_MON: return CEPH_MONC_PROTOCOL;
      }
    }
  }
  return 0;
}







/********************************************
 * SimpleMessenger
 */
#undef dout_prefix
#define dout_prefix _prefix(_dout, this)

void SimpleMessenger::reaper_entry()
{
  ldout(cct,10) << "reaper_entry start" << dendl;
  lock.Lock();
  while (!reaper_stop) {
    reaper();  // may drop and retake the lock
    if (reaper_stop)
      break;
    reaper_cond.Wait(lock);
  }
  lock.Unlock();
  ldout(cct,10) << "reaper_entry done" << dendl;
}

/*
 * note: assumes lock is held
 */
void SimpleMessenger::reaper()
{
  ldout(cct,10) << "reaper" << dendl;
  ceph_assert(lock.is_locked());

  while (!pipe_reap_queue.empty()) {
    Pipe *p = pipe_reap_queue.front();
    pipe_reap_queue.pop_front();
    ldout(cct,10) << "reaper reaping pipe " << p << " " <<
      p->get_peer_addr() << dendl;
    p->pipe_lock.Lock();
    p->discard_out_queue();
    if (p->connection_state) {
      // mark_down, mark_down_all, or fault() should have done this,
      // or accept() may have switch the Connection to a different
      // Pipe... but make sure!
      bool cleared = p->connection_state->clear_pipe(p);
      ceph_assert(!cleared);
    }
    p->pipe_lock.Unlock();
    p->unregister_pipe();
    ceph_assert(pipes.count(p));
    pipes.erase(p);

    // drop msgr lock while joining thread; the delay through could be
    // trying to fast dispatch, preventing it from joining without
    // blocking and deadlocking.
    lock.Unlock();
    p->join();
    lock.Lock();

    if (p->sd >= 0)
      ::close(p->sd);
    ldout(cct,10) << "reaper reaped pipe " << p << " " << p->get_peer_addr() << dendl;
    p->put();
    ldout(cct,10) << "reaper deleted pipe " << p << dendl;
  }
  ldout(cct,10) << "reaper done" << dendl;
}

void SimpleMessenger::queue_reap(Pipe *pipe)
{
  ldout(cct,10) << "queue_reap " << pipe << dendl;
  lock.Lock();
  pipe_reap_queue.push_back(pipe);
  reaper_cond.Signal();
  lock.Unlock();
}

bool SimpleMessenger::is_connected(Connection *con)
{
  bool r = false;
  if (con) {
    Pipe *p = static_cast<Pipe *>(static_cast<PipeConnection*>(con)->get_pipe());
    if (p) {
      ceph_assert(p->msgr == this);
      r = p->is_connected();
      p->put();
    }
  }
  return r;
}

int SimpleMessenger::bind(const entity_addr_t &bind_addr)
{
  lock.Lock();
  if (started) {
    ldout(cct,10) << "rank.bind already started" << dendl;
    lock.Unlock();
    return -1;
  }
  ldout(cct,10) << "rank.bind " << bind_addr << dendl;
  lock.Unlock();

  // bind to a socket
  set<int> avoid_ports;
  int r = accepter.bind(bind_addr, avoid_ports);
  if (r >= 0)
    did_bind = true;
  return r;
}

int SimpleMessenger::rebind(const set<int>& avoid_ports)
{
  ldout(cct,1) << "rebind avoid " << avoid_ports << dendl;
  ceph_assert(did_bind);
  accepter.stop();
  mark_down_all();
  return accepter.rebind(avoid_ports);
}


int SimpleMessenger::client_bind(const entity_addr_t &bind_addr)
{
  if (!cct->_conf->ms_bind_before_connect)
    return 0;
  Mutex::Locker l(lock);
  if (did_bind) {
    ceph_assert(*my_addrs == entity_addrvec_t(bind_addr));
    return 0;
  }
  if (started) {
    ldout(cct,10) << "rank.bind already started" << dendl;
    return -1;
  }
  ldout(cct,10) << "rank.bind " << bind_addr << dendl;

  set_myaddrs(entity_addrvec_t(bind_addr));
  return 0;
}


int SimpleMessenger::start()
{
  lock.Lock();
  ldout(cct,1) << "messenger.start" << dendl;

  // register at least one entity, first!
  ceph_assert(my_name.type() >= 0);

  ceph_assert(!started);
  started = true;
  stopped = false;

  if (!did_bind) {
    my_addr.nonce = nonce;
    init_local_connection();
  }

  lock.Unlock();

  reaper_started = true;
  reaper_thread.create("ms_reaper");
  return 0;
}

Pipe *SimpleMessenger::add_accept_pipe(int sd)
{
  lock.Lock();
  Pipe *p = new Pipe(this, Pipe::STATE_ACCEPTING, NULL);
  p->sd = sd;
  p->pipe_lock.Lock();
  p->start_reader();
  p->pipe_lock.Unlock();
  pipes.insert(p);
  accepting_pipes.insert(p);
  lock.Unlock();
  return p;
}

/* connect_rank
 * NOTE: assumes messenger.lock held.
 */
Pipe *SimpleMessenger::connect_rank(const entity_addr_t& addr,
				    int type,
				    PipeConnection *con,
				    Message *first)
{
  ceph_assert(lock.is_locked());
  ceph_assert(addr != my_addr);
  
  ldout(cct,10) << "connect_rank to " << addr << ", creating pipe and registering" << dendl;
  
  // create pipe
  Pipe *pipe = new Pipe(this, Pipe::STATE_CONNECTING,
			static_cast<PipeConnection*>(con));
  pipe->pipe_lock.Lock();
  pipe->set_peer_type(type);
  pipe->set_peer_addr(addr);
  pipe->policy = get_policy(type);
  pipe->start_writer();
  if (first)
    pipe->_send(first);
  pipe->pipe_lock.Unlock();
  pipe->register_pipe();
  pipes.insert(pipe);

  return pipe;
}






<<<<<<< HEAD
AuthAuthorizer *SimpleMessenger::get_authorizer(int peer_type, bool force_new)
{
  return ms_deliver_get_authorizer(peer_type, force_new);
}

bool SimpleMessenger::verify_authorizer(Connection *con, int peer_type,
					int protocol, bufferlist& authorizer, bufferlist& authorizer_reply,
					bool& isvalid,CryptoKey& session_key,
					std::unique_ptr<AuthAuthorizerChallenge> *challenge)
{
  return ms_deliver_verify_authorizer(con, peer_type, protocol, authorizer, authorizer_reply,
				      isvalid, session_key,
				      challenge);
}

ConnectionRef SimpleMessenger::get_connection(const entity_inst_t& dest)
=======
ConnectionRef SimpleMessenger::connect_to(int type,
					  const entity_addrvec_t& addrs)
>>>>>>> 3ad2dfa4
{
  Mutex::Locker l(lock);
  if (my_addr == addrs.front()) {
    // local
    return local_connection;
  }

  // remote
  while (true) {
    Pipe *pipe = _lookup_pipe(addrs.legacy_addr());
    if (pipe) {
      ldout(cct, 10) << "get_connection " << addrs << " existing " << pipe << dendl;
    } else {
      pipe = connect_rank(addrs.legacy_addr(), type, NULL, NULL);
      ldout(cct, 10) << "get_connection " << addrs << " new " << pipe << dendl;
    }
    Mutex::Locker l(pipe->pipe_lock);
    if (pipe->connection_state)
      return pipe->connection_state;
    // we failed too quickly!  retry.  FIXME.
  }
}

ConnectionRef SimpleMessenger::get_loopback_connection()
{
  return local_connection;
}

void SimpleMessenger::submit_message(Message *m, PipeConnection *con,
				     const entity_addr_t& dest_addr, int dest_type,
				     bool already_locked)
{
  m->trace.event("simple submitting message");
  if (cct->_conf->ms_dump_on_send) {
    m->encode(-1, true);
    ldout(cct, 0) << "submit_message " << *m << "\n";
    m->get_payload().hexdump(*_dout);
    if (m->get_data().length() > 0) {
      *_dout << " data:\n";
      m->get_data().hexdump(*_dout);
    }
    *_dout << dendl;
    m->clear_payload();
  }

  // existing connection?
  if (con) {
    Pipe *pipe = NULL;
    bool ok = static_cast<PipeConnection*>(con)->try_get_pipe(&pipe);
    if (!ok) {
      ldout(cct,0) << "submit_message " << *m << " remote, " << dest_addr
		   << ", failed lossy con, dropping message " << m << dendl;
      m->put();
      return;
    }
    while (pipe && ok) {
      // we loop in case of a racing reconnect, either from us or them
      pipe->pipe_lock.Lock(); // can't use a Locker because of the Pipe ref
      if (pipe->state != Pipe::STATE_CLOSED) {
	ldout(cct,20) << "submit_message " << *m << " remote, " << dest_addr << ", have pipe." << dendl;
	pipe->_send(m);
	pipe->pipe_lock.Unlock();
	pipe->put();
	return;
      }
      Pipe *current_pipe;
      ok = con->try_get_pipe(&current_pipe);
      pipe->pipe_lock.Unlock();
      if (current_pipe == pipe) {
	ldout(cct,20) << "submit_message " << *m << " remote, " << dest_addr
		      << ", had pipe " << pipe << ", but it closed." << dendl;
	pipe->put();
	current_pipe->put();
	m->put();
	return;
      } else {
	pipe->put();
	pipe = current_pipe;
      }
    }
  }

  // local?
  if (my_addr == dest_addr) {
    // local
    ldout(cct,20) << "submit_message " << *m << " local" << dendl;
    m->set_connection(local_connection.get());
    dispatch_queue.local_delivery(m, m->get_priority());
    return;
  }

  // remote, no existing pipe.
  const Policy& policy = get_policy(dest_type);
  if (policy.server) {
    ldout(cct,20) << "submit_message " << *m << " remote, " << dest_addr << ", lossy server for target type "
		  << ceph_entity_type_name(dest_type) << ", no session, dropping." << dendl;
    m->put();
  } else {
    ldout(cct,20) << "submit_message " << *m << " remote, " << dest_addr << ", new pipe." << dendl;
    if (!already_locked) {
      /** We couldn't handle the Message without reference to global data, so
       *  grab the lock and do it again. If we got here, we know it's a non-lossy
       *  Connection, so we can use our existing pointer without doing another lookup. */
      Mutex::Locker l(lock);
      submit_message(m, con, dest_addr, dest_type, true);
    } else {
      connect_rank(dest_addr, dest_type, static_cast<PipeConnection*>(con), m);
    }
  }
}

int SimpleMessenger::send_keepalive(Connection *con)
{
  int ret = 0;
  Pipe *pipe = static_cast<Pipe *>(
    static_cast<PipeConnection*>(con)->get_pipe());
  if (pipe) {
    ldout(cct,20) << "send_keepalive con " << con << ", have pipe." << dendl;
    ceph_assert(pipe->msgr == this);
    pipe->pipe_lock.Lock();
    pipe->_send_keepalive();
    pipe->pipe_lock.Unlock();
    pipe->put();
  } else {
    ldout(cct,0) << "send_keepalive con " << con << ", no pipe." << dendl;
    ret = -EPIPE;
  }
  return ret;
}



void SimpleMessenger::wait()
{
  lock.Lock();
  if (!started) {
    lock.Unlock();
    return;
  }
  if (!stopped)
    stop_cond.Wait(lock);

  lock.Unlock();

  // done!  clean up.
  if (did_bind) {
    ldout(cct,20) << "wait: stopping accepter thread" << dendl;
    accepter.stop();
    did_bind = false;
    ldout(cct,20) << "wait: stopped accepter thread" << dendl;
  }

  dispatch_queue.shutdown();
  if (dispatch_queue.is_started()) {
    ldout(cct,10) << "wait: waiting for dispatch queue" << dendl;
    dispatch_queue.wait();
    dispatch_queue.discard_local();
    ldout(cct,10) << "wait: dispatch queue is stopped" << dendl;
  }

  if (reaper_started) {
    ldout(cct,20) << "wait: stopping reaper thread" << dendl;
    lock.Lock();
    reaper_cond.Signal();
    reaper_stop = true;
    lock.Unlock();
    reaper_thread.join();
    reaper_started = false;
    ldout(cct,20) << "wait: stopped reaper thread" << dendl;
  }

  // close+reap all pipes
  lock.Lock();
  {
    ldout(cct,10) << "wait: closing pipes" << dendl;

    while (!rank_pipe.empty()) {
      Pipe *p = rank_pipe.begin()->second;
      p->unregister_pipe();
      p->pipe_lock.Lock();
      p->stop_and_wait();
      // don't generate an event here; we're shutting down anyway.
      PipeConnectionRef con = p->connection_state;
      if (con)
	con->clear_pipe(p);
      p->pipe_lock.Unlock();
    }

    reaper();
    ldout(cct,10) << "wait: waiting for pipes " << pipes << " to close" << dendl;
    while (!pipes.empty()) {
      reaper_cond.Wait(lock);
      reaper();
    }
  }
  lock.Unlock();

  ldout(cct,10) << "wait: done." << dendl;
  ldout(cct,1) << "shutdown complete." << dendl;
  started = false;
}


void SimpleMessenger::mark_down_all()
{
  ldout(cct,1) << "mark_down_all" << dendl;
  lock.Lock();
  for (set<Pipe*>::iterator q = accepting_pipes.begin(); q != accepting_pipes.end(); ++q) {
    Pipe *p = *q;
    ldout(cct,5) << "mark_down_all accepting_pipe " << p << dendl;
    p->pipe_lock.Lock();
    p->stop();
    PipeConnectionRef con = p->connection_state;
    if (con && con->clear_pipe(p))
      dispatch_queue.queue_reset(con.get());
    p->pipe_lock.Unlock();
  }
  accepting_pipes.clear();

  while (!rank_pipe.empty()) {
    ceph::unordered_map<entity_addr_t,Pipe*>::iterator it = rank_pipe.begin();
    Pipe *p = it->second;
    ldout(cct,5) << "mark_down_all " << it->first << " " << p << dendl;
    rank_pipe.erase(it);
    p->unregister_pipe();
    p->pipe_lock.Lock();
    p->stop();
    PipeConnectionRef con = p->connection_state;
    if (con && con->clear_pipe(p))
      dispatch_queue.queue_reset(con.get());
    p->pipe_lock.Unlock();
  }
  lock.Unlock();
}

void SimpleMessenger::mark_down(const entity_addr_t& addr)
{
  lock.Lock();
  Pipe *p = _lookup_pipe(addr);
  if (p) {
    ldout(cct,1) << "mark_down " << addr << " -- " << p << dendl;
    p->unregister_pipe();
    p->pipe_lock.Lock();
    p->stop();
    if (p->connection_state) {
      // generate a reset event for the caller in this case, even
      // though they asked for it, since this is the addr-based (and
      // not Connection* based) interface
      PipeConnectionRef con = p->connection_state;
      if (con && con->clear_pipe(p))
	dispatch_queue.queue_reset(con.get());
    }
    p->pipe_lock.Unlock();
  } else {
    ldout(cct,1) << "mark_down " << addr << " -- pipe dne" << dendl;
  }
  lock.Unlock();
}

void SimpleMessenger::mark_down(Connection *con)
{
  if (con == NULL)
    return;
  lock.Lock();
  Pipe *p = static_cast<Pipe *>(static_cast<PipeConnection*>(con)->get_pipe());
  if (p) {
    ldout(cct,1) << "mark_down " << con << " -- " << p << dendl;
    ceph_assert(p->msgr == this);
    p->unregister_pipe();
    p->pipe_lock.Lock();
    p->stop();
    if (p->connection_state) {
      // do not generate a reset event for the caller in this case,
      // since they asked for it.
      p->connection_state->clear_pipe(p);
    }
    p->pipe_lock.Unlock();
    p->put();
  } else {
    ldout(cct,1) << "mark_down " << con << " -- pipe dne" << dendl;
  }
  lock.Unlock();
}

void SimpleMessenger::mark_disposable(Connection *con)
{
  lock.Lock();
  Pipe *p = static_cast<Pipe *>(static_cast<PipeConnection*>(con)->get_pipe());
  if (p) {
    ldout(cct,1) << "mark_disposable " << con << " -- " << p << dendl;
    ceph_assert(p->msgr == this);
    p->pipe_lock.Lock();
    p->policy.lossy = true;
    p->pipe_lock.Unlock();
    p->put();
  } else {
    ldout(cct,1) << "mark_disposable " << con << " -- pipe dne" << dendl;
  }
  lock.Unlock();
}

void SimpleMessenger::learned_addr(const entity_addr_t &peer_addr_for_me)
{
  // be careful here: multiple threads may block here, and readers of
  // my_addr do NOT hold any lock.

  // this always goes from true -> false under the protection of the
  // mutex.  if it is already false, we need not retake the mutex at
  // all.
  if (!need_addr)
    return;

  lock.Lock();
  if (need_addr && my_addr.is_blank_ip()) {
    entity_addr_t t = peer_addr_for_me;
    if (!did_bind) {
      t.set_type(entity_addr_t::TYPE_ANY);
      t.set_port(0);
    } else {
      t.set_type(entity_addr_t::TYPE_LEGACY);
      t.set_port(my_addr.get_port());
    }
    t.set_nonce(my_addr.get_nonce());
    ANNOTATE_BENIGN_RACE_SIZED(&my_addr, sizeof(my_addr),
                               "SimpleMessenger learned addr");
    set_myaddrs(entity_addrvec_t(t));
    ldout(cct,1) << "learned my addr " << my_addr << dendl;
    need_addr = false;
    init_local_connection();
  }
  lock.Unlock();
}

void SimpleMessenger::init_local_connection()
{
  local_connection->peer_addrs = *my_addrs;
  local_connection->peer_type = my_name.type();
  local_connection->set_features(CEPH_FEATURES_ALL);
  ms_deliver_handle_fast_connect(local_connection.get());
}<|MERGE_RESOLUTION|>--- conflicted
+++ resolved
@@ -425,27 +425,8 @@
 
 
 
-<<<<<<< HEAD
-AuthAuthorizer *SimpleMessenger::get_authorizer(int peer_type, bool force_new)
-{
-  return ms_deliver_get_authorizer(peer_type, force_new);
-}
-
-bool SimpleMessenger::verify_authorizer(Connection *con, int peer_type,
-					int protocol, bufferlist& authorizer, bufferlist& authorizer_reply,
-					bool& isvalid,CryptoKey& session_key,
-					std::unique_ptr<AuthAuthorizerChallenge> *challenge)
-{
-  return ms_deliver_verify_authorizer(con, peer_type, protocol, authorizer, authorizer_reply,
-				      isvalid, session_key,
-				      challenge);
-}
-
-ConnectionRef SimpleMessenger::get_connection(const entity_inst_t& dest)
-=======
 ConnectionRef SimpleMessenger::connect_to(int type,
 					  const entity_addrvec_t& addrs)
->>>>>>> 3ad2dfa4
 {
   Mutex::Locker l(lock);
   if (my_addr == addrs.front()) {
